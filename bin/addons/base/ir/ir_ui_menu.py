# -*- coding: utf-8 -*-
##############################################################################
#
#    OpenERP, Open Source Management Solution
#    Copyright (C) 2004-2009 Tiny SPRL (<http://tiny.be>).
#
#    This program is free software: you can redistribute it and/or modify
#    it under the terms of the GNU Affero General Public License as
#    published by the Free Software Foundation, either version 3 of the
#    License, or (at your option) any later version.
#
#    This program is distributed in the hope that it will be useful,
#    but WITHOUT ANY WARRANTY; without even the implied warranty of
#    MERCHANTABILITY or FITNESS FOR A PARTICULAR PURPOSE.  See the
#    GNU Affero General Public License for more details.
#
#    You should have received a copy of the GNU Affero General Public License
#    along with this program.  If not, see <http://www.gnu.org/licenses/>.
#
##############################################################################

import base64
import re

import tools
import addons
from osv import fields, osv
from tools.translate import _

def one_in(setA, setB):
    """Check the presence of an element of setA in setB
    """
    for x in setA:
        if x in setB:
            return True
    return False

class ir_ui_menu(osv.osv):
    _name = 'ir.ui.menu'

    def __init__(self, *args, **kwargs):
        self._cache = {}
        r = super(ir_ui_menu, self).__init__(*args, **kwargs)
        self.pool.get('ir.model.access').register_cache_clearing_method(self._name, 'clear_cache')
        return r

    def __del__(self):
        self.pool.get('ir.model.access').unregister_cache_clearing_method(self._name, 'clear_cache')
        return super(ir_ui_menu, self).__del__()

    def clear_cache(self):
        # radical but this doesn't frequently happen
        self._cache = {}

    def create_shortcut(self, cr, uid, values, context=None):
        dataobj = self.pool.get('ir.model.data')
        if context is None:
            context = {}
        new_context = context.copy()
        for key in context:
            if key.startswith('default_'):
                del new_context[key]

        menu_id = dataobj._get_id(cr, uid, 'base', 'menu_administration_shortcut', new_context)
        shortcut_menu_id  = int(dataobj.read(cr, uid, menu_id, ['res_id'], new_context)['res_id'])
        action_id = self.pool.get('ir.actions.act_window').create(cr, uid, values, new_context)
        menu_data = {'name':values['name'],
                    'sequence':10,
                    'action':'ir.actions.act_window,'+str(action_id),
                    'parent_id':shortcut_menu_id,
                    'icon':'STOCK_JUSTIFY_FILL'}
        menu_id =  self.pool.get('ir.ui.menu').create(cr, 1, menu_data)
        sc_data= {'name':values['name'], 'sequence': 1,'res_id': menu_id }
        sc_menu_id = self.pool.get('ir.ui.view_sc').create(cr, uid, sc_data, new_context)

        user_groups = set(self.pool.get('res.users').read(cr, 1, uid, ['groups_id'])['groups_id'])
        key = (cr.dbname, shortcut_menu_id, tuple(user_groups))
        self._cache[key] = True
        return action_id

    def _filter_visible_menus(self, cr, uid, ids, context=None):
        """Filters the give menu ids to only keep the menu items that should be
           visible in the menu hierarchy of the current user.
           Uses a cache for speeding up the computation.
        """
        modelaccess = self.pool.get('ir.model.access')
        user_groups = set(self.pool.get('res.users').read(cr, 1, uid, ['groups_id'])['groups_id'])
        result = []
        for menu in self.browse(cr, uid, ids, context=context):
            # this key works because user access rights are all based on user's groups (cfr ir_model_access.check)
            key = (cr.dbname, menu.id, tuple(user_groups))
            if key in self._cache:
                if self._cache[key]:
                    result.append(menu.id)
                #elif not menu.groups_id and not menu.action:
                #    result.append(menu.id)
                continue

            self._cache[key] = False
            if menu.groups_id:
                restrict_to_groups = [g.id for g in menu.groups_id]
                if not user_groups.intersection(restrict_to_groups):
                    continue
                #result.append(menu.id)
                #self._cache[key] = True
                #continue

            if menu.action:
                # we check if the user has access to the action of the menu
                data = menu.action
                if data:
                    model_field = { 'ir.actions.act_window':    'res_model',
                                    'ir.actions.report.xml':    'model',
                                    'ir.actions.wizard':        'model',
                                    'ir.actions.server':        'model_id',
                                  }

                    field = model_field.get(menu.action._name)
                    if field and data[field]:
                        if not modelaccess.check(cr, uid, data[field], raise_exception=False):
                            continue
            else:
                # if there is no action, it's a 'folder' menu
                if not menu.child_id:
                    # not displayed if there is no children
                    continue

            result.append(menu.id)
            self._cache[key] = True
        return result

    def search(self, cr, uid, args, offset=0, limit=None, order=None, context=None, count=False):
        if context is None:
            context = {}

        ids = super(ir_ui_menu, self).search(cr, uid, args, offset=0,
            limit=None, order=order, context=context, count=False)

        if not ids:
            if count:
                return 0
            return []

        # menu filtering is done only on main menu tree, not other menu lists
        if context.get('ir.ui.menu.full_list'):
            result = ids
        else:
            result = self._filter_visible_menus(cr, uid, ids, context=context)

        if offset:
            result = result[long(offset):]
        if limit:
            result = result[:long(limit)]

        if count:
            return len(result)
        return result

    def _get_full_name(self, cr, uid, ids, name, args, context):
        res = {}
        for m in self.browse(cr, uid, ids, context=context):
            res[m.id] = self._get_one_full_name(m)
        return res

    def _get_one_full_name(self, menu, level=6):
        if level<=0:
            return '...'
        if menu.parent_id:
            parent_path = self._get_one_full_name(menu.parent_id, level-1) + "/"
        else:
            parent_path = ''
        return parent_path + menu.name

    def create(self, *args, **kwargs):
        self.clear_cache()
        return super(ir_ui_menu, self).create(*args, **kwargs)

    def write(self, *args, **kwargs):
        self.clear_cache()
        return super(ir_ui_menu, self).write(*args, **kwargs)

    def unlink(self, *args, **kwargs):
        self.clear_cache()
        return super(ir_ui_menu, self).unlink(*args, **kwargs)

    def copy(self, cr, uid, id, default=None, context=None):
        ir_values_obj = self.pool.get('ir.values')
        res = super(ir_ui_menu, self).copy(cr, uid, id, context=context)
        datas=self.read(cr,uid,[res],['name'])[0]
        rex=re.compile('\([0-9]+\)')
        concat=rex.findall(datas['name'])
        if concat:
            next_num=int(concat[0])+1
            datas['name']=rex.sub(('(%d)'%next_num),datas['name'])
        else:
            datas['name']=datas['name']+'(1)'
        self.write(cr,uid,[res],{'name':datas['name']})
        ids = ir_values_obj.search(cr, uid, [
            ('model', '=', 'ir.ui.menu'),
            ('res_id', '=', id),
            ])
        for iv in ir_values_obj.browse(cr, uid, ids):
            ir_values_obj.copy(cr, uid, iv.id, default={'res_id': res},
                               context=context)
        return res

    def _action(self, cursor, user, ids, name, arg, context=None):
        res = {}
        values_obj = self.pool.get('ir.values')
        value_ids = values_obj.search(cursor, user, [
            ('model', '=', self._name), ('key', '=', 'action'),
            ('key2', '=', 'tree_but_open'), ('res_id', 'in', ids)],
            context=context)
        values_action = {}
        for value in values_obj.browse(cursor, user, value_ids, context=context):
            values_action[value.res_id] = value.value
        for menu_id in ids:
            res[menu_id] = values_action.get(menu_id, False)
        return res

    def _action_inv(self, cursor, user, menu_id, name, value, arg, context=None):
        if context is None:
            context = {}
        ctx = context.copy()
        if self.CONCURRENCY_CHECK_FIELD in ctx:
            del ctx[self.CONCURRENCY_CHECK_FIELD]
        values_obj = self.pool.get('ir.values')
        values_ids = values_obj.search(cursor, user, [
            ('model', '=', self._name), ('key', '=', 'action'),
            ('key2', '=', 'tree_but_open'), ('res_id', '=', menu_id)],
            context=context)
        if values_ids:
            values_obj.write(cursor, user, values_ids, {'value': value},
                    context=ctx)
        else:
            values_obj.create(cursor, user, {
                'name': 'Menuitem',
                'model': self._name,
                'value': value,
                'object': True,
                'key': 'action',
                'key2': 'tree_but_open',
                'res_id': menu_id,
                }, context=ctx)

    def _get_icon_pict(self, cr, uid, ids, name, args, context):
        res = {}
        for m in self.browse(cr, uid, ids, context=context):
            res[m.id] = ('stock', (m.icon,'ICON_SIZE_MENU'))
        return res

    def onchange_icon(self, cr, uid, ids, icon):
        if not icon:
            return {}
        return {'type': {'icon_pict': 'picture'}, 'value': {'icon_pict': ('stock', (icon,'ICON_SIZE_MENU'))}}

    def read_image(self, path):
        path_info = path.split(',')
        icon_path = addons.get_module_resource(path_info[0],path_info[1])
<<<<<<< HEAD
        icon_file = tools.file_open(icon_path,'rb')
        try:
            icon = icon_file.read()
            return base64.encodestring(icon)
        finally:
            icon_file.close()
=======
        icon_image = False
        if icon_path:
            icon = tools.file_open(icon_path,'rb').read()
            icon_image = base64.encodestring(icon)
        return icon_image
>>>>>>> bf5765b3

    def _get_image_icon(self, cr, uid, ids, name, args, context=None):
        res = {}
        for menu in self.browse(cr, uid, ids, context=context):
            res[menu.id] = {
                'web_icon_data': False,
                'web_icon_hover_data': False,
            }
            if not menu.parent_id:
                if menu.web_icon_hover:
                    res[menu.id]['web_icon_hover_data'] = self.read_image(menu.web_icon_hover)
                if menu.web_icon:
                    res[menu.id]['web_icon_data'] = self.read_image(menu.web_icon)
        return res

    _columns = {
        'name': fields.char('Menu', size=64, required=True, translate=True),
        'sequence': fields.integer('Sequence'),
        'child_id' : fields.one2many('ir.ui.menu', 'parent_id','Child IDs'),
        'parent_id': fields.many2one('ir.ui.menu', 'Parent Menu', select=True),
        'groups_id': fields.many2many('res.groups', 'ir_ui_menu_group_rel',
            'menu_id', 'gid', 'Groups', help="If you have groups, the visibility of this menu will be based on these groups. "\
                "If this field is empty, OpenERP will compute visibility based on the related object's read access."),
        'complete_name': fields.function(_get_full_name, method=True,
            string='Complete Name', type='char', size=128),
        'icon': fields.selection(tools.icons, 'Icon', size=64),
        'icon_pict': fields.function(_get_icon_pict, method=True, type='char', size=32),
        'web_icon': fields.char('Web Icon File', size=128),
        'web_icon_hover':fields.char('Web Icon File (hover)', size=128),
        'web_icon_data': fields.function(_get_image_icon, string='Web Icon Image', type='binary', method=True, readonly=True, store=True, multi='icon'),
        'web_icon_hover_data':fields.function(_get_image_icon, string='Web Icon Image (hover)', type='binary', method=True, readonly=True, store=True, multi='icon'),
        'action': fields.function(_action, fnct_inv=_action_inv,
            method=True, type='reference', string='Action',
            selection=[
                ('ir.actions.report.xml', 'ir.actions.report.xml'),
                ('ir.actions.act_window', 'ir.actions.act_window'),
                ('ir.actions.wizard', 'ir.actions.wizard'),
                ('ir.actions.url', 'ir.actions.url'),
                ('ir.actions.server', 'ir.actions.server'),
            ]),
    }

    def _rec_message(self, cr, uid, ids, context=None):
        return _('Error ! You can not create recursive Menu.')

    _constraints = [
        (osv.osv._check_recursion, _rec_message , ['parent_id'])
    ]
    _defaults = {
        'icon' : 'STOCK_OPEN',
        'icon_pict': ('stock', ('STOCK_OPEN','ICON_SIZE_MENU')),
        'sequence' : 10,
    }
    _order = "sequence,id"
ir_ui_menu()



# vim:expandtab:smartindent:tabstop=4:softtabstop=4:shiftwidth=4:
<|MERGE_RESOLUTION|>--- conflicted
+++ resolved
@@ -257,20 +257,14 @@
     def read_image(self, path):
         path_info = path.split(',')
         icon_path = addons.get_module_resource(path_info[0],path_info[1])
-<<<<<<< HEAD
-        icon_file = tools.file_open(icon_path,'rb')
-        try:
-            icon = icon_file.read()
-            return base64.encodestring(icon)
-        finally:
-            icon_file.close()
-=======
         icon_image = False
         if icon_path:
-            icon = tools.file_open(icon_path,'rb').read()
-            icon_image = base64.encodestring(icon)
+            try:
+                icon_file = tools.file_open(icon_path,'rb')
+                icon_image = base64.encodestring(icon_file.read())
+            finally:
+                icon_file.close()
         return icon_image
->>>>>>> bf5765b3
 
     def _get_image_icon(self, cr, uid, ids, name, args, context=None):
         res = {}
