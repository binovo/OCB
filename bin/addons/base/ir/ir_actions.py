--- conflicted
+++ resolved
@@ -242,13 +242,13 @@
         'name': fields.char('Action Name', size=64, translate=True),
         'type': fields.char('Action Type', size=32, required=True),
         'view_id': fields.many2one('ir.ui.view', 'View Ref.', ondelete='cascade'),
-        'domain': fields.char('Domain Value', size=250, 
+        'domain': fields.char('Domain Value', size=250,
             help="Optional domain filtering of the destination data, as a Python expression"),
-        'context': fields.char('Context Value', size=250, required=True, 
+        'context': fields.char('Context Value', size=250, required=True,
             help="Context dictionary as Python expression, empty by default (Default: {})"),
-        'res_model': fields.char('Object', size=64, required=True, 
+        'res_model': fields.char('Object', size=64, required=True,
             help="Model name of the object to open in the view window"),
-        'src_model': fields.char('Source Object', size=64, 
+        'src_model': fields.char('Source Object', size=64,
             help="Optional model name of the objects on which this action should be visible"),
         'target': fields.selection([('current','Current Window'),('new','New Window')], 'Target Window'),
         'view_type': fields.selection((('tree','Tree'),('form','Form')), string='View Type', required=True,
@@ -269,13 +269,10 @@
         'default_user_ids': fields.many2many('res.users', 'ir_act_window_user_rel', 'act_id', 'uid', 'Users'),
         'search_view' : fields.function(_search_view, type='text', method=True, string='Search View'),
         'menus': fields.char('Menus', size=4096),
-<<<<<<< HEAD
-        'help': fields.text('Action description'),
+        'help': fields.text('Action description',
+            help='Optional help text for the users with a description of the target view, such as its usage and purpose.'),
         'display_help':fields.function(_get_help_status, type='boolean', method=True, string='Display Help')
-=======
-        'help': fields.text('Action description', 
-            help='Optional help text for the users with a description of the target view, such as its usage and purpose.')
->>>>>>> 15008bf3
+
     }
     _defaults = {
         'type': lambda *a: 'ir.actions.act_window',
