--- conflicted
+++ resolved
@@ -335,8 +335,7 @@
 #----------------------------------------------------------
 # Emails
 #----------------------------------------------------------
-<<<<<<< HEAD
-def email_send_attach(email_from, email_to, subject, body, email_cc=None, email_bcc=None, on_error=False, reply_to=False, attach=None, tinycrm=False):
+def email_send_attach(email_from, email_to, subject, body, email_cc=None, email_bcc=None, on_error=False, reply_to=False, attach=None, tinycrm=False, ssl=False, debug=False):
     """Send an email."""
     if not email_cc:
         email_cc=[]
@@ -376,6 +375,14 @@
         msg.attach(part)
     try:
         s = smtplib.SMTP()
+	
+        if debug:
+            s.debuglevel = 5		
+        if ssl:
+            s.ehlo()
+            s.starttls()
+            s.ehlo()
+      
         s.connect(config['smtp_server'])
         if config['smtp_user'] or config['smtp_password']:
             s.login(config['smtp_user'], config['smtp_password'])
@@ -384,69 +391,9 @@
     except Exception, e:
         import logging
         logging.getLogger().error(str(e))
+        return False
+
     return True
-=======
-def email_send_attach(email_from, email_to, subject, body, email_cc=None, email_bcc=None, on_error=False, reply_to=False, attach=None, tinycrm=False, ssl=False, debug=False):
-	"""Send an email."""
-	if not email_cc:
-		email_cc=[]
-	if not email_bcc:
-		email_bcc=[]
-	if not attach:
-		attach=[]
-	import smtplib
-	from email.MIMEText import MIMEText
-	from email.MIMEBase import MIMEBase
-	from email.MIMEMultipart import MIMEMultipart
-	from email.Header import Header
-	from email.Utils import formatdate, COMMASPACE
-	from email import Encoders
-
-	msg = MIMEMultipart()
-
-	msg['Subject'] = Header(subject.decode('utf8'), 'utf-8')
-	msg['From'] = email_from
-	del msg['Reply-To']
-	if reply_to:
-		msg['Reply-To'] = reply_to
-	msg['To'] = COMMASPACE.join(email_to)
-	if email_cc:
-		msg['Cc'] = COMMASPACE.join(email_cc)
-	if email_bcc:
-		msg['Bcc'] = COMMASPACE.join(email_bcc)
-	if tinycrm:
-		msg['Message-Id'] = '<'+str(time.time())+'-tinycrm-'+str(tinycrm)+'@'+socket.gethostname()+'>'
-	msg['Date'] = formatdate(localtime=True)
-	msg.attach( MIMEText(body or '', _charset='utf-8') )
-	for (fname,fcontent) in attach:
-		part = MIMEBase('application', "octet-stream")
-		part.set_payload( fcontent )
-		Encoders.encode_base64(part)
-		part.add_header('Content-Disposition', 'attachment; filename="%s"' % (fname,))
-		msg.attach(part)
-	try:
-		s = smtplib.SMTP()
-		
-		if debug:
-			s.debuglevel = 5
-			
-		if ssl:
-			s.ehlo()
-			s.starttls()
-			s.ehlo()
-           
-		s.connect(config['smtp_server'])
-		if config['smtp_user'] or config['smtp_password']:
-			s.login(config['smtp_user'], config['smtp_password'])
-		s.sendmail(email_from, flatten([email_to, email_cc, email_bcc]), msg.as_string())
-		s.quit()
-	except Exception, e:
-		import logging
-		logging.getLogger().error(str(e))
-		return False
-	
-	return True
->>>>>>> 19d0053b
 
 #----------------------------------------------------------
 # SMS
