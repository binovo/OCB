--- conflicted
+++ resolved
@@ -10,19 +10,12 @@
             <form position="attributes">
                 <attribute name="string">Knowledge Application Configuration</attribute>
             </form>
-<<<<<<< HEAD
-            <group string="res_config_contents" position="replace">
-            	<group string="Configure Directories">
-	            	<label string="OpenERP's Document Management System supports mapping virtual folders with documents. The virtual folder of a document can be used to manage the files attached to the document, or to print and download any report. This tool will create directories automatically according to modules installed."/>
-	                <label align="0.0" string="When executing this wizard, it will configure your directories automatically according to modules installed."/>
-=======
             <group string="res_config_contents" position="attributes">
             </group>
             <group string="res_config_contents" position="replace">
                 <group string="Configure Directories">
                     <label string="OpenERP's Document Management System supports mapping virtual folders with documents. The virtual folder of a document can be used to manage the files attached to the document, or to print and download any report. This tool will create directories automatically according to modules installed."/>
                     <label align="0.0" string="When executing this wizard, it will configure your directories automatically according to modules installed."/>
->>>>>>> 29e736cc
                 </group>
             </group>
             <xpath expr="//button[@name='action_skip']" position="replace"/>
