--- conflicted
+++ resolved
@@ -9,11 +9,7 @@
 msgstr ""
 "Project-Id-Version: Odoo 9.0\n"
 "Report-Msgid-Bugs-To: \n"
-<<<<<<< HEAD
-"POT-Creation-Date: 2016-08-19 10:25+0000\n"
-=======
 "POT-Creation-Date: 2016-08-18 14:07+0000\n"
->>>>>>> bc1a0a32
 "PO-Revision-Date: 2016-02-18 13:27+0000\n"
 "Last-Translator: Felipe Palomino <omega@nubark.com>\n"
 "Language-Team: Spanish (Colombia) (http://www.transifex.com/odoo/odoo-9/"
@@ -37,8 +33,6 @@
 msgstr "; no se encontró la orden"
 
 #. module: payment_adyen
-<<<<<<< HEAD
-=======
 #: model:payment.acquirer,cancel_msg:payment_adyen.payment_acquirer_adyen
 msgid "<span><i>Cancel,</i> Your payment has been cancelled.</span>"
 msgstr "<span><i>Cancelado,</i> Su pago ha sido cancelado.</span>"
@@ -79,7 +73,6 @@
 msgstr "Adyen"
 
 #. module: payment_adyen
->>>>>>> bc1a0a32
 #: code:addons/payment_adyen/models/adyen.py:241
 #, python-format
 msgid "Adyen: feedback error"
@@ -136,45 +129,6 @@
 msgid "Skin HMAC Key"
 msgstr "Clave Skin HMAC"
 
-<<<<<<< HEAD
-#~ msgid "<span><i>Cancel,</i> Your payment has been cancelled.</span>"
-#~ msgstr "<span><i>Cancelado,</i> Su pago ha sido cancelado.</span>"
-
-#~ msgid ""
-#~ "<span><i>Done,</i> Your online payment has been successfully processed. "
-#~ "Thank you for your order.</span>"
-#~ msgstr ""
-#~ "<span><i>Terminado,</i> Su pago en línea ha sido procesado exitosamente. "
-#~ "Gracias por su compra.</span>"
-
-#~ msgid ""
-#~ "<span><i>Error,</i> Please be aware that an error occurred during the "
-#~ "transaction. The order has been confirmed but won't be paid. Don't "
-#~ "hesitate to contact us if you have any questions on the status of your "
-#~ "order.</span>"
-#~ msgstr ""
-#~ "<span><i>Error,</i> considere por favor que ha ocurrido un error durante "
-#~ "la transacción. La orden ha sido confirmada pero no será pagada. No dude "
-#~ "en contactarnos si usted tiene alguna pregunta sobre el estado de su "
-#~ "orden.</span>"
-
-#~ msgid ""
-#~ "<span><i>Pending,</i> Your online payment has been successfully "
-#~ "processed. But your order is not validated yet.</span>"
-#~ msgstr ""
-#~ "<span><i>Pendiente,</i> su pago en línea ha sido procesado "
-#~ "satisfactoriamente, pero su orden no ha sido validada todavía.</span>"
-
-#~ msgid "Adyen"
-#~ msgstr "Adyen"
-
-#~ msgid ""
-#~ "You will be redirected to the Adyen website after clicking on the payment "
-#~ "button."
-#~ msgstr ""
-#~ "Usted será redirigido al sitio web de Ayden después de pulsar el botón de "
-#~ "pagar."
-=======
 #. module: payment_adyen
 #: model:payment.acquirer,pre_msg:payment_adyen.payment_acquirer_adyen
 msgid ""
@@ -182,5 +136,4 @@
 "button."
 msgstr ""
 "Usted será redirigido al sitio web de Ayden después de pulsar el botón de "
-"pagar."
->>>>>>> bc1a0a32
+"pagar."