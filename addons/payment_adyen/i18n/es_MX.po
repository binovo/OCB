# Translation of Odoo Server.
# This file contains the translation of the following modules:
# * payment_adyen
#
# Translators:
# David Hernandez <davidhernandez.ctam@gmail.com>, 2016
msgid ""
msgstr ""
"Project-Id-Version: Odoo 9.0\n"
"Report-Msgid-Bugs-To: \n"
<<<<<<< HEAD
"POT-Creation-Date: 2016-08-19 10:25+0000\n"
=======
"POT-Creation-Date: 2016-08-18 14:07+0000\n"
>>>>>>> bc1a0a32
"PO-Revision-Date: 2016-01-18 18:43+0000\n"
"Last-Translator: David Hernandez <davidhernandez.ctam@gmail.com>\n"
"Language-Team: Spanish (Mexico) (http://www.transifex.com/odoo/odoo-9/"
"language/es_MX/)\n"
"Language: es_MX\n"
"MIME-Version: 1.0\n"
"Content-Type: text/plain; charset=UTF-8\n"
"Content-Transfer-Encoding: \n"
"Plural-Forms: nplurals=2; plural=(n != 1);\n"

#. module: payment_adyen
#: code:addons/payment_adyen/models/adyen.py:192
#, python-format
msgid "; multiple order found"
msgstr ""

#. module: payment_adyen
#: code:addons/payment_adyen/models/adyen.py:190
#, python-format
msgid "; no order found"
msgstr ""

#. module: payment_adyen
<<<<<<< HEAD
=======
#: model:payment.acquirer,cancel_msg:payment_adyen.payment_acquirer_adyen
msgid "<span><i>Cancel,</i> Your payment has been cancelled.</span>"
msgstr ""

#. module: payment_adyen
#: model:payment.acquirer,done_msg:payment_adyen.payment_acquirer_adyen
msgid ""
"<span><i>Done,</i> Your online payment has been successfully processed. "
"Thank you for your order.</span>"
msgstr ""

#. module: payment_adyen
#: model:payment.acquirer,error_msg:payment_adyen.payment_acquirer_adyen
msgid ""
"<span><i>Error,</i> Please be aware that an error occurred during the "
"transaction. The order has been confirmed but won't be paid. Don't hesitate "
"to contact us if you have any questions on the status of your order.</span>"
msgstr ""

#. module: payment_adyen
#: model:payment.acquirer,pending_msg:payment_adyen.payment_acquirer_adyen
msgid ""
"<span><i>Pending,</i> Your online payment has been successfully processed. "
"But your order is not validated yet.</span>"
msgstr ""

#. module: payment_adyen
#: model:payment.acquirer,name:payment_adyen.payment_acquirer_adyen
msgid "Adyen"
msgstr "Adyen"

#. module: payment_adyen
>>>>>>> bc1a0a32
#: code:addons/payment_adyen/models/adyen.py:241
#, python-format
msgid "Adyen: feedback error"
msgstr ""

#. module: payment_adyen
#: code:addons/payment_adyen/models/adyen.py:203
#, python-format
msgid "Adyen: invalid merchantSig, received %s, computed %s"
msgstr ""

#. module: payment_adyen
#: code:addons/payment_adyen/models/adyen.py:188
#, python-format
msgid "Adyen: received data for reference %s"
msgstr "Adyen: recibido datos de referencia %s"

#. module: payment_adyen
#: code:addons/payment_adyen/models/adyen.py:181
#, python-format
msgid ""
"Adyen: received data with missing reference (%s) or missing pspReference (%s)"
msgstr ""
"Adyen: recibido datos con referencias faltantes (%s) o desaparecidos "
"Preferencia (%s)"

#. module: payment_adyen
#: model:ir.ui.view,arch_db:payment_adyen.acquirer_form_adyen
msgid "How to configure your Adyen account?"
msgstr "¿Cómo configurar su cuenta Adyen?"

#. module: payment_adyen
#: model:ir.model.fields,field_description:payment_adyen.field_payment_acquirer_adyen_merchant_account
msgid "Merchant Account"
msgstr ""

#. module: payment_adyen
#: model:ir.model,name:payment_adyen.model_payment_acquirer
msgid "Payment Acquirer"
msgstr "Pago Adquiriente"

#. module: payment_adyen
#: model:ir.model,name:payment_adyen.model_payment_transaction
msgid "Payment Transaction"
msgstr "Pago de Transacción"

#. module: payment_adyen
#: model:ir.model.fields,field_description:payment_adyen.field_payment_acquirer_adyen_skin_code
msgid "Skin Code"
msgstr "Código de la Piel"

#. module: payment_adyen
#: model:ir.model.fields,field_description:payment_adyen.field_payment_acquirer_adyen_skin_hmac_key
msgid "Skin HMAC Key"
msgstr ""

<<<<<<< HEAD
#~ msgid "Adyen"
#~ msgstr "Adyen"

#~ msgid ""
#~ "You will be redirected to the Adyen website after clicking on the payment "
#~ "button."
#~ msgstr ""
#~ "Usted será re-dirigido a la página web de Adyen después de hacer clic en "
#~ "el botón de pago."
=======
#. module: payment_adyen
#: model:payment.acquirer,pre_msg:payment_adyen.payment_acquirer_adyen
msgid ""
"You will be redirected to the Adyen website after clicking on the payment "
"button."
msgstr ""
"Usted será re-dirigido a la página web de Adyen después de hacer clic en el "
"botón de pago."
>>>>>>> bc1a0a32
<|MERGE_RESOLUTION|>--- conflicted
+++ resolved
@@ -8,11 +8,7 @@
 msgstr ""
 "Project-Id-Version: Odoo 9.0\n"
 "Report-Msgid-Bugs-To: \n"
-<<<<<<< HEAD
-"POT-Creation-Date: 2016-08-19 10:25+0000\n"
-=======
 "POT-Creation-Date: 2016-08-18 14:07+0000\n"
->>>>>>> bc1a0a32
 "PO-Revision-Date: 2016-01-18 18:43+0000\n"
 "Last-Translator: David Hernandez <davidhernandez.ctam@gmail.com>\n"
 "Language-Team: Spanish (Mexico) (http://www.transifex.com/odoo/odoo-9/"
@@ -36,8 +32,6 @@
 msgstr ""
 
 #. module: payment_adyen
-<<<<<<< HEAD
-=======
 #: model:payment.acquirer,cancel_msg:payment_adyen.payment_acquirer_adyen
 msgid "<span><i>Cancel,</i> Your payment has been cancelled.</span>"
 msgstr ""
@@ -70,7 +64,6 @@
 msgstr "Adyen"
 
 #. module: payment_adyen
->>>>>>> bc1a0a32
 #: code:addons/payment_adyen/models/adyen.py:241
 #, python-format
 msgid "Adyen: feedback error"
@@ -127,17 +120,6 @@
 msgid "Skin HMAC Key"
 msgstr ""
 
-<<<<<<< HEAD
-#~ msgid "Adyen"
-#~ msgstr "Adyen"
-
-#~ msgid ""
-#~ "You will be redirected to the Adyen website after clicking on the payment "
-#~ "button."
-#~ msgstr ""
-#~ "Usted será re-dirigido a la página web de Adyen después de hacer clic en "
-#~ "el botón de pago."
-=======
 #. module: payment_adyen
 #: model:payment.acquirer,pre_msg:payment_adyen.payment_acquirer_adyen
 msgid ""
@@ -145,5 +127,4 @@
 "button."
 msgstr ""
 "Usted será re-dirigido a la página web de Adyen después de hacer clic en el "
-"botón de pago."
->>>>>>> bc1a0a32
+"botón de pago."