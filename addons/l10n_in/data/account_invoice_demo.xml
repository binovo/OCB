--- conflicted
+++ resolved
@@ -22,14 +22,9 @@
         <field name="invoice_line_tax_ids" model="account.tax"
             eval="[(6, 0, obj().search([
                 ('type_tax_use', '=', 'sale'),
-<<<<<<< HEAD
-                ('children_tax_ids.amount','=', 14),
-                ('company_id', '=', obj().env.company_id.id)], limit=1).ids)]"/>
-=======
                 ('amount','=', 28),
                 ('tax_group_id', '=', obj().env.ref('l10n_in.gst_group').id),
-                ('company_id', '=', obj().env['res.company']._company_default_get('account.tax').id)], limit=1).ids)]"/>
->>>>>>> 60e71302
+                ('company_id', '=', obj().env.company_id.id)], limit=1).ids)]"/>
     </record>
     <record id="demo_invoice_b2b_line_2" model="account.invoice.line">
         <field name="name" model="account.invoice.line" eval="obj().env.ref('product.product_product_9').partner_ref"/>
@@ -42,14 +37,9 @@
         <field name="invoice_line_tax_ids" model="account.tax"
             eval="[(6, 0, obj().search([
                 ('type_tax_use', '=', 'sale'),
-<<<<<<< HEAD
-                ('children_tax_ids.amount','=', 9),
-                ('company_id', '=', obj().env.company_id.id)], limit=1).ids)]"/>
-=======
-                ('amount','=', 18),
-                ('tax_group_id', '=', obj().env.ref('l10n_in.gst_group').id),
-                ('company_id', '=', obj().env['res.company']._company_default_get('account.tax').id)], limit=1).ids)]"/>
->>>>>>> 60e71302
+                ('amount','=', 18),
+                ('tax_group_id', '=', obj().env.ref('l10n_in.gst_group').id),
+                ('company_id', '=', obj().env.company_id.id)], limit=1).ids)]"/>
     </record>
     <record id="demo_invoice_b2b_line_3" model="account.invoice.line">
         <field name="name" model="account.invoice.line" eval="obj().env.ref('product.product_product_10').partner_ref"/>
@@ -102,14 +92,9 @@
         <field name="invoice_line_tax_ids" model="account.tax"
             eval="[(6, 0, obj().search([
                 ('type_tax_use', '=', 'sale'),
-<<<<<<< HEAD
-                ('children_tax_ids.amount','=', 9),
-                ('company_id', '=', obj().env.company_id.id)], limit=1).ids)]"/>
-=======
-                ('amount','=', 18),
-                ('tax_group_id', '=', obj().env.ref('l10n_in.gst_group').id),
-                ('company_id', '=', obj().env['res.company']._company_default_get('account.tax').id)], limit=1).ids)]"/>
->>>>>>> 60e71302
+                ('amount','=', 18),
+                ('tax_group_id', '=', obj().env.ref('l10n_in.gst_group').id),
+                ('company_id', '=', obj().env.company_id.id)], limit=1).ids)]"/>
     </record>
     <record id="demo_invoice_b2cs_line_2" model="account.invoice.line">
         <field name="name" model="account.invoice.line" eval="obj().env.ref('product.product_product_20').partner_ref"/>
@@ -122,14 +107,9 @@
         <field name="invoice_line_tax_ids" model="account.tax"
             eval="[(6, 0, obj().search([
                 ('type_tax_use', '=', 'sale'),
-<<<<<<< HEAD
-                ('children_tax_ids.amount','=', 9),
-                ('company_id', '=', obj().env.company_id.id)], limit=1).ids)]"/>
-=======
-                ('amount','=', 18),
-                ('tax_group_id', '=', obj().env.ref('l10n_in.gst_group').id),
-                ('company_id', '=', obj().env['res.company']._company_default_get('account.tax').id)], limit=1).ids)]"/>
->>>>>>> 60e71302
+                ('amount','=', 18),
+                ('tax_group_id', '=', obj().env.ref('l10n_in.gst_group').id),
+                ('company_id', '=', obj().env.company_id.id)], limit=1).ids)]"/>
     </record>
     <record id="demo_invoice_b2cs_line_3" model="account.invoice.line">
         <field name="name" model="account.invoice.line" eval="obj().env.ref('product.product_product_22').partner_ref"/>
@@ -142,14 +122,9 @@
         <field name="invoice_line_tax_ids" model="account.tax"
             eval="[(6, 0, obj().search([
                 ('type_tax_use', '=', 'sale'),
-<<<<<<< HEAD
-                ('children_tax_ids.amount','=', 2.5),
-                ('company_id', '=', obj().env.company_id.id)], limit=1).ids)]"/>
-=======
                 ('tax_group_id', '=', obj().env.ref('l10n_in.gst_group').id),
                 ('amount','=', 5),
-                ('company_id', '=', obj().env['res.company']._company_default_get('account.tax').id)], limit=1).ids)]"/>
->>>>>>> 60e71302
+                ('company_id', '=', obj().env.company_id.id)], limit=1).ids)]"/>
     </record>
     <record id="demo_invoice_b2cs_line_4" model="account.invoice.line">
         <field name="name" model="account.invoice.line" eval="obj().env.ref('product.product_product_24').partner_ref"/>
@@ -162,14 +137,9 @@
         <field name="invoice_line_tax_ids" model="account.tax"
             eval="[(6, 0, obj().search([
                 ('type_tax_use', '=', 'sale'),
-<<<<<<< HEAD
-                ('children_tax_ids.amount','=', 2.5),
-                ('company_id', '=', obj().env.company_id.id)], limit=1).ids)]"/>
-=======
                 ('tax_group_id', '=', obj().env.ref('l10n_in.gst_group').id),
                 ('amount','=', 5),
-                ('company_id', '=', obj().env['res.company']._company_default_get('account.tax').id)], limit=1).ids)]"/>
->>>>>>> 60e71302
+                ('company_id', '=', obj().env.company_id.id)], limit=1).ids)]"/>
     </record>
 
     <function model="account.invoice" name="_onchange_invoice_line_ids">
@@ -326,14 +296,9 @@
         <field name="invoice_line_tax_ids" model="account.tax"
             eval="[(6, 0, obj().search([
                 ('type_tax_use', '=', 'sale'),
-<<<<<<< HEAD
-                ('children_tax_ids.amount','=', 14),
-                ('company_id', '=', obj().env.company_id.id)], limit=1).ids)]"/>
-=======
                 ('amount','=', 28),
                 ('tax_group_id', '=', obj().env.ref('l10n_in.gst_group').id),
-                ('company_id', '=', obj().env['res.company']._company_default_get('account.tax').id)], limit=1).ids)]"/>
->>>>>>> 60e71302
+                ('company_id', '=', obj().env.company_id.id)], limit=1).ids)]"/>
     </record>
     <record id="demo_invoice_cdnr_line_2" model="account.invoice.line">
         <field name="name" model="account.invoice.line" eval="obj().env.ref('product.product_product_9').partner_ref"/>
@@ -346,14 +311,9 @@
         <field name="invoice_line_tax_ids" model="account.tax"
             eval="[(6, 0, obj().search([
                 ('type_tax_use', '=', 'sale'),
-<<<<<<< HEAD
-                ('children_tax_ids.amount','=', 9),
-                ('company_id', '=', obj().env.company_id.id)], limit=1).ids)]"/>
-=======
-                ('amount','=', 18),
-                ('tax_group_id', '=', obj().env.ref('l10n_in.gst_group').id),
-                ('company_id', '=', obj().env['res.company']._company_default_get('account.tax').id)], limit=1).ids)]"/>
->>>>>>> 60e71302
+                ('amount','=', 18),
+                ('tax_group_id', '=', obj().env.ref('l10n_in.gst_group').id),
+                ('company_id', '=', obj().env.company_id.id)], limit=1).ids)]"/>
     </record>
     <record id="demo_invoice_cdnr_line_3" model="account.invoice.line">
         <field name="name" model="account.invoice.line" eval="obj().env.ref('product.product_product_10').partner_ref"/>
@@ -407,14 +367,9 @@
         <field name="invoice_line_tax_ids" model="account.tax"
             eval="[(6, 0, obj().search([
                 ('type_tax_use', '=', 'sale'),
-<<<<<<< HEAD
-                ('children_tax_ids.amount','=', 9),
-                ('company_id', '=', obj().env.company_id.id)], limit=1).ids)]"/>
-=======
-                ('amount','=', 18),
-                ('tax_group_id', '=', obj().env.ref('l10n_in.gst_group').id),
-                ('company_id', '=', obj().env['res.company']._company_default_get('account.tax').id)], limit=1).ids)]"/>
->>>>>>> 60e71302
+                ('amount','=', 18),
+                ('tax_group_id', '=', obj().env.ref('l10n_in.gst_group').id),
+                ('company_id', '=', obj().env.company_id.id)], limit=1).ids)]"/>
     </record>
 
     <function model="account.invoice" name="_onchange_invoice_line_ids">
@@ -446,14 +401,9 @@
         <field name="invoice_line_tax_ids" model="account.tax"
             eval="[(6, 0, obj().search([
                 ('type_tax_use', '=', 'sale'),
-<<<<<<< HEAD
-                ('children_tax_ids.amount','=', 9),
-                ('company_id', '=', obj().env.company_id.id)], limit=1).ids)]"/>
-=======
-                ('amount','=', 18),
-                ('tax_group_id', '=', obj().env.ref('l10n_in.gst_group').id),
-                ('company_id', '=', obj().env['res.company']._company_default_get('account.tax').id)], limit=1).ids)]"/>
->>>>>>> 60e71302
+                ('amount','=', 18),
+                ('tax_group_id', '=', obj().env.ref('l10n_in.gst_group').id),
+                ('company_id', '=', obj().env.company_id.id)], limit=1).ids)]"/>
     </record>
 
     <function model="account.invoice" name="_onchange_invoice_line_ids">
