# -*- coding: utf-8 -*-
#
#  bvr.py
#  l10n_ch
#
#  Created by Nicolas Bessi based on Credric Krier contribution
#
#  Copyright (c) 2009 CamptoCamp. All rights reserved.
##############################################################################
# WARNING: This program as such is intended to be used by professional
# programmers who take the whole responsability of assessing all potential
# consequences resulting from its eventual inadequacies and bugs
# End users who are looking for a ready-to-use solution with commercial
# garantees and support are strongly adviced to contract a Free Software
# Service Company
#
# This program is Free Software; you can redistribute it and/or
# modify it under the terms of the GNU General Public License
# as published by the Free Software Foundation; either version 2
# of the License, or (at your option) any later version.
#
# This program is distributed in the hope that it will be useful,
# but WITHOUT ANY WARRANTY; without even the implied warranty of
# MERCHANTABILITY or FITNESS FOR A PARTICULAR PURPOSE.  See the
# GNU General Public License for more details.
#
# You should have received a copy of the GNU General Public License
# along with this program; if not, write to the Free Software
# Foundation, Inc., 59 Temple Place - Suite 330, Boston, MA  02111-1307, USA.
#
##############################################################################

import time
from report import report_sxw
from tools import mod10r
import re
import os 
import sys
import shutil
from mx.DateTime import *

class account_invoice_bvr(report_sxw.rml_parse):
<<<<<<< HEAD
	"""Report class that Allows to print BVR payement vector"""
	def __init__(self, cr, uid, name, context):
		super(account_invoice_bvr, self).__init__(cr, uid, name, context)
		self.localcontext.update({
			'time': time,
			'user':self.pool.get("res.users").browse(cr,uid,uid),
			'mod10r': mod10r,
			'_space': self._space,
			'_get_ref': self._get_ref,
			'comma_me': self.comma_me,
			'format_date': self._get_and_change_date_format_for_swiss,
			#'date_invoice':
		})
	def _get_and_change_date_format_for_swiss (self,date_to_format):
		date_formatted=''
		print date_to_format
		if date_to_format:
			date_formatted = strptime(date_to_format,'%Y-%m-%d').strftime('%d.%m.%Y')
		return date_formatted
		
	def comma_me(self,amount):
		if  type(amount) is float :
			amount = str('%.2f'%amount)
		else :
			amount = str(amount)
		orig = amount
		new = re.sub("^(-?\d+)(\d{3})", "\g<1>'\g<2>", amount)
		if orig == new:
			return new
		else:
			return self.comma_me(new)
=======
    """Report class that Allows to print BVR payement vector"""
    def __init__(self, cr, uid, name, context):
        super(account_invoice_bvr, self).__init__(cr, uid, name, context)
        self.copyocrbfile('addons/l10n_ch/report/ocrbb.ttf')
        self.localcontext.update({
            'time': time,
            'user':self.pool.get("res.users").browse(cr,uid,uid),
            'mod10r': mod10r,
            '_space': self._space,
            '_get_ref': self._get_ref,
            'comma_me': self.comma_me,
            'format_date': self._get_and_change_date_format_for_swiss,
            'police_absolute_path' : self.police_absolute_path,
            'copyocrbfile': self.copyocrbfile
        })
    def _get_and_change_date_format_for_swiss (self,date_to_format):
        date_formatted=''
        print date_to_format
        if date_to_format:
            date_formatted = strptime(date_to_format,'%Y-%m-%d').strftime('%d.%m.%Y')
        return date_formatted
        
    def police_absolute_path(self, inner_path) :
        path = os.path.join(os.path.dirname(sys.argv[0]), inner_path)
        return  path
        
    def copyocrbfile(self,file):
        src = self.police_absolute_path(file)
        file = os.path.basename(src)
        dest = os.path.join('/tmp/',file)
        if not os.path.isfile(dest):
            try:
                shutil.copyfile(src,dest)
            except:
                """print ocrbfile was not copy in /tmp/ please 
                copy it manually from l10_ch/report"""
        
            
>>>>>>> a1933eab

    def comma_me(self,amount):
        if  type(amount) is float :
            amount = str('%.2f'%amount)
        else :
            amount = str(amount)
        orig = amount
        new = re.sub("^(-?\d+)(\d{3})", "\g<1>'\g<2>", amount)
        if orig == new:
            return new
        else:
            return self.comma_me(new)

    def _space(self,nbr, nbrspc=5):
        res = ''
        for i in range(len(nbr)):
            res = res + nbr[i]
            if not (i-1) % nbrspc:
                res = res + ' '
        return res

    def _get_ref(self, o):
        res = ''
        if o.partner_bank.bvr_adherent_num:
            res = o.partner_bank.bvr_adherent_num
        invoice_number = ''
        if o.number:
            invoice_number = re.sub('[^0-9]', '0', o.number)
        return mod10r(res + invoice_number.rjust(26-len(res), '0'))

report_sxw.report_sxw(
    'report.l10n_ch.bvr',
    'account.invoice',
    'addons/l10n_ch/report/bvr.rml',
    parser=account_invoice_bvr,
    header=False)

report_sxw.report_sxw(
    'report.l10n_ch.invoice.bvr',
    'account.invoice',
    'addons/l10n_ch/report/invoice.rml',
    parser=account_invoice_bvr,
    header=False)

# vim:expandtab:smartindent:tabstop=4:softtabstop=4:shiftwidth=4:<|MERGE_RESOLUTION|>--- conflicted
+++ resolved
@@ -40,39 +40,6 @@
 from mx.DateTime import *
 
 class account_invoice_bvr(report_sxw.rml_parse):
-<<<<<<< HEAD
-	"""Report class that Allows to print BVR payement vector"""
-	def __init__(self, cr, uid, name, context):
-		super(account_invoice_bvr, self).__init__(cr, uid, name, context)
-		self.localcontext.update({
-			'time': time,
-			'user':self.pool.get("res.users").browse(cr,uid,uid),
-			'mod10r': mod10r,
-			'_space': self._space,
-			'_get_ref': self._get_ref,
-			'comma_me': self.comma_me,
-			'format_date': self._get_and_change_date_format_for_swiss,
-			#'date_invoice':
-		})
-	def _get_and_change_date_format_for_swiss (self,date_to_format):
-		date_formatted=''
-		print date_to_format
-		if date_to_format:
-			date_formatted = strptime(date_to_format,'%Y-%m-%d').strftime('%d.%m.%Y')
-		return date_formatted
-		
-	def comma_me(self,amount):
-		if  type(amount) is float :
-			amount = str('%.2f'%amount)
-		else :
-			amount = str(amount)
-		orig = amount
-		new = re.sub("^(-?\d+)(\d{3})", "\g<1>'\g<2>", amount)
-		if orig == new:
-			return new
-		else:
-			return self.comma_me(new)
-=======
     """Report class that Allows to print BVR payement vector"""
     def __init__(self, cr, uid, name, context):
         super(account_invoice_bvr, self).__init__(cr, uid, name, context)
@@ -111,7 +78,6 @@
                 copy it manually from l10_ch/report"""
         
             
->>>>>>> a1933eab
 
     def comma_me(self,amount):
         if  type(amount) is float :
