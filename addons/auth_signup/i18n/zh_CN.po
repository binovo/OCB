--- conflicted
+++ resolved
@@ -1,18 +1,3 @@
-<<<<<<< HEAD
-# Chinese (Simplified) translation for openobject-addons
-# Copyright (c) 2014 Rosetta Contributors and Canonical Ltd 2014
-# This file is distributed under the same license as the openobject-addons package.
-# FIRST AUTHOR <EMAIL@ADDRESS>, 2014.
-#
-msgid ""
-msgstr ""
-"Project-Id-Version: openobject-addons\n"
-"Report-Msgid-Bugs-To: FULL NAME <EMAIL@ADDRESS>\n"
-"POT-Creation-Date: 2014-09-23 16:27+0000\n"
-"PO-Revision-Date: 2014-10-31 08:03+0000\n"
-"Last-Translator: 卓忆科技 <zhanghao@jointd.com>\n"
-"Language-Team: Chinese (Simplified) <zh_CN@li.org>\n"
-=======
 # Translation of Odoo Server.
 # This file contains the translation of the following modules:
 # * auth_signup
@@ -28,12 +13,11 @@
 "PO-Revision-Date: 2015-12-23 01:52+0000\n"
 "Last-Translator: 珠海-老天 <liangjia@qq.com>\n"
 "Language-Team: Chinese (China) (http://www.transifex.com/odoo/odoo-8/language/zh_CN/)\n"
->>>>>>> 6efc3712
 "MIME-Version: 1.0\n"
 "Content-Type: text/plain; charset=UTF-8\n"
-"Content-Transfer-Encoding: 8bit\n"
-"X-Launchpad-Export-Date: 2014-11-01 07:13+0000\n"
-"X-Generator: Launchpad (build 17211)\n"
+"Content-Transfer-Encoding: \n"
+"Language: zh_CN\n"
+"Plural-Forms: nplurals=1; plural=0;\n"
 
 #. module: auth_signup
 #: model:email.template,body_html:auth_signup.set_password_email
@@ -44,17 +28,13 @@
 "                        ${object.name},\n"
 "                    </p>\n"
 "                    <p>\n"
-"                        You have been invited to connect to "
-"\"${object.company_id.name}\" in order to get access to your documents in "
-"Odoo.\n"
-"                    </p>\n"
-"                    <p>\n"
-"                        To accept the invitation, click on the following "
-"link:\n"
+"                        You have been invited to connect to \"${object.company_id.name}\" in order to get access to your documents in Odoo.\n"
+"                    </p>\n"
+"                    <p>\n"
+"                        To accept the invitation, click on the following link:\n"
 "                    </p>\n"
 "                    <ul>\n"
-"                        <li><a href=\"${object.signup_url}\">Accept "
-"invitation to \"${object.company_id.name}\"</a></li>\n"
+"                        <li><a href=\"${object.signup_url}\">Accept invitation to \"${object.company_id.name}\"</a></li>\n"
 "                    </ul>\n"
 "                    <p>\n"
 "                        Thanks,\n"
@@ -67,53 +47,18 @@
 "                    </pre>\n"
 "                \n"
 "            "
-msgstr ""
-"\n"
-"                \n"
-"                    <p>\n"
-"                        ${object.name},\n"
-"                    </p>\n"
-"                    <p>\n"
-"                        您被邀请链接到 \"${object.company_id.name}\"为了获取您在 "
-"Odoo的文件.\n"
-"                    </p>\n"
-"                    <p>\n"
-"                        接收邀请, 点击下面的链接:\n"
-"                    </p>\n"
-"                    <ul>\n"
-"                        <li><a href=\"${object.signup_url}\">Accept "
-"invitation to \"${object.company_id.name}\"</a></li>\n"
-"                    </ul>\n"
-"                    <p>\n"
-"                        谢谢,\n"
-"                    </p>\n"
-"                    <pre>\n"
-"--\n"
-"${object.company_id.name or ''}\n"
-"${object.company_id.email or ''}\n"
-"${object.company_id.phone or ''}\n"
-"                    </pre>\n"
-"                \n"
-"            "
+msgstr "\n                \n                    <p>\n                        ${object.name},\n                    </p>\n                    <p>\n                        您被邀请链接到 \"${object.company_id.name}\"为了获取您在 Odoo的文件.\n                    </p>\n                    <p>\n                        接收邀请, 点击下面的链接:\n                    </p>\n                    <ul>\n                        <li><a href=\"${object.signup_url}\">Accept invitation to \"${object.company_id.name}\"</a></li>\n                    </ul>\n                    <p>\n                        谢谢,\n                    </p>\n                    <pre>\n--\n${object.company_id.name or ''}\n${object.company_id.email or ''}\n${object.company_id.phone or ''}\n                    </pre>\n                \n            "
 
 #. module: auth_signup
 #: model:email.template,body_html:auth_signup.reset_password_email
 msgid ""
 "\n"
-"<p>A password reset was requested for the Odoo account linked to this "
-"email.</p>\n"
-"\n"
-"<p>You may change your password by following <a "
-"href=\"${object.signup_url}\">this link</a>.</p>\n"
+"<p>A password reset was requested for the Odoo account linked to this email.</p>\n"
+"\n"
+"<p>You may change your password by following <a href=\"${object.signup_url}\">this link</a>.</p>\n"
 "\n"
 "<p>Note: If you do not expect this, you can safely ignore this email.</p>"
-msgstr ""
-"\n"
-"<p> Odoo 帐号的密码重置请求的链接在此电子邮件内.</p>\n"
-"\n"
-"<p>您可以通过下面的链接修改您的密码 <a href=\"${object.signup_url}\">this link</a>.</p>\n"
-"\n"
-"<p>注: 如果您不想更改密码您可以忽略此邮件.</p>"
+msgstr "\n<p> Odoo 帐号的密码重置请求的链接在此电子邮件内.</p>\n\n<p>您可以通过下面的链接修改您的密码 <a href=\"${object.signup_url}\">this link</a>.</p>\n\n<p>注: 如果您不想更改密码您可以忽略此邮件.</p>"
 
 #. module: auth_signup
 #: model:email.template,subject:auth_signup.set_password_email
@@ -146,7 +91,8 @@
 #. module: auth_signup
 #: view:res.users:auth_signup.res_users_form_view
 msgid ""
-"An invitation email containing the following subscription link has been sent:"
+"An invitation email containing the following subscription link has been "
+"sent:"
 msgstr "含有下列订阅链接邀请邮件已被发送："
 
 #. module: auth_signup
@@ -162,13 +108,12 @@
 msgstr "认证失败"
 
 #. module: auth_signup
-#: view:website:auth_signup.reset_password
-#: view:website:auth_signup.signup
+#: view:website:auth_signup.reset_password view:website:auth_signup.signup
 msgid "Back to Login"
 msgstr "返回登录页面"
 
 #. module: auth_signup
-#: code:addons/auth_signup/res_users.py:295
+#: code:addons/auth_signup/res_users.py:294
 #, python-format
 msgid "Cannot send email: user has no email address."
 msgstr "无法发送邮件：用户邮件地址为空。"
@@ -253,8 +198,7 @@
 msgstr "发送一封邀请邮件"
 
 #. module: auth_signup
-#: view:website:auth_signup.signup
-#: view:website:web.login
+#: view:website:auth_signup.signup view:website:web.login
 msgid "Sign up"
 msgstr "注册"
 
@@ -304,8 +248,7 @@
 msgstr "用户"
 
 #. module: auth_signup
-#: view:website:auth_signup.fields
-#: view:website:auth_signup.reset_password
+#: view:website:auth_signup.fields view:website:auth_signup.reset_password
 msgid "Your Email"
 msgstr "您的电子邮件"
 
