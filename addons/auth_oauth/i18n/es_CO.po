# Translation of Odoo Server.
# This file contains the translation of the following modules:
# * auth_oauth
# 
# Translators:
# Mateo Tibaquirá <nestormateo@gmail.com>, 2015
msgid ""
msgstr ""
"Project-Id-Version: Odoo 9.0\n"
"Report-Msgid-Bugs-To: \n"
"POT-Creation-Date: 2015-09-07 14:40+0000\n"
<<<<<<< HEAD
"PO-Revision-Date: 2015-10-24 07:05+0000\n"
=======
"PO-Revision-Date: 2015-11-28 06:21+0000\n"
>>>>>>> da2b88bb
"Last-Translator: Mateo Tibaquirá <nestormateo@gmail.com>\n"
"Language-Team: Spanish (Colombia) (http://www.transifex.com/odoo/odoo-9/language/es_CO/)\n"
"MIME-Version: 1.0\n"
"Content-Type: text/plain; charset=UTF-8\n"
"Content-Transfer-Encoding: \n"
"Language: es_CO\n"
"Plural-Forms: nplurals=2; plural=(n != 1);\n"

#. module: auth_oauth
#: model:ir.ui.view,arch_db:auth_oauth.view_general_configuration
msgid ""
"<br/>\n"
"                                    - Ceate a new project<br/>\n"
"                                    - Go to Api Access<br/>\n"
"                                    - Create an oauth client_id<br/>\n"
"                                    - Edit settings and set both Authorized Redirect URIs and Authorized JavaScript Origins to your hostname.<br/>\n"
"                                    <br/>\n"
"                                    Now copy paste the client_id here:"
msgstr ""

#. module: auth_oauth
#: code:addons/auth_oauth/controllers/main.py:99
#, python-format
msgid "Access Denied"
msgstr ""

#. module: auth_oauth
#: model:ir.model.fields,field_description:auth_oauth.field_res_users_property_account_payable_id
msgid "Account Payable"
msgstr ""

#. module: auth_oauth
#: model:ir.model.fields,field_description:auth_oauth.field_res_users_property_account_receivable_id
msgid "Account Receivable"
msgstr ""

#. module: auth_oauth
#: model:ir.model.fields,field_description:auth_oauth.field_base_config_settings_auth_oauth_google_enabled
msgid "Allow users to sign in with Google"
msgstr ""

#. module: auth_oauth
#: model:ir.model.fields,field_description:auth_oauth.field_auth_oauth_provider_enabled
msgid "Allowed"
msgstr ""

#. module: auth_oauth
#: model:ir.model.fields,field_description:auth_oauth.field_auth_oauth_provider_auth_endpoint
msgid "Authentication URL"
msgstr ""

#. module: auth_oauth
#: model:ir.model.fields,field_description:auth_oauth.field_res_users_bank_account_count
msgid "Bank"
msgstr ""

#. module: auth_oauth
#: model:ir.model.fields,field_description:auth_oauth.field_auth_oauth_provider_body
msgid "Body"
msgstr ""

#. module: auth_oauth
#: model:ir.model.fields,field_description:auth_oauth.field_auth_oauth_provider_css_class
msgid "CSS class"
msgstr ""

#. module: auth_oauth
#: model:ir.model.fields,field_description:auth_oauth.field_auth_oauth_provider_client_id
#: model:ir.model.fields,field_description:auth_oauth.field_base_config_settings_auth_oauth_google_client_id
msgid "Client ID"
msgstr ""

#. module: auth_oauth
#: model:ir.model.fields,field_description:auth_oauth.field_res_users_ref_company_ids
msgid "Companies that refers to partner"
msgstr "Compañías que se refieren al asociado"

#. module: auth_oauth
#: model:ir.model.fields,field_description:auth_oauth.field_res_users_contract_ids
#: model:ir.model.fields,field_description:auth_oauth.field_res_users_contracts_count
msgid "Contracts"
msgstr "Contratos"

#. module: auth_oauth
#: model:ir.model.fields,field_description:auth_oauth.field_auth_oauth_provider_create_uid
msgid "Created by"
msgstr "Creado por"

#. module: auth_oauth
#: model:ir.model.fields,field_description:auth_oauth.field_auth_oauth_provider_create_date
msgid "Created on"
msgstr "Creado"

#. module: auth_oauth
#: model:ir.model.fields,field_description:auth_oauth.field_res_users_currency_id
msgid "Currency id"
msgstr ""

#. module: auth_oauth
#: model:ir.model.fields,field_description:auth_oauth.field_res_users_property_payment_term_id
msgid "Customer Payment Term"
msgstr ""

#. module: auth_oauth
#: model:ir.model.fields,field_description:auth_oauth.field_auth_oauth_provider_data_endpoint
msgid "Data URL"
msgstr ""

#. module: auth_oauth
#: model:ir.model.fields,field_description:auth_oauth.field_auth_oauth_provider_display_name
msgid "Display Name"
msgstr "Nombre Público"

#. module: auth_oauth
#: model:ir.model.fields,field_description:auth_oauth.field_res_users_property_account_position_id
msgid "Fiscal Position"
msgstr "Posición Fiscal"

#. module: auth_oauth
#: model:ir.ui.view,arch_db:auth_oauth.view_general_configuration
msgid "Google APIs console"
msgstr ""

#. module: auth_oauth
#: model:ir.model.fields,field_description:auth_oauth.field_res_users_has_unreconciled_entries
msgid "Has unreconciled entries"
msgstr ""

#. module: auth_oauth
#: model:ir.model.fields,field_description:auth_oauth.field_auth_oauth_provider_id
msgid "ID"
msgstr "ID"

#. module: auth_oauth
#: model:ir.model.fields,field_description:auth_oauth.field_res_users_invoice_ids
msgid "Invoices"
msgstr "Facturas"

#. module: auth_oauth
#: model:ir.model.fields,field_description:auth_oauth.field_res_users_issued_total
#: model:ir.model.fields,field_description:auth_oauth.field_res_users_journal_item_count
msgid "Journal Items"
msgstr ""

#. module: auth_oauth
#: model:ir.model.fields,field_description:auth_oauth.field_auth_oauth_provider___last_update
msgid "Last Modified on"
msgstr "Última Modificación el"

#. module: auth_oauth
#: model:ir.model.fields,field_description:auth_oauth.field_auth_oauth_provider_write_uid
msgid "Last Updated by"
msgstr "Actualizado por"

#. module: auth_oauth
#: model:ir.model.fields,field_description:auth_oauth.field_auth_oauth_provider_write_date
msgid "Last Updated on"
msgstr "Actualizado"

#. module: auth_oauth
#: model:ir.model.fields,help:auth_oauth.field_res_users_last_time_entries_checked
msgid ""
"Last time the invoices & payments matching was performed for this partner. "
"It is set either if there's not at least an unreconciled debit and an "
"unreconciled credit or if you click the \"Done\" button."
msgstr ""

#. module: auth_oauth
#: model:ir.model.fields,field_description:auth_oauth.field_res_users_last_time_entries_checked
msgid "Latest Invoices & Payments Matching Date"
msgstr ""

#. module: auth_oauth
#: model:ir.model.fields,field_description:auth_oauth.field_res_users_oauth_access_token
msgid "OAuth Access Token"
msgstr ""

#. module: auth_oauth
#: model:ir.model.fields,field_description:auth_oauth.field_res_users_oauth_provider_id
msgid "OAuth Provider"
msgstr ""

#. module: auth_oauth
#: model:ir.ui.menu,name:auth_oauth.menu_oauth_providers
msgid "OAuth Providers"
msgstr ""

#. module: auth_oauth
#: sql_constraint:res.users:0
msgid "OAuth UID must be unique per provider"
msgstr ""

#. module: auth_oauth
#: model:ir.model.fields,field_description:auth_oauth.field_res_users_oauth_uid
msgid "OAuth User ID"
msgstr ""

#. module: auth_oauth
#: model:ir.model,name:auth_oauth.model_auth_oauth_provider
msgid "OAuth2 provider"
msgstr ""

#. module: auth_oauth
#: model:ir.ui.view,arch_db:auth_oauth.view_users_form
msgid "Oauth"
msgstr ""

#. module: auth_oauth
#: model:ir.model.fields,help:auth_oauth.field_res_users_oauth_uid
msgid "Oauth Provider user_id"
msgstr ""

#. module: auth_oauth
#: model:ir.model.fields,field_description:auth_oauth.field_res_users_debit_limit
msgid "Payable Limit"
msgstr ""

#. module: auth_oauth
#: model:ir.model.fields,field_description:auth_oauth.field_auth_oauth_provider_name
msgid "Provider name"
msgstr ""

#. module: auth_oauth
#: model:ir.actions.act_window,name:auth_oauth.action_oauth_provider
msgid "Providers"
msgstr ""

#. module: auth_oauth
#: model:ir.model.fields,field_description:auth_oauth.field_auth_oauth_provider_scope
msgid "Scope"
msgstr ""

#. module: auth_oauth
#: code:addons/auth_oauth/controllers/main.py:97
#, python-format
msgid "Sign up is not allowed on this database."
msgstr ""

#. module: auth_oauth
#: model:ir.model.fields,help:auth_oauth.field_res_users_property_account_position_id
msgid ""
"The fiscal position will determine taxes and accounts used for the partner."
msgstr ""

#. module: auth_oauth
#: model:ir.model.fields,help:auth_oauth.field_res_users_has_unreconciled_entries
msgid ""
"The partner has at least one unreconciled debit and credit since last time "
"the invoices & payments matching was performed."
msgstr ""

#. module: auth_oauth
#: model:ir.model.fields,help:auth_oauth.field_res_users_property_account_payable_id
msgid ""
"This account will be used instead of the default one as the payable account "
"for the current partner"
msgstr ""

#. module: auth_oauth
#: model:ir.model.fields,help:auth_oauth.field_res_users_property_account_receivable_id
msgid ""
"This account will be used instead of the default one as the receivable "
"account for the current partner"
msgstr ""

#. module: auth_oauth
#: model:ir.model.fields,help:auth_oauth.field_res_users_property_supplier_payment_term_id
msgid ""
"This payment term will be used instead of the default one for purchase "
"orders and vendor bills"
msgstr ""

#. module: auth_oauth
#: model:ir.model.fields,help:auth_oauth.field_res_users_property_payment_term_id
msgid ""
"This payment term will be used instead of the default one for sale orders "
"and customer invoices"
msgstr ""

#. module: auth_oauth
#: model:ir.ui.view,arch_db:auth_oauth.view_general_configuration
msgid ""
"To setup the signin process with Google, first you have to perform the following steps:<br/>\n"
"                                    <br/>\n"
"                                    - Go to the"
msgstr ""

#. module: auth_oauth
#: model:ir.model.fields,field_description:auth_oauth.field_res_users_total_invoiced
msgid "Total Invoiced"
msgstr "Total Facturado"

#. module: auth_oauth
#: model:ir.model.fields,field_description:auth_oauth.field_res_users_debit
msgid "Total Payable"
msgstr ""

#. module: auth_oauth
#: model:ir.model.fields,field_description:auth_oauth.field_res_users_credit
msgid "Total Receivable"
msgstr ""

#. module: auth_oauth
#: model:ir.model.fields,help:auth_oauth.field_res_users_credit
msgid "Total amount this customer owes you."
msgstr ""

#. module: auth_oauth
#: model:ir.model.fields,help:auth_oauth.field_res_users_debit
msgid "Total amount you have to pay to this vendor."
msgstr ""

#. module: auth_oauth
#: model:ir.model,name:auth_oauth.model_res_users
msgid "Users"
msgstr "Usuarios"

#. module: auth_oauth
#: model:ir.model.fields,help:auth_oauth.field_res_users_currency_id
msgid "Utility field to express amount currency"
msgstr "Campo utilitario para expresar el monto monetario"

#. module: auth_oauth
#: model:ir.model.fields,field_description:auth_oauth.field_auth_oauth_provider_validation_endpoint
msgid "Validation URL"
msgstr ""

#. module: auth_oauth
#: model:ir.model.fields,field_description:auth_oauth.field_res_users_property_supplier_payment_term_id
msgid "Vendor Payment Term"
msgstr ""

#. module: auth_oauth
#: code:addons/auth_oauth/controllers/main.py:101
#, python-format
msgid ""
"You do not have access to this database or your invitation has expired. "
"Please ask for an invitation and be sure to follow the link in your "
"invitation email."
msgstr ""

#. module: auth_oauth
#: model:ir.ui.view,arch_db:auth_oauth.view_oauth_provider_form
#: model:ir.ui.view,arch_db:auth_oauth.view_oauth_provider_list
msgid "arch"
msgstr ""

#. module: auth_oauth
#: model:ir.model,name:auth_oauth.model_base_config_settings
msgid "base.config.settings"
msgstr "base.config.settings"

#. module: auth_oauth
#: model:ir.ui.view,arch_db:auth_oauth.view_general_configuration
msgid "e.g. 1234-xyz.apps.googleusercontent.com"
msgstr ""

#. module: auth_oauth
#: model:ir.model,name:auth_oauth.model_ir_config_parameter
msgid "ir.config_parameter"
msgstr ""

#. module: auth_oauth
#: model:ir.model.fields,field_description:auth_oauth.field_auth_oauth_provider_sequence
msgid "unknown"
msgstr "desconocido(a)"<|MERGE_RESOLUTION|>--- conflicted
+++ resolved
@@ -9,11 +9,7 @@
 "Project-Id-Version: Odoo 9.0\n"
 "Report-Msgid-Bugs-To: \n"
 "POT-Creation-Date: 2015-09-07 14:40+0000\n"
-<<<<<<< HEAD
-"PO-Revision-Date: 2015-10-24 07:05+0000\n"
-=======
 "PO-Revision-Date: 2015-11-28 06:21+0000\n"
->>>>>>> da2b88bb
 "Last-Translator: Mateo Tibaquirá <nestormateo@gmail.com>\n"
 "Language-Team: Spanish (Colombia) (http://www.transifex.com/odoo/odoo-9/language/es_CO/)\n"
 "MIME-Version: 1.0\n"
@@ -32,59 +28,59 @@
 "                                    - Edit settings and set both Authorized Redirect URIs and Authorized JavaScript Origins to your hostname.<br/>\n"
 "                                    <br/>\n"
 "                                    Now copy paste the client_id here:"
-msgstr ""
+msgstr "<br/>\n                                    - Cree un nuevo proyecto<br/>\n                                    - Vaya a APIs y autenticación > Credenciales<br/>\n                                    - Cree un nuevo Id de cliente de OAuth 2.0<br/>\n                                    - Edite la configuración y diligencie \"URIs de redireccionamiento autorizados\" y \"Orígenes de JavaScript autorizados\"  a su nombre de dominio.<br/>\n                                    <br/>\n                                    Ahora copie y pegue el id de cliente aquí:"
 
 #. module: auth_oauth
 #: code:addons/auth_oauth/controllers/main.py:99
 #, python-format
 msgid "Access Denied"
-msgstr ""
+msgstr "Acceso Denegado"
 
 #. module: auth_oauth
 #: model:ir.model.fields,field_description:auth_oauth.field_res_users_property_account_payable_id
 msgid "Account Payable"
-msgstr ""
+msgstr "Cuenta Por Pagar"
 
 #. module: auth_oauth
 #: model:ir.model.fields,field_description:auth_oauth.field_res_users_property_account_receivable_id
 msgid "Account Receivable"
-msgstr ""
+msgstr "Cuenta Por Cobrar"
 
 #. module: auth_oauth
 #: model:ir.model.fields,field_description:auth_oauth.field_base_config_settings_auth_oauth_google_enabled
 msgid "Allow users to sign in with Google"
-msgstr ""
+msgstr "Permitirle a los usuarios iniciar sesión con Google"
 
 #. module: auth_oauth
 #: model:ir.model.fields,field_description:auth_oauth.field_auth_oauth_provider_enabled
 msgid "Allowed"
-msgstr ""
+msgstr "Permitido"
 
 #. module: auth_oauth
 #: model:ir.model.fields,field_description:auth_oauth.field_auth_oauth_provider_auth_endpoint
 msgid "Authentication URL"
-msgstr ""
+msgstr "URL Autenticación"
 
 #. module: auth_oauth
 #: model:ir.model.fields,field_description:auth_oauth.field_res_users_bank_account_count
 msgid "Bank"
-msgstr ""
+msgstr "Banco"
 
 #. module: auth_oauth
 #: model:ir.model.fields,field_description:auth_oauth.field_auth_oauth_provider_body
 msgid "Body"
-msgstr ""
+msgstr "Cuerpo"
 
 #. module: auth_oauth
 #: model:ir.model.fields,field_description:auth_oauth.field_auth_oauth_provider_css_class
 msgid "CSS class"
-msgstr ""
+msgstr "Clase CSS"
 
 #. module: auth_oauth
 #: model:ir.model.fields,field_description:auth_oauth.field_auth_oauth_provider_client_id
 #: model:ir.model.fields,field_description:auth_oauth.field_base_config_settings_auth_oauth_google_client_id
 msgid "Client ID"
-msgstr ""
+msgstr "ID Cliente"
 
 #. module: auth_oauth
 #: model:ir.model.fields,field_description:auth_oauth.field_res_users_ref_company_ids
@@ -110,7 +106,7 @@
 #. module: auth_oauth
 #: model:ir.model.fields,field_description:auth_oauth.field_res_users_currency_id
 msgid "Currency id"
-msgstr ""
+msgstr "Id moneda"
 
 #. module: auth_oauth
 #: model:ir.model.fields,field_description:auth_oauth.field_res_users_property_payment_term_id
@@ -135,7 +131,7 @@
 #. module: auth_oauth
 #: model:ir.ui.view,arch_db:auth_oauth.view_general_configuration
 msgid "Google APIs console"
-msgstr ""
+msgstr "Consola del API de Google"
 
 #. module: auth_oauth
 #: model:ir.model.fields,field_description:auth_oauth.field_res_users_has_unreconciled_entries
@@ -156,7 +152,7 @@
 #: model:ir.model.fields,field_description:auth_oauth.field_res_users_issued_total
 #: model:ir.model.fields,field_description:auth_oauth.field_res_users_journal_item_count
 msgid "Journal Items"
-msgstr ""
+msgstr "Elementos del Libro"
 
 #. module: auth_oauth
 #: model:ir.model.fields,field_description:auth_oauth.field_auth_oauth_provider___last_update
@@ -189,42 +185,42 @@
 #. module: auth_oauth
 #: model:ir.model.fields,field_description:auth_oauth.field_res_users_oauth_access_token
 msgid "OAuth Access Token"
-msgstr ""
+msgstr "Token de Acceso OAuth"
 
 #. module: auth_oauth
 #: model:ir.model.fields,field_description:auth_oauth.field_res_users_oauth_provider_id
 msgid "OAuth Provider"
-msgstr ""
+msgstr "Proveedor OAuth"
 
 #. module: auth_oauth
 #: model:ir.ui.menu,name:auth_oauth.menu_oauth_providers
 msgid "OAuth Providers"
-msgstr ""
+msgstr "Proveedores OAuth"
 
 #. module: auth_oauth
 #: sql_constraint:res.users:0
 msgid "OAuth UID must be unique per provider"
-msgstr ""
+msgstr "El UID OAuth debe ser único por proveedor"
 
 #. module: auth_oauth
 #: model:ir.model.fields,field_description:auth_oauth.field_res_users_oauth_uid
 msgid "OAuth User ID"
-msgstr ""
+msgstr "ID de Usuario OAuth"
 
 #. module: auth_oauth
 #: model:ir.model,name:auth_oauth.model_auth_oauth_provider
 msgid "OAuth2 provider"
-msgstr ""
+msgstr "Proveedor OAuth2"
 
 #. module: auth_oauth
 #: model:ir.ui.view,arch_db:auth_oauth.view_users_form
 msgid "Oauth"
-msgstr ""
+msgstr "Oauth"
 
 #. module: auth_oauth
 #: model:ir.model.fields,help:auth_oauth.field_res_users_oauth_uid
 msgid "Oauth Provider user_id"
-msgstr ""
+msgstr "user_id de Proveedor Oauth"
 
 #. module: auth_oauth
 #: model:ir.model.fields,field_description:auth_oauth.field_res_users_debit_limit
@@ -239,12 +235,12 @@
 #. module: auth_oauth
 #: model:ir.actions.act_window,name:auth_oauth.action_oauth_provider
 msgid "Providers"
-msgstr ""
+msgstr "Proveedores"
 
 #. module: auth_oauth
 #: model:ir.model.fields,field_description:auth_oauth.field_auth_oauth_provider_scope
 msgid "Scope"
-msgstr ""
+msgstr "Ámbito"
 
 #. module: auth_oauth
 #: code:addons/auth_oauth/controllers/main.py:97
@@ -299,7 +295,7 @@
 "To setup the signin process with Google, first you have to perform the following steps:<br/>\n"
 "                                    <br/>\n"
 "                                    - Go to the"
-msgstr ""
+msgstr "Para configurar el proceso de autenticación con Google, primero debe realizar los siguientes pasos:<br/>\n<br/>\n- Vaya a la"
 
 #. module: auth_oauth
 #: model:ir.model.fields,field_description:auth_oauth.field_res_users_total_invoiced
@@ -339,12 +335,12 @@
 #. module: auth_oauth
 #: model:ir.model.fields,field_description:auth_oauth.field_auth_oauth_provider_validation_endpoint
 msgid "Validation URL"
-msgstr ""
+msgstr "URL de validación"
 
 #. module: auth_oauth
 #: model:ir.model.fields,field_description:auth_oauth.field_res_users_property_supplier_payment_term_id
 msgid "Vendor Payment Term"
-msgstr ""
+msgstr "Condiciones de Pago a Proveedores"
 
 #. module: auth_oauth
 #: code:addons/auth_oauth/controllers/main.py:101
@@ -359,7 +355,7 @@
 #: model:ir.ui.view,arch_db:auth_oauth.view_oauth_provider_form
 #: model:ir.ui.view,arch_db:auth_oauth.view_oauth_provider_list
 msgid "arch"
-msgstr ""
+msgstr "arqu"
 
 #. module: auth_oauth
 #: model:ir.model,name:auth_oauth.model_base_config_settings
@@ -369,12 +365,12 @@
 #. module: auth_oauth
 #: model:ir.ui.view,arch_db:auth_oauth.view_general_configuration
 msgid "e.g. 1234-xyz.apps.googleusercontent.com"
-msgstr ""
+msgstr "ej. 1234-xyz.apps.googleusercontent.com"
 
 #. module: auth_oauth
 #: model:ir.model,name:auth_oauth.model_ir_config_parameter
 msgid "ir.config_parameter"
-msgstr ""
+msgstr "ir.config_parameter"
 
 #. module: auth_oauth
 #: model:ir.model.fields,field_description:auth_oauth.field_auth_oauth_provider_sequence
