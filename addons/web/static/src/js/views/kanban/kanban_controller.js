odoo.define('web.KanbanController', function (require) {
"use strict";

/**
 * The KanbanController is the class that coordinates the kanban model and the
 * kanban renderer.  It also makes sure that update from the search view are
 * properly interpreted.
 */

var BasicController = require('web.BasicController');
var Context = require('web.Context');
var core = require('web.core');
var Domain = require('web.Domain');
var view_dialogs = require('web.view_dialogs');

var _t = core._t;
var qweb = core.qweb;

var KanbanController = BasicController.extend({
    custom_events: _.extend({}, BasicController.prototype.custom_events, {
        quick_create_add_column: '_onAddColumn',
        quick_create_record: '_onQuickCreateRecord',
        resequence_columns: '_onResequenceColumn',
        button_clicked: '_onButtonClicked',
        kanban_record_delete: '_onRecordDelete',
        kanban_record_update: '_onUpdateRecord',
        kanban_column_delete: '_onDeleteColumn',
        kanban_column_add_record: '_onAddRecordToColumn',
        kanban_column_resequence: '_onColumnResequence',
        kanban_load_more: '_onLoadMore',
        kanban_load_records: '_onLoadColumnRecords',
        column_toggle_fold: '_onToggleColumn',
    }),
    /**
     * @override
     * @param {Object} params
     */
    init: function (parent, model, renderer, params) {
        this._super.apply(this, arguments);

        this.on_create = params.on_create;
        this.hasButtons = params.hasButtons;
    },
    /**
     * Called each time the kanban view is attached into the DOM.
     */
    on_attach_callback: function () {
        this.renderer.on_attach_callback();
    },

    //--------------------------------------------------------------------------
    // Public
    //--------------------------------------------------------------------------

    /**
     * @param {jQueryElement} $node
     */
    renderButtons: function ($node) {
        if (this.hasButtons && this.is_action_enabled('create')) {
            this.$buttons = $(qweb.render('KanbanView.buttons', {widget: this}));
            this.$buttons.on('click', 'button.o-kanban-button-new', this._onButtonNew.bind(this));
            this._updateButtons();
            this.$buttons.appendTo($node);
        }
    },

    //--------------------------------------------------------------------------
    // Private
    //--------------------------------------------------------------------------

    /**
     * @override method comes from field manager mixin
     * @private
     * @param {string} id local id from the basic record data
     * @returns {Deferred}
     */
    _confirmSave: function (id) {
        var data = this.model.get(this.handle, {raw: true});
        var grouped = data.groupedBy.length;
        if (grouped) {
            var columnState = this.model.getColumn(id);
            return this.renderer.updateColumn(columnState.id, columnState);
        }
        return this.renderer.updateRecord(this.model.get(id));
    },
    /**
<<<<<<< HEAD
=======
     * The column quick create should be displayed in kanban iff grouped by an
     * m2o field and group_create action enabled.
     *
     * @private
     * @returns {boolean}
     */
    _isCreateColumnEnabled: function () {
        var groupCreate = this.is_action_enabled('group_create');
        if (!groupCreate) {
            // pre-return to avoid a lot of the following processing
            return false;
        }
        var state = this.model.get(this.handle, {raw: true});
        var groupByField = state.fields[state.groupedBy[0]];
        var groupedByM2o = groupByField && (groupByField.type === 'many2one');
        return groupedByM2o;
    },
    /**
     * @param {number[]} ids
     * @private
     * @returns {Deferred}
     */
    _resequenceColumns: function (ids) {
        var state = this.model.get(this.handle, {raw: true});
        var model = state.fields[state.groupedBy[0]].relation;
        return this.model.resequence(model, ids, this.handle);
    },
    /**
>>>>>>> b9ce1aff
     * This method calls the server to ask for a resequence.  Note that this
     * does not rerender the user interface, because in most case, the
     * resequencing operation has already been displayed by the renderer.
     *
     * @private
     * @param {string} column_id
     * @param {string[]} ids
     * @returns {Deferred}
     */
    _resequenceRecords: function (column_id, ids) {
        var self = this;
        return this.model.resequence(this.modelName, ids, column_id).then(function () {
            self._updateEnv();
        });
    },
    /**
     * Overrides to update the control panel buttons when the state is updated.
     *
     * @override
     * @private
     */
    _update: function () {
        this._updateButtons();
        return this._super.apply(this, arguments);
    },
    /**
     * In grouped mode, set 'Create' button as btn-default if there is no column
     * (except if we can't create new columns)
     *
     * @private
     * @override from abstract controller
     */
    _updateButtons: function () {
        if (this.$buttons) {
            var state = this.model.get(this.handle, {raw: true});
            var createHidden = this.is_action_enabled('group_create') && state.isGroupedByM2ONoColumn;
            this.$buttons.find('.o-kanban-button-new').toggleClass('o_hidden', createHidden);
        }
    },

    //--------------------------------------------------------------------------
    // Handlers
    //--------------------------------------------------------------------------

    /**
     * This handler is called when an event (from the quick create add column)
     * event bubbles up. When that happens, we need to ask the model to create
     * a group and to update the renderer
     *
     * @private
     * @param {OdooEvent} event
     */
    _onAddColumn: function (event) {
        var self = this;
        this.model.createGroup(event.data.value, this.handle).then(function () {
            var state = self.model.get(self.handle, {raw: true});
            var ids = _.pluck(state.data, 'res_id').filter(_.isNumber);
            return self._resequenceColumns(ids);
        }).then(function () {
            return self.update({}, {reload: false});
        }).then(function () {
            self._updateButtons();
            self.renderer.quickCreateToggleFold();
        });
    },
    /**
     * @private
     * @param {OdooEvent} event
     */
    _onAddRecordToColumn: function (event) {
        var self = this;
        var record = event.data.record;
        var column = event.target;
        this.alive(this.model.moveRecord(record.db_id, column.db_id, this.handle))
            .then(function (column_db_ids) {
                return self._resequenceRecords(column.db_id, event.data.ids)
                    .then(function () {
                        _.each(column_db_ids, function (db_id) {
                            var data = self.model.get(db_id);
                            self.renderer.updateColumn(db_id, data);
                        });
                    });
            }).fail(this.reload.bind(this));
    },
    /**
     * @private
     * @param {OdooEvent} event
     */
    _onButtonClicked: function (event) {
        event.stopPropagation();
        var self = this;
        var attrs = event.data.attrs;
        var record = event.data.record;
        if (attrs.context) {
            attrs.context = new Context(attrs.context)
                .set_eval_context({
                    active_id: record.res_id,
                    active_ids: [record.res_id],
                    active_model: record.model,
                });
        }
        this.trigger_up('execute_action', {
            action_data: attrs,
            env: {
                context: record.getContext(),
                currentID: record.res_id,
                model: record.model,
                resIDs: record.res_ids,
            },
            on_closed: function () {
                var recordModel = self.model.localData[record.id];
                var group = self.model.localData[recordModel.parentID];
                var parent = self.model.localData[group.parentID];

                self.model.reload(record.id).then(function (db_id) {
                    var data = self.model.get(db_id);
                    var kanban_record = event.target;
                    kanban_record.update(data);

                    // Check if we still need to display the record. Some fields of the domain are
                    // not guaranteed to be in data. This is for example the case if the action
                    // contains a domain on a field which is not in the Kanban view. Therefore,
                    // we need to handle multiple cases based on 3 variables:
                    // domInData: all domain fields are in the data
                    // activeInDomain: 'active' is already in the domain
                    // activeInData: 'active' is available in the data
                    
                    var domain = (parent ? parent.domain : group.domain) || [];
                    var domInData = _.every(domain, function (d) {
                        return d[0] in data.data;
                    });
                    var activeInDomain = _.pluck(domain, 0).indexOf('active') !== -1;
                    var activeInData = 'active' in data.data;

                    // Case # | domInData | activeInDomain | activeInData
                    //   1    |   true    |      true      |      true     => no domain change
                    //   2    |   true    |      true      |      false    => not possible
                    //   3    |   true    |      false     |      true     => add active in domain
                    //   4    |   true    |      false     |      false    => no domain change
                    //   5    |   false   |      true      |      true     => no evaluation
                    //   6    |   false   |      true      |      false    => no evaluation
                    //   7    |   false   |      false     |      true     => replace domain
                    //   8    |   false   |      false     |      false    => no evaluation

                    // There are 3 cases which cannot be evaluated since we don't have all the
                    // necessary information. The complete solution would be to perform a RPC in
                    // these cases, but this is out of scope. A simpler one is to do a try / catch.

                    if (domInData && !activeInDomain && activeInData) {
                        domain = domain.concat([['active', '=', true]]);
                    } else if (!domInData && !activeInDomain && activeInData) {
                        domain = [['active', '=', true]];
                    }
                    try {
                        var visible = new Domain(domain).compute(data.evalContext);
                    } catch (e) {
                        return;
                    }
                    if (!visible) {
                        kanban_record.destroy();
                    }
                });
            },
        });
    },
    /**
     * @private
     */
    _onButtonNew: function () {
        var state = this.model.get(this.handle, {raw: true});
        var hasColumns = state.groupedBy.length > 0 && state.data.length > 0;
        if (hasColumns && this.on_create === 'quick_create') {
            // Activate the quick create in the first column
            this.renderer.addQuickCreate();
        } else if (this.on_create && this.on_create !== 'quick_create') {
            // Execute the given action
            this.do_action(this.on_create, {
                on_close: this.reload.bind(this),
                additional_context: state.context,
            });
        } else {
            // Open the form view
            this.trigger_up('switch_view', {
                view_type: 'form',
                res_id: undefined
            });
        }
    },
    /**
     * @private
     * @param {OdooEvent} event
     */
    _onColumnResequence: function (event) {
        this._resequenceRecords(event.target.db_id, event.data.ids);
    },
    /**
     * @private
     * @param {OdooEvent} event
     */
    _onDeleteColumn: function (event) {
        var self = this;
        var column = event.target;
        var state = this.model.get(this.handle, {raw: true});
        var relatedModelName = state.fields[state.groupedBy[0]].relation;
        this.model
            .deleteRecords([column.db_id], relatedModelName)
            .done(function () {
                if (column.isEmpty()) {
                    self.renderer.removeWidget(column);
                    self._updateButtons();
                } else {
                    self.reload();
                }
            });
    },
    /**
     * Loads the record of a given column (used in mobile, as the columns are
     * lazy loaded)
     *
     * @private
     * @param {OdooEvent} event
     */
    _onLoadColumnRecords: function (event) {
        var self = this;
        this.model.loadColumnRecords(event.data.columnID).then(function (dbID) {
            var data = self.model.get(dbID);
            self.renderer.updateColumn(dbID, data);
            self._updateEnv();
            if (event.data.onSuccess) {
                event.data.onSuccess();
            }
        });
    },
    /**
     * @private
     * @param {OdooEvent} event
     */
    _onLoadMore: function (event) {
        var self = this;
        var column = event.target;
        this.model.loadMore(column.db_id).then(function (db_id) {
            var data = self.model.get(db_id);
            self.renderer.updateColumn(db_id, data);
            self._updateEnv();
        });
    },
    /**
     * @private
     * @param {OdooEvent} event
     * @param {KanbanColumn} event.target the column in which the record should
     *   be added
     * @param {Object} event.data.values the field values of the record to
     *   create; if values only contains the value of the 'display_name', a
     *   'name_create' is performed instead of 'create'
     */
    _onQuickCreateRecord: function (event) {
        var self = this;
        var values = event.data.values;
        var column = event.target;

        // function that updates the kanban view once the record has been added
        // it receives the local id of the created record in arguments
        var update = function (db_id) {
            self._updateEnv();

            var columnState = self.model.getColumn(db_id);
            var state = self.model.get(self.handle);
            return self.renderer
                .updateColumn(columnState.id, columnState, {openQuickCreate: true, state: state})
                .then(function () {
                    if (event.data.openRecord) {
                        self.trigger_up('open_record', {id: db_id, mode: 'edit'});
                    }
                });
        };

        this.model.createRecordInGroup(column.db_id, values)
            .then(update)
            .fail(function (error, event) {
                event.preventDefault();
                var columnState = self.model.get(column.db_id, {raw: true});
                var context = columnState.getContext();
                var state = self.model.get(self.handle, {raw: true});
                context['default_' + state.groupedBy[0]] = columnState.res_id;
                new view_dialogs.FormViewDialog(self, {
                    res_model: state.model,
                    context: _.extend({default_name: name}, context),
                    title: _t("Create"),
                    disable_multiple_selection: true,
                    on_saved: function (record) {
                        self.model.addRecordToGroup(column.db_id, record.res_id)
                            .then(update);
                    },
                }).open();
            });
    },
    /**
     * @private
     * @param {OdooEvent} event
     */
    _onRecordDelete: function (event) {
        this._deleteRecords([event.data.id]);
    },
    /**
     * @private
     * @param {OdooEvent} event
     */
    _onResequenceColumn: function (event) {
        var self = this;
        this._resequenceColumns(event.data.ids).then(function () {
            self._updateEnv();
        });
    },
    /**
     * @private
     * @param {OdooEvent} event
     * @param {boolean} [event.data.openQuickCreate=false] if true, opens the
     *   QuickCreate in the toggled column (it assumes that we are opening it)
     */
    _onToggleColumn: function (event) {
        var self = this;
        var column = event.target;
        this.model.toggleGroup(column.db_id).then(function (db_id) {
            var data = self.model.get(db_id);
            var options = {
                openQuickCreate: !!event.data.openQuickCreate,
            };
            self.renderer.updateColumn(db_id, data, options);
            self._updateEnv();
        });
    },
    /**
     * @todo should simply use field_changed event...
     *
     * @private
     * @param {OdooEvent} ev
     */
    _onUpdateRecord: function (ev) {
        var changes = _.clone(ev.data);
        ev.data.force_save = true;
        this._applyChanges(ev.target.db_id, changes, ev);
    },
});

return KanbanController;

});<|MERGE_RESOLUTION|>--- conflicted
+++ resolved
@@ -84,26 +84,6 @@
         return this.renderer.updateRecord(this.model.get(id));
     },
     /**
-<<<<<<< HEAD
-=======
-     * The column quick create should be displayed in kanban iff grouped by an
-     * m2o field and group_create action enabled.
-     *
-     * @private
-     * @returns {boolean}
-     */
-    _isCreateColumnEnabled: function () {
-        var groupCreate = this.is_action_enabled('group_create');
-        if (!groupCreate) {
-            // pre-return to avoid a lot of the following processing
-            return false;
-        }
-        var state = this.model.get(this.handle, {raw: true});
-        var groupByField = state.fields[state.groupedBy[0]];
-        var groupedByM2o = groupByField && (groupByField.type === 'many2one');
-        return groupedByM2o;
-    },
-    /**
      * @param {number[]} ids
      * @private
      * @returns {Deferred}
@@ -114,7 +94,6 @@
         return this.model.resequence(model, ids, this.handle);
     },
     /**
->>>>>>> b9ce1aff
      * This method calls the server to ask for a resequence.  Note that this
      * does not rerender the user interface, because in most case, the
      * resequencing operation has already been displayed by the renderer.
