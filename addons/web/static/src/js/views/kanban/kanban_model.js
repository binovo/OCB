--- conflicted
+++ resolved
@@ -134,17 +134,10 @@
     },
     /**
      * Add the following (kanban specific) keys when performing a `get`:
-<<<<<<< HEAD
-     * 
+     *
      * - tooltipData
      * - progressBarValues
      * - isGroupedByM2ONoColumn
-=======
-     *
-     *  - tooltipData
-     *  - progressBarValues
-     *  - isGroupedByM2ONoColumn
->>>>>>> 3c108977
      *
      * @override
      * @see _readTooltipFields
