--- conflicted
+++ resolved
@@ -503,16 +503,10 @@
     _renderRow: function (record, index) {
         var $row = this._super.apply(this, arguments);
         if (this.addTrashIcon) {
-<<<<<<< HEAD
             var $icon = this.isMany2Many ?
-                            $('<i>', {class: 'fa fa-times', name: 'unlink'}) :
-                            $('<i>', {class: 'fa fa-trash-o', name: 'delete'});
+                            $('<button>', {class: 'fa fa-times o_list_record_remove', name: 'unlink', 'aria-label': _t('Unlink row ') + (index+1)}) :
+                            $('<button>', {class: 'fa fa-trash-o o_list_record_remove', name: 'delete', 'aria-label': _t('Delete row ') + (index+1)});
             var $td = $('<td>', {class: 'o_list_record_remove'}).append($icon);
-=======
-            var $icon = $('<button>', {class: 'fa fa-trash-o o_list_record_delete_btn', name: 'delete',
-                'aria-label': _t('Delete row ') + (index+1)});
-            var $td = $('<td>', {class: 'o_list_record_delete'}).append($icon);
->>>>>>> 39d9c362
             $row.append($td);
         }
         return $row;
