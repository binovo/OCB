--- conflicted
+++ resolved
@@ -141,17 +141,11 @@
         if (self.currentRow !== null) {
             currentRowID = this.state.data[this.currentRow].id;
             currentWidget = this.allFieldWidgets[currentRowID][this.currentFieldIndex];
-<<<<<<< HEAD
             if (currentWidget) {
                 focusedElement = currentWidget.getFocusableElement().get(0);
-                if (currentWidget.formatType !== 'boolean') {
+                if (currentWidget.formatType !== 'boolean' && focusedElement) {
                     selectionRange = dom.getSelectionRange(focusedElement);
                 }
-=======
-            focusedElement = currentWidget.getFocusableElement().get(0);
-            if (currentWidget.formatType !== 'boolean' && focusedElement) {
-                selectionRange = dom.getSelectionRange(focusedElement);
->>>>>>> 0e52efcf
             }
         }
 
