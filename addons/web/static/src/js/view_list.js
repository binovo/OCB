--- conflicted
+++ resolved
@@ -2309,11 +2309,6 @@
         }
 
         var download_url;
-<<<<<<< HEAD
-        download_url = instance.session.url('/web/binary/saveas', {model: options.model, field: this.id, id: options.id});
-        if (this.filename) {
-            download_url += '&filename_field=' + this.filename;
-=======
         if (value.substr(0, 10).indexOf(' ') == -1) {
             download_url = "data:application/octet-stream;base64," + value;
         } else {
@@ -2321,7 +2316,6 @@
             if (this.filename) {
                 download_url += '&filename_field=' + this.filename;
             }
->>>>>>> 859979e9
         }
         if (this.filename && row_data[this.filename]) {
             text = _.str.sprintf(_t("Download \"%s\""), instance.web.format_value(
