(function() {

var instance = openerp;
var _t = instance.web._t,
   _lt = instance.web._lt;
var QWeb = instance.web.qweb;

/** @namespace */
instance.web.form = {};

/**
 * Interface implemented by the form view or any other object
 * able to provide the features necessary for the fields to work.
 *
 * Properties:
 *     - display_invalid_fields : if true, all fields where is_valid() return true should
 *     be displayed as invalid.
 *     - actual_mode : the current mode of the field manager. Can be "view", "edit" or "create".
 * Events:
 *     - view_content_has_changed : when the values of the fields have changed. When
 *     this event is triggered all fields should reprocess their modifiers.
 *     - field_changed:<field_name> : when the value of a field change, an event is triggered
 *     named "field_changed:<field_name>" with <field_name> replaced by the name of the field.
 *     This event is not related to the on_change mechanism of OpenERP and is always called
 *     when the value of a field is setted or changed. This event is only triggered when the
 *     value of the field is syntactically valid, but it can be triggered when the value
 *     is sematically invalid (ie, when a required field is false). It is possible that an event
 *     about a precise field is never triggered even if that field exists in the view, in that
 *     case the value of the field is assumed to be false.
 */
instance.web.form.FieldManagerMixin = {
    /**
     * Must return the asked field as in fields_get.
     */
    get_field_desc: function(field_name) {},
    /**
     * Returns the current value of a field present in the view. See the get_value() method
     * method in FieldInterface for further information.
     */
    get_field_value: function(field_name) {},
    /**
    Gives new values for the fields contained in the view. The new values could not be setted
    right after the call to this method. Setting new values can trigger on_changes.

    @param (dict) values A dictonnary with key = field name and value = new value.
    @return (Deferred) Is resolved after all the values are setted.
    */
    set_values: function(values) {},
    /**
    Computes an OpenERP domain.

    @param (list) expression An OpenERP domain.
    @return (boolean) The computed value of the domain.
    */
    compute_domain: function(expression) {},
    /**
    Builds an evaluation context for the resolution of the fields' contexts. Please note
    the field are only supposed to use this context to evualuate their own, they should not
    extend it.

    @return (CompoundContext) An OpenERP context.
    */
    build_eval_context: function() {},
};

instance.web.views.add('form', 'instance.web.FormView');
/**
 * Properties:
 *      - actual_mode: always "view", "edit" or "create". Read-only property. Determines
 *      the mode used by the view.
 */
instance.web.FormView = instance.web.View.extend(instance.web.form.FieldManagerMixin, {
    /**
     * Indicates that this view is not searchable, and thus that no search
     * view should be displayed (if there is one active).
     */
    searchable: false,
    template: "FormView",
    display_name: _lt('Form'),
    view_type: "form",
    /**
     * @constructs instance.web.FormView
     * @extends instance.web.View
     *
     * @param {instance.web.Session} session the current openerp session
     * @param {instance.web.DataSet} dataset the dataset this view will work with
     * @param {String} view_id the identifier of the OpenERP view object
     * @param {Object} options
     *                  - resize_textareas : [true|false|max_height]
     *
     * @property {instance.web.Registry} registry=instance.web.form.widgets widgets registry for this form view instance
     */
    init: function(parent, dataset, view_id, options) {
        var self = this;
        this._super(parent);
        this.ViewManager = parent;
        this.set_default_options(options);
        this.dataset = dataset;
        this.model = dataset.model;
        this.view_id = view_id || false;
        this.fields_view = {};
        this.fields = {};
        this.fields_order = [];
        this.datarecord = {};
        this.default_focus_field = null;
        this.default_focus_button = null;
        this.fields_registry = instance.web.form.widgets;
        this.tags_registry = instance.web.form.tags;
        this.widgets_registry = instance.web.form.custom_widgets;
        this.has_been_loaded = $.Deferred();
        this.translatable_fields = [];
        _.defaults(this.options, {
            "not_interactible_on_create": false,
            "initial_mode": "view",
            "disable_autofocus": false,
            "footer_to_buttons": false,
        });
        this.is_initialized = $.Deferred();
        this.mutating_mutex = new $.Mutex();
        this.on_change_list = [];
        this.save_list = [];
        this.reload_mutex = new $.Mutex();
        this.__clicked_inside = false;
        this.__blur_timeout = null;
        this.rendering_engine = new instance.web.form.FormRenderingEngine(this);
        self.set({actual_mode: self.options.initial_mode});
        this.has_been_loaded.done(function() {
            self.on("change:actual_mode", self, self.check_actual_mode);
            self.check_actual_mode();
            self.on("change:actual_mode", self, self.init_pager);
            self.init_pager();
        });
        self.on("load_record", self, self.load_record);
        instance.web.bus.on('clear_uncommitted_changes', this, function(e) {
            if (!this.can_be_discarded()) {
                e.preventDefault();
            }
        });
    },
    view_loading: function(r) {
        return this.load_form(r);
    },
    destroy: function() {
        _.each(this.get_widgets(), function(w) {
            w.off('focused blurred');
            w.destroy();
        });
        if (this.$el) {
            this.$el.off('.formBlur');
        }
        this._super();
    },
    load_form: function(data) {
        var self = this;
        if (!data) {
            throw new Error(_t("No data provided."));
        }
        if (this.arch) {
            throw "Form view does not support multiple calls to load_form";
        }
        this.fields_order = [];
        this.fields_view = data;

        this.rendering_engine.set_fields_registry(this.fields_registry);
        this.rendering_engine.set_tags_registry(this.tags_registry);
        this.rendering_engine.set_widgets_registry(this.widgets_registry);
        this.rendering_engine.set_fields_view(data);
        var $dest = this.$el.hasClass("oe_form_container") ? this.$el : this.$el.find('.oe_form_container');
        this.rendering_engine.render_to($dest);

        this.$el.on('mousedown.formBlur', function () {
            self.__clicked_inside = true;
        });

        this.$buttons = $(QWeb.render("FormView.buttons", {'widget':self}));
        if (this.options.$buttons) {
            this.$buttons.appendTo(this.options.$buttons);
        } else {
            this.$el.find('.oe_form_buttons').replaceWith(this.$buttons);
        }
        this.$buttons.on('click', '.oe_form_button_create',
                         this.guard_active(this.on_button_create));
        this.$buttons.on('click', '.oe_form_button_edit',
                         this.guard_active(this.on_button_edit));
        this.$buttons.on('click', '.oe_form_button_save',
                         this.guard_active(this.on_button_save));
        this.$buttons.on('click', '.oe_form_button_cancel',
                         this.guard_active(this.on_button_cancel));
        if (this.options.footer_to_buttons) {
            this.$el.find('footer').appendTo(this.$buttons);
        }

        this.$sidebar = this.options.$sidebar || this.$el.find('.oe_form_sidebar');
        if (!this.sidebar && this.options.$sidebar) {
            this.sidebar = new instance.web.Sidebar(this);
            this.sidebar.appendTo(this.$sidebar);
            if (this.fields_view.toolbar) {
                this.sidebar.add_toolbar(this.fields_view.toolbar);
            }
            this.sidebar.add_items('other', _.compact([
                self.is_action_enabled('delete') && { label: _t('Delete'), callback: self.on_button_delete },
                self.is_action_enabled('create') && { label: _t('Duplicate'), callback: self.on_button_duplicate }
            ]));
        }

        this.has_been_loaded.resolve();

        // Add bounce effect on button 'Edit' when click on readonly page view.
        this.$el.find(".oe_form_group_row,.oe_form_field,label,h1,.oe_title,.oe_notebook_page, .oe_list_content").on('click', function (e) {
            if(self.get("actual_mode") == "view") {
                var $button = self.options.$buttons.find(".oe_form_button_edit");
                $button.openerpBounce();
                e.stopPropagation();
                instance.web.bus.trigger('click', e);
            }
        });
        //bounce effect on red button when click on statusbar.
        this.$el.find(".oe_form_field_status:not(.oe_form_status_clickable)").on('click', function (e) {
            if((self.get("actual_mode") == "view")) {
                var $button = self.$el.find(".oe_highlight:not(.oe_form_invisible)").css({'float':'left','clear':'none'});
                $button.openerpBounce();
                e.stopPropagation();
            }
         });
        this.trigger('form_view_loaded', data);
        return $.when();
    },
    widgetFocused: function() {
        // Clear click flag if used to focus a widget
        this.__clicked_inside = false;
        if (this.__blur_timeout) {
            clearTimeout(this.__blur_timeout);
            this.__blur_timeout = null;
        }
    },
    widgetBlurred: function() {
        if (this.__clicked_inside) {
            // clicked in an other section of the form (than the currently
            // focused widget) => just ignore the blurring entirely?
            this.__clicked_inside = false;
            return;
        }
        var self = this;
        // clear timeout, if any
        this.widgetFocused();
        this.__blur_timeout = setTimeout(function () {
            self.trigger('blurred');
        }, 0);
    },

    do_load_state: function(state, warm) {
        if (state.id && this.datarecord.id != state.id) {
            if (this.dataset.get_id_index(state.id) === null) {
                this.dataset.ids.push(state.id);
            }
            this.dataset.select_id(state.id);
            this.do_show({ reload: warm });
        }
    },
    /**
     *
     * @param {Object} [options]
     * @param {Boolean} [mode=undefined] If specified, switch the form to specified mode. Can be "edit" or "view".
     * @param {Boolean} [reload=true] whether the form should reload its content on show, or use the currently loaded record
     * @return {$.Deferred}
     */
    do_show: function (options) {
        var self = this;
        options = options || {};
        if (this.sidebar) {
            this.sidebar.$el.show();
        }
        if (this.$buttons) {
            this.$buttons.show();
        }
        this.$el.show().css({
            opacity: '0',
            filter: 'alpha(opacity = 0)'
        });
        this.$el.add(this.$buttons).removeClass('oe_form_dirty');

        var shown = this.has_been_loaded;
        if (options.reload !== false) {
            shown = shown.then(function() {
                if (self.dataset.index === null) {
                    // null index means we should start a new record
                    return self.on_button_new();
                }
                var fields = _.keys(self.fields_view.fields);
                fields.push('display_name');
                return self.dataset.read_index(fields, {
                    context: { 'bin_size': true, 'future_display_name' : true }
                }).then(function(r) {
                    self.trigger('load_record', r);
                });
            });
        }
        return shown.then(function() {
            self._actualize_mode(options.mode || self.options.initial_mode);
            self.$el.css({
                opacity: '1',
                filter: 'alpha(opacity = 100)'
            });
        });
    },
    do_hide: function () {
        if (this.sidebar) {
            this.sidebar.$el.hide();
        }
        if (this.$buttons) {
            this.$buttons.hide();
        }
        if (this.$pager) {
            this.$pager.hide();
        }
        this._super();
    },
    load_record: function(record) {
        var self = this, set_values = [];
        if (!record) {
            this.set({ 'title' : undefined });
            this.do_warn(_t("Form"), _t("The record could not be found in the database."), true);
            return $.Deferred().reject();
        }
        this.datarecord = record;
        this._actualize_mode();
        this.set({ 'title' : record.id ? record.display_name : _t("New") });

        _(this.fields).each(function (field, f) {
            field._dirty_flag = false;
            field._inhibit_on_change_flag = true;
            var result = field.set_value(self.datarecord[f] || false);
            field._inhibit_on_change_flag = false;
            set_values.push(result);
        });
        return $.when.apply(null, set_values).then(function() {
            if (!record.id) {
                // New record: Second pass in order to trigger the onchanges
                // respecting the fields order defined in the view
                _.each(self.fields_order, function(field_name) {
                    if (record[field_name] !== undefined) {
                        var field = self.fields[field_name];
                        field._dirty_flag = true;
                        self.do_onchange(field);
                    }
                });
            }
            self.on_form_changed();
            self.rendering_engine.init_fields();
            self.is_initialized.resolve();
            self.do_update_pager(record.id === null || record.id === undefined);
            if (self.sidebar) {
               self.sidebar.do_attachement_update(self.dataset, self.datarecord.id);
            }
            if (record.id) {
                self.do_push_state({id:record.id});
            } else {
                self.do_push_state({});
            }
            self.$el.add(self.$buttons).removeClass('oe_form_dirty');
            self.autofocus();
        });
    },
    /**
     * Loads and sets up the default values for the model as the current
     * record
     *
     * @return {$.Deferred}
     */
    load_defaults: function () {
        var self = this;
        var keys = _.keys(this.fields_view.fields);
        if (keys.length) {
            return this.dataset.default_get(keys).then(function(r) {
                self.trigger('load_record', r);
            });
        }
        return self.trigger('load_record', {});
    },
    on_form_changed: function() {
        this.trigger("view_content_has_changed");
    },
    do_notify_change: function() {
        this.$el.add(this.$buttons).addClass('oe_form_dirty');
    },
    execute_pager_action: function(action) {
        if (this.can_be_discarded()) {
            switch (action) {
                case 'first':
                    this.dataset.index = 0;
                    break;
                case 'previous':
                    this.dataset.previous();
                    break;
                case 'next':
                    this.dataset.next();
                    break;
                case 'last':
                    this.dataset.index = this.dataset.ids.length - 1;
                    break;
            }
            var def = this.reload();
            this.trigger('pager_action_executed');
            return def;
        }
        return $.when();
    },
    init_pager: function() {
        var self = this;
        if (this.$pager)
            this.$pager.remove();
        if (this.get("actual_mode") === "create")
            return;
        this.$pager = $(QWeb.render("FormView.pager", {'widget':self})).hide();
        if (this.options.$pager) {
            this.$pager.appendTo(this.options.$pager);
        } else {
            this.$el.find('.oe_form_pager').replaceWith(this.$pager);
        }
        this.$pager.on('click','a[data-pager-action]',function() {
            var $el = $(this);
            if ($el.attr("disabled"))
                return;
            var action = $el.data('pager-action');
            var def = $.when(self.execute_pager_action(action));
            $el.attr("disabled");
            def.always(function() {
                $el.removeAttr("disabled");
            });
        });
        this.do_update_pager();
    },
    do_update_pager: function(hide_index) {
        this.$pager.toggle(this.dataset.ids.length > 1);
        if (hide_index) {
            $(".oe_form_pager_state", this.$pager).html("");
        } else {
            $(".oe_form_pager_state", this.$pager).html(_.str.sprintf(_t("%d / %d"), this.dataset.index + 1, this.dataset.ids.length));
        }
    },
    parse_on_change: function (on_change, widget) {
        var self = this;
        var onchange = _.str.trim(on_change);
        var call = onchange.match(/^\s?(.*?)\((.*?)\)\s?$/);
        if (!call) {
            throw new Error(_.str.sprintf( _t("Wrong on change format: %s"), onchange ));
        }

        var method = call[1];
        if (!_.str.trim(call[2])) {
            return {method: method, args: []};
        }

        var argument_replacement = {
            'False': function () {return false;},
            'True': function () {return true;},
            'None': function () {return null;},
            'context': function () {
                return new instance.web.CompoundContext(
                        self.dataset.get_context(),
                        widget.build_context() ? widget.build_context() : {});
            }
        };
        var parent_fields = null;
        var args = _.map(call[2].split(','), function (a, i) {
            var field = _.str.trim(a);

            // literal constant or context
            if (field in argument_replacement) {
                return argument_replacement[field]();
            }
            // literal number
            if (/^-?\d+(\.\d+)?$/.test(field)) {
                return Number(field);
            }
            // form field
            if (self.fields[field]) {
                var value_ = self.fields[field].get_value();
                return value_ === null || value_ === undefined ? false : value_;
            }
            // parent field
            var splitted = field.split('.');
            if (splitted.length > 1 && _.str.trim(splitted[0]) === "parent" && self.dataset.parent_view) {
                if (parent_fields === null) {
                    parent_fields = self.dataset.parent_view.get_fields_values();
                }
                var p_val = parent_fields[_.str.trim(splitted[1])];
                if (p_val !== undefined) {
                    return p_val === null || p_val === undefined ? false : p_val;
                }
            }
            // string literal
            var first_char = field[0], last_char = field[field.length-1];
            if ((first_char === '"' && last_char === '"')
                || (first_char === "'" && last_char === "'")) {
                return field.slice(1, -1);
            }

            throw new Error("Could not get field with name '" + field +
                            "' for onchange '" + onchange + "'");
        });

        return {
            method: method,
            args: args
        };
    },
    do_onchange: function(widget, processed) {
        var self = this;
        this.on_change_list = [{widget: widget, processed: processed}].concat(this.on_change_list);
        return this._process_operations();
    },
    _process_onchange: function(on_change_obj) {
        var self = this;
        var widget = on_change_obj.widget;
        var processed = on_change_obj.processed;
        try {
            var def;
            processed = processed || [];
            processed.push(widget.name);
            var on_change = widget.node.attrs.on_change;
            if (on_change) {
                var change_spec = self.parse_on_change(on_change, widget);
                var ids = [];
                if (self.datarecord.id && !instance.web.BufferedDataSet.virtual_id_regex.test(self.datarecord.id)) {
                    // In case of a o2m virtual id, we should pass an empty ids list
                    ids.push(self.datarecord.id);
                }
                def = self.alive(new instance.web.Model(self.dataset.model).call(
                    change_spec.method, [ids].concat(change_spec.args)));
            } else {
                def = $.when({});
            }
            return def.then(function(response) {
                if (widget.field['change_default']) {
                    var fieldname = widget.name;
                    var value_;
                    if (response.value && (fieldname in response.value)) {
                        // Use value from onchange if onchange executed
                        value_ = response.value[fieldname];
                    } else {
                        // otherwise get form value for field
                        value_ = self.fields[fieldname].get_value();
                    }
                    var condition = fieldname + '=' + value_;

                    if (value_) {
                        return self.alive(new instance.web.Model('ir.values').call(
                            'get_defaults', [self.model, condition]
                        )).then(function (results) {
                            if (!results.length) {
                                return response;
                            }
                            if (!response.value) {
                                response.value = {};
                            }
                            for(var i=0; i<results.length; ++i) {
                                // [whatever, key, value]
                                var triplet = results[i];
                                response.value[triplet[1]] = triplet[2];
                            }
                            return response;
                        });
                    }
                }
                return response;
            }).then(function(response) {
                return self.on_processed_onchange(response, processed);
            });
        } catch(e) {
            console.error(e);
            instance.webclient.crashmanager.show_message(e);
            return $.Deferred().reject();
        }
    },
    on_processed_onchange: function(result, processed) {
        try {
        var fields = this.fields;
        _(result.domain).each(function (domain, fieldname) {
            var field = fields[fieldname];
            if (!field) { return; }
            field.node.attrs.domain = domain;
        });
            
        if (result.value) {
            this._internal_set_values(result.value, processed);
        }
        if (!_.isEmpty(result.warning)) {
            instance.web.dialog($(QWeb.render("CrashManager.warning", result.warning)), {
                title:result.warning.title,
                modal: true,
                buttons: [
                    {text: _t("Ok"), click: function() { $(this).dialog("close"); }}
                ]
            });
        }

        return $.Deferred().resolve();
        } catch(e) {
            console.error(e);
            instance.webclient.crashmanager.show_message(e);
            return $.Deferred().reject();
        }
    },
    _process_operations: function() {
        var self = this;
        return this.mutating_mutex.exec(function() {
            function iterate() {
                var on_change_obj = self.on_change_list.shift();
                if (on_change_obj) {
                    return self._process_onchange(on_change_obj).then(function() {
                        return iterate();
                    });
                }
                var defs = [];
                _.each(self.fields, function(field) {
                    defs.push(field.commit_value());
                });
                var args = _.toArray(arguments);
                return $.when.apply($, defs).then(function() {
                    if (self.on_change_list.length !== 0) {
                        return iterate();
                    }
                    var save_obj = self.save_list.pop();
                    if (save_obj) {
                        return self._process_save(save_obj).then(function() {
                            save_obj.ret = _.toArray(arguments);
                            return iterate();
                        }, function() {
                            save_obj.error = true;
                        });
                    }
                    return $.when();
                });
            }
            return iterate();
        });
    },
    _internal_set_values: function(values, exclude) {
        exclude = exclude || [];
        for (var f in values) {
            if (!values.hasOwnProperty(f)) { continue; }
            var field = this.fields[f];
            // If field is not defined in the view, just ignore it
            if (field) {
                var value_ = values[f];
                if (field.get_value() != value_) {
                    field._inhibit_on_change_flag = true;
                    field.set_value(value_);
                    field._inhibit_on_change_flag = false;
                    field._dirty_flag = true;
                    if (!_.contains(exclude, field.name)) {
                        this.do_onchange(field, exclude);
                    }
                }
            }
        }
        this.on_form_changed();
    },
    set_values: function(values) {
        var self = this;
        return this.mutating_mutex.exec(function() {
            self._internal_set_values(values);
        });
    },
    /**
     * Ask the view to switch to view mode if possible. The view may not do it
     * if the current record is not yet saved. It will then stay in create mode.
     */
    to_view_mode: function() {
        this._actualize_mode("view");
    },
    /**
     * Ask the view to switch to edit mode if possible. The view may not do it
     * if the current record is not yet saved. It will then stay in create mode.
     */
    to_edit_mode: function() {
        this._actualize_mode("edit");
    },
    /**
     * Ask the view to switch to a precise mode if possible. The view is free to
     * not respect this command if the state of the dataset is not compatible with
     * the new mode. For example, it is not possible to switch to edit mode if
     * the current record is not yet saved in database.
     *
     * @param {string} [new_mode] Can be "edit", "view", "create" or undefined. If
     * undefined the view will test the actual mode to check if it is still consistent
     * with the dataset state.
     */
    _actualize_mode: function(switch_to) {
        var mode = switch_to || this.get("actual_mode");
        if (! this.datarecord.id) {
            mode = "create";
        } else if (mode === "create") {
            mode = "edit";
        }
        this.set({actual_mode: mode});
    },
    check_actual_mode: function(source, options) {
        var self = this;
        if(this.get("actual_mode") === "view") {
            self.$el.removeClass('oe_form_editable').addClass('oe_form_readonly');
            self.$buttons.find('.oe_form_buttons_edit').hide();
            self.$buttons.find('.oe_form_buttons_view').show();
            self.$sidebar.show();
        } else {
            self.$el.removeClass('oe_form_readonly').addClass('oe_form_editable');
            self.$buttons.find('.oe_form_buttons_edit').show();
            self.$buttons.find('.oe_form_buttons_view').hide();
            self.$sidebar.hide();
            this.autofocus();
        }
    },
    autofocus: function() {
        if (this.get("actual_mode") !== "view" && !this.options.disable_autofocus) {
            var fields_order = this.fields_order.slice(0);
            if (this.default_focus_field) {
                fields_order.unshift(this.default_focus_field.name);
            }
            for (var i = 0; i < fields_order.length; i += 1) {
                var field = this.fields[fields_order[i]];
                if (!field.get('effective_invisible') && !field.get('effective_readonly') && field.$label) {
                    if (field.focus() !== false) {
                        break;
                    }
                }
            }
        }
    },
    on_button_save: function() {
        var self = this;
        return this.save().done(function(result) {
            self.trigger("save", result);
            self.reload().then(function() {
                self.to_view_mode();
                var parent = self.ViewManager.ActionManager.getParent();
                if(parent){
                    parent.menu.do_reload_needaction();
                }
            });
        });
    },
    on_button_cancel: function(event) {
        if (this.can_be_discarded()) {
            if (this.get('actual_mode') === 'create') {
                this.trigger('history_back');
            } else {
                this.to_view_mode();
                this.trigger('load_record', this.datarecord);
            }
        }
        this.trigger('on_button_cancel');
        return false;
    },
    on_button_new: function() {
        var self = this;
        this.to_edit_mode();
        return $.when(this.has_been_loaded).then(function() {
            if (self.can_be_discarded()) {
                return self.load_defaults();
            }
        });
    },
    on_button_edit: function() {
        return this.to_edit_mode();
    },
    on_button_create: function() {
        this.dataset.index = null;
        this.do_show();
    },
    on_button_duplicate: function() {
        var self = this;
        return this.has_been_loaded.then(function() {
            return self.dataset.call('copy', [self.datarecord.id, {}, self.dataset.context]).then(function(new_id) {
                self.record_created(new_id);
                self.to_edit_mode();
            });
        });
    },
    on_button_delete: function() {
        var self = this;
        var def = $.Deferred();
        this.has_been_loaded.done(function() {
            if (self.datarecord.id && confirm(_t("Do you really want to delete this record?"))) {
                self.dataset.unlink([self.datarecord.id]).done(function() {
                    if (self.dataset.size()) {
                        self.execute_pager_action('next');
                    } else {
                        self.do_action('history_back');
                    }
                    def.resolve();
                });
            } else {
                $.async_when().done(function () {
                    def.reject();
                });
            }
        });
        return def.promise();
    },
    can_be_discarded: function() {
        if (this.$el.is('.oe_form_dirty')) {
            if (!confirm(_t("Warning, the record has been modified, your changes will be discarded.\n\nAre you sure you want to leave this page ?"))) {
                return false;
            }
            this.$el.removeClass('oe_form_dirty');
        }
        return true;
    },
    /**
     * Triggers saving the form's record. Chooses between creating a new
     * record or saving an existing one depending on whether the record
     * already has an id property.
     *
     * @param {Boolean} [prepend_on_create=false] if ``save`` creates a new
     * record, should that record be inserted at the start of the dataset (by
     * default, records are added at the end)
     */
    save: function(prepend_on_create) {
        var self = this;
        var save_obj = {prepend_on_create: prepend_on_create, ret: null};
        this.save_list.push(save_obj);
        return this._process_operations().then(function() {
            if (save_obj.error)
                return $.Deferred().reject();
            return $.when.apply($, save_obj.ret);
        }).done(function() {
            self.$el.removeClass('oe_form_dirty');
        });
    },
    _process_save: function(save_obj) {
        var self = this;
        var prepend_on_create = save_obj.prepend_on_create;
        try {
            var form_invalid = false,
                values = {},
                first_invalid_field = null,
                readonly_values = {};
            for (var f in self.fields) {
                if (!self.fields.hasOwnProperty(f)) { continue; }
                f = self.fields[f];
                if (!f.is_valid()) {
                    form_invalid = true;
                    if (!first_invalid_field) {
                        first_invalid_field = f;
                    }
                } else if (f.name !== 'id' && (!self.datarecord.id || f._dirty_flag)) {
                    // Special case 'id' field, do not save this field
                    // on 'create' : save all non readonly fields
                    // on 'edit' : save non readonly modified fields
                    if (!f.get("readonly")) {
                        values[f.name] = f.get_value();
                    } else {
                        readonly_values[f.name] = f.get_value();
                    }
                }
            }
            if (form_invalid) {
                self.set({'display_invalid_fields': true});
                first_invalid_field.focus();
                self.on_invalid();
                return $.Deferred().reject();
            } else {
                self.set({'display_invalid_fields': false});
                var save_deferral;
                if (!self.datarecord.id) {
                    // Creation save
                    save_deferral = self.dataset.create(values, {readonly_fields: readonly_values}).then(function(r) {
                        return self.record_created(r, prepend_on_create);
                    }, null);
                } else if (_.isEmpty(values)) {
                    // Not dirty, noop save
                    save_deferral = $.Deferred().resolve({}).promise();
                } else {
                    // Write save
                    save_deferral = self.dataset.write(self.datarecord.id, values, {readonly_fields: readonly_values}).then(function(r) {
                        return self.record_saved(r);
                    }, null);
                }
                return save_deferral;
            }
        } catch (e) {
            console.error(e);
            return $.Deferred().reject();
        }
    },
    on_invalid: function() {
        var warnings = _(this.fields).chain()
            .filter(function (f) { return !f.is_valid(); })
            .map(function (f) {
                return _.str.sprintf('<li>%s</li>',
                    _.escape(f.string));
            }).value();
        warnings.unshift('<ul>');
        warnings.push('</ul>');
        this.do_warn(_t("The following fields are invalid:"), warnings.join(''));
    },
    /**
     * Reload the form after saving
     *
     * @param {Object} r result of the write function.
     */
    record_saved: function(r) {
        this.trigger('record_saved', r);
        if (!r) {
            // should not happen in the server, but may happen for internal purpose
            return $.Deferred().reject();
        }
        return r;
    },
    /**
     * Updates the form' dataset to contain the new record:
     *
     * * Adds the newly created record to the current dataset (at the end by
     *   default)
     * * Selects that record (sets the dataset's index to point to the new
     *   record's id).
     * * Updates the pager and sidebar displays
     *
     * @param {Object} r
     * @param {Boolean} [prepend_on_create=false] adds the newly created record
     * at the beginning of the dataset instead of the end
     */
    record_created: function(r, prepend_on_create) {
        var self = this;
        if (!r) {
            // should not happen in the server, but may happen for internal purpose
            this.trigger('record_created', r);
            return $.Deferred().reject();
        } else {
            this.datarecord.id = r;
            if (!prepend_on_create) {
                this.dataset.alter_ids(this.dataset.ids.concat([this.datarecord.id]));
                this.dataset.index = this.dataset.ids.length - 1;
            } else {
                this.dataset.alter_ids([this.datarecord.id].concat(this.dataset.ids));
                this.dataset.index = 0;
            }
            this.do_update_pager();
            if (this.sidebar) {
                this.sidebar.do_attachement_update(this.dataset, this.datarecord.id);
            }
            //openerp.log("The record has been created with id #" + this.datarecord.id);
            return $.when(this.reload()).then(function () {
                self.trigger('record_created', r);
                return _.extend(r, {created: true});
            });
        }
    },
    on_action: function (action) {
        console.debug('Executing action', action);
    },
    reload: function() {
        var self = this;
        return this.reload_mutex.exec(function() {
            if (self.dataset.index === null || self.dataset.index === undefined) {
                self.trigger("previous_view");
                return $.Deferred().reject().promise();
            }
            if (self.dataset.index < 0) {
                return $.when(self.on_button_new());
            } else {
                var fields = _.keys(self.fields_view.fields);
                fields.push('display_name');
                return self.dataset.read_index(fields,
                    {
                        context: {
                            'bin_size': true,
                            'future_display_name': true
                        }
                    }).then(function(r) {
                        self.trigger('load_record', r);
                    });
            }
        });
    },
    get_widgets: function() {
        return _.filter(this.getChildren(), function(obj) {
            return obj instanceof instance.web.form.FormWidget;
        });
    },
    get_fields_values: function() {
        var values = {};
        var ids = this.get_selected_ids();
        values["id"] = ids.length > 0 ? ids[0] : false;
        _.each(this.fields, function(value_, key) {
            values[key] = value_.get_value();
        });
        return values;
    },
    get_selected_ids: function() {
        var id = this.dataset.ids[this.dataset.index];
        return id ? [id] : [];
    },
    recursive_save: function() {
        var self = this;
        return $.when(this.save()).then(function(res) {
            if (self.dataset.parent_view)
                return self.dataset.parent_view.recursive_save();
        });
    },
    recursive_reload: function() {
        var self = this;
        var pre = $.when();
        if (self.dataset.parent_view)
                pre = self.dataset.parent_view.recursive_reload();
        return pre.then(function() {
            return self.reload();
        });
    },
    is_dirty: function() {
        return _.any(this.fields, function (value_) {
            return value_._dirty_flag;
        });
    },
    is_interactible_record: function() {
        var id = this.datarecord.id;
        if (!id) {
            if (this.options.not_interactible_on_create)
                return false;
        } else if (typeof(id) === "string") {
            if(instance.web.BufferedDataSet.virtual_id_regex.test(id))
                return false;
        }
        return true;
    },
    sidebar_eval_context: function () {
        return $.when(this.build_eval_context());
    },
    open_defaults_dialog: function () {
        var self = this;
        var display = function (field, value) {
            if (!value) { return value; }
            if (field instanceof instance.web.form.FieldSelection) {
                return _(field.get('values')).find(function (option) {
                    return option[0] === value;
                })[1];
            } else if (field instanceof instance.web.form.FieldMany2One) {
                return field.get_displayed();
            }
            return value;
        };
        var fields = _.chain(this.fields)
            .map(function (field) {
                var value = field.get_value();
                // ignore fields which are empty, invisible, readonly, o2m
                // or m2m
                if (!value
                        || field.get('invisible')
                        || field.get("readonly")
                        || field.field.type === 'one2many'
                        || field.field.type === 'many2many'
                        || field.field.type === 'binary'
                        || field.password) {
                    return false;
                }

                return {
                    name: field.name,
                    string: field.string,
                    value: value,
                    displayed: display(field, value),
                };
            })
            .compact()
            .sortBy(function (field) { return field.string; })
            .value();
        var conditions = _.chain(self.fields)
            .filter(function (field) { return field.field.change_default; })
            .map(function (field) {
                var value = field.get_value();
                return {
                    name: field.name,
                    string: field.string,
                    value: value,
                    displayed: display(field, value),
                };
            })
            .value();

        var d = new instance.web.Dialog(this, {
            title: _t("Set Default"),
            args: {
                fields: fields,
                conditions: conditions
            },
            buttons: [
                {text: _t("Close"), click: function () { d.close(); }},
                {text: _t("Save default"), click: function () {
                    var $defaults = d.$el.find('#formview_default_fields');
                    var field_to_set = $defaults.val();
                    if (!field_to_set) {
                        $defaults.parent().addClass('oe_form_invalid');
                        return;
                    }
                    var condition = d.$el.find('#formview_default_conditions').val(),
                        all_users = d.$el.find('#formview_default_all').is(':checked');
                    new instance.web.DataSet(self, 'ir.values').call(
                        'set_default', [
                            self.dataset.model,
                            field_to_set,
                            self.fields[field_to_set].get_value(),
                            all_users,
                            true,
                            condition || false
                    ]).done(function () { d.close(); });
                }}
            ]
        });
        d.template = 'FormView.set_default';
        d.open();
    },
    register_field: function(field, name) {
        this.fields[name] = field;
        this.fields_order.push(name);
        if (JSON.parse(field.node.attrs.default_focus || "0")) {
            this.default_focus_field = field;
        }

        field.on('focused', null, this.proxy('widgetFocused'))
             .on('blurred', null, this.proxy('widgetBlurred'));
        if (this.get_field_desc(name).translate) {
            this.translatable_fields.push(field);
        }
        field.on('changed_value', this, function() {
            if (field.is_syntax_valid()) {
                this.trigger('field_changed:' + name);
            }
            if (field._inhibit_on_change_flag) {
                return;
            }
            field._dirty_flag = true;
            if (field.is_syntax_valid()) {
                this.do_onchange(field);
                this.on_form_changed(true);
                this.do_notify_change();
            }
        });
    },
    get_field_desc: function(field_name) {
        return this.fields_view.fields[field_name];
    },
    get_field_value: function(field_name) {
        return this.fields[field_name].get_value();
    },
    compute_domain: function(expression) {
        return instance.web.form.compute_domain(expression, this.fields);
    },
    _build_view_fields_values: function() {
        var a_dataset = this.dataset;
        var fields_values = this.get_fields_values();
        var active_id = a_dataset.ids[a_dataset.index];
        _.extend(fields_values, {
            active_id: active_id || false,
            active_ids: active_id ? [active_id] : [],
            active_model: a_dataset.model,
            parent: {}
        });
        if (a_dataset.parent_view) {
            fields_values.parent = a_dataset.parent_view.get_fields_values();
        }
        return fields_values;
    },
    build_eval_context: function() {
        var a_dataset = this.dataset;
        return new instance.web.CompoundContext(a_dataset.get_context(), this._build_view_fields_values());
    },
});

/**
 * Interface to be implemented by rendering engines for the form view.
 */
instance.web.form.FormRenderingEngineInterface = instance.web.Class.extend({
    set_fields_view: function(fields_view) {},
    set_fields_registry: function(fields_registry) {},
    render_to: function($el) {},
});

/**
 * Default rendering engine for the form view.
 *
 * It is necessary to set the view using set_view() before usage.
 */
instance.web.form.FormRenderingEngine = instance.web.form.FormRenderingEngineInterface.extend({
    init: function(view) {
        this.view = view;
    },
    set_fields_view: function(fvg) {
        this.fvg = fvg;
        this.version = parseFloat(this.fvg.arch.attrs.version);
        if (isNaN(this.version)) {
            this.version = 6.1;
        }
    },
    set_tags_registry: function(tags_registry) {
        this.tags_registry = tags_registry;
    },
    set_fields_registry: function(fields_registry) {
        this.fields_registry = fields_registry;
    },
    set_widgets_registry: function(widgets_registry) {
        this.widgets_registry = widgets_registry;
    },
    // Backward compatibility tools, current default version: v6.1
    process_version: function() {
        if (this.version < 7.0) {
            this.$form.find('form:first').wrapInner('<group col="4"/>');
            this.$form.find('page').each(function() {
                if (!$(this).parents('field').length) {
                    $(this).wrapInner('<group col="4"/>');
                }
            });
        }
    },
    get_arch_fragment: function() {
        var doc = $.parseXML(instance.web.json_node_to_xml(this.fvg.arch)).documentElement;
        // IE won't allow custom button@type and will revert it to spec default : 'submit'
        $('button', doc).each(function() {
            $(this).attr('data-button-type', $(this).attr('type')).attr('type', 'button');
        });
        // IE's html parser is also a css parser. How convenient...
        $('board', doc).each(function() {
            $(this).attr('layout', $(this).attr('style'));
        });
        return $('<div class="oe_form"/>').append(instance.web.xml_to_str(doc));
    },
    render_to: function($target) {
        var self = this;
        this.$target = $target;

        this.$form = this.get_arch_fragment();

        this.process_version();

        this.fields_to_init = [];
        this.tags_to_init = [];
        this.widgets_to_init = [];
        this.labels = {};
        this.process(this.$form);

        this.$form.appendTo(this.$target);

        this.to_replace = [];

        _.each(this.fields_to_init, function($elem) {
            var name = $elem.attr("name");
            if (!self.fvg.fields[name]) {
                throw new Error(_.str.sprintf(_t("Field '%s' specified in view could not be found."), name));
            }
            var obj = self.fields_registry.get_any([$elem.attr('widget'), self.fvg.fields[name].type]);
            if (!obj) {
                throw new Error(_.str.sprintf(_t("Widget type '%s' is not implemented"), $elem.attr('widget')));
            }
            var w = new (obj)(self.view, instance.web.xml_to_json($elem[0]));
            var $label = self.labels[$elem.attr("name")];
            if ($label) {
                w.set_input_id($label.attr("for"));
            }
            self.alter_field(w);
            self.view.register_field(w, $elem.attr("name"));
            self.to_replace.push([w, $elem]);
        });
        _.each(this.tags_to_init, function($elem) {
            var tag_name = $elem[0].tagName.toLowerCase();
            var obj = self.tags_registry.get_object(tag_name);
            var w = new (obj)(self.view, instance.web.xml_to_json($elem[0]));
            self.to_replace.push([w, $elem]);
        });
        _.each(this.widgets_to_init, function($elem) {
            var widget_type = $elem.attr("type");
            var obj = self.widgets_registry.get_object(widget_type);
            var w = new (obj)(self.view, instance.web.xml_to_json($elem[0]));
            self.to_replace.push([w, $elem]);
        });
    },
    init_fields: function() {
        var defs = [];
        _.each(this.to_replace, function(el) {
            defs.push(el[0].replace(el[1]));
            if (el[1].children().length) {
                el[0].$el.append(el[1].children());
            }
        });
        this.to_replace = [];
        return $.when.apply($, defs);
    },
    render_element: function(template /* dictionaries */) {
        var dicts = [].slice.call(arguments).slice(1);
        var dict = _.extend.apply(_, dicts);
        dict['classnames'] = dict['class'] || ''; // class is a reserved word and might caused problem to Safari when used from QWeb
        return $(QWeb.render(template, dict));
    },
    alter_field: function(field) {
    },
    toggle_layout_debugging: function() {
        if (!this.$target.has('.oe_layout_debug_cell:first').length) {
            this.$target.find('[title]').removeAttr('title');
            this.$target.find('.oe_form_group_cell').each(function() {
                var text = 'W:' + ($(this).attr('width') || '') + ' - C:' + $(this).attr('colspan');
                $(this).attr('title', text);
            });
        }
        this.$target.toggleClass('oe_layout_debugging');
    },
    process: function($tag) {
        var self = this;
        var tagname = $tag[0].nodeName.toLowerCase();
        if (this.tags_registry.contains(tagname)) {
            this.tags_to_init.push($tag);
            return (tagname === 'button') ? this.process_button($tag) : $tag;
        }
        var fn = self['process_' + tagname];
        if (fn) {
            var args = [].slice.call(arguments);
            args[0] = $tag;
            return fn.apply(self, args);
        } else {
            // generic tag handling, just process children
            $tag.children().each(function() {
                self.process($(this));
            });
            self.handle_common_properties($tag, $tag);
            $tag.removeAttr("modifiers");
            return $tag;
        }
    },
    process_button: function ($button) {
        var self = this;
        $button.children().each(function() {
            self.process($(this));
        });
        return $button;
    },
    process_widget: function($widget) {
        this.widgets_to_init.push($widget);
        return $widget;
    },
    process_sheet: function($sheet) {
        var $new_sheet = this.render_element('FormRenderingSheet', $sheet.getAttributes());
        this.handle_common_properties($new_sheet, $sheet);
        var $dst = $new_sheet.find('.oe_form_sheet');
        $sheet.contents().appendTo($dst);
        $sheet.before($new_sheet).remove();
        this.process($new_sheet);
    },
    process_form: function($form) {
        if ($form.find('> sheet').length === 0) {
            $form.addClass('oe_form_nosheet');
        }
        var $new_form = this.render_element('FormRenderingForm', $form.getAttributes());
        this.handle_common_properties($new_form, $form);
        $form.contents().appendTo($new_form);
        if ($form[0] === this.$form[0]) {
            // If root element, replace it
            this.$form = $new_form;
        } else {
            $form.before($new_form).remove();
        }
        this.process($new_form);
    },
    /*
     * Used by direct <field> children of a <group> tag only
     * This method will add the implicit <label...> for every field
     * in the <group>
    */
    preprocess_field: function($field) {
        var self = this;
        var name = $field.attr('name'),
            field_colspan = parseInt($field.attr('colspan'), 10),
            field_modifiers = JSON.parse($field.attr('modifiers') || '{}');

        if ($field.attr('nolabel') === '1')
            return;
        $field.attr('nolabel', '1');
        var found = false;
        this.$form.find('label[for="' + name + '"]').each(function(i ,el) {
            $(el).parents().each(function(unused, tag) {
                var name = tag.tagName.toLowerCase();
                if (name === "field" || name in self.tags_registry.map)
                    found = true;
            });
        });
        if (found)
            return;

        var $label = $('<label/>').attr({
            'for' : name,
            "modifiers": JSON.stringify({invisible: field_modifiers.invisible}),
            "string": $field.attr('string'),
            "help": $field.attr('help'),
            "class": $field.attr('class'),
        });
        $label.insertBefore($field);
        if (field_colspan > 1) {
            $field.attr('colspan', field_colspan - 1);
        }
        return $label;
    },
    process_field: function($field) {
        if ($field.parent().is('group')) {
            // No implicit labels for normal fields, only for <group> direct children
            var $label = this.preprocess_field($field);
            if ($label) {
                this.process($label);
            }
        }
        this.fields_to_init.push($field);
        return $field;
    },
    process_group: function($group) {
        var self = this;
        $group.children('field').each(function() {
            self.preprocess_field($(this));
        });
        var $new_group = this.render_element('FormRenderingGroup', $group.getAttributes());
        var $table;
        if ($new_group.first().is('table.oe_form_group')) {
            $table = $new_group;
        } else if ($new_group.filter('table.oe_form_group').length) {
            $table = $new_group.filter('table.oe_form_group').first();
        } else {
            $table = $new_group.find('table.oe_form_group').first();
        }

        var $tr, $td,
            cols = parseInt($group.attr('col') || 2, 10),
            row_cols = cols;

        var children = [];
        $group.children().each(function(a,b,c) {
            var $child = $(this);
            var colspan = parseInt($child.attr('colspan') || 1, 10);
            var tagName = $child[0].tagName.toLowerCase();
            var $td = $('<td/>').addClass('oe_form_group_cell').attr('colspan', colspan);
            var newline = tagName === 'newline';

            // Note FME: those classes are used in layout debug mode
            if ($tr && row_cols > 0 && (newline || row_cols < colspan)) {
                $tr.addClass('oe_form_group_row_incomplete');
                if (newline) {
                    $tr.addClass('oe_form_group_row_newline');
                }
            }
            if (newline) {
                $tr = null;
                return;
            }
            if (!$tr || row_cols < colspan) {
                $tr = $('<tr/>').addClass('oe_form_group_row').appendTo($table);
                row_cols = cols;
            } else if (tagName==='group') {
                // When <group> <group/><group/> </group>, we need a spacing between the two groups
                $td.addClass('oe_group_right');
            }
            row_cols -= colspan;

            // invisibility transfer
            var field_modifiers = JSON.parse($child.attr('modifiers') || '{}');
            var invisible = field_modifiers.invisible;
            self.handle_common_properties($td, $("<dummy>").attr("modifiers", JSON.stringify({invisible: invisible})));

            $tr.append($td.append($child));
            children.push($child[0]);
        });
        if (row_cols && $td) {
            $td.attr('colspan', parseInt($td.attr('colspan'), 10) + row_cols);
        }
        $group.before($new_group).remove();

        $table.find('> tbody > tr').each(function() {
            var to_compute = [],
                row_cols = cols,
                total = 100;
            $(this).children().each(function() {
                var $td = $(this),
                    $child = $td.children(':first');
                if ($child.attr('cell-class')) {
                    $td.addClass($child.attr('cell-class'));
                }
                switch ($child[0].tagName.toLowerCase()) {
                    case 'separator':
                        break;
                    case 'label':
                        if ($child.attr('for')) {
                            $td.attr('width', '1%').addClass('oe_form_group_cell_label');
                            row_cols-= $td.attr('colspan') || 1;
                            total--;
                        }
                        break;
                    default:
                        var width = _.str.trim($child.attr('width') || ''),
                            iwidth = parseInt(width, 10);
                        if (iwidth) {
                            if (width.substr(-1) === '%') {
                                total -= iwidth;
                                width = iwidth + '%';
                            } else {
                                // Absolute width
                                $td.css('min-width', width + 'px');
                            }
                            $td.attr('width', width);
                            $child.removeAttr('width');
                            row_cols-= $td.attr('colspan') || 1;
                        } else {
                            to_compute.push($td);
                        }

                }
            });
            if (row_cols) {
                var unit = Math.floor(total / row_cols);
                if (!$(this).is('.oe_form_group_row_incomplete')) {
                    _.each(to_compute, function($td, i) {
                        var width = parseInt($td.attr('colspan'), 10) * unit;
                        $td.attr('width', width + '%');
                        total -= width;
                    });
                }
            }
        });
        _.each(children, function(el) {
            self.process($(el));
        });
        this.handle_common_properties($new_group, $group);
        return $new_group;
    },
    process_notebook: function($notebook) {
        var self = this;
        var pages = [];
        $notebook.find('> page').each(function() {
            var $page = $(this);
            var page_attrs = $page.getAttributes();
            page_attrs.id = _.uniqueId('notebook_page_');
            var $new_page = self.render_element('FormRenderingNotebookPage', page_attrs);
            $page.contents().appendTo($new_page);
            $page.before($new_page).remove();
            var ic = self.handle_common_properties($new_page, $page).invisibility_changer;
            page_attrs.__page = $new_page;
            page_attrs.__ic = ic;
            pages.push(page_attrs);

            $new_page.children().each(function() {
                self.process($(this));
            });
        });
        var $new_notebook = this.render_element('FormRenderingNotebook', { pages : pages });
        $notebook.contents().appendTo($new_notebook);
        $notebook.before($new_notebook).remove();
        self.process($($new_notebook.children()[0]));
        //tabs and invisibility handling
        $new_notebook.tabs();
        _.each(pages, function(page, i) {
            if (! page.__ic)
                return;
            page.__ic.on("change:effective_invisible", null, function() {
                if (!page.__ic.get('effective_invisible') && page.autofocus) {
                    $new_notebook.tabs('select', i);
                    return;
                }
                var current = $new_notebook.tabs("option", "selected");
                if (! pages[current].__ic || ! pages[current].__ic.get("effective_invisible"))
                    return;
                var first_visible = _.find(_.range(pages.length), function(i2) {
                    return (! pages[i2].__ic) || (! pages[i2].__ic.get("effective_invisible"));
                });
                if (first_visible !== undefined) {
                    $new_notebook.tabs('select', first_visible);
                }
            });
        });

        this.handle_common_properties($new_notebook, $notebook);
        return $new_notebook;
    },
    process_separator: function($separator) {
        var $new_separator = this.render_element('FormRenderingSeparator', $separator.getAttributes());
        $separator.before($new_separator).remove();
        this.handle_common_properties($new_separator, $separator);
        return $new_separator;
    },
    process_label: function($label) {
        var name = $label.attr("for"),
            field_orm = this.fvg.fields[name];
        var dict = {
            string: $label.attr('string') || (field_orm || {}).string || '',
            help: $label.attr('help') || (field_orm || {}).help || '',
            _for: name ? _.uniqueId('oe-field-input-') : undefined,
        };
        var align = parseFloat(dict.align);
        if (isNaN(align) || align === 1) {
            align = 'right';
        } else if (align === 0) {
            align = 'left';
        } else {
            align = 'center';
        }
        dict.align = align;
        var $new_label = this.render_element('FormRenderingLabel', dict);
        $label.before($new_label).remove();
        this.handle_common_properties($new_label, $label);
        if (name) {
            this.labels[name] = $new_label;
        }
        return $new_label;
    },
    handle_common_properties: function($new_element, $node) {
        var str_modifiers = $node.attr("modifiers") || "{}";
        var modifiers = JSON.parse(str_modifiers);
        var ic = null;
        if (modifiers.invisible !== undefined)
            ic = new instance.web.form.InvisibilityChanger(this.view, this.view, modifiers.invisible, $new_element);
        $new_element.addClass($node.attr("class") || "");
        $new_element.attr('style', $node.attr('style'));
        return {invisibility_changer: ic,};
    },
});

/**
    Welcome.

    If you read this documentation, it probably means that you were asked to use a form view widget outside of
    a form view. Before going further, you must understand that those fields were never really created for
    that usage. Don't think that this class will hold the answer to all your problems, at best it will allow
    you to hack the system with more style.
*/
instance.web.form.DefaultFieldManager = instance.web.Widget.extend({
    init: function(parent, eval_context) {
        this._super(parent);
        this.field_descs = {};
        this.eval_context = eval_context || {};
        this.set({
            display_invalid_fields: false,
            actual_mode: 'create',
        });
    },
    get_field_desc: function(field_name) {
        if (this.field_descs[field_name] === undefined) {
            this.field_descs[field_name] = {
                string: field_name,
            };
        }
        return this.field_descs[field_name];
    },
    extend_field_desc: function(fields) {
        var self = this;
        _.each(fields, function(v, k) {
            _.extend(self.get_field_desc(k), v);
        });
    },
    get_field_value: function(field_name) {
        return false;
    },
    set_values: function(values) {
        // nothing
    },
    compute_domain: function(expression) {
        return instance.web.form.compute_domain(expression, {});
    },
    build_eval_context: function() {
        return new instance.web.CompoundContext(this.eval_context);
    },
});

instance.web.form.compute_domain = function(expr, fields) {
    if (! (expr instanceof Array))
        return !! expr;
    var stack = [];
    for (var i = expr.length - 1; i >= 0; i--) {
        var ex = expr[i];
        if (ex.length == 1) {
            var top = stack.pop();
            switch (ex) {
                case '|':
                    stack.push(stack.pop() || top);
                    continue;
                case '&':
                    stack.push(stack.pop() && top);
                    continue;
                case '!':
                    stack.push(!top);
                    continue;
                default:
                    throw new Error(_.str.sprintf(
                        _t("Unknown operator %s in domain %s"),
                        ex, JSON.stringify(expr)));
            }
        }

        var field = fields[ex[0]];
        if (!field) {
            throw new Error(_.str.sprintf(
                _t("Unknown field %s in domain %s"),
                ex[0], JSON.stringify(expr)));
        }
        var field_value = field.get_value ? field.get_value() : field.value;
        var op = ex[1];
        var val = ex[2];

        switch (op.toLowerCase()) {
            case '=':
            case '==':
                stack.push(_.isEqual(field_value, val));
                break;
            case '!=':
            case '<>':
                stack.push(!_.isEqual(field_value, val));
                break;
            case '<':
                stack.push(field_value < val);
                break;
            case '>':
                stack.push(field_value > val);
                break;
            case '<=':
                stack.push(field_value <= val);
                break;
            case '>=':
                stack.push(field_value >= val);
                break;
            case 'in':
                if (!_.isArray(val)) val = [val];
                stack.push(_(val).contains(field_value));
                break;
            case 'not in':
                if (!_.isArray(val)) val = [val];
                stack.push(!_(val).contains(field_value));
                break;
            default:
                console.warn(
                    _t("Unsupported operator %s in domain %s"),
                    op, JSON.stringify(expr));
        }
    }
    return _.all(stack, _.identity);
};

instance.web.form.is_bin_size = function(v) {
    return (/^\d+(\.\d*)? \w+$/).test(v);
};

/**
 * Must be applied over an class already possessing the PropertiesMixin.
 *
 * Apply the result of the "invisible" domain to this.$el.
 */
instance.web.form.InvisibilityChangerMixin = {
    init: function(field_manager, invisible_domain) {
        var self = this;
        this._ic_field_manager = field_manager;
        this._ic_invisible_modifier = invisible_domain;
        this._ic_field_manager.on("view_content_has_changed", this, function() {
            var result = self._ic_invisible_modifier === undefined ? false :
                self._ic_field_manager.compute_domain(self._ic_invisible_modifier);
            self.set({"invisible": result});
        });
        this.set({invisible: this._ic_invisible_modifier === true, force_invisible: false});
        var check = function() {
            if (self.get("invisible") || self.get('force_invisible')) {
                self.set({"effective_invisible": true});
            } else {
                self.set({"effective_invisible": false});
            }
        };
        this.on('change:invisible', this, check);
        this.on('change:force_invisible', this, check);
        check.call(this);
    },
    start: function() {
        this.on("change:effective_invisible", this, this._check_visibility);
        this._check_visibility();
    },
    _check_visibility: function() {
        this.$el.toggleClass('oe_form_invisible', this.get("effective_invisible"));
    },
};

instance.web.form.InvisibilityChanger = instance.web.Class.extend(instance.web.PropertiesMixin, instance.web.form.InvisibilityChangerMixin, {
    init: function(parent, field_manager, invisible_domain, $el) {
        this.setParent(parent);
        instance.web.PropertiesMixin.init.call(this);
        instance.web.form.InvisibilityChangerMixin.init.call(this, field_manager, invisible_domain);
        this.$el = $el;
        this.start();
    },
});

/**
    Base class for all fields, custom widgets and buttons to be displayed in the form view.

    Properties:
        - effective_readonly: when it is true, the widget is displayed as readonly. Vary depending
        the values of the "readonly" property and the "mode" property on the field manager.
*/
instance.web.form.FormWidget = instance.web.Widget.extend(instance.web.form.InvisibilityChangerMixin, {
    /**
     * @constructs instance.web.form.FormWidget
     * @extends instance.web.Widget
     *
     * @param field_manager
     * @param node
     */
    init: function(field_manager, node) {
        this._super(field_manager);
        this.field_manager = field_manager;
        if (this.field_manager instanceof instance.web.FormView)
            this.view = this.field_manager;
        this.node = node;
        this.modifiers = JSON.parse(this.node.attrs.modifiers || '{}');
        instance.web.form.InvisibilityChangerMixin.init.call(this, this.field_manager, this.modifiers.invisible);

        this.field_manager.on("view_content_has_changed", this, this.process_modifiers);

        this.set({
            required: false,
            readonly: false,
        });
        // some events to make the property "effective_readonly" sync automatically with "readonly" and
        // "mode" on field_manager
        var self = this;
        var test_effective_readonly = function() {
            self.set({"effective_readonly": self.get("readonly") || self.field_manager.get("actual_mode") === "view"});
        };
        this.on("change:readonly", this, test_effective_readonly);
        this.field_manager.on("change:actual_mode", this, test_effective_readonly);
        test_effective_readonly.call(this);
    },
    renderElement: function() {
        this.process_modifiers();
        this._super();
        this.$el.addClass(this.node.attrs["class"] || "");
    },
    destroy: function() {
        $.fn.tipsy.clear();
        this._super.apply(this, arguments);
    },
    /**
     * Sets up blur/focus forwarding from DOM elements to a widget (`this`).
     *
     * This method is an utility method that is meant to be called by child classes.
     *
     * @param {jQuery} $e jQuery object of elements to bind focus/blur on
     */
    setupFocus: function ($e) {
        var self = this;
        $e.on({
            focus: function () { self.trigger('focused'); },
            blur: function () { self.trigger('blurred'); }
        });
    },
    process_modifiers: function() {
        var to_set = {};
        for (var a in this.modifiers) {
            if (!this.modifiers.hasOwnProperty(a)) { continue; }
            if (!_.include(["invisible"], a)) {
                var val = this.field_manager.compute_domain(this.modifiers[a]);
                to_set[a] = val;
            }
        }
        this.set(to_set);
    },
    do_attach_tooltip: function(widget, trigger, options) {
        widget = widget || this;
        trigger = trigger || this.$el;
        options = _.extend({
                delayIn: 500,
                delayOut: 0,
                fade: true,
                title: function() {
                    var template = widget.template + '.tooltip';
                    if (!QWeb.has_template(template)) {
                        template = 'WidgetLabel.tooltip';
                    }
                    return QWeb.render(template, {
                        debug: instance.session.debug,
                        widget: widget
                    });
                },
                gravity: $.fn.tipsy.autoBounds(50, 'nw'),
                html: true,
                opacity: 0.85,
                trigger: 'hover'
            }, options || {});
        $(trigger).tipsy(options);
    },
    /**
     * Builds a new context usable for operations related to fields by merging
     * the fields'context with the action's context.
     */
    build_context: function() {
        // only use the model's context if there is not context on the node
        var v_context = this.node.attrs.context;
        if (! v_context) {
            v_context = (this.field || {}).context || {};
        }

        if (v_context.__ref || true) { //TODO: remove true
            var fields_values = this.field_manager.build_eval_context();
            v_context = new instance.web.CompoundContext(v_context).set_eval_context(fields_values);
        }
        return v_context;
    },
    build_domain: function() {
        var f_domain = this.field.domain || [];
        var n_domain = this.node.attrs.domain || null;
        // if there is a domain on the node, overrides the model's domain
        var final_domain = n_domain !== null ? n_domain : f_domain;
        if (!(final_domain instanceof Array) || true) { //TODO: remove true
            var fields_values = this.field_manager.build_eval_context();
            final_domain = new instance.web.CompoundDomain(final_domain).set_eval_context(fields_values);
        }
        return final_domain;
    }
});

instance.web.form.WidgetButton = instance.web.form.FormWidget.extend({
    template: 'WidgetButton',
    init: function(field_manager, node) {
        node.attrs.type = node.attrs['data-button-type'];
        this.is_stat_button = /\boe_stat_button\b/.test(node.attrs['class']);
        this.icon = node.attrs.icon && "<span class=\"fa " + node.attrs.icon + " fa-fw\"></span>";
        this._super(field_manager, node);
        this.force_disabled = false;
        this.string = (this.node.attrs.string || '').replace(/_/g, '');
        if (JSON.parse(this.node.attrs.default_focus || "0")) {
            // TODO fme: provide enter key binding to widgets
            this.view.default_focus_button = this;
        }
        if (this.node.attrs.icon && (! /\//.test(this.node.attrs.icon))) {
            this.node.attrs.icon = '/web/static/src/img/icons/' + this.node.attrs.icon + '.png';
        }
    },
    start: function() {
        this._super.apply(this, arguments);
        this.view.on('view_content_has_changed', this, this.check_disable);
        this.check_disable();
        this.$el.click(this.on_click);
        if (this.node.attrs.help || instance.session.debug) {
            this.do_attach_tooltip();
        }
        this.setupFocus(this.$el);
    },
    on_click: function() {
        var self = this;
        this.force_disabled = true;
        this.check_disable();
        this.execute_action().always(function() {
            self.force_disabled = false;
            self.check_disable();
        });
    },
    execute_action: function() {
        var self = this;
        var exec_action = function() {
            if (self.node.attrs.confirm) {
                var def = $.Deferred();
                var dialog = instance.web.dialog($('<div/>').text(self.node.attrs.confirm), {
                    title: _t('Confirm'),
                    modal: true,
                    buttons: [
                        {text: _t("Cancel"), click: function() {
                                $(this).dialog("close");
                            }
                        },
                        {text: _t("Ok"), click: function() {
                                var self2 = this;
                                self.on_confirmed().always(function() {
                                    $(self2).dialog("close");
                                });
                            }
                        }
                    ],
                    beforeClose: function() {
                        def.resolve();
                    },
                });
                return def.promise();
            } else {
                return self.on_confirmed();
            }
        };
        if (!this.node.attrs.special) {
            return this.view.recursive_save().then(exec_action);
        } else {
            return exec_action();
        }
    },
    on_confirmed: function() {
        var self = this;

        var context = this.build_context();
        return this.view.do_execute_action(
            _.extend({}, this.node.attrs, {context: context}),
            this.view.dataset, this.view.datarecord.id, function () {
                self.view.recursive_reload();
            });
    },
    check_disable: function() {
        var disabled = (this.force_disabled || !this.view.is_interactible_record());
        this.$el.prop('disabled', disabled);
        this.$el.css('color', disabled ? 'grey' : '');
    }
});

/**
 * Interface to be implemented by fields.
 *
 * Events:
 *     - changed_value: triggered when the value of the field has changed. This can be due
 *      to a user interaction or a call to set_value().
 *
 */
instance.web.form.FieldInterface = {
    /**
     * Constructor takes 2 arguments:
     * - field_manager: Implements FieldManagerMixin
     * - node: the "<field>" node in json form
     */
    init: function(field_manager, node) {},
    /**
     * Called by the form view to indicate the value of the field.
     *
     * Multiple calls to set_value() can occur at any time and must be handled correctly by the implementation,
     * regardless of any asynchronous operation currently running. Calls to set_value() can and will also occur
     * before the widget is inserted into the DOM.
     *
     * set_value() must be able, at any moment, to handle the syntax returned by the "read" method of the
     * osv class in the OpenERP server as well as the syntax used by the set_value() (see below). It must
     * also be able to handle any other format commonly used in the _defaults key on the models in the addons
     * as well as any format commonly returned in a on_change. It must be able to autodetect those formats as
     * no information is ever given to know which format is used.
     */
    set_value: function(value_) {},
    /**
     * Get the current value of the widget.
     *
     * Must always return a syntactically correct value to be passed to the "write" method of the osv class in
     * the OpenERP server, although it is not assumed to respect the constraints applied to the field.
     * For example if the field is marked as "required", a call to get_value() can return false.
     *
     * get_value() can also be called *before* a call to set_value() and, in that case, is supposed to
     * return a default value according to the type of field.
     *
     * This method is always assumed to perform synchronously, it can not return a promise.
     *
     * If there was no user interaction to modify the value of the field, it is always assumed that
     * get_value() return the same semantic value than the one passed in the last call to set_value(),
     * although the syntax can be different. This can be the case for type of fields that have a different
     * syntax for "read" and "write" (example: m2o: set_value([0, "Administrator"]), get_value() => 0).
     */
    get_value: function() {},
    /**
     * Inform the current object of the id it should use to match a html <label> that exists somewhere in the
     * view.
     */
    set_input_id: function(id) {},
    /**
     * Returns true if is_syntax_valid() returns true and the value is semantically
     * valid too according to the semantic restrictions applied to the field.
     */
    is_valid: function() {},
    /**
     * Returns true if the field holds a value which is syntactically correct, ignoring
     * the potential semantic restrictions applied to the field.
     */
    is_syntax_valid: function() {},
    /**
     * Must set the focus on the field. Return false if field is not focusable.
     */
    focus: function() {},
    /**
     * Called when the translate button is clicked.
     */
    on_translate: function() {},
    /**
        This method is called by the form view before reading on_change values and before saving. It tells
        the field to save its value before reading it using get_value(). Must return a promise.
    */
    commit_value: function() {},
};

/**
 * Abstract class for classes implementing FieldInterface.
 *
 * Properties:
 *     - value: useful property to hold the value of the field. By default, set_value() and get_value()
 *     set and retrieve the value property. Changing the value property also triggers automatically
 *     a 'changed_value' event that inform the view to trigger on_changes.
 *
 */
instance.web.form.AbstractField = instance.web.form.FormWidget.extend(instance.web.form.FieldInterface, {
    /**
     * @constructs instance.web.form.AbstractField
     * @extends instance.web.form.FormWidget
     *
     * @param field_manager
     * @param node
     */
    init: function(field_manager, node) {
        var self = this;
        this._super(field_manager, node);
        this.name = this.node.attrs.name;
        this.field = this.field_manager.get_field_desc(this.name);
        this.widget = this.node.attrs.widget;
        this.string = this.node.attrs.string || this.field.string || this.name;
        this.options = instance.web.py_eval(this.node.attrs.options || '{}');
        this.set({'value': false});

        this.on("change:value", this, function() {
            this.trigger('changed_value');
            this._check_css_flags();
        });
    },
    renderElement: function() {
        var self = this;
        this._super();
        if (this.field.translate && this.view) {
            this.$el.addClass('oe_form_field_translatable');
            this.$el.find('.oe_field_translate').click(this.on_translate);
        }
        this.$label = this.view ? this.view.$el.find('label[for=' + this.id_for_label + ']') : $();
        if (instance.session.debug) {
            this.do_attach_tooltip(this, this.$label[0] || this.$el);
            this.$label.off('dblclick').on('dblclick', function() {
                console.log("Field '%s' of type '%s' in View: %o", self.name, (self.node.attrs.widget || self.field.type), self.view);
                window.w = self;
                console.log("window.w =", window.w);
            });
        }
        if (!this.disable_utility_classes) {
            this.off("change:required", this, this._set_required);
            this.on("change:required", this, this._set_required);
            this._set_required();
        }
        this._check_visibility();
        this.field_manager.off("change:display_invalid_fields", this, this._check_css_flags);
        this.field_manager.on("change:display_invalid_fields", this, this._check_css_flags);
        this._check_css_flags();
    },
    start: function() {
        var tmp = this._super();
        this.on("change:value", this, function() {
            if (! this.no_rerender)
                this.render_value();
        });
        this.render_value();
    },
    /**
     * Private. Do not use.
     */
    _set_required: function() {
        this.$el.toggleClass('oe_form_required', this.get("required"));
    },
    set_value: function(value_) {
        this.set({'value': value_});
    },
    get_value: function() {
        return this.get('value');
    },
    /**
        Utility method that all implementations should use to change the
        value without triggering a re-rendering.
    */
    internal_set_value: function(value_) {
        var tmp = this.no_rerender;
        this.no_rerender = true;
        this.set({'value': value_});
        this.no_rerender = tmp;
    },
    /**
        This method is called each time the value is modified.
    */
    render_value: function() {},
    is_valid: function() {
        return this.is_syntax_valid() && !(this.get('required') && this.is_false());
    },
    is_syntax_valid: function() {
        return true;
    },
    /**
     * Method useful to implement to ease validity testing. Must return true if the current
     * value is similar to false in OpenERP.
     */
    is_false: function() {
        return this.get('value') === false;
    },
    _check_css_flags: function() {
        if (this.field.translate) {
            this.$el.find('.oe_field_translate').toggle(this.field_manager.get('actual_mode') !== "create");
        }
        if (!this.disable_utility_classes) {
            if (this.field_manager.get('display_invalid_fields')) {
                this.$el.toggleClass('oe_form_invalid', !this.is_valid());
            }
        }
    },
    focus: function() {
        return false;
    },
    set_input_id: function(id) {
        this.id_for_label = id;
    },
    on_translate: function() {
        var self = this;
        var trans = new instance.web.DataSet(this, 'ir.translation');
        return trans.call_button('translate_fields', [this.view.dataset.model, this.view.datarecord.id, this.name, this.view.dataset.get_context()]).done(function(r) {
            self.do_action(r);
        });
    },

    set_dimensions: function (height, width) {
        this.$el.css({
            width: width,
            minHeight: height
        });
    },
    commit_value: function() {
        return $.when();
    },
});

/**
 * A mixin to apply on any FormWidget that has to completely re-render when its readonly state
 * switch.
 */
instance.web.form.ReinitializeWidgetMixin =  {
    /**
     * Default implementation of, you should not override it, use initialize_field() instead.
     */
    start: function() {
        this.initialize_field();
        this._super();
    },
    initialize_field: function() {
        this.on("change:effective_readonly", this, this.reinitialize);
        this.initialize_content();
    },
    reinitialize: function() {
        this.destroy_content();
        this.renderElement();
        this.initialize_content();
    },
    /**
     * Called to destroy anything that could have been created previously, called before a
     * re-initialization.
     */
    destroy_content: function() {},
    /**
     * Called to initialize the content.
     */
    initialize_content: function() {},
};

/**
 * A mixin to apply on any field that has to completely re-render when its readonly state
 * switch.
 */
instance.web.form.ReinitializeFieldMixin =  _.extend({}, instance.web.form.ReinitializeWidgetMixin, {
    reinitialize: function() {
        instance.web.form.ReinitializeWidgetMixin.reinitialize.call(this);
        this.render_value();
    },
});

/**
    Some hack to make placeholders work in ie9.
*/
if ($.browser.msie && $.browser.version === "9.0") {
    document.addEventListener("DOMNodeInserted",function(event){
        var nodename =  event.target.nodeName.toLowerCase();
        if ( nodename === "input" || nodename == "textarea" ) {
            $(event.target).placeholder();
        }
    });
}

instance.web.form.FieldChar = instance.web.form.AbstractField.extend(instance.web.form.ReinitializeFieldMixin, {
    template: 'FieldChar',
    widget_class: 'oe_form_field_char',
    events: {
        'change input': 'store_dom_value',
    },
    init: function (field_manager, node) {
        this._super(field_manager, node);
        this.password = this.node.attrs.password === 'True' || this.node.attrs.password === '1';
    },
    initialize_content: function() {
        this.setupFocus(this.$('input'));
    },
    store_dom_value: function () {
        if (!this.get('effective_readonly')
                && this.$('input').length
                && this.is_syntax_valid()) {
            this.internal_set_value(
                this.parse_value(
                    this.$('input').val()));
        }
    },
    commit_value: function () {
        this.store_dom_value();
        return this._super();
    },
    render_value: function() {
        var show_value = this.format_value(this.get('value'), '');
        if (!this.get("effective_readonly")) {
            this.$el.find('input').val(show_value);
        } else {
            if (this.password) {
                show_value = new Array(show_value.length + 1).join('*');
            }
            this.$(".oe_form_char_content").text(show_value);
        }
    },
    is_syntax_valid: function() {
        if (!this.get("effective_readonly") && this.$("input").size() > 0) {
            try {
                this.parse_value(this.$('input').val(), '');
                return true;
            } catch(e) {
                return false;
            }
        }
        return true;
    },
    parse_value: function(val, def) {
        return instance.web.parse_value(val, this, def);
    },
    format_value: function(val, def) {
        return instance.web.format_value(val, this, def);
    },
    is_false: function() {
        return this.get('value') === '' || this._super();
    },
    focus: function() {
        var input = this.$('input:first')[0];
        return input ? input.focus() : false;
    },
    set_dimensions: function (height, width) {
        this._super(height, width);
        this.$('input').css({
            height: height,
            width: width
        });
    }
});

instance.web.form.DropdownSelection = instance.web.form.FieldChar.extend({
    init: function (field_manager, node) {
        this._super(field_manager, node);
    },
    prepare_dropdown_selection: function() {
        return [{ 'name': 'normal', 'state_name': ' In Progress', 'state_icon': 'status' },
                { 'name': 'blocked', 'state_name': ' Blocked', 'state_icon': 'status error' },
                { 'name': 'done', 'state_name': ' Ready', 'state_icon': 'status ok' }]
    },
    render_value: function() {
        var self = this;
        var data = {'widget': self }
        self.record_id = self.view.datarecord.id;
        data['states'] = self.prepare_dropdown_selection();
        this.$el.html(QWeb.render("DropdownSelection", data));
        this.$el.find('.oe_legend').click(self.do_action.bind(self));
        this.$el.on('mouseenter mouseleave', function(e) {
            self.$el.find('.caret').toggleClass('hidden', e.type == 'mouseleave');
        });
        
    },
    do_action: function(e) {
        var self = this;
        var li = $(e.target).closest( "li" );
        if (li.length) {
            var value = {};
            value[self.name] = String(li.data('value'));
            if (self.record_id) {
                return self.view.dataset._model.call('write', [[self.record_id], value, self.view.dataset.get_context()]).done(self.reload_record.bind(self));
            } else {
                return self.view.on_button_save().done(function(result) {
                    if (result) {
                        self.view.dataset._model.call('write', [[result], value, self.view.dataset.get_context()]).done(self.reload_record.bind(self));
                    }
                });
            }
        }
    },
    reload_record: function() {
        this.view.reload();
    },
});

instance.web.form.Priority = instance.web.form.FieldChar.extend({
    init: function (field_manager, node) {
        this._super(field_manager, node);
    },
    prepare_priority: function() {
        var data = [];
        var selection = this.field.selection || [];
        _.map(selection, function(res) {
            value = {
                'name': res[0],
                'legend_name': res[1]
            }
            if (res[0] == '0') {
                value['legend']= '<img src="/web/static/src/img/icons/star-off.png"/>';
            } else {
                value['legend']= '<img src="/web/static/src/img/icons/star-on.png"/>';
            }
            data.push(value)
        });
        return data;
    },
    render_value: function() {
        var self = this;
        var data = {'widget': self }
        self.record_id =  self.view.datarecord.id;
        data['legends'] = self.prepare_priority();
        this.$el.html(QWeb.render("Priority", data));
        this.$el.find('.oe_legend').click(self.do_action.bind(self));
    },
    do_action: function(e) {
        var self = this;
        var li = $(e.target).closest( "li" );
        if (li.length) {
            var value = {};
            if (self.val == li.data('value') && self.check_star) {
                value[self.name] = String(li.data('value') - 1);
                self.check_star = false
            } else {
                value[self.name] = String(li.data('value'));
                self.check_star = true;
            }
            self.val = li.data('value')
            if (self.record_id) {
                return self.view.dataset._model.call('write', [[self.record_id], value, self.view.dataset.get_context()]).done(self.reload_record.bind(self));
            } else {
                return self.view.on_button_save().done(function(result) {
                    if (result) {
                        self.view.dataset._model.call('write', [[result], value, self.view.dataset.get_context()]).done(self.reload_record.bind(self));
                    }
                });
            }
        }
    },
    reload_record: function() {
        this.view.reload();
    },
});

instance.web.form.FieldID = instance.web.form.FieldChar.extend({
    process_modifiers: function () {
        this._super();
        this.set({ readonly: true });
    },
});

instance.web.form.FieldEmail = instance.web.form.FieldChar.extend({
    template: 'FieldEmail',
    initialize_content: function() {
        this._super();
        var $button = this.$el.find('button');
        $button.click(this.on_button_clicked);
        this.setupFocus($button);
    },
    render_value: function() {
        if (!this.get("effective_readonly")) {
            this._super();
        } else {
            this.$el.find('a')
                    .attr('href', 'mailto:' + this.get('value'))
                    .text(this.get('value') || '');
        }
    },
    on_button_clicked: function() {
        if (!this.get('value') || !this.is_syntax_valid()) {
            this.do_warn(_t("E-mail Error"), _t("Can't send email to invalid e-mail address"));
        } else {
            location.href = 'mailto:' + this.get('value');
        }
    }
});

instance.web.form.FieldUrl = instance.web.form.FieldChar.extend({
    template: 'FieldUrl',
    initialize_content: function() {
        this._super();
        var $button = this.$el.find('button');
        $button.click(this.on_button_clicked);
        this.setupFocus($button);
    },
    render_value: function() {
        if (!this.get("effective_readonly")) {
            this._super();
        } else {
            var tmp = this.get('value');
            var s = /(\w+):(.+)|^\.{0,2}\//.exec(tmp);
            if (!s) {
                tmp = "http://" + this.get('value');
            }
            var text = this.get('value') ? this.node.attrs.text || tmp : '';
            this.$el.find('a').attr('href', tmp).text(text);
        }
    },
    on_button_clicked: function() {
        if (!this.get('value')) {
            this.do_warn(_t("Resource Error"), _t("This resource is empty"));
        } else {
            var url = $.trim(this.get('value'));
            if(/^www\./i.test(url))
                url = 'http://'+url;
            window.open(url);
        }
    }
});

instance.web.form.FieldFloat = instance.web.form.FieldChar.extend({
    is_field_number: true,
    widget_class: 'oe_form_field_float',
    init: function (field_manager, node) {
        this._super(field_manager, node);
        this.internal_set_value(0);
        if (this.node.attrs.digits) {
            this.digits = this.node.attrs.digits;
        } else {
            this.digits = this.field.digits;
        }
    },
    set_value: function(value_) {
        if (value_ === false || value_ === undefined) {
            // As in GTK client, floats default to 0
            value_ = 0;
        }
        this._super.apply(this, [value_]);
    },
    focus: function () {
        var $input = this.$('input:first');
        return $input.length ? $input.select() : false;
    }
});

instance.web.DateTimeWidget = instance.web.Widget.extend({
    template: "web.datepicker",
    jqueryui_object: 'datetimepicker',
    type_of_date: "datetime",
    events: {
        'change .oe_datepicker_master': 'change_datetime',
    },
    init: function(parent) {
        this._super(parent);
        this.name = parent.name;
    },
    start: function() {
        var self = this;
        this.$input = this.$el.find('input.oe_datepicker_master');
        this.$input_picker = this.$el.find('input.oe_datepicker_container');

        $.datepicker.setDefaults({
            clearText: _t('Clear'),
            clearStatus: _t('Erase the current date'),
            closeText: _t('Done'),
            closeStatus: _t('Close without change'),
            prevText: _t('<Prev'),
            prevStatus: _t('Show the previous month'),
            nextText: _t('Next>'),
            nextStatus: _t('Show the next month'),
            currentText: _t('Today'),
            currentStatus: _t('Show the current month'),
            monthNames: Date.CultureInfo.monthNames,
            monthNamesShort: Date.CultureInfo.abbreviatedMonthNames,
            monthStatus: _t('Show a different month'),
            yearStatus: _t('Show a different year'),
            weekHeader: _t('Wk'),
            weekStatus: _t('Week of the year'),
            dayNames: Date.CultureInfo.dayNames,
            dayNamesShort: Date.CultureInfo.abbreviatedDayNames,
            dayNamesMin: Date.CultureInfo.shortestDayNames,
            dayStatus: _t('Set DD as first week day'),
            dateStatus: _t('Select D, M d'),
            firstDay: Date.CultureInfo.firstDayOfWeek,
            initStatus: _t('Select a date'),
            isRTL: false
        });
        $.timepicker.setDefaults({
            timeOnlyTitle: _t('Choose Time'),
            timeText: _t('Time'),
            hourText: _t('Hour'),
            minuteText: _t('Minute'),
            secondText: _t('Second'),
            currentText: _t('Now'),
            closeText: _t('Done')
        });

        this.picker({
            onClose: this.on_picker_select,
            onSelect: this.on_picker_select,
            changeMonth: true,
            changeYear: true,
            showWeek: true,
            showButtonPanel: true,
            firstDay: Date.CultureInfo.firstDayOfWeek
        });
        // Some clicks in the datepicker dialog are not stopped by the
        // datepicker and "bubble through", unexpectedly triggering the bus's
        // click event. Prevent that.
        this.picker('widget').click(function (e) { e.stopPropagation(); });

        this.$el.find('img.oe_datepicker_trigger').click(function() {
            if (self.get("effective_readonly") || self.picker('widget').is(':visible')) {
                self.$input.focus();
                return;
            }
            self.picker('setDate', self.get('value') ? instance.web.auto_str_to_date(self.get('value')) : new Date());
            self.$input_picker.show();
            self.picker('show');
            self.$input_picker.hide();
        });
        this.set_readonly(false);
        this.set({'value': false});
    },
    picker: function() {
        return $.fn[this.jqueryui_object].apply(this.$input_picker, arguments);
    },
    on_picker_select: function(text, instance_) {
        var date = this.picker('getDate');
        this.$input
            .val(date ? this.format_client(date) : '')
            .change()
            .focus();
    },
    set_value: function(value_) {
        this.set({'value': value_});
        this.$input.val(value_ ? this.format_client(value_) : '');
    },
    get_value: function() {
        return this.get('value');
    },
    set_value_from_ui_: function() {
        var value_ = this.$input.val() || false;
        this.set({'value': this.parse_client(value_)});
    },
    set_readonly: function(readonly) {
        this.readonly = readonly;
        this.$input.prop('readonly', this.readonly);
        this.$el.find('img.oe_datepicker_trigger').toggleClass('oe_input_icon_disabled', readonly);
    },
    is_valid_: function() {
        var value_ = this.$input.val();
        if (value_ === "") {
            return true;
        } else {
            try {
                this.parse_client(value_);
                return true;
            } catch(e) {
                return false;
            }
        }
    },
    parse_client: function(v) {
        return instance.web.parse_value(v, {"widget": this.type_of_date});
    },
    format_client: function(v) {
        return instance.web.format_value(v, {"widget": this.type_of_date});
    },
    change_datetime: function() {
        if (this.is_valid_()) {
            this.set_value_from_ui_();
            this.trigger("datetime_changed");
        }
    },
    commit_value: function () {
        this.change_datetime();
    },
});

instance.web.DateWidget = instance.web.DateTimeWidget.extend({
    jqueryui_object: 'datepicker',
    type_of_date: "date"
});

instance.web.form.FieldDatetime = instance.web.form.AbstractField.extend(instance.web.form.ReinitializeFieldMixin, {
    template: "FieldDatetime",
    build_widget: function() {
        return new instance.web.DateTimeWidget(this);
    },
    destroy_content: function() {
        if (this.datewidget) {
            this.datewidget.destroy();
            this.datewidget = undefined;
        }
    },
    initialize_content: function() {
        if (!this.get("effective_readonly")) {
            this.datewidget = this.build_widget();
            this.datewidget.on('datetime_changed', this, _.bind(function() {
                this.internal_set_value(this.datewidget.get_value());
            }, this));
            this.datewidget.appendTo(this.$el);
            this.setupFocus(this.datewidget.$input);
        }
    },
    render_value: function() {
        if (!this.get("effective_readonly")) {
            this.datewidget.set_value(this.get('value'));
        } else {
            this.$el.text(instance.web.format_value(this.get('value'), this, ''));
        }
    },
    is_syntax_valid: function() {
        if (!this.get("effective_readonly") && this.datewidget) {
            return this.datewidget.is_valid_();
        }
        return true;
    },
    is_false: function() {
        return this.get('value') === '' || this._super();
    },
    focus: function() {
        var input = this.datewidget && this.datewidget.$input[0];
        return input ? input.focus() : false;
    },
    set_dimensions: function (height, width) {
        this._super(height, width);
        this.datewidget.$input.css('height', height);
    }
});

instance.web.form.FieldDate = instance.web.form.FieldDatetime.extend({
    template: "FieldDate",
    build_widget: function() {
        return new instance.web.DateWidget(this);
    }
});

instance.web.form.FieldText = instance.web.form.AbstractField.extend(instance.web.form.ReinitializeFieldMixin, {
    template: 'FieldText',
    events: {
        'keyup': function (e) {
            if (e.which === $.ui.keyCode.ENTER) {
                e.stopPropagation();
            }
        },
        'keypress': function (e) {
            if (e.which === $.ui.keyCode.ENTER) {
                e.stopPropagation();
            }
        },
        'change textarea': 'store_dom_value',
    },
    initialize_content: function() {
        var self = this;
        if (! this.get("effective_readonly")) {
            this.$textarea = this.$el.find('textarea');
            this.auto_sized = false;
            this.default_height = this.$textarea.css('height');
            if (this.get("effective_readonly")) {
                this.$textarea.attr('disabled', 'disabled');
            }
            this.setupFocus(this.$textarea);
        } else {
            this.$textarea = undefined;
        }
    },
    commit_value: function () {
        if (! this.get("effective_readonly") && this.$textarea) {
            this.store_dom_value();
        }
        return this._super();
    },
    store_dom_value: function () {
        this.internal_set_value(instance.web.parse_value(this.$textarea.val(), this));
    },
    render_value: function() {
        if (! this.get("effective_readonly")) {
            var show_value = instance.web.format_value(this.get('value'), this, '');
            if (show_value === '') {
                this.$textarea.css('height', parseInt(this.default_height, 10)+"px");
            }
            this.$textarea.val(show_value);
            if (! this.auto_sized) {
                this.auto_sized = true;
                this.$textarea.autosize();
            } else {
                this.$textarea.trigger("autosize");
            }
        } else {
            var txt = this.get("value") || '';
            this.$(".oe_form_text_content").text(txt);
        }
    },
    is_syntax_valid: function() {
        if (!this.get("effective_readonly") && this.$textarea) {
            try {
                instance.web.parse_value(this.$textarea.val(), this, '');
                return true;
            } catch(e) {
                return false;
            }
        }
        return true;
    },
    is_false: function() {
        return this.get('value') === '' || this._super();
    },
    focus: function($el) {
        var input = !this.get("effective_readonly") && this.$textarea && this.$textarea[0];
        return input ? input.focus() : false;
    },
    set_dimensions: function (height, width) {
        this._super(height, width);
        if (!this.get("effective_readonly") && this.$textarea) {
            this.$textarea.css({
                width: width,
                minHeight: height
            });
        }
    },
});

/**
 * FieldTextHtml Widget
 * Intended for FieldText widgets meant to display HTML content. This
 * widget will instantiate the CLEditor (see cleditor in static/src/lib)
 * To find more information about CLEditor configutation: go to
 * http://premiumsoftware.net/cleditor/docs/GettingStarted.html
 */
instance.web.form.FieldTextHtml = instance.web.form.AbstractField.extend(instance.web.form.ReinitializeFieldMixin, {
    template: 'FieldTextHtml',
    init: function() {
        this._super.apply(this, arguments);
    },
    initialize_content: function() {
        var self = this;
        if (! this.get("effective_readonly")) {
            self._updating_editor = false;
            this.$textarea = this.$el.find('textarea');
            var width = ((this.node.attrs || {}).editor_width || '100%');
            var height = ((this.node.attrs || {}).editor_height || 250);
            this.$textarea.cleditor({
                width:      width, // width not including margins, borders or padding
                height:     height, // height not including margins, borders or padding
                controls:   // controls to add to the toolbar
                            "bold italic underline strikethrough " +
                            "| removeformat | bullets numbering | outdent " +
                            "indent | link unlink | source",
                bodyStyle:  // style to assign to document body contained within the editor
                            "margin:4px; color:#4c4c4c; font-size:13px; font-family:'Lucida Grande',Helvetica,Verdana,Arial,sans-serif; cursor:text"
            });
            this.$cleditor = this.$textarea.cleditor()[0];
            this.$cleditor.change(function() {
                if (! self._updating_editor) {
                    self.$cleditor.updateTextArea();
                    self.internal_set_value(self.$textarea.val());
                }
            });
            if (this.field.translate) {
                var $img = $('<img class="oe_field_translate oe_input_icon" src="/web/static/src/img/icons/terp-translate.png" width="16" height="16" border="0"/>')
                    .click(this.on_translate);
                this.$cleditor.$toolbar.append($img);
            }
        }
    },
    render_value: function() {
        if (! this.get("effective_readonly")) {
            this.$textarea.val(this.get('value') || '');
            this._updating_editor = true;
            this.$cleditor.updateFrame();
            this._updating_editor = false;
        } else {
            this.$el.html(this.get('value'));
        }
    },
});

instance.web.form.FieldBoolean = instance.web.form.AbstractField.extend({
    template: 'FieldBoolean',
    start: function() {
        var self = this;
        this.$checkbox = $("input", this.$el);
        this.setupFocus(this.$checkbox);
        this.$el.click(_.bind(function() {
            this.internal_set_value(this.$checkbox.is(':checked'));
        }, this));
        var check_readonly = function() {
            self.$checkbox.prop('disabled', self.get("effective_readonly"));
            self.click_disabled_boolean();
        };
        this.on("change:effective_readonly", this, check_readonly);
        check_readonly.call(this);
        this._super.apply(this, arguments);
    },
    render_value: function() {
        this.$checkbox[0].checked = this.get('value');
    },
    focus: function() {
        var input = this.$checkbox && this.$checkbox[0];
        return input ? input.focus() : false;
    },
    click_disabled_boolean: function(){
        var $disabled = this.$el.find('input[type=checkbox]:disabled');
        $disabled.each(function (){
            $(this).next('div').remove();
            $(this).closest("span").append($('<div class="boolean"></div>'));
        });
    }
});

/**
    The progressbar field expect a float from 0 to 100.
*/
instance.web.form.FieldProgressBar = instance.web.form.AbstractField.extend({
    template: 'FieldProgressBar',
    render_value: function() {
        this.$el.progressbar({
            value: this.get('value') || 0,
            disabled: this.get("effective_readonly")
        });
        var formatted_value = instance.web.format_value(this.get('value') || 0, { type : 'float' });
        this.$('span').html(formatted_value + '%');
    }
});

/**
    The PercentPie field expect a float from 0 to 100.
*/
instance.web.form.FieldPercentPie = instance.web.form.AbstractField.extend({
    template: 'FieldPercentPie',

    render_value: function() {
        var value = this.get('value'),
            formatted_value = Math.round(value || 0) + '%',
            svg = this.$('svg')[0];

        svg.innerHTML = "";
        nv.addGraph(function() {
            var size=43;
            var chart = nv.models.pieChart()
                .width(size)
                .height(size)
                .margin({top: 0, right: 0, bottom: 0, left: 0})
                .donut(true) 
                .showLegend(false)
                .showLabels(false)
                .tooltips(false)
                .color(['#7C7BAD','#DDD'])
                .donutRatio(0.62);
   
            d3.select(svg)
                .datum([{'x': 'value', 'y': value}, {'x': 'complement', 'y': 100 - value}])
                .transition()
                .call(chart)
                .attr({width:size, height:size});

            d3.select(svg)
                .append("text")
                .attr({x: size/2, y: size/2 + 3, 'text-anchor': 'middle'})
                .style({"font-size": "10px", "font-weight": "bold"})
                .text(formatted_value);

            return chart;
        });
   
    }
});



instance.web.form.FieldSelection = instance.web.form.AbstractField.extend(instance.web.form.ReinitializeFieldMixin, {
    template: 'FieldSelection',
    events: {
        'change select': 'store_dom_value',
    },
    init: function(field_manager, node) {
        var self = this;
        this._super(field_manager, node);
        this.set("value", false);
        this.set("values", []);
        this.records_orderer = new instance.web.DropMisordered();
        this.field_manager.on("view_content_has_changed", this, function() {
            var domain = new openerp.web.CompoundDomain(this.build_domain()).eval();
            if (! _.isEqual(domain, this.get("domain"))) {
                this.set("domain", domain);
            }
        });
    },
    initialize_field: function() {
        instance.web.form.ReinitializeFieldMixin.initialize_field.call(this);
        this.on("change:domain", this, this.query_values);
        this.set("domain", new openerp.web.CompoundDomain(this.build_domain()).eval());
        this.on("change:values", this, this.render_value);
    },
    query_values: function() {
        var self = this;
        var def;
        if (this.field.type === "many2one") {
            var model = new openerp.Model(openerp.session, this.field.relation);
            def = model.call("name_search", ['', this.get("domain")], {"context": this.build_context()});
        } else {
            var values = _.reject(this.field.selection, function (v) { return v[0] === false && v[1] === ''; });
            def = $.when(values);
        }
        this.records_orderer.add(def).then(function(values) {
            if (! _.isEqual(values, self.get("values"))) {
                self.set("values", values);
            }
        });
    },
    initialize_content: function() {
        // Flag indicating whether we're in an event chain containing a change
        // event on the select, in order to know what to do on keyup[RETURN]:
        // * If the user presses [RETURN] as part of changing the value of a
        //   selection, we should just let the value change and not let the
        //   event broadcast further (e.g. to validating the current state of
        //   the form in editable list view, which would lead to saving the
        //   current row or switching to the next one)
        // * If the user presses [RETURN] with a select closed (side-effect:
        //   also if the user opened the select and pressed [RETURN] without
        //   changing the selected value), takes the action as validating the
        //   row
        var ischanging = false;
        var $select = this.$el.find('select')
            .change(function () { ischanging = true; })
            .click(function () { ischanging = false; })
            .keyup(function (e) {
                if (e.which !== 13 || !ischanging) { return; }
                e.stopPropagation();
                ischanging = false;
            });
        this.setupFocus($select);
    },
    commit_value: function () {
        this.store_dom_value();
        return this._super();
    },
    store_dom_value: function () {
        if (!this.get('effective_readonly') && this.$('select').length) {
            var val = JSON.parse(this.$('select').val());
            this.internal_set_value(val);
        }
    },
    set_value: function(value_) {
        value_ = value_ === null ? false : value_;
        value_ = value_ instanceof Array ? value_[0] : value_;
        this._super(value_);
    },
    render_value: function() {
        var values = this.get("values");
        values =  [[false, this.node.attrs.placeholder || '']].concat(values);
        var found = _.find(values, function(el) { return el[0] === this.get("value"); }, this);
        if (! found) {
            found = [this.get("value"), _t('Unknown')];
            values = [found].concat(values);
        }
        if (! this.get("effective_readonly")) {
            this.$().html(QWeb.render("FieldSelectionSelect", {widget: this, values: values}));
            this.$("select").val(JSON.stringify(found[0]));
        } else {
            this.$el.text(found[1]);
        }
    },
    focus: function() {
        var input = this.$('select:first')[0];
        return input ? input.focus() : false;
    },
    set_dimensions: function (height, width) {
        this._super(height, width);
        this.$('select').css({
            height: height,
            width: width
        });
    }
});

instance.web.form.FieldRadio = instance.web.form.AbstractField.extend(instance.web.form.ReinitializeFieldMixin, {
    template: 'FieldRadio',
    events: {
        'click input': 'click_change_value'
    },
    init: function(field_manager, node) {
        /* Radio button widget: Attributes options:
        * - "horizontal" to display in column
        * - "no_radiolabel" don't display text values
        */
        this._super(field_manager, node);
        this.selection = _.clone(this.field.selection) || [];
        this.domain = false;
    },
    initialize_content: function () {
        this.uniqueId = _.uniqueId("radio");
        this.on("change:effective_readonly", this, this.render_value);
        this.field_manager.on("view_content_has_changed", this, this.get_selection);
        this.get_selection();
    },
    click_change_value: function (event) {
        var val = $(event.target).val();
        val = this.field.type == "selection" ? val : +val;
        if (val == this.get_value()) {
            this.set_value(false);
        } else {
            this.set_value(val);
        }
    },
    /** Get the selection and render it
     *  selection: [[identifier, value_to_display], ...]
     *  For selection fields: this is directly given by this.field.selection
     *  For many2one fields:  perform a search on the relation of the many2one field
     */
    get_selection: function() {
        var self = this;
        var selection = [];
        var def = $.Deferred();
        if (self.field.type == "many2one") {
            var domain = instance.web.pyeval.eval('domain', this.build_domain()) || [];
            if (! _.isEqual(self.domain, domain)) {
                self.domain = domain;
                var ds = new instance.web.DataSetStatic(self, self.field.relation, self.build_context());
                ds.call('search', [self.domain])
                    .then(function (records) {
                        ds.name_get(records).then(function (records) {
                            selection = records;
                            def.resolve();
                        });
                    });
            } else {
                selection = self.selection;
                def.resolve();
            }
        }
        else if (self.field.type == "selection") {
            selection = self.field.selection || [];
            def.resolve();
        }
        return def.then(function () {
            if (! _.isEqual(selection, self.selection)) {
                self.selection = _.clone(selection);
                self.renderElement();
                self.render_value();
            }
        });
    },
    set_value: function (value_) {
        if (value_) {
            if (this.field.type == "selection") {
                value_ = _.find(this.field.selection, function (sel) { return sel[0] == value_;});
            }
            else if (!this.selection.length) {
                this.selection = [value_];
            }
        }
        this._super(value_);
    },
    get_value: function () {
        var value = this.get('value');
        return value instanceof Array ? value[0] : value;
    },
    render_value: function () {
        var self = this;
        this.$el.toggleClass("oe_readonly", this.get('effective_readonly'));
        this.$("input:checked").prop("checked", false);
        if (this.get_value()) {
            this.$("input").filter(function () {return this.value == self.get_value();}).prop("checked", true);
            this.$(".oe_radio_readonly").text(this.get('value') ? this.get('value')[1] : "");
        }
    }
});

// jquery autocomplete tweak to allow html and classnames
(function() {
    var proto = $.ui.autocomplete.prototype,
        initSource = proto._initSource;

    function filter( array, term ) {
        var matcher = new RegExp( $.ui.autocomplete.escapeRegex(term), "i" );
        return $.grep( array, function(value_) {
            return matcher.test( $( "<div>" ).html( value_.label || value_.value || value_ ).text() );
        });
    }

    $.extend( proto, {
        _initSource: function() {
            if ( this.options.html && $.isArray(this.options.source) ) {
                this.source = function( request, response ) {
                    response( filter( this.options.source, request.term ) );
                };
            } else {
                initSource.call( this );
            }
        },

        _renderItem: function( ul, item) {
            return $( "<li></li>" )
                .data( "item.autocomplete", item )
                .append( $( "<a></a>" )[ this.options.html ? "html" : "text" ]( item.label ) )
                .appendTo( ul )
                .addClass(item.classname);
        }
    });
})();

/**
    A mixin containing some useful methods to handle completion inputs.
    
    The widget containing this option can have these arguments in its widget options:
    - no_quick_create: if true, it will disable the quick create
*/
instance.web.form.CompletionFieldMixin = {
    init: function() {
        this.limit = 7;
        this.orderer = new instance.web.DropMisordered();
    },
    /**
     * Call this method to search using a string.
     */
    get_search_result: function(search_val) {
        var self = this;

        var dataset = new instance.web.DataSet(this, this.field.relation, self.build_context());
        var blacklist = this.get_search_blacklist();
        this.last_query = search_val;

        return this.orderer.add(dataset.name_search(
                search_val, new instance.web.CompoundDomain(self.build_domain(), [["id", "not in", blacklist]]),
                'ilike', this.limit + 1, self.build_context())).then(function(data) {
            self.last_search = data;
            // possible selections for the m2o
            var values = _.map(data, function(x) {
                x[1] = x[1].split("\n")[0];
                return {
                    label: _.str.escapeHTML(x[1]),
                    value: x[1],
                    name: x[1],
                    id: x[0],
                };
            });

            // search more... if more results that max
            if (values.length > self.limit) {
                values = values.slice(0, self.limit);
                values.push({
                    label: _t("Search More..."),
                    action: function() {
                        dataset.name_search(search_val, self.build_domain(), 'ilike', 160).done(function(data) {
                            self._search_create_popup("search", data);
                        });
                    },
                    classname: 'oe_m2o_dropdown_option'
                });
            }
            // quick create
            var raw_result = _(data.result).map(function(x) {return x[1];});
            if (search_val.length > 0 && !_.include(raw_result, search_val) &&
                ! (self.options && (self.options.no_create || self.options.no_quick_create))) {
                values.push({
                    label: _.str.sprintf(_t('Create "<strong>%s</strong>"'),
                        $('<span />').text(search_val).html()),
                    action: function() {
                        self._quick_create(search_val);
                    },
                    classname: 'oe_m2o_dropdown_option'
                });
            }
            // create...
            if (!(self.options && self.options.no_create)){
                values.push({
                    label: _t("Create and Edit..."),
                    action: function() {
                        self._search_create_popup("form", undefined, self._create_context(search_val));
                    },
                    classname: 'oe_m2o_dropdown_option'
                });
            }

            return values;
        });
    },
    get_search_blacklist: function() {
        return [];
    },
    _quick_create: function(name) {
        var self = this;
        var slow_create = function () {
            self._search_create_popup("form", undefined, self._create_context(name));
        };
        if (self.options.quick_create === undefined || self.options.quick_create) {
            new instance.web.DataSet(this, this.field.relation, self.build_context())
                .name_create(name).done(function(data) {
                    if (!self.get('effective_readonly'))
                        self.add_id(data[0]);
                }).fail(function(error, event) {
                    event.preventDefault();
                    slow_create();
                });
        } else
            slow_create();
    },
    // all search/create popup handling
    _search_create_popup: function(view, ids, context) {
        var self = this;
        var pop = new instance.web.form.SelectCreatePopup(this);
        pop.select_element(
            self.field.relation,
            {
                title: (view === 'search' ? _t("Search: ") : _t("Create: ")) + this.string,
                initial_ids: ids ? _.map(ids, function(x) {return x[0];}) : undefined,
                initial_view: view,
                disable_multiple_selection: true
            },
            self.build_domain(),
            new instance.web.CompoundContext(self.build_context(), context || {})
        );
        pop.on("elements_selected", self, function(element_ids) {
            self.add_id(element_ids[0]);
            self.focus();
        });
    },
    /**
     * To implement.
     */
    add_id: function(id) {},
    _create_context: function(name) {
        var tmp = {};
        var field = (this.options || {}).create_name_field;
        if (field === undefined)
            field = "name";
        if (field !== false && name && (this.options || {}).quick_create !== false)
            tmp["default_" + field] = name;
        return tmp;
    },
};

instance.web.form.M2ODialog = instance.web.Dialog.extend({
    template: "M2ODialog",
    init: function(parent) {
        this._super(parent, {
            title: _.str.sprintf(_t("Add %s"), parent.string),
            width: 312,
        });
    },
    start: function() {
        var self = this;
        this.$buttons.html(QWeb.render("M2ODialog.buttons"));
        this.$("input").val(this.getParent().last_query);
        this.$buttons.find(".oe_form_m2o_qc_button").click(function(){
            self.getParent()._quick_create(self.$("input").val());
            self.destroy();
        });
        this.$buttons.find(".oe_form_m2o_sc_button").click(function(){
            self.getParent()._search_create_popup("form", undefined, self.getParent()._create_context(self.$("input").val()));
            self.destroy();
        });
        this.$buttons.find(".oe_form_m2o_cancel_button").click(function(){
            self.destroy();
        });
    },
});

instance.web.form.FieldMany2One = instance.web.form.AbstractField.extend(instance.web.form.CompletionFieldMixin, instance.web.form.ReinitializeFieldMixin, {
    template: "FieldMany2One",
    events: {
        'keydown input': function (e) {
            switch (e.which) {
            case $.ui.keyCode.UP:
            case $.ui.keyCode.DOWN:
                e.stopPropagation();
            }
        },
    },
    init: function(field_manager, node) {
        this._super(field_manager, node);
        instance.web.form.CompletionFieldMixin.init.call(this);
        this.set({'value': false});
        this.display_value = {};
        this.display_value_backup = {};
        this.last_search = [];
        this.floating = false;
        this.current_display = null;
        this.is_started = false;
    },
    reinit_value: function(val) {
        this.internal_set_value(val);
        this.floating = false;
        if (this.is_started)
            this.render_value();
    },
    initialize_field: function() {
        this.is_started = true;
        instance.web.bus.on('click', this, function() {
            if (!this.get("effective_readonly") && this.$input && this.$input.autocomplete('widget').is(':visible')) {
                this.$input.autocomplete("close");
            }
        });
        instance.web.form.ReinitializeFieldMixin.initialize_field.call(this);
    },
    initialize_content: function() {
        if (!this.get("effective_readonly"))
            this.render_editable();
    },
    destroy_content: function () {
        if (this.$drop_down) {
            this.$drop_down.off('click');
            delete this.$drop_down;
        }
        if (this.$input) {
            this.$input.closest(".ui-dialog .ui-dialog-content").off('scroll');
            this.$input.off('keyup blur autocompleteclose autocompleteopen ' +
                            'focus focusout change keydown');
            delete this.$input;
        }
        if (this.$follow_button) {
            this.$follow_button.off('blur focus click');
            delete this.$follow_button;
        }
    },
    destroy: function () {
        this.destroy_content();
        return this._super();
    },
    init_error_displayer: function() {
        // nothing
    },
    hide_error_displayer: function() {
        // doesn't work
    },
    show_error_displayer: function() {
        new instance.web.form.M2ODialog(this).open();
    },
    render_editable: function() {
        var self = this;
        this.$input = this.$el.find("input");

        this.init_error_displayer();

        self.$input.on('focus', function() {
            self.hide_error_displayer();
        });

        this.$drop_down = this.$el.find(".oe_m2o_drop_down_button");
        this.$follow_button = $(".oe_m2o_cm_button", this.$el);

        this.$follow_button.click(function(ev) {
            ev.preventDefault();
            if (!self.get('value')) {
                self.focus();
                return;
            }
            var pop = new instance.web.form.FormOpenPopup(self);
            pop.show_element(
                self.field.relation,
                self.get("value"),
                self.build_context(),
                {
                    title: _t("Open: ") + self.string
                }
            );
            pop.on('write_completed', self, function(){
                self.display_value = {};
                self.display_value_backup = {};
                self.render_value();
                self.focus();
                self.view.do_onchange(self);
            });
        });

        // some behavior for input
        var input_changed = function() {
            if (self.current_display !== self.$input.val()) {
                self.current_display = self.$input.val();
                if (self.$input.val() === "") {
                    self.internal_set_value(false);
                    self.floating = false;
                } else {
                    self.floating = true;
                }
            }
        };
        this.$input.keydown(input_changed);
        this.$input.change(input_changed);
        this.$drop_down.click(function() {
            self.$input.focus();
            if (self.$input.autocomplete("widget").is(":visible")) {
                self.$input.autocomplete("close");                
            } else {
                if (self.get("value") && ! self.floating) {
                    self.$input.autocomplete("search", "");
                } else {
                    self.$input.autocomplete("search");
                }
            }
        });

        // Autocomplete close on dialog content scroll
        var close_autocomplete = _.debounce(function() {
            if (self.$input.autocomplete("widget").is(":visible")) {
                self.$input.autocomplete("close");
            }
        }, 50);
        this.$input.closest(".ui-dialog .ui-dialog-content").on('scroll', this, close_autocomplete);

        self.ed_def = $.Deferred();
        self.uned_def = $.Deferred();
        var ed_delay = 200;
        var ed_duration = 15000;
        var anyoneLoosesFocus = function (e) {
            var used = false;
            if (self.floating) {
                if (self.last_search.length > 0) {
                    if (self.last_search[0][0] != self.get("value")) {
                        self.display_value = {};
                        self.display_value_backup = {};
                        self.display_value["" + self.last_search[0][0]] = self.last_search[0][1];
                        self.reinit_value(self.last_search[0][0]);
                    } else {
                        used = true;
                        self.render_value();
                    }
                } else {
                    used = true;
                    self.reinit_value(false);
                }
                self.floating = false;
            }
            if (used && self.get("value") === false && ! self.no_ed) {
                self.ed_def.reject();
                self.uned_def.reject();
                self.ed_def = $.Deferred();
                self.ed_def.done(function() {
                    self.show_error_displayer();
                    ignore_blur = false;
                    self.trigger('focused');
                });
                ignore_blur = true;
                setTimeout(function() {
                    self.ed_def.resolve();
                    self.uned_def.reject();
                    self.uned_def = $.Deferred();
                    self.uned_def.done(function() {
                        self.hide_error_displayer();
                    });
                    setTimeout(function() {self.uned_def.resolve();}, ed_duration);
                }, ed_delay);
            } else {
                self.no_ed = false;
                self.ed_def.reject();
            }
        };
        var ignore_blur = false;
        this.$input.on({
            focusout: anyoneLoosesFocus,
            focus: function () { self.trigger('focused'); },
            autocompleteopen: function () { ignore_blur = true; },
            autocompleteclose: function () { ignore_blur = false; },
            blur: function () {
                // autocomplete open
                if (ignore_blur) { return; }
                if (_(self.getChildren()).any(function (child) {
                    return child instanceof instance.web.form.AbstractFormPopup;
                })) { return; }
                self.trigger('blurred');
            }
        });

        var isSelecting = false;
        // autocomplete
        this.$input.autocomplete({
            source: function(req, resp) {
                self.get_search_result(req.term).done(function(result) {
                    resp(result);
                });
            },
            select: function(event, ui) {
                isSelecting = true;
                var item = ui.item;
                if (item.id) {
                    self.display_value = {};
                    self.display_value_backup = {};
                    self.display_value["" + item.id] = item.name;
                    self.reinit_value(item.id);
                } else if (item.action) {
                    item.action();
                    // Cancel widget blurring, to avoid form blur event
                    self.trigger('focused');
                    return false;
                }
            },
            focus: function(e, ui) {
                e.preventDefault();
            },
            html: true,
            // disabled to solve a bug, but may cause others
            //close: anyoneLoosesFocus,
            minLength: 0,
            delay: 250
        });
        this.$input.autocomplete("widget").openerpClass();
        // used to correct a bug when selecting an element by pushing 'enter' in an editable list
        this.$input.keyup(function(e) {
            if (e.which === 13) { // ENTER
                if (isSelecting)
                    e.stopPropagation();
            }
            isSelecting = false;
        });
        this.setupFocus(this.$follow_button);
    },
    render_value: function(no_recurse) {
        var self = this;
        if (! this.get("value")) {
            this.display_string("");
            return;
        }
        var display = this.display_value["" + this.get("value")];
        if (display) {
            this.display_string(display);
            return;
        }
        if (! no_recurse) {
            var dataset = new instance.web.DataSetStatic(this, this.field.relation, self.build_context());
            this.alive(dataset.name_get([self.get("value")])).done(function(data) {
                if (!data[0]) {
                    self.do_warn(_t("Render"), _t("No value found for the field "+self.field.string+" for value "+self.get("value")));
                    return;
                }
                self.display_value["" + self.get("value")] = data[0][1];
                self.render_value(true);
            }).fail( function (data, event) {
                // avoid displaying crash errors as many2One should be name_get compliant
                event.preventDefault();
                self.display_value["" + self.get("value")] = self.display_value_backup["" + self.get("value")];
                self.render_value(true);
            });
        }
    },
    display_string: function(str) {
        var self = this;
        if (!this.get("effective_readonly")) {
            this.$input.val(str.split("\n")[0]);
            this.current_display = this.$input.val();
            if (this.is_false()) {
                this.$('.oe_m2o_cm_button').css({'display':'none'});
            } else {
                this.$('.oe_m2o_cm_button').css({'display':'inline'});
            }
        } else {
            var lines = _.escape(str).split("\n");
            var link = "";
            var follow = "";
            link = lines[0];
            follow = _.rest(lines).join("<br />");
            if (follow)
                link += "<br />";
            var $link = this.$el.find('.oe_form_uri')
                 .unbind('click')
                 .html(link);
            if (! this.options.no_open)
                $link.click(function () {
                    self.do_action({
                        type: 'ir.actions.act_window',
                        res_model: self.field.relation,
                        res_id: self.get("value"),
                        views: [[false, 'form']],
                        target: 'current',
                        context: self.build_context().eval(),
                    });
                    return false;
                 });
            $(".oe_form_m2o_follow", this.$el).html(follow);
        }
    },
    set_value: function(value_) {
        var self = this;
        if (value_ instanceof Array) {
            this.display_value = {};
            this.display_value_backup = {};
            if (! this.options.always_reload) {
                this.display_value["" + value_[0]] = value_[1];
            }
            else {
                this.display_value_backup["" + value_[0]] = value_[1];
            }
            value_ = value_[0];
        }
        value_ = value_ || false;
        this.reinit_value(value_);
    },
    get_displayed: function() {
        return this.display_value["" + this.get("value")];
    },
    add_id: function(id) {
        this.display_value = {};
        this.display_value_backup = {};
        this.reinit_value(id);
    },
    is_false: function() {
        return ! this.get("value");
    },
    focus: function () {
        var input = !this.get('effective_readonly') && this.$input && this.$input[0];
        return input ? input.focus() : false;
    },
    _quick_create: function() {
        this.no_ed = true;
        this.ed_def.reject();
        return instance.web.form.CompletionFieldMixin._quick_create.apply(this, arguments);
    },
    _search_create_popup: function() {
        this.no_ed = true;
        this.ed_def.reject();
        return instance.web.form.CompletionFieldMixin._search_create_popup.apply(this, arguments);
    },
    set_dimensions: function (height, width) {
        this._super(height, width);
        this.$input.css('height', height);
    }
});

instance.web.form.Many2OneButton = instance.web.form.AbstractField.extend({
    template: 'Many2OneButton',
    init: function(field_manager, node) {
        this._super.apply(this, arguments);
    },
    start: function() {
        this._super.apply(this, arguments);
        this.set_button();
    },
    set_button: function() {
        var self = this;
        if (this.$button) {
            this.$button.remove();
        }
        this.string = '';
        this.node.attrs.icon = this.get('value') ? '/web/static/src/img/icons/gtk-yes.png' : '/web/static/src/img/icons/gtk-no.png';
        this.$button = $(QWeb.render('WidgetButton', {'widget': this}));
        this.$button.addClass('oe_link').css({'padding':'4px'});
        this.$el.append(this.$button);
        this.$button.on('click', self.on_click);
    },
    on_click: function(ev) {
        var self = this;
        this.popup =  new instance.web.form.FormOpenPopup(this);
        this.popup.show_element(
            this.field.relation,
            this.get('value'),
            this.build_context(),
            {title: this.string}
        );
        this.popup.on('create_completed', self, function(r) {
            self.set_value(r);
        });
    },
    set_value: function(value_) {
        var self = this;
        if (value_ instanceof Array) {
            value_ = value_[0];
        }
        value_ = value_ || false;
        this.set('value', value_);
        this.set_button();
     },
});

/**
 * Abstract-ish ListView.List subclass adding an "Add an item" row to replace
 * the big ugly button in the header.
 *
 * Requires the implementation of a ``is_readonly`` method (usually a proxy to
 * the corresponding field's readonly or effective_readonly property) to
 * decide whether the special row should or should not be inserted.
 *
 * Optionally an ``_add_row_class`` attribute can be set for the class(es) to
 * set on the insertion row.
 */
instance.web.form.AddAnItemList = instance.web.ListView.List.extend({
    pad_table_to: function (count) {
        if (!this.view.is_action_enabled('create') || this.is_readonly()) {
            this._super(count);
            return;
        }

        this._super(count > 0 ? count - 1 : 0);

        var self = this;
        var columns = _(this.columns).filter(function (column) {
            return column.invisible !== '1';
        }).length;
        if (this.options.selectable) { columns++; }
        if (this.options.deletable) { columns++; }

        var $cell = $('<td>', {
            colspan: columns,
            'class': this._add_row_class || ''
        }).append(
            $('<a>', {href: '#'}).text(_t("Add an item"))
                .mousedown(function () {
                    // FIXME: needs to be an official API somehow
                    if (self.view.editor.is_editing()) {
                        self.view.__ignore_blur = true;
                    }
                })
                .click(function (e) {
                    e.preventDefault();
                    e.stopPropagation();
                    // FIXME: there should also be an API for that one
                    if (self.view.editor.form.__blur_timeout) {
                        clearTimeout(self.view.editor.form.__blur_timeout);
                        self.view.editor.form.__blur_timeout = false;
                    }
                    self.view.ensure_saved().done(function () {
                        self.view.do_add_record();
                    });
                }));

        var $padding = this.$current.find('tr:not([data-id]):first');
        var $newrow = $('<tr>').append($cell);
        if ($padding.length) {
            $padding.before($newrow);
        } else {
            this.$current.append($newrow)
        }
    }
});

/*
# Values: (0, 0,  { fields })    create
#         (1, ID, { fields })    update
#         (2, ID)                remove (delete)
#         (3, ID)                unlink one (target id or target of relation)
#         (4, ID)                link
#         (5)                    unlink all (only valid for one2many)
*/
var commands = {
    // (0, _, {values})
    CREATE: 0,
    'create': function (values) {
        return [commands.CREATE, false, values];
    },
    // (1, id, {values})
    UPDATE: 1,
    'update': function (id, values) {
        return [commands.UPDATE, id, values];
    },
    // (2, id[, _])
    DELETE: 2,
    'delete': function (id) {
        return [commands.DELETE, id, false];
    },
    // (3, id[, _]) removes relation, but not linked record itself
    FORGET: 3,
    'forget': function (id) {
        return [commands.FORGET, id, false];
    },
    // (4, id[, _])
    LINK_TO: 4,
    'link_to': function (id) {
        return [commands.LINK_TO, id, false];
    },
    // (5[, _[, _]])
    DELETE_ALL: 5,
    'delete_all': function () {
        return [5, false, false];
    },
    // (6, _, ids) replaces all linked records with provided ids
    REPLACE_WITH: 6,
    'replace_with': function (ids) {
        return [6, false, ids];
    }
};
instance.web.form.FieldOne2Many = instance.web.form.AbstractField.extend({
    multi_selection: false,
    disable_utility_classes: true,
    init: function(field_manager, node) {
        this._super(field_manager, node);
        lazy_build_o2m_kanban_view();
        this.is_loaded = $.Deferred();
        this.initial_is_loaded = this.is_loaded;
        this.form_last_update = $.Deferred();
        this.init_form_last_update = this.form_last_update;
        this.is_started = false;
        this.dataset = new instance.web.form.One2ManyDataSet(this, this.field.relation);
        this.dataset.o2m = this;
        this.dataset.parent_view = this.view;
        this.dataset.child_name = this.name;
        var self = this;
        this.dataset.on('dataset_changed', this, function() {
            self.trigger_on_change();
        });
        this.set_value([]);
    },
    start: function() {
        this._super.apply(this, arguments);
        this.$el.addClass('oe_form_field oe_form_field_one2many');

        var self = this;

        self.load_views();
        this.is_loaded.done(function() {
            self.on("change:effective_readonly", self, function() {
                self.is_loaded = self.is_loaded.then(function() {
                    self.viewmanager.destroy();
                    return $.when(self.load_views()).done(function() {
                        self.reload_current_view();
                    });
                });
            });
        });
        this.is_started = true;
        this.reload_current_view();
    },
    trigger_on_change: function() {
        this.trigger('changed_value');
    },
    load_views: function() {
        var self = this;

        var modes = this.node.attrs.mode;
        modes = !!modes ? modes.split(",") : ["tree"];
        var views = [];
        _.each(modes, function(mode) {
            if (! _.include(["list", "tree", "graph", "kanban"], mode)) {
                throw new Error(_.str.sprintf(_t("View type '%s' is not supported in One2Many."), mode));
            }
            var view = {
                view_id: false,
                view_type: mode == "tree" ? "list" : mode,
                options: {}
            };
            if (self.field.views && self.field.views[mode]) {
                view.embedded_view = self.field.views[mode];
            }
            if(view.view_type === "list") {
                _.extend(view.options, {
                    addable: null,
                    selectable: self.multi_selection,
                    sortable: true,
                    import_enabled: false,
                    deletable: true
                });
                if (self.get("effective_readonly")) {
                    _.extend(view.options, {
                        deletable: null,
                        reorderable: false,
                    });
                }
            } else if (view.view_type === "form") {
                if (self.get("effective_readonly")) {
                    view.view_type = 'form';
                }
                _.extend(view.options, {
                    not_interactible_on_create: true,
                });
            } else if (view.view_type === "kanban") {
                _.extend(view.options, {
                    confirm_on_delete: false,
                });
                if (self.get("effective_readonly")) {
                    _.extend(view.options, {
                        action_buttons: false,
                        quick_creatable: false,
                        creatable: false,
                        read_only_mode: true,
                    });
                }
            }
            views.push(view);
        });
        this.views = views;

        this.viewmanager = new instance.web.form.One2ManyViewManager(this, this.dataset, views, {});
        this.viewmanager.o2m = self;
        var once = $.Deferred().done(function() {
            self.init_form_last_update.resolve();
        });
        var def = $.Deferred().done(function() {
            self.initial_is_loaded.resolve();
        });
        this.viewmanager.on("controller_inited", self, function(view_type, controller) {
            controller.o2m = self;
            if (view_type == "list") {
                if (self.get("effective_readonly")) {
                    controller.on('edit:before', self, function (e) {
                        e.cancel = true;
                    });
                    _(controller.columns).find(function (column) {
                        if (!(column instanceof instance.web.list.Handle)) {
                            return false;
                        }
                        column.modifiers.invisible = true;
                        return true;
                    });
                }
            } else if (view_type === "form") {
                if (self.get("effective_readonly")) {
                    $(".oe_form_buttons", controller.$el).children().remove();
                }
                controller.on("load_record", self, function(){
                     once.resolve();
                 });
                controller.on('pager_action_executed',self,self.save_any_view);
            } else if (view_type == "graph") {
                self.reload_current_view();
            }
            def.resolve();
        });
        this.viewmanager.on("switch_mode", self, function(n_mode, b, c, d, e) {
            $.when(self.save_any_view()).done(function() {
                if (n_mode === "list") {
                    $.async_when().done(function() {
                        self.reload_current_view();
                    });
                }
            });
        });
        $.async_when().done(function () {
            self.viewmanager.appendTo(self.$el);
        });
        return def;
    },
    reload_current_view: function() {
        var self = this;
        self.is_loaded = self.is_loaded.then(function() {
            var active_view = self.viewmanager.active_view;
            var view = self.viewmanager.views[active_view].controller;
            if(active_view === "list") {
                return view.reload_content();
            } else if (active_view === "form") {
                if (self.dataset.index === null && self.dataset.ids.length >= 1) {
                    self.dataset.index = 0;
                }
                var act = function() {
                    return view.do_show();
                };
                self.form_last_update = self.form_last_update.then(act, act);
                return self.form_last_update;
            } else if (view.do_search) {
                return view.do_search(self.build_domain(), self.dataset.get_context(), []);
            }
        }, undefined);
        return self.is_loaded;
    },
    set_value: function(value_) {
        value_ = value_ || [];
        var self = this;
        this.dataset.reset_ids([]);
        var ids;
        if(value_.length >= 1 && value_[0] instanceof Array) {
            ids = [];
            _.each(value_, function(command) {
                var obj = {values: command[2]};
                switch (command[0]) {
                    case commands.CREATE:
                        obj['id'] = _.uniqueId(self.dataset.virtual_id_prefix);
                        obj.defaults = {};
                        self.dataset.to_create.push(obj);
                        self.dataset.cache.push(_.extend(_.clone(obj), {values: _.clone(command[2])}));
                        ids.push(obj.id);
                        return;
                    case commands.UPDATE:
                        obj['id'] = command[1];
                        self.dataset.to_write.push(obj);
                        self.dataset.cache.push(_.extend(_.clone(obj), {values: _.clone(command[2])}));
                        ids.push(obj.id);
                        return;
                    case commands.DELETE:
                        self.dataset.to_delete.push({id: command[1]});
                        return;
                    case commands.LINK_TO:
                        ids.push(command[1]);
                        return;
                    case commands.DELETE_ALL:
                        self.dataset.delete_all = true;
                        return;
                }
            });
            this._super(ids);
            this.dataset.set_ids(ids);
        } else if (value_.length >= 1 && typeof(value_[0]) === "object") {
            ids = [];
            this.dataset.delete_all = true;
            _.each(value_, function(command) {
                var obj = {values: command};
                obj['id'] = _.uniqueId(self.dataset.virtual_id_prefix);
                obj.defaults = {};
                self.dataset.to_create.push(obj);
                self.dataset.cache.push(_.clone(obj));
                ids.push(obj.id);
            });
            this._super(ids);
            this.dataset.set_ids(ids);
        } else {
            this._super(value_);
            this.dataset.reset_ids(value_);
        }
        if (this.dataset.index === null && this.dataset.ids.length > 0) {
            this.dataset.index = 0;
        }
        this.trigger_on_change();
        if (this.is_started) {
            return self.reload_current_view();
        } else {
            return $.when();
        }
    },
    get_value: function() {
        var self = this;
        if (!this.dataset)
            return [];
        var val = this.dataset.delete_all ? [commands.delete_all()] : [];
        val = val.concat(_.map(this.dataset.ids, function(id) {
            var alter_order = _.detect(self.dataset.to_create, function(x) {return x.id === id;});
            if (alter_order) {
                return commands.create(alter_order.values);
            }
            alter_order = _.detect(self.dataset.to_write, function(x) {return x.id === id;});
            if (alter_order) {
                return commands.update(alter_order.id, alter_order.values);
            }
            return commands.link_to(id);
        }));
        return val.concat(_.map(
            this.dataset.to_delete, function(x) {
                return commands['delete'](x.id);}));
    },
    commit_value: function() {
        return this.save_any_view();
    },
    save_any_view: function() {
        if (this.viewmanager && this.viewmanager.views && this.viewmanager.active_view &&
            this.viewmanager.views[this.viewmanager.active_view] &&
            this.viewmanager.views[this.viewmanager.active_view].controller) {
            var view = this.viewmanager.views[this.viewmanager.active_view].controller;
            if (this.viewmanager.active_view === "form") {
                if (view.is_initialized.state() !== 'resolved') {
                    return $.when(false);
                }
                return $.when(view.save());
            } else if (this.viewmanager.active_view === "list") {
                return $.when(view.ensure_saved());
            }
        }
        return $.when(false);
    },
    is_syntax_valid: function() {
        if (! this.viewmanager || ! this.viewmanager.views[this.viewmanager.active_view])
            return true;
        var view = this.viewmanager.views[this.viewmanager.active_view].controller;
        switch (this.viewmanager.active_view) {
        case 'form':
            return _(view.fields).chain()
                .invoke('is_valid')
                .all(_.identity)
                .value();
        case 'list':
            return view.is_valid();
        }
        return true;
    },
});

instance.web.form.One2ManyViewManager = instance.web.ViewManager.extend({
    template: 'One2Many.viewmanager',
    init: function(parent, dataset, views, flags) {
        this._super(parent, dataset, views, _.extend({}, flags, {$sidebar: false}));
        this.registry = this.registry.extend({
            list: 'instance.web.form.One2ManyListView',
            form: 'instance.web.form.One2ManyFormView',
            kanban: 'instance.web.form.One2ManyKanbanView',
        });
        this.__ignore_blur = false;
    },
    switch_mode: function(mode, unused) {
        if (mode !== 'form') {
            return this._super(mode, unused);
        }
        var self = this;
        var id = self.o2m.dataset.index !== null ? self.o2m.dataset.ids[self.o2m.dataset.index] : null;
        var pop = new instance.web.form.FormOpenPopup(this);
        pop.show_element(self.o2m.field.relation, id, self.o2m.build_context(), {
            title: _t("Open: ") + self.o2m.string,
            create_function: function(data, options) {
                return self.o2m.dataset.create(data, options).done(function(r) {
                    self.o2m.dataset.set_ids(self.o2m.dataset.ids.concat([r]));
                    self.o2m.dataset.trigger("dataset_changed", r);
                });
            },
            write_function: function(id, data, options) {
                return self.o2m.dataset.write(id, data, {}).done(function() {
                    self.o2m.reload_current_view();
                });
            },
            alternative_form_view: self.o2m.field.views ? self.o2m.field.views["form"] : undefined,
            parent_view: self.o2m.view,
            child_name: self.o2m.name,
            read_function: function() {
                return self.o2m.dataset.read_ids.apply(self.o2m.dataset, arguments);
            },
            form_view_options: {'not_interactible_on_create':true},
            readonly: self.o2m.get("effective_readonly")
        });
        pop.on("elements_selected", self, function() {
            self.o2m.reload_current_view();
        });
    },
});

instance.web.form.One2ManyDataSet = instance.web.BufferedDataSet.extend({
    get_context: function() {
        this.context = this.o2m.build_context();
        return this.context;
    }
});

instance.web.form.One2ManyListView = instance.web.ListView.extend({
    _template: 'One2Many.listview',
    init: function (parent, dataset, view_id, options) {
        this._super(parent, dataset, view_id, _.extend(options || {}, {
            GroupsType: instance.web.form.One2ManyGroups,
            ListType: instance.web.form.One2ManyList
        }));
        this.on('edit:after', this, this.proxy('_after_edit'));
        this.on('save:before cancel:before', this, this.proxy('_before_unedit'));

        this.records
            .bind('add', this.proxy("changed_records"))
            .bind('edit', this.proxy("changed_records"))
            .bind('remove', this.proxy("changed_records"));
    },
    start: function () {
        var ret = this._super();
        this.$el
            .off('mousedown.handleButtons')
            .on('mousedown.handleButtons', 'table button, div a.oe_m2o_cm_button', this.proxy('_button_down'));
        return ret;
    },
    changed_records: function () {
        this.o2m.trigger_on_change();
    },
    is_valid: function () {
        var editor = this.editor;
        var form = editor.form;
        // If no edition is pending, the listview can not be invalid (?)
        if (!editor.record) {
            return true;
        }
        // If the form has not been modified, the view can only be valid
        // NB: is_dirty will also be set on defaults/onchanges/whatever?
        // oe_form_dirty seems to only be set on actual user actions
        if (!form.$el.is('.oe_form_dirty')) {
            return true;
        }
        this.o2m._dirty_flag = true;

        // Otherwise validate internal form
        return _(form.fields).chain()
            .invoke(function () {
                this._check_css_flags();
                return this.is_valid();
            })
            .all(_.identity)
            .value();
    },
    do_add_record: function () {
        if (this.editable()) {
            this._super.apply(this, arguments);
        } else {
            var self = this;
            var pop = new instance.web.form.SelectCreatePopup(this);
            pop.select_element(
                self.o2m.field.relation,
                {
                    title: _t("Create: ") + self.o2m.string,
                    initial_view: "form",
                    alternative_form_view: self.o2m.field.views ? self.o2m.field.views["form"] : undefined,
                    create_function: function(data, options) {
                        return self.o2m.dataset.create(data, options).done(function(r) {
                            self.o2m.dataset.set_ids(self.o2m.dataset.ids.concat([r]));
                            self.o2m.dataset.trigger("dataset_changed", r);
                        });
                    },
                    read_function: function() {
                        return self.o2m.dataset.read_ids.apply(self.o2m.dataset, arguments);
                    },
                    parent_view: self.o2m.view,
                    child_name: self.o2m.name,
                    form_view_options: {'not_interactible_on_create':true}
                },
                self.o2m.build_domain(),
                self.o2m.build_context()
            );
            pop.on("elements_selected", self, function() {
                self.o2m.reload_current_view();
            });
        }
    },
    do_activate_record: function(index, id) {
        var self = this;
        var pop = new instance.web.form.FormOpenPopup(self);
        pop.show_element(self.o2m.field.relation, id, self.o2m.build_context(), {
            title: _t("Open: ") + self.o2m.string,
            write_function: function(id, data) {
                return self.o2m.dataset.write(id, data, {}).done(function() {
                    self.o2m.reload_current_view();
                });
            },
            alternative_form_view: self.o2m.field.views ? self.o2m.field.views["form"] : undefined,
            parent_view: self.o2m.view,
            child_name: self.o2m.name,
            read_function: function() {
                return self.o2m.dataset.read_ids.apply(self.o2m.dataset, arguments);
            },
            form_view_options: {'not_interactible_on_create':true},
            readonly: !this.is_action_enabled('edit') || self.o2m.get("effective_readonly")
        });
    },
    do_button_action: function (name, id, callback) {
        if (!_.isNumber(id)) {
            instance.webclient.notification.warn(
                _t("Action Button"),
                _t("The o2m record must be saved before an action can be used"));
            return;
        }
        var parent_form = this.o2m.view;
        var self = this;
        this.ensure_saved().then(function () {
            if (parent_form)
                return parent_form.save();
            else
                return $.when();
        }).done(function () {
            if (!self.o2m.options.reload_on_button) {
                self.handle_button(name, id, callback);
            }else {
                self.handle_button(name, id, function(){
                    self.o2m.view.reload();
                });
            }
        });
    },

    _after_edit: function () {
        this.__ignore_blur = false;
        this.editor.form.on('blurred', this, this._on_form_blur);

        // The form's blur thing may be jiggered during the edition setup,
        // potentially leading to the o2m instasaving the row. Cancel any
        // blurring triggered the edition startup here
        this.editor.form.widgetFocused();
    },
    _before_unedit: function () {
        this.editor.form.off('blurred', this, this._on_form_blur);
    },
    _button_down: function () {
        // If a button is clicked (usually some sort of action button), it's
        // the button's responsibility to ensure the editable list is in the
        // correct state -> ignore form blurring
        this.__ignore_blur = true;
    },
    /**
     * Handles blurring of the nested form (saves the currently edited row),
     * unless the flag to ignore the event is set to ``true``
     *
     * Makes the internal form go away
     */
    _on_form_blur: function () {
        if (this.__ignore_blur) {
            this.__ignore_blur = false;
            return;
        }
        // FIXME: why isn't there an API for this?
        if (this.editor.form.$el.hasClass('oe_form_dirty')) {
            this.ensure_saved();
            return;
        }
        this.cancel_edition();
    },
    keypress_ENTER: function () {
        // blurring caused by hitting the [Return] key, should skip the
        // autosave-on-blur and let the handler for [Return] do its thing (save
        // the current row *anyway*, then create a new one/edit the next one)
        this.__ignore_blur = true;
        this._super.apply(this, arguments);
    },
    do_delete: function (ids) {
        var confirm = window.confirm;
        window.confirm = function () { return true; };
        try {
            return this._super(ids);
        } finally {
            window.confirm = confirm;
        }
    },
    reload_record: function (record) {
        // Evict record.id from cache to ensure it will be reloaded correctly
        this.dataset.evict_record(record.get('id'));

        return this._super(record);
    }
});
instance.web.form.One2ManyGroups = instance.web.ListView.Groups.extend({
    setup_resequence_rows: function () {
        if (!this.view.o2m.get('effective_readonly')) {
            this._super.apply(this, arguments);
        }
    }
});
instance.web.form.One2ManyList = instance.web.form.AddAnItemList.extend({
    _add_row_class: 'oe_form_field_one2many_list_row_add',
    is_readonly: function () {
        return this.view.o2m.get('effective_readonly');
    },
});

instance.web.form.One2ManyFormView = instance.web.FormView.extend({
    form_template: 'One2Many.formview',
    load_form: function(data) {
        this._super(data);
        var self = this;
        this.$buttons.find('button.oe_form_button_create').click(function() {
            self.save().done(self.on_button_new);
        });
    },
    do_notify_change: function() {
        if (this.dataset.parent_view) {
            this.dataset.parent_view.do_notify_change();
        } else {
            this._super.apply(this, arguments);
        }
    }
});

var lazy_build_o2m_kanban_view = function() {
    if (! instance.web_kanban || instance.web.form.One2ManyKanbanView)
        return;
    instance.web.form.One2ManyKanbanView = instance.web_kanban.KanbanView.extend({
    });
};

instance.web.form.FieldMany2ManyTags = instance.web.form.AbstractField.extend(instance.web.form.CompletionFieldMixin, instance.web.form.ReinitializeFieldMixin, {
    template: "FieldMany2ManyTags",
    tag_template: "FieldMany2ManyTag",
    init: function() {
        this._super.apply(this, arguments);
        instance.web.form.CompletionFieldMixin.init.call(this);
        this.set({"value": []});
        this._display_orderer = new instance.web.DropMisordered();
        this._drop_shown = false;
    },
    initialize_texttext: function(){
        var self = this;
        return {
            plugins : 'tags arrow autocomplete',
            autocomplete: {
                render: function(suggestion) {
                    return $('<span class="text-label"/>').
                             data('index', suggestion['index']).html(suggestion['label']);
                }
            },
            ext: {
                autocomplete: {
                    selectFromDropdown: function() {
                        this.trigger('hideDropdown');
                        var index = Number(this.selectedSuggestionElement().children().children().data('index'));
                        var data = self.search_result[index];
                        if (data.id) {
                            self.add_id(data.id);
                        } else {
                            ignore_blur = true;
                            data.action();
                        }
                        this.trigger('setSuggestions', {result : []});
                    },
                },
                tags: {
                    isTagAllowed: function(tag) {
                        return !!tag.name;

                    },
                    removeTag: function(tag) {
                        var id = tag.data("id");
                        self.set({"value": _.without(self.get("value"), id)});
                    },
                    renderTag: function(stuff) {
                        return $.fn.textext.TextExtTags.prototype.renderTag.
                            call(this, stuff).data("id", stuff.id);
                    },
                },
                itemManager: {
                    itemToString: function(item) {
                        return item.name;
                    },
                },
                core: {
                    onSetInputData: function(e, data) {
                        if (data === '') {
                            this._plugins.autocomplete._suggestions = null;
                        }
                        this.input().val(data);
                    },
                },
            },
        }
    },
    initialize_content: function() {
        if (this.get("effective_readonly"))
            return;
        var self = this;
        var ignore_blur = false;
        self.$text = this.$("textarea");
        self.$text.textext(self.initialize_texttext()).bind('getSuggestions', function(e, data) {
            var _this = this;
            var str = !!data ? data.query || '' : '';
            self.get_search_result(str).done(function(result) {
                self.search_result = result;
                $(_this).trigger('setSuggestions', {result : _.map(result, function(el, i) {
                    return _.extend(el, {index:i});
                })});
            });
        }).bind('hideDropdown', function() {
            self._drop_shown = false;
        }).bind('showDropdown', function() {
            self._drop_shown = true;
        });
        self.tags = self.$text.textext()[0].tags();
        self.$text
            .focusin(function () {
                self.trigger('focused');
                ignore_blur = false;
            })
            .focusout(function() {
                self.$text.trigger("setInputData", "");
                if (!ignore_blur) {
                    self.trigger('blurred');
                }
            }).keydown(function(e) {
                if (e.which === $.ui.keyCode.TAB && self._drop_shown) {
                    self.$text.textext()[0].autocomplete().selectFromDropdown();
                }
            });
    },
    set_value: function(value_) {
        value_ = value_ || [];
        if (value_.length >= 1 && value_[0] instanceof Array) {
            value_ = value_[0][2];
        }
        this._super(value_);
    },
    is_false: function() {
        return _(this.get("value")).isEmpty();
    },
    get_value: function() {
        var tmp = [commands.replace_with(this.get("value"))];
        return tmp;
    },
    get_search_blacklist: function() {
        return this.get("value");
    },
    map_tag: function(data){
        return _.map(data, function(el) {return {name: el[1], id:el[0]};})
    },
    get_render_data: function(ids){
        var self = this;
        var dataset = new instance.web.DataSetStatic(this, this.field.relation, self.build_context());
        return dataset.name_get(ids);
    },
    render_tag: function(data) {
        var self = this;
        if (! self.get("effective_readonly")) {
            self.tags.containerElement().children().remove();
            self.$('textarea').css("padding-left", "3px");
            self.tags.addTags(self.map_tag(data));
        } else {
            self.$el.html(QWeb.render(self.tag_template, {elements: data}));
        }
    },
    render_value: function() {
        var self = this;
        var dataset = new instance.web.DataSetStatic(this, this.field.relation, self.build_context());
        var values = self.get("value");
        var handle_names = function(data) {
            if (self.isDestroyed())
                return;
            var indexed = {};
            _.each(data, function(el) {
                indexed[el[0]] = el;
            });
            data = _.map(values, function(el) { return indexed[el]; });
            self.render_tag(data);
        }
        if (! values || values.length > 0) {
            this._display_orderer.add(self.get_render_data(values)).done(handle_names);
        }
        else{
            handle_names([]);
        }
    },
    add_id: function(id) {
        this.set({'value': _.uniq(this.get('value').concat([id]))});
    },
    focus: function () {
        var input = this.$text && this.$text[0];
        return input ? input.focus() : false;
    },
    set_dimensions: function (height, width) {
        this._super(height, width);        
        this.$("textarea").css({
            width: width,
            minHeight: height
        });
    },
});

/**
    widget options:
    - reload_on_button: Reload the whole form view if click on a button in a list view.
        If you see this options, do not use it, it's basically a dirty hack to make one
        precise o2m to behave the way we want.
*/
instance.web.form.FieldMany2Many = instance.web.form.AbstractField.extend(instance.web.form.ReinitializeFieldMixin, {
    multi_selection: false,
    disable_utility_classes: true,
    init: function(field_manager, node) {
        this._super(field_manager, node);
        this.is_loaded = $.Deferred();
        this.dataset = new instance.web.form.Many2ManyDataSet(this, this.field.relation);
        this.dataset.m2m = this;
        var self = this;
        this.dataset.on('unlink', self, function(ids) {
            self.dataset_changed();
        });
        this.set_value([]);
        this.list_dm = new instance.web.DropMisordered();
        this.render_value_dm = new instance.web.DropMisordered();
    },
    initialize_content: function() {
        var self = this;

        this.$el.addClass('oe_form_field oe_form_field_many2many');

        this.list_view = new instance.web.form.Many2ManyListView(this, this.dataset, false, {
                    'addable': null,
                    'deletable': this.get("effective_readonly") ? false : true,
                    'selectable': this.multi_selection,
                    'sortable': false,
                    'reorderable': false,
                    'import_enabled': false,
            });
        var embedded = (this.field.views || {}).tree;
        if (embedded) {
            this.list_view.set_embedded_view(embedded);
        }
        this.list_view.m2m_field = this;
        var loaded = $.Deferred();
        this.list_view.on("list_view_loaded", this, function() {
            loaded.resolve();
        });
        this.list_view.appendTo(this.$el);

        var old_def = self.is_loaded;
        self.is_loaded = $.Deferred().done(function() {
            old_def.resolve();
        });
        this.list_dm.add(loaded).then(function() {
            self.is_loaded.resolve();
        });
    },
    destroy_content: function() {
        this.list_view.destroy();
        this.list_view = undefined;
    },
    set_value: function(value_) {
        value_ = value_ || [];
        if (value_.length >= 1 && value_[0] instanceof Array) {
            value_ = value_[0][2];
        }
        this._super(value_);
    },
    get_value: function() {
        return [commands.replace_with(this.get('value'))];
    },
    is_false: function () {
        return _(this.get("value")).isEmpty();
    },
    render_value: function() {
        var self = this;
        this.dataset.set_ids(this.get("value"));
        this.render_value_dm.add(this.is_loaded).then(function() {
            return self.list_view.reload_content();
        });
    },
    dataset_changed: function() {
        this.internal_set_value(this.dataset.ids);
    },
});

instance.web.form.Many2ManyDataSet = instance.web.DataSetStatic.extend({
    get_context: function() {
        this.context = this.m2m.build_context();
        return this.context;
    }
});

/**
 * @class
 * @extends instance.web.ListView
 */
instance.web.form.Many2ManyListView = instance.web.ListView.extend(/** @lends instance.web.form.Many2ManyListView# */{
    init: function (parent, dataset, view_id, options) {
        this._super(parent, dataset, view_id, _.extend(options || {}, {
            ListType: instance.web.form.Many2ManyList,
        }));
    },
    do_add_record: function () {
        var pop = new instance.web.form.SelectCreatePopup(this);
        pop.select_element(
            this.model,
            {
                title: _t("Add: ") + this.m2m_field.string
            },
            new instance.web.CompoundDomain(this.m2m_field.build_domain(), ["!", ["id", "in", this.m2m_field.dataset.ids]]),
            this.m2m_field.build_context()
        );
        var self = this;
        pop.on("elements_selected", self, function(element_ids) {
            var reload = false;
            _(element_ids).each(function (id) {
                if(! _.detect(self.dataset.ids, function(x) {return x == id;})) {
                    self.dataset.set_ids(self.dataset.ids.concat([id]));
                    self.m2m_field.dataset_changed();
                    reload = true;
                }
            });
            if (reload) {
                self.reload_content();
            }
        });
    },
    do_activate_record: function(index, id) {
        var self = this;
        var pop = new instance.web.form.FormOpenPopup(this);
        pop.show_element(this.dataset.model, id, this.m2m_field.build_context(), {
            title: _t("Open: ") + this.m2m_field.string,
            readonly: this.getParent().get("effective_readonly")
        });
        pop.on('write_completed', self, self.reload_content);
    },
    do_button_action: function(name, id, callback) {
        var self = this;
        var _sup = _.bind(this._super, this);
        if (! this.m2m_field.options.reload_on_button) {
            return _sup(name, id, callback);
        } else {
            return this.m2m_field.view.save().then(function() {
                return _sup(name, id, function() {
                    self.m2m_field.view.reload();
                });
            });
        }
     },
    is_action_enabled: function () { return true; },
});
instance.web.form.Many2ManyList = instance.web.form.AddAnItemList.extend({
    _add_row_class: 'oe_form_field_many2many_list_row_add',
    is_readonly: function () {
        return this.view.m2m_field.get('effective_readonly');
    }
});

instance.web.form.FieldMany2ManyKanban = instance.web.form.AbstractField.extend(instance.web.form.CompletionFieldMixin, {
    disable_utility_classes: true,
    init: function(field_manager, node) {
        this._super(field_manager, node);
        instance.web.form.CompletionFieldMixin.init.call(this);
        m2m_kanban_lazy_init();
        this.is_loaded = $.Deferred();
        this.initial_is_loaded = this.is_loaded;

        var self = this;
        this.dataset = new instance.web.form.Many2ManyDataSet(this, this.field.relation);
        this.dataset.m2m = this;
        this.dataset.on('unlink', self, function(ids) {
            self.dataset_changed();
        });
    },
    start: function() {
        this._super.apply(this, arguments);

        var self = this;

        self.load_view();
        self.on("change:effective_readonly", self, function() {
            self.is_loaded = self.is_loaded.then(function() {
                self.kanban_view.destroy();
                return $.when(self.load_view()).done(function() {
                    self.render_value();
                });
            });
        });
    },
    set_value: function(value_) {
        value_ = value_ || [];
        if (value_.length >= 1 && value_[0] instanceof Array) {
            value_ = value_[0][2];
        }
        this._super(value_);
    },
    get_value: function() {
        return [commands.replace_with(this.get('value'))];
    },
    load_view: function() {
        var self = this;
        this.kanban_view = new instance.web.form.Many2ManyKanbanView(this, this.dataset, false, {
                    'create_text': _t("Add"),
                    'creatable': self.get("effective_readonly") ? false : true,
                    'quick_creatable': self.get("effective_readonly") ? false : true,
                    'read_only_mode': self.get("effective_readonly") ? true : false,
                    'confirm_on_delete': false,
            });
        var embedded = (this.field.views || {}).kanban;
        if (embedded) {
            this.kanban_view.set_embedded_view(embedded);
        }
        this.kanban_view.m2m = this;
        var loaded = $.Deferred();
        this.kanban_view.on("kanban_view_loaded",self,function() {
            self.initial_is_loaded.resolve();
            loaded.resolve();
        });
        this.kanban_view.on('switch_mode', this, this.open_popup);
        $.async_when().done(function () {
            self.kanban_view.appendTo(self.$el);
        });
        return loaded;
    },
    render_value: function() {
        var self = this;
        this.dataset.set_ids(this.get("value"));
        this.is_loaded = this.is_loaded.then(function() {
            return self.kanban_view.do_search(self.build_domain(), self.dataset.get_context(), []);
        });
    },
    dataset_changed: function() {
        this.set({'value': this.dataset.ids});
    },
    open_popup: function(type, unused) {
        if (type !== "form")
            return;
        var self = this;
        var pop;
        if (this.dataset.index === null) {
            pop = new instance.web.form.SelectCreatePopup(this);
            pop.select_element(
                this.field.relation,
                {
                    title: _t("Add: ") + this.string
                },
                new instance.web.CompoundDomain(this.build_domain(), ["!", ["id", "in", this.dataset.ids]]),
                this.build_context()
            );
            pop.on("elements_selected", self, function(element_ids) {
                _.each(element_ids, function(one_id) {
                    if(! _.detect(self.dataset.ids, function(x) {return x == one_id;})) {
                        self.dataset.set_ids([].concat(self.dataset.ids, [one_id]));
                        self.dataset_changed();
                        self.render_value();
                    }
                });
            });
        } else {
            var id = self.dataset.ids[self.dataset.index];
            pop = new instance.web.form.FormOpenPopup(this);
            pop.show_element(self.field.relation, id, self.build_context(), {
                title: _t("Open: ") + self.string,
                write_function: function(id, data, options) {
                    return self.dataset.write(id, data, {}).done(function() {
                        self.render_value();
                    });
                },
                alternative_form_view: self.field.views ? self.field.views["form"] : undefined,
                parent_view: self.view,
                child_name: self.name,
                readonly: self.get("effective_readonly")
            });
        }
    },
    add_id: function(id) {
        this.quick_create.add_id(id);
    },
});

function m2m_kanban_lazy_init() {
if (instance.web.form.Many2ManyKanbanView)
    return;
instance.web.form.Many2ManyKanbanView = instance.web_kanban.KanbanView.extend({
    quick_create_class: 'instance.web.form.Many2ManyQuickCreate',
    _is_quick_create_enabled: function() {
        return this._super() && ! this.group_by;
    },
});
instance.web.form.Many2ManyQuickCreate = instance.web.Widget.extend({
    template: 'Many2ManyKanban.quick_create',

    /**
     * close_btn: If true, the widget will display a "Close" button able to trigger
     * a "close" event.
     */
    init: function(parent, dataset, context, buttons) {
        this._super(parent);
        this.m2m = this.getParent().view.m2m;
        this.m2m.quick_create = this;
        this._dataset = dataset;
        this._buttons = buttons || false;
        this._context = context || {};
    },
    start: function () {
        var self = this;
        self.$text = this.$el.find('input').css("width", "200px");
        self.$text.textext({
            plugins : 'arrow autocomplete',
            autocomplete: {
                render: function(suggestion) {
                    return $('<span class="text-label"/>').
                             data('index', suggestion['index']).html(suggestion['label']);
                }
            },
            ext: {
                autocomplete: {
                    selectFromDropdown: function() {
                        $(this).trigger('hideDropdown');
                        var index = Number(this.selectedSuggestionElement().children().children().data('index'));
                        var data = self.search_result[index];
                        if (data.id) {
                            self.add_id(data.id);
                        } else {
                            data.action();
                        }
                    },
                },
                itemManager: {
                    itemToString: function(item) {
                        return item.name;
                    },
                },
            },
        }).bind('getSuggestions', function(e, data) {
            var _this = this;
            var str = !!data ? data.query || '' : '';
            self.m2m.get_search_result(str).done(function(result) {
                self.search_result = result;
                $(_this).trigger('setSuggestions', {result : _.map(result, function(el, i) {
                    return _.extend(el, {index:i});
                })});
            });
        });
        self.$text.focusout(function() {
            self.$text.val("");
        });
    },
    focus: function() {
        this.$text[0].focus();
    },
    add_id: function(id) {
        var self = this;
        self.$text.val("");
        self.trigger('added', id);
        this.m2m.dataset_changed();
    },
});
}

/**
 * Class with everything which is common between FormOpenPopup and SelectCreatePopup.
 */
instance.web.form.AbstractFormPopup = instance.web.Widget.extend({
    template: "AbstractFormPopup.render",
    /**
     *  options:
     *  -readonly: only applicable when not in creation mode, default to false
     * - alternative_form_view
     * - view_id
     * - write_function
     * - read_function
     * - create_function
     * - parent_view
     * - child_name
     * - form_view_options
     */
    init_popup: function(model, row_id, domain, context, options) {
        this.row_id = row_id;
        this.model = model;
        this.domain = domain || [];
        this.context = context || {};
        this.options = options;
        _.defaults(this.options, {
        });
    },
    init_dataset: function() {
        var self = this;
        this.created_elements = [];
        this.dataset = new instance.web.ProxyDataSet(this, this.model, this.context);
        this.dataset.read_function = this.options.read_function;
        this.dataset.create_function = function(data, options, sup) {
            var fct = self.options.create_function || sup;
            return fct.call(this, data, options).done(function(r) {
                self.trigger('create_completed saved', r);
                self.created_elements.push(r);
            });
        };
        this.dataset.write_function = function(id, data, options, sup) {
            var fct = self.options.write_function || sup;
            return fct.call(this, id, data, options).done(function(r) {
                self.trigger('write_completed saved', r);
            });
        };
        this.dataset.parent_view = this.options.parent_view;
        this.dataset.child_name = this.options.child_name;
    },
    display_popup: function() {
        var self = this;
        this.renderElement();
        var dialog = new instance.web.Dialog(this, {
            min_width: '800px',
            dialogClass: 'oe_act_window',
            close: function() {
                self.check_exit(true);
            },
            title: this.options.title || "",
        }, this.$el).open();
        this.$buttonpane = dialog.$buttons;
        this.start();
    },
    setup_form_view: function() {
        var self = this;
        if (this.row_id) {
            this.dataset.ids = [this.row_id];
            this.dataset.index = 0;
        } else {
            this.dataset.index = null;
        }
        var options = _.clone(self.options.form_view_options) || {};
        if (this.row_id !== null) {
            options.initial_mode = this.options.readonly ? "view" : "edit";
        }
        _.extend(options, {
            $buttons: this.$buttonpane,
        });
        this.view_form = new instance.web.FormView(this, this.dataset, this.options.view_id || false, options);
        if (this.options.alternative_form_view) {
            this.view_form.set_embedded_view(this.options.alternative_form_view);
        }
        this.view_form.appendTo(this.$el.find(".oe_popup_form"));
        this.view_form.on("form_view_loaded", self, function() {
            var multi_select = self.row_id === null && ! self.options.disable_multiple_selection;
            self.$buttonpane.html(QWeb.render("AbstractFormPopup.buttons", {
                multi_select: multi_select,
                readonly: self.row_id !== null && self.options.readonly,
            }));
            var $snbutton = self.$buttonpane.find(".oe_abstractformpopup-form-save-new");
            $snbutton.click(function() {
                $.when(self.view_form.save()).done(function() {
                    self.view_form.reload_mutex.exec(function() {
                        self.view_form.on_button_new();
                    });
                });
            });
            var $sbutton = self.$buttonpane.find(".oe_abstractformpopup-form-save");
            $sbutton.click(function() {
                $.when(self.view_form.save()).done(function() {
                    self.view_form.reload_mutex.exec(function() {
                        self.check_exit();
                    });
                });
            });
            var $cbutton = self.$buttonpane.find(".oe_abstractformpopup-form-close");
            $cbutton.click(function() {
                self.view_form.trigger('on_button_cancel');
                self.check_exit();
            });
            self.view_form.do_show();
        });
    },
    select_elements: function(element_ids) {
        this.trigger("elements_selected", element_ids);
    },
    check_exit: function(no_destroy) {
        if (this.created_elements.length > 0) {
            this.select_elements(this.created_elements);
            this.created_elements = [];
        }
        this.trigger('closed');
        this.destroy();
    },
    destroy: function () {
        this.trigger('closed');
        if (this.$el.is(":data(dialog)")) {
            this.$el.dialog('close');
        }
        this._super();
    },
});

/**
 * Class to display a popup containing a form view.
 */
instance.web.form.FormOpenPopup = instance.web.form.AbstractFormPopup.extend({
    show_element: function(model, row_id, context, options) {
        this.init_popup(model, row_id, [], context,  options);
        _.defaults(this.options, {
        });
        this.display_popup();
    },
    start: function() {
        this._super();
        this.init_dataset();
        this.setup_form_view();
    },
});

/**
 * Class to display a popup to display a list to search a row. It also allows
 * to switch to a form view to create a new row.
 */
instance.web.form.SelectCreatePopup = instance.web.form.AbstractFormPopup.extend({
    /**
     * options:
     * - initial_ids
     * - initial_view: form or search (default search)
     * - disable_multiple_selection
     * - list_view_options
     */
    select_element: function(model, options, domain, context) {
        this.init_popup(model, null, domain, context, options);
        var self = this;
        _.defaults(this.options, {
            initial_view: "search",
        });
        this.initial_ids = this.options.initial_ids;
        this.display_popup();
    },
    start: function() {
        var self = this;
        this.init_dataset();
        if (this.options.initial_view == "search") {
            instance.web.pyeval.eval_domains_and_contexts({
                domains: [],
                contexts: [this.context]
            }).done(function (results) {
                var search_defaults = {};
                _.each(results.context, function (value_, key) {
                    var match = /^search_default_(.*)$/.exec(key);
                    if (match) {
                        search_defaults[match[1]] = value_;
                    }
                });
                self.setup_search_view(search_defaults);
            });
        } else { // "form"
            this.new_object();
        }
    },
    setup_search_view: function(search_defaults) {
        var self = this;
        if (this.searchview) {
            this.searchview.destroy();
        }
        this.searchview = new instance.web.SearchView(this,
                this.dataset, false,  search_defaults);
        this.searchview.on('search_data', self, function(domains, contexts, groupbys) {
            if (self.initial_ids) {
                self.do_search(domains.concat([[["id", "in", self.initial_ids]], self.domain]),
                    contexts.concat(self.context), groupbys);
                self.initial_ids = undefined;
            } else {
                self.do_search(domains.concat([self.domain]), contexts.concat(self.context), groupbys);
            }
        });
        this.searchview.on("search_view_loaded", self, function() {
            self.view_list = new instance.web.form.SelectCreateListView(self,
                    self.dataset, false,
                    _.extend({'deletable': false,
                        'selectable': !self.options.disable_multiple_selection,
                        'import_enabled': false,
                        '$buttons': self.$buttonpane,
                        'disable_editable_mode': true,
                        '$pager': self.$('.oe_popup_list_pager'),
                    }, self.options.list_view_options || {}));
            self.view_list.on('edit:before', self, function (e) {
                e.cancel = true;
            });
            self.view_list.popup = self;
            self.view_list.appendTo($(".oe_popup_list", self.$el)).then(function() {
                self.view_list.do_show();
            }).then(function() {
                self.searchview.do_search();
            });
            self.view_list.on("list_view_loaded", self, function() {
                self.$buttonpane.html(QWeb.render("SelectCreatePopup.search.buttons", {widget:self}));
                var $cbutton = self.$buttonpane.find(".oe_selectcreatepopup-search-close");
                $cbutton.click(function() {
                    self.destroy();
                });
                var $sbutton = self.$buttonpane.find(".oe_selectcreatepopup-search-select");
                $sbutton.click(function() {
                    self.select_elements(self.selected_ids);
                    self.destroy();
                });
                $cbutton = self.$buttonpane.find(".oe_selectcreatepopup-search-create");
                $cbutton.click(function() {
                    self.new_object();
                });
            });
        });
        this.searchview.appendTo($(".oe_popup_search", self.$el));
    },
    do_search: function(domains, contexts, groupbys) {
        var self = this;
        instance.web.pyeval.eval_domains_and_contexts({
            domains: domains || [],
            contexts: contexts || [],
            group_by_seq: groupbys || []
        }).done(function (results) {
            self.view_list.do_search(results.domain, results.context, results.group_by);
        });
    },
    on_click_element: function(ids) {
        var self = this;
        this.selected_ids = ids || [];
        if(this.selected_ids.length > 0) {
            self.$buttonpane.find(".oe_selectcreatepopup-search-select").removeAttr('disabled');
        } else {
            self.$buttonpane.find(".oe_selectcreatepopup-search-select").attr('disabled', "disabled");
        }
    },
    new_object: function() {
        if (this.searchview) {
            this.searchview.hide();
        }
        if (this.view_list) {
            this.view_list.do_hide();
        }
        this.setup_form_view();
    },
});

instance.web.form.SelectCreateListView = instance.web.ListView.extend({
    do_add_record: function () {
        this.popup.new_object();
    },
    select_record: function(index) {
        this.popup.select_elements([this.dataset.ids[index]]);
        this.popup.destroy();
    },
    do_select: function(ids, records) {
        this._super(ids, records);
        this.popup.on_click_element(ids);
    }
});

instance.web.form.FieldReference = instance.web.form.AbstractField.extend(instance.web.form.ReinitializeFieldMixin, {
    template: 'FieldReference',
    init: function(field_manager, node) {
        this._super(field_manager, node);
        this.reference_ready = true;
    },
    destroy_content: function() {
        if (this.fm) {
            this.fm.destroy();
            this.fm = undefined;
        }
    },
    initialize_content: function() {
        var self = this;
        var fm = new instance.web.form.DefaultFieldManager(this);
        this.fm = fm;
        fm.extend_field_desc({
            "selection": {
                selection: this.field_manager.get_field_desc(this.name).selection,
                type: "selection",
            },
            "m2o": {
                relation: null,
                type: "many2one",
            },
        });
        this.selection = new instance.web.form.FieldSelection(fm, { attrs: {
            name: 'selection',
            modifiers: JSON.stringify({readonly: this.get('effective_readonly')}),
        }});
        this.selection.on("change:value", this, this.on_selection_changed);
        this.selection.appendTo(this.$(".oe_form_view_reference_selection"));
        this.selection
            .on('focused', null, function () {self.trigger('focused');})
            .on('blurred', null, function () {self.trigger('blurred');});

        this.m2o = new instance.web.form.FieldMany2One(fm, { attrs: {
            name: 'Referenced Document',
            modifiers: JSON.stringify({readonly: this.get('effective_readonly')}),
        }});
        this.m2o.on("change:value", this, this.data_changed);
        this.m2o.appendTo(this.$(".oe_form_view_reference_m2o"));
        this.m2o
            .on('focused', null, function () {self.trigger('focused');})
            .on('blurred', null, function () {self.trigger('blurred');});
    },
    on_selection_changed: function() {
        if (this.reference_ready) {
            this.internal_set_value([this.selection.get_value(), false]);
            this.render_value();
        }
    },
    data_changed: function() {
        if (this.reference_ready) {
            this.internal_set_value([this.selection.get_value(), this.m2o.get_value()]);
        }
    },
    set_value: function(val) {
        if (val) {
            val = val.split(',');
            val[0] = val[0] || false;
            val[1] = val[0] ? (val[1] ? parseInt(val[1], 10) : val[1]) : false;
        }
        this._super(val || [false, false]);
    },
    get_value: function() {
        return this.get('value')[0] && this.get('value')[1] ? (this.get('value')[0] + ',' + this.get('value')[1]) : false;
    },
    render_value: function() {
        this.reference_ready = false;
        if (!this.get("effective_readonly")) {
            this.selection.set_value(this.get('value')[0]);
        }
        this.m2o.field.relation = this.get('value')[0];
        this.m2o.set_value(this.get('value')[1]);
        this.m2o.$el.toggle(!!this.get('value')[0]);
        this.reference_ready = true;
    },
});

instance.web.form.FieldBinary = instance.web.form.AbstractField.extend(instance.web.form.ReinitializeFieldMixin, {
    init: function(field_manager, node) {
        var self = this;
        this._super(field_manager, node);
        this.binary_value = false;
        this.useFileAPI = !!window.FileReader;
        this.max_upload_size = 25 * 1024 * 1024; // 25Mo
        if (!this.useFileAPI) {
            this.fileupload_id = _.uniqueId('oe_fileupload');
            $(window).on(this.fileupload_id, function() {
                var args = [].slice.call(arguments).slice(1);
                self.on_file_uploaded.apply(self, args);
            });
        }
    },
    stop: function() {
        if (!this.useFileAPI) {
            $(window).off(this.fileupload_id);
        }
        this._super.apply(this, arguments);
    },
    initialize_content: function() {
        this.$el.find('input.oe_form_binary_file').change(this.on_file_change);
        this.$el.find('button.oe_form_binary_file_save').click(this.on_save_as);
        this.$el.find('.oe_form_binary_file_clear').click(this.on_clear);
    },
    on_file_change: function(e) {
        var self = this;
        var file_node = e.target;
        if ((this.useFileAPI && file_node.files.length) || (!this.useFileAPI && $(file_node).val() !== '')) {
            if (this.useFileAPI) {
                var file = file_node.files[0];
                if (file.size > this.max_upload_size) {
                    var msg = _t("The selected file exceed the maximum file size of %s.");
                    instance.webclient.notification.warn(_t("File upload"), _.str.sprintf(msg, instance.web.human_size(this.max_upload_size)));
                    return false;
                }
                var filereader = new FileReader();
                filereader.readAsDataURL(file);
                filereader.onloadend = function(upload) {
                    var data = upload.target.result;
                    data = data.split(',')[1];
                    self.on_file_uploaded(file.size, file.name, file.type, data);
                };
            } else {
                this.$el.find('form.oe_form_binary_form input[name=session_id]').val(this.session.session_id);
                this.$el.find('form.oe_form_binary_form').submit();
            }
            this.$el.find('.oe_form_binary_progress').show();
            this.$el.find('.oe_form_binary').hide();
        }
    },
    on_file_uploaded: function(size, name, content_type, file_base64) {
        if (size === false) {
            this.do_warn(_t("File Upload"), _t("There was a problem while uploading your file"));
            // TODO: use openerp web crashmanager
            console.warn("Error while uploading file : ", name);
        } else {
            this.filename = name;
            this.on_file_uploaded_and_valid.apply(this, arguments);
        }
        this.$el.find('.oe_form_binary_progress').hide();
        this.$el.find('.oe_form_binary').show();
    },
    on_file_uploaded_and_valid: function(size, name, content_type, file_base64) {
    },
    on_save_as: function(ev) {
        var value = this.get('value');
        if (!value) {
            this.do_warn(_t("Save As..."), _t("The field is empty, there's nothing to save !"));
            ev.stopPropagation();
        } else {
            instance.web.blockUI();
            var c = instance.webclient.crashmanager;
            this.session.get_file({
                url: '/web/binary/saveas_ajax',
                data: {data: JSON.stringify({
                    model: this.view.dataset.model,
                    id: (this.view.datarecord.id || ''),
                    field: this.name,
                    filename_field: (this.node.attrs.filename || ''),
                    data: instance.web.form.is_bin_size(value) ? null : value,
                    context: this.view.dataset.get_context()
                })},
                complete: instance.web.unblockUI,
                error: c.rpc_error.bind(c)
            });
            ev.stopPropagation();
            return false;
        }
    },
    set_filename: function(value) {
        var filename = this.node.attrs.filename;
        if (filename) {
            var tmp = {};
            tmp[filename] = value;
            this.field_manager.set_values(tmp);
        }
    },
    on_clear: function() {
        if (this.get('value') !== false) {
            this.binary_value = false;
            this.internal_set_value(false);
        }
        return false;
    }
});

instance.web.form.FieldBinaryFile = instance.web.form.FieldBinary.extend({
    template: 'FieldBinaryFile',
    initialize_content: function() {
        this._super();
        if (this.get("effective_readonly")) {
            var self = this;
            this.$el.find('a').click(function(ev) {
                if (self.get('value')) {
                    self.on_save_as(ev);
                }
                return false;
            });
        }
    },
    render_value: function() {
        var show_value;
        if (!this.get("effective_readonly")) {
            if (this.node.attrs.filename) {
                show_value = this.view.datarecord[this.node.attrs.filename] || '';
            } else {
                show_value = (this.get('value') !== null && this.get('value') !== undefined && this.get('value') !== false) ? this.get('value') : '';
            }
            this.$el.find('input').eq(0).val(show_value);
        } else {
            this.$el.find('a').toggle(!!this.get('value'));
            if (this.get('value')) {
                show_value = _t("Download");
                if (this.view)
                    show_value += " " + (this.view.datarecord[this.node.attrs.filename] || '');
                this.$el.find('a').text(show_value);
            }
        }
    },
    on_file_uploaded_and_valid: function(size, name, content_type, file_base64) {
        this.binary_value = true;
        this.internal_set_value(file_base64);
        var show_value = name + " (" + instance.web.human_size(size) + ")";
        this.$el.find('input').eq(0).val(show_value);
        this.set_filename(name);
    },
    on_clear: function() {
        this._super.apply(this, arguments);
        this.$el.find('input').eq(0).val('');
        this.set_filename('');
    }
});

instance.web.form.FieldBinaryImage = instance.web.form.FieldBinary.extend({
    template: 'FieldBinaryImage',
    placeholder: "/web/static/src/img/placeholder.png",
    render_value: function() {
        var self = this;
        var url;
        if (this.get('value') && !instance.web.form.is_bin_size(this.get('value'))) {
            url = 'data:image/png;base64,' + this.get('value');
        } else if (this.get('value')) {
            var id = JSON.stringify(this.view.datarecord.id || null);
            var field = this.name;
            if (this.options.preview_image)
                field = this.options.preview_image;
            url = this.session.url('/web/binary/image', {
                                        model: this.view.dataset.model,
                                        id: id,
                                        field: field,
                                        t: (new Date().getTime()),
            });
        } else {
            url = this.placeholder;
        }
        var $img = $(QWeb.render("FieldBinaryImage-img", { widget: this, url: url }));
        $($img).click(function(e) {
            if(self.view.get("actual_mode") == "view") {
                var $button = $(".oe_form_button_edit");
                $button.openerpBounce();
                e.stopPropagation();
            }
        });
        this.$el.find('> img').remove();
        this.$el.prepend($img);
        $img.load(function() {
            if (! self.options.size)
                return;
            $img.css("max-width", "" + self.options.size[0] + "px");
            $img.css("max-height", "" + self.options.size[1] + "px");
            $img.css("margin-left", "" + (self.options.size[0] - $img.width()) / 2 + "px");
            $img.css("margin-top", "" + (self.options.size[1] - $img.height()) / 2 + "px");
        });
        $img.on('error', function() {
            $img.attr('src', self.placeholder);
            instance.webclient.notification.warn(_t("Image"), _t("Could not display the selected image."));
        });
    },
    on_file_uploaded_and_valid: function(size, name, content_type, file_base64) {
        this.internal_set_value(file_base64);
        this.binary_value = true;
        this.render_value();
        this.set_filename(name);
    },
    on_clear: function() {
        this._super.apply(this, arguments);
        this.render_value();
        this.set_filename('');
    }
});

/**
 * Widget for (many2many field) to upload one or more file in same time and display in list.
 * The user can delete his files.
 * Options on attribute ; "blockui" {Boolean} block the UI or not
 * during the file is uploading
 */
instance.web.form.FieldMany2ManyBinaryMultiFiles = instance.web.form.AbstractField.extend({
    template: "FieldBinaryFileUploader",
    init: function(field_manager, node) {
        this._super(field_manager, node);
        this.field_manager = field_manager;
        this.node = node;
        if(this.field.type != "many2many" || this.field.relation != 'ir.attachment') {
            throw _.str.sprintf(_t("The type of the field '%s' must be a many2many field with a relation to 'ir.attachment' model."), this.field.string);
        }
        this.data = {};
        this.set_value([]);
        this.ds_file = new instance.web.DataSetSearch(this, 'ir.attachment');
        this.fileupload_id = _.uniqueId('oe_fileupload_temp');
        $(window).on(this.fileupload_id, _.bind(this.on_file_loaded, this));
    },
    start: function() {
        this._super(this);
        this.$el.on('change', 'input.oe_form_binary_file', this.on_file_change );
    },
    set_value: function(value_) {
        value_ = value_ || [];
        if (value_.length >= 1 && value_[0] instanceof Array) {
            value_ = value_[0][2];
        }
        this._super(value_);
    },
    get_value: function() {
        var tmp = [commands.replace_with(this.get("value"))];
        return tmp;
    },
    get_file_url: function (attachment) {
        return this.session.url('/web/binary/saveas', {model: 'ir.attachment', field: 'datas', filename_field: 'datas_fname', id: attachment['id']});
    },
    read_name_values : function () {
        var self = this;
        // don't reset know values
        var ids = this.get('value');
        var _value = _.filter(ids, function (id) { return typeof self.data[id] == 'undefined'; } );
        // send request for get_name
        if (_value.length) {
            return this.ds_file.call('read', [_value, ['id', 'name', 'datas_fname']]).then(function (datas) {
                _.each(datas, function (data) {
                    data.no_unlink = true;
                    data.url = self.session.url('/web/binary/saveas', {model: 'ir.attachment', field: 'datas', filename_field: 'datas_fname', id: data.id});
                    self.data[data.id] = data;
                });
                return ids;
            });
        } else {
            return $.when(ids);
        }
    },
    render_value: function () {
        var self = this;
        this.read_name_values().then(function (ids) {
            var render = $(instance.web.qweb.render('FieldBinaryFileUploader.files', {'widget': self, 'values': ids}));
            render.on('click', '.oe_delete', _.bind(self.on_file_delete, self));
            self.$('.oe_placeholder_files, .oe_attachments').replaceWith( render );

            // reinit input type file
            var $input = self.$('input.oe_form_binary_file');
            $input.after($input.clone(true)).remove();
            self.$(".oe_fileupload").show();

        });
    },
    on_file_change: function (event) {
        event.stopPropagation();
        var self = this;
        var $target = $(event.target);
        if ($target.val() !== '') {
            var filename = $target.val().replace(/.*[\\\/]/,'');
            // don't uplode more of one file in same time
            if (self.data[0] && self.data[0].upload ) {
                return false;
            }
            for (var id in this.get('value')) {
                // if the files exits, delete the file before upload (if it's a new file)
                if (self.data[id] && (self.data[id].filename || self.data[id].name) == filename && !self.data[id].no_unlink ) {
                    self.ds_file.unlink([id]);
                }
            }

            // block UI or not
            if(this.node.attrs.blockui>0) {
                instance.web.blockUI();
            }

            // TODO : unactivate send on wizard and form

            // submit file
            this.$('form.oe_form_binary_form').submit();
            this.$(".oe_fileupload").hide();
            // add file on data result
            this.data[0] = {
                'id': 0,
                'name': filename,
                'filename': filename,
                'url': '',
                'upload': true
            };
        }
    },
    on_file_loaded: function (event, result) {
        var files = this.get('value');

        // unblock UI
        if(this.node.attrs.blockui>0) {
            instance.web.unblockUI();
        }

        if (result.error || !result.id ) {
            this.do_warn( _t('Uploading Error'), result.error);
            delete this.data[0];
        } else {
            if (this.data[0] && this.data[0].filename == result.filename && this.data[0].upload) {
                delete this.data[0];
                this.data[result.id] = {
                    'id': result.id,
                    'name': result.name,
                    'filename': result.filename,
                    'url': this.get_file_url(result)
                };
            } else {
                this.data[result.id] = {
                    'id': result.id,
                    'name': result.name,
                    'filename': result.filename,
                    'url': this.get_file_url(result)
                };
            }
            var values = _.clone(this.get('value'));
            values.push(result.id);
            this.set({'value': values});
        }
        this.render_value();
    },
    on_file_delete: function (event) {
        event.stopPropagation();
        var file_id=$(event.target).data("id");
        if (file_id) {
            var files = _.filter(this.get('value'), function (id) {return id != file_id;});
            if(!this.data[file_id].no_unlink) {
                this.ds_file.unlink([file_id]);
            }
            this.set({'value': files});
        }
    },
});

instance.web.form.FieldStatus = instance.web.form.AbstractField.extend({
    template: "FieldStatus",
    init: function(field_manager, node) {
        this._super(field_manager, node);
        this.options.clickable = this.options.clickable || (this.node.attrs || {}).clickable || false;
        this.options.visible = this.options.visible || (this.node.attrs || {}).statusbar_visible || false;
        this.set({value: false});
        this.selection = {'unfolded': [], 'folded': []};
        this.set("selection", {'unfolded': [], 'folded': []});
        this.selection_dm = new instance.web.DropMisordered();
        this.dataset = new instance.web.DataSetStatic(this, this.field.relation, this.build_context());
    },
    start: function() {
        this.field_manager.on("view_content_has_changed", this, this.calc_domain);
        this.calc_domain();
        this.on("change:value", this, this.get_selection);
        this.on("change:evaluated_selection_domain", this, this.get_selection);
        this.on("change:selection", this, function() {
            this.selection = this.get("selection");
            this.render_value();
        });
        this.get_selection();
        if (this.options.clickable) {
            this.$el.on('click','li[data-id]',this.on_click_stage);
        }
        if (this.$el.parent().is('header')) {
            this.$el.after('<div class="oe_clear"/>');
        }
        this._super();
    },
    set_value: function(value_) {
        if (value_ instanceof Array) {
            value_ = value_[0];
        }
        this._super(value_);
    },
    render_value: function() {
        var self = this;
        var content = QWeb.render("FieldStatus.content", {
            'widget': self, 
            'value_folded': _.find(self.selection.folded, function(i){return i[0] === self.get('value');})
        });
        self.$el.html(content);
    },
    calc_domain: function() {
        var d = instance.web.pyeval.eval('domain', this.build_domain());
        var domain = []; //if there is no domain defined, fetch all the records

        if (d.length) {
            domain = ['|',['id', '=', this.get('value')]].concat(d);
        }

        if (! _.isEqual(domain, this.get("evaluated_selection_domain"))) {
            this.set("evaluated_selection_domain", domain);
        }
    },
    /** Get the selection and render it
     *  selection: [[identifier, value_to_display], ...]
     *  For selection fields: this is directly given by this.field.selection
     *  For many2one fields:  perform a search on the relation of the many2one field
     */
    get_selection: function() {
        var self = this;
        var selection_unfolded = [];
        var selection_folded = [];
        var fold_field = this.options.fold_field;

        var calculation = _.bind(function() {
            if (this.field.type == "many2one") {
                return self.get_distant_fields().then(function (fields) {
                    return new instance.web.DataSetSearch(self, self.field.relation, self.build_context(), self.get("evaluated_selection_domain"))
                        .read_slice(_.union(_.keys(self.distant_fields), ['id']), {}).then(function (records) {
                            var ids = _.pluck(records, 'id');
                            return self.dataset.name_get(ids).then(function (records_name) {
                                _.each(records, function (record) {
                                    var name = _.find(records_name, function (val) {return val[0] == record.id;})[1];
                                    if (fold_field && record[fold_field] && record.id != self.get('value')) {
                                        selection_folded.push([record.id, name]);
                                    } else {
                                        selection_unfolded.push([record.id, name]);
                                    }
                                });
                            });
                        });
                    });
            } else {
                // For field type selection filter values according to
                // statusbar_visible attribute of the field. For example:
                // statusbar_visible="draft,open".
                var select = this.field.selection;
                for(var i=0; i < select.length; i++) {
                    var key = select[i][0];
                    if(key == this.get('value') || !this.options.visible || this.options.visible.indexOf(key) != -1) {
                        selection_unfolded.push(select[i]);
                    }
                }
                return $.when();
            }
        }, this);
        this.selection_dm.add(calculation()).then(function () {
            var selection = {'unfolded': selection_unfolded, 'folded': selection_folded};
            if (! _.isEqual(selection, self.get("selection"))) {
                self.set("selection", selection);
            }
        });
    },
    /*
     * :deprecated: this feature will probably be removed with OpenERP v8
     */
    get_distant_fields: function() {
        var self = this;
        if (! this.options.fold_field) {
            this.distant_fields = {}
        }
        if (this.distant_fields) {
            return $.when(this.distant_fields);
        }
        return new instance.web.Model(self.field.relation).call("fields_get", [[this.options.fold_field]]).then(function(fields) {
            self.distant_fields = fields;
            return fields;
        });
    },
    on_click_stage: function (ev) {
        var self = this;
        var $li = $(ev.currentTarget);
        var val;
        if (this.field.type == "many2one") {
            val = parseInt($li.data("id"), 10);
        }
        else {
            val = $li.data("id");
        }
        if (val != self.get('value')) {
            this.view.recursive_save().done(function() {
                var change = {};
                change[self.name] = val;
                self.view.dataset.write(self.view.datarecord.id, change).done(function() {
                    self.view.reload();
                });
            });
        }
    },
});

instance.web.form.FieldMonetary = instance.web.form.FieldFloat.extend({
    template: "FieldMonetary",
    widget_class: 'oe_form_field_float oe_form_field_monetary',
    init: function() {
        this._super.apply(this, arguments);
        this.set({"currency": false});
        if (this.options.currency_field) {
            this.field_manager.on("field_changed:" + this.options.currency_field, this, function() {
                this.set({"currency": this.field_manager.get_field_value(this.options.currency_field)});
            });
        }
        this.on("change:currency", this, this.get_currency_info);
        this.get_currency_info();
        this.ci_dm = new instance.web.DropMisordered();
    },
    start: function() {
        var tmp = this._super();
        this.on("change:currency_info", this, this.reinitialize);
        return tmp;
    },
    get_currency_info: function() {
        var self = this;
        if (this.get("currency") === false) {
            this.set({"currency_info": null});
            return;
        }
        return this.ci_dm.add(self.alive(new instance.web.Model("res.currency").query(["symbol", "position"])
            .filter([["id", "=", self.get("currency")]]).first())).then(function(res) {
            self.set({"currency_info": res});
        });
    },
    parse_value: function(val, def) {
        return instance.web.parse_value(val, {type: "float", digits: (this.node.attrs || {}).digits || this.field.digits}, def);
    },
    format_value: function(val, def) {
        return instance.web.format_value(val, {type: "float", digits: (this.node.attrs || {}).digits || this.field.digits}, def);
    },
});

/*
    This type of field display a list of checkboxes. It works only with m2ms. This field will display one checkbox for each
    record existing in the model targeted by the relation, according to the given domain if one is specified. Checked records
    will be added to the relation.
*/
instance.web.form.FieldMany2ManyCheckBoxes = instance.web.form.AbstractField.extend(instance.web.form.ReinitializeFieldMixin, {
    className: "oe_form_many2many_checkboxes",
    init: function() {
        this._super.apply(this, arguments);
        this.set("value", {});
        this.set("records", []);
        this.field_manager.on("view_content_has_changed", this, function() {
            var domain = new openerp.web.CompoundDomain(this.build_domain()).eval();
            if (! _.isEqual(domain, this.get("domain"))) {
                this.set("domain", domain);
            }
        });
        this.records_orderer = new instance.web.DropMisordered();
    },
    initialize_field: function() {
        instance.web.form.ReinitializeFieldMixin.initialize_field.call(this);
        this.on("change:domain", this, this.query_records);
        this.set("domain", new openerp.web.CompoundDomain(this.build_domain()).eval());
        this.on("change:records", this, this.render_value);
    },
    query_records: function() {
        var self = this;
        var model = new openerp.Model(openerp.session, this.field.relation);
        this.records_orderer.add(model.call("search", [this.get("domain")], {"context": this.build_context()}).then(function(record_ids) {
            return model.call("name_get", [record_ids] , {"context": self.build_context()});
        })).then(function(res) {
            self.set("records", res);
        });
    },
    render_value: function() {
        this.$().html(QWeb.render("FieldMany2ManyCheckBoxes", {widget: this, selected: this.get("value")}));
        var inputs = this.$("input");
        inputs.change(_.bind(this.from_dom, this));
        if (this.get("effective_readonly"))
            inputs.attr("disabled", "true");
    },
    from_dom: function() {
        var new_value = {};
        this.$("input").each(function() {
            var elem = $(this);
            new_value[elem.data("record-id")] = elem.attr("checked") ? true : undefined;
        });
        if (! _.isEqual(new_value, this.get("value")))
            this.internal_set_value(new_value);
    },
    set_value: function(value) {
        value = value || [];
        if (value.length >= 1 && value[0] instanceof Array) {
            value = value[0][2];
        }
        var formatted = {};
        _.each(value, function(el) {
            formatted[JSON.stringify(el)] = true;
        });
        this._super(formatted);
    },
    get_value: function() {
        var value = _.filter(_.keys(this.get("value")), function(el) {
            return this.get("value")[el];
        }, this);
        value = _.map(value, function(el) {
            return JSON.parse(el);
        });
        return [commands.replace_with(value)];
    },
});

/**
    This field can be applied on many2many and one2many. It is a read-only field that will display a single link whose name is
    "<number of linked records> <label of the field>". When the link is clicked, it will redirect to another act_window
    action on the model of the relation and show only the linked records.

    Widget options:

    * views: The views to display in the act_window action. Must be a list of tuples whose first element is the id of the view
      to display (or False to take the default one) and the second element is the type of the view. Defaults to
      [[false, "tree"], [false, "form"]] .
*/
instance.web.form.X2ManyCounter = instance.web.form.AbstractField.extend(instance.web.form.ReinitializeFieldMixin, {
    className: "oe_form_x2many_counter",
    init: function() {
        this._super.apply(this, arguments);
        this.set("value", []);
        _.defaults(this.options, {
            "views": [[false, "tree"], [false, "form"]],
        });
    },
    render_value: function() {
        var text = _.str.sprintf("%d %s", this.val().length, this.string);
        this.$().html(QWeb.render("X2ManyCounter", {text: text}));
        this.$("a").click(_.bind(this.go_to, this));
    },
    go_to: function() {
        return this.view.recursive_save().then(_.bind(function() {
            var val = this.val();
            var context = {};
            if (this.field.type === "one2many") {
                context["default_" + this.field.relation_field] = this.view.datarecord.id;
            }
            var domain = [["id", "in", val]];
            return this.do_action({
                type: 'ir.actions.act_window',
                name: this.string,
                res_model: this.field.relation,
                views: this.options.views,
                target: 'current',
                context: context,
                domain: domain,
            });
        }, this));
    },
    val: function() {
        var value = this.get("value") || [];
        if (value.length >= 1 && value[0] instanceof Array) {
            value = value[0][2];
        }
        return value;
    }
});

/**
    This widget is intended to be used on stat button numeric fields.  It will display
    the value   many2many and one2many. It is a read-only field that will 
    display a simple string "<value of field> <label of the field>"
*/
instance.web.form.StatInfo = instance.web.form.AbstractField.extend({
    init: function() {
        this._super.apply(this, arguments);
        this.set("value", 0);
    },
    render_value: function() {
        var options = {
            value: this.get("value") || 0,
            text: this.string,
        };
        this.$el.html(QWeb.render("StatInfo", options));
    },

});

/**
 * Registry of form fields, called by :js:`instance.web.FormView`.
 *
 * All referenced classes must implement FieldInterface. Those represent the classes whose instances
 * will substitute to the <field> tags as defined in OpenERP's views.
 */
instance.web.form.widgets = new instance.web.Registry({
    'char' : 'instance.web.form.FieldChar',
    'id' : 'instance.web.form.FieldID',
    'email' : 'instance.web.form.FieldEmail',
    'url' : 'instance.web.form.FieldUrl',
    'text' : 'instance.web.form.FieldText',
    'html' : 'instance.web.form.FieldTextHtml',
    'date' : 'instance.web.form.FieldDate',
    'datetime' : 'instance.web.form.FieldDatetime',
    'selection' : 'instance.web.form.FieldSelection',
    'radio' : 'instance.web.form.FieldRadio',
    'many2one' : 'instance.web.form.FieldMany2One',
    'many2onebutton' : 'instance.web.form.Many2OneButton',
    'many2many' : 'instance.web.form.FieldMany2Many',
    'many2many_tags' : 'instance.web.form.FieldMany2ManyTags',
    'many2many_kanban' : 'instance.web.form.FieldMany2ManyKanban',
    'one2many' : 'instance.web.form.FieldOne2Many',
    'one2many_list' : 'instance.web.form.FieldOne2Many',
    'reference' : 'instance.web.form.FieldReference',
    'boolean' : 'instance.web.form.FieldBoolean',
    'float' : 'instance.web.form.FieldFloat',
    'percentpie': 'instance.web.form.FieldPercentPie',
    'integer': 'instance.web.form.FieldFloat',
    'float_time': 'instance.web.form.FieldFloat',
    'progressbar': 'instance.web.form.FieldProgressBar',
    'image': 'instance.web.form.FieldBinaryImage',
    'binary': 'instance.web.form.FieldBinaryFile',
    'many2many_binary': 'instance.web.form.FieldMany2ManyBinaryMultiFiles',
    'statusbar': 'instance.web.form.FieldStatus',
    'monetary': 'instance.web.form.FieldMonetary',
    'many2many_checkboxes': 'instance.web.form.FieldMany2ManyCheckBoxes',
    'x2many_counter': 'instance.web.form.X2ManyCounter',
<<<<<<< HEAD
    'priority':'instance.web.form.Priority',
    'dropdown_selection':'instance.web.form.DropdownSelection'
=======
    'statinfo': 'instance.web.form.StatInfo',
>>>>>>> d9b9894c
});

/**
 * Registry of widgets usable in the form view that can substitute to any possible
 * tags defined in OpenERP's form views.
 *
 * Every referenced class should extend FormWidget.
 */
instance.web.form.tags = new instance.web.Registry({
    'button' : 'instance.web.form.WidgetButton',
});

instance.web.form.custom_widgets = new instance.web.Registry({
});

})();

// vim:et fdc=0 fdl=0 foldnestmax=3 fdm=syntax:<|MERGE_RESOLUTION|>--- conflicted
+++ resolved
@@ -6065,12 +6065,9 @@
     'monetary': 'instance.web.form.FieldMonetary',
     'many2many_checkboxes': 'instance.web.form.FieldMany2ManyCheckBoxes',
     'x2many_counter': 'instance.web.form.X2ManyCounter',
-<<<<<<< HEAD
     'priority':'instance.web.form.Priority',
     'dropdown_selection':'instance.web.form.DropdownSelection'
-=======
     'statinfo': 'instance.web.form.StatInfo',
->>>>>>> d9b9894c
 });
 
 /**
