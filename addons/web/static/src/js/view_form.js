openerp.web.form = function (instance) {
var _t = instance.web._t,
   _lt = instance.web._lt;
var QWeb = instance.web.qweb;

/** @namespace */
instance.web.form = {};

/**
 * Interface implemented by the form view or any other object
 * able to provide the features necessary for the fields to work.
 *
 * Properties:
 *     - display_invalid_fields : if true, all fields where is_valid() return true should
 *     be displayed as invalid.
 *     - actual_mode : the current mode of the field manager. Can be "view", "edit" or "create".
 * Events:
 *     - view_content_has_changed : when the values of the fields have changed. When
 *     this event is triggered all fields should reprocess their modifiers.
 *     - field_changed:<field_name> : when the value of a field change, an event is triggered
 *     named "field_changed:<field_name>" with <field_name> replaced by the name of the field.
 *     This event is not related to the on_change mechanism of OpenERP and is always called
 *     when the value of a field is setted or changed. This event is only triggered when the
 *     value of the field is syntactically valid, but it can be triggered when the value
 *     is sematically invalid (ie, when a required field is false). It is possible that an event
 *     about a precise field is never triggered even if that field exists in the view, in that
 *     case the value of the field is assumed to be false.
 */
instance.web.form.FieldManagerMixin = {
    /**
     * Must return the asked field as in fields_get.
     */
    get_field_desc: function(field_name) {},
    /**
     * Returns the current value of a field present in the view. See the get_value() method
     * method in FieldInterface for further information.
     */
    get_field_value: function(field_name) {},
    /**
    Gives new values for the fields contained in the view. The new values could not be setted
    right after the call to this method. Setting new values can trigger on_changes.

    @param (dict) values A dictonnary with key = field name and value = new value.
    @return (Deferred) Is resolved after all the values are setted.
    */
    set_values: function(values) {},
    /**
    Computes an OpenERP domain.

    @param (list) expression An OpenERP domain.
    @return (boolean) The computed value of the domain.
    */
    compute_domain: function(expression) {},
    /**
    Builds an evaluation context for the resolution of the fields' contexts. Please note
    the field are only supposed to use this context to evualuate their own, they should not
    extend it.

    @return (CompoundContext) An OpenERP context.
    */
    build_eval_context: function() {},
};

instance.web.views.add('form', 'instance.web.FormView');
/**
 * Properties:
 *      - actual_mode: always "view", "edit" or "create". Read-only property. Determines
 *      the mode used by the view.
 */
instance.web.FormView = instance.web.View.extend(instance.web.form.FieldManagerMixin, {
    /**
     * Indicates that this view is not searchable, and thus that no search
     * view should be displayed (if there is one active).
     */
    searchable: false,
    template: "FormView",
    display_name: _lt('Form'),
    view_type: "form",
    /**
     * @constructs instance.web.FormView
     * @extends instance.web.View
     *
     * @param {instance.web.Session} session the current openerp session
     * @param {instance.web.DataSet} dataset the dataset this view will work with
     * @param {String} view_id the identifier of the OpenERP view object
     * @param {Object} options
     *                  - resize_textareas : [true|false|max_height]
     *
     * @property {instance.web.Registry} registry=instance.web.form.widgets widgets registry for this form view instance
     */
    init: function(parent, dataset, view_id, options) {
        var self = this;
        this._super(parent);
        this.set_default_options(options);
        this.dataset = dataset;
        this.model = dataset.model;
        this.view_id = view_id || false;
        this.fields_view = {};
        this.fields = {};
        this.fields_order = [];
        this.datarecord = {};
        this.default_focus_field = null;
        this.default_focus_button = null;
        this.fields_registry = instance.web.form.widgets;
        this.tags_registry = instance.web.form.tags;
        this.widgets_registry = instance.web.form.custom_widgets;
        this.has_been_loaded = $.Deferred();
        this.translatable_fields = [];
        _.defaults(this.options, {
            "not_interactible_on_create": false,
            "initial_mode": "view",
            "disable_autofocus": false,
            "footer_to_buttons": false,
        });
        this.is_initialized = $.Deferred();
        this.mutating_mutex = new $.Mutex();
        this.on_change_list = [];
        this.save_list = [];
        this.reload_mutex = new $.Mutex();
        this.__clicked_inside = false;
        this.__blur_timeout = null;
        this.rendering_engine = new instance.web.form.FormRenderingEngine(this);
        self.set({actual_mode: self.options.initial_mode});
        this.has_been_loaded.done(function() {
            self.on("change:actual_mode", self, self.check_actual_mode);
            self.check_actual_mode();
            self.on("change:actual_mode", self, self.init_pager);
            self.init_pager();
<<<<<<< HEAD
            self.on("change:actual_mode", self, self.widgetAccesskey);
=======
>>>>>>> e17c6b40
            self.widgetAccesskey();
        });
        self.on("load_record", self, self.load_record);
        this.on('view_loaded', self, self.load_form);
        instance.web.bus.on('clear_uncommitted_changes', this, function(e) {
            if (!this.can_be_discarded()) {
                e.preventDefault();
            }
        });
    },
    destroy: function() {
        _.each(this.get_widgets(), function(w) {
            w.off('focused blurred');
            w.destroy();
        });
        if (this.$el) {
            this.$el.off('.formBlur');
        }
        this._super();
    },
    load_form: function(data) {
        var self = this;
        if (!data) {
            throw new Error("No data provided.");
        }
        if (this.arch) {
            throw "Form view does not support multiple calls to load_form";
        }
        this.fields_order = [];
        this.fields_view = data;

        this.rendering_engine.set_fields_registry(this.fields_registry);
        this.rendering_engine.set_tags_registry(this.tags_registry);
        this.rendering_engine.set_widgets_registry(this.widgets_registry);
        this.rendering_engine.set_fields_view(data);
        var $dest = this.$el.hasClass("oe_form_container") ? this.$el : this.$el.find('.oe_form_container');
        this.rendering_engine.render_to($dest);

        this.$el.on('mousedown.formBlur', function () {
            self.__clicked_inside = true;
        });

        this.$buttons = $(QWeb.render("FormView.buttons", {'widget':self}));
        if (this.options.$buttons) {
            this.$buttons.appendTo(this.options.$buttons);
        } else {
            this.$el.find('.oe_form_buttons').replaceWith(this.$buttons);
        }
        this.$buttons.on('click', '.oe_form_button_create',
                         this.guard_active(this.on_button_create));
        this.$buttons.on('click', '.oe_form_button_edit',
                         this.guard_active(this.on_button_edit));
        this.$buttons.on('click', '.oe_form_button_save',
                         this.guard_active(this.on_button_save));
        this.$buttons.on('click', '.oe_form_button_cancel',
                         this.guard_active(this.on_button_cancel));
        if (this.options.footer_to_buttons) {
            this.$el.find('footer').appendTo(this.$buttons);
        }

        this.$sidebar = this.options.$sidebar || this.$el.find('.oe_form_sidebar');
        if (!this.sidebar && this.options.$sidebar) {
            this.sidebar = new instance.web.Sidebar(this);
            this.sidebar.appendTo(this.$sidebar);
            if (this.fields_view.toolbar) {
                this.sidebar.add_toolbar(this.fields_view.toolbar);
            }
            this.sidebar.add_items('other', _.compact([
                self.is_action_enabled('delete') && { label: _t('Delete'), callback: self.on_button_delete },
                self.is_action_enabled('create') && { label: _t('Duplicate'), callback: self.on_button_duplicate },
                { label: _t('Set Default'), callback: function (item) { self.open_defaults_dialog(); } }
            ]));
        }

        this.has_been_loaded.resolve();

        // Add bounce effect on button 'Edit' when click on readonly page view.
        this.$el.find(".oe_form_group_row,.oe_form_field,label").on('click', function (e) {
            if(self.get("actual_mode") == "view") {
                var $button = self.options.$buttons.find(".oe_form_button_edit");
                $button.css('box-sizing', 'content-box').effect('bounce', {distance: 18, times: 5}, 150);
                e.stopPropagation();
                instance.web.bus.trigger('click', e);
            }
        });
        //bounce effect on red button when click on statusbar.
        this.on('load_record',this,function(){ 
            var $button = self.$el.find(".oe_button.oe_form_button.oe_highlight:not(.oe_form_invisible)").css({'margin-left':'2px','float':'left','white-space':'nowrap'});
	        self.$el.find(".oe_form_field_status:not(.oe_form_status_clickable)").on('click',function (e) {
	        if(self.get("actual_mode") == "view") {
		        $button.effect('bounce', {distance:18, times: 5}, 150);
		        e.stopImmediatePropagation();	
	        }
	        });
        })
        this.trigger('form_view_loaded', data);
        
        return $.when();
    },
    widgetAccesskey:function(){
<<<<<<< HEAD
        var self = this;
        $(document).bind('keydown',function(e){
            var list = $(document).find('.oe_form_buttons span:visible button,.oe_form_buttons span a,.oe_application .oe_form_button, .oe_list_content:visible .oe_form_field_one2many_list_row_add > a');
            list = _.reject(list,function(r){ return $(r).hasClass('oe_form_invisible')})
            var accesskey = _.map(list,function(r){ return $(r).attr('accesskey') });
            _.each(list,function(el,i){
              if (!$(el).attr("accesskey")) {
                 var text = $(el).text().trim().substr(0,1);
                 if (_.contains(accesskey.slice(0, i),text)){
                     var index = $(el).text().trim().indexOf(text);
                     var str = $(el).text().trim().substr(index + 1, index + 1);
                     $(el).attr('accesskey',str);
                     accesskey[i] = str;
                  }else {
                        $(el).attr('accesskey',text);
                        accesskey[i] = text ;
                    }
                }
          })
          if (e.keyCode === e.which) {
            _.each(list,function(rl,i){
                 $(rl).html(function(i, html){
                    return $(rl).text().replace($(rl).attr('accesskey'), '<span class ="access">' + $(rl).attr('accesskey') + '</span>');
                })
            })
         }}).keyup(function(){
           var accesskey_list = $(document).find('.oe_form_buttons span:visible button,.oe_form_buttons span a,.oe_application .oe_form_button, .oe_list_content:visible .oe_form_field_one2many_list_row_add > a');
           accesskey_list.each(function(){
             $(this).find('.access').removeClass('access');
           })
=======
        $(document).keydown(function(e){
            if(e.keyCode === $.ui.keyCode.ALT || e.keyCode === $.ui.keyCode.SHIFT && e.altKey) {
                $("[accesskey]").addClass('accessactive');
            }else {
                $("[accesskey]").removeClass('accessactive');
            }
            e.stopPropagation();
        }).keyup(function(e){
                $("[accesskey]").removeClass('accessactive');
>>>>>>> e17c6b40
        });
    },
    widgetFocused: function() {
        // Clear click flag if used to focus a widget
        this.__clicked_inside = false;
        if (this.__blur_timeout) {
            clearTimeout(this.__blur_timeout);
            this.__blur_timeout = null;
        }
    },
    widgetBlurred: function() {
        if (this.__clicked_inside) {
            // clicked in an other section of the form (than the currently
            // focused widget) => just ignore the blurring entirely?
            this.__clicked_inside = false;
            return;
        }
        var self = this;
        // clear timeout, if any
        this.widgetFocused();
        this.__blur_timeout = setTimeout(function () {
            self.trigger('blurred');
        }, 0);
    },

    do_load_state: function(state, warm) {
        if (state.id && this.datarecord.id != state.id) {
            if (!this.dataset.get_id_index(state.id)) {
                this.dataset.ids.push(state.id);
            }
            this.dataset.select_id(state.id);
            if (warm) {
                this.do_show();
            }
        }
    },
    /**
     *
     * @param {Object} [options]
     * @param {Boolean} [mode=undefined] If specified, switch the form to specified mode. Can be "edit" or "view".
     * @param {Boolean} [reload=true] whether the form should reload its content on show, or use the currently loaded record
     * @return {$.Deferred}
     */
    do_show: function (options) {
        var self = this;
        options = options || {};
        if (this.sidebar) {
            this.sidebar.$el.show();
        }
        if (this.$buttons) {
            this.$buttons.show();
        }
        this.$el.show().css({
            opacity: '0',
            filter: 'alpha(opacity = 0)'
        });
        this.$el.add(this.$buttons).removeClass('oe_form_dirty');

        var shown = this.has_been_loaded;
        if (options.reload !== false) {
            shown = shown.then(function() {
                if (self.dataset.index === null) {
                    // null index means we should start a new record
                    return self.on_button_new();
                }
                var fields = _.keys(self.fields_view.fields);
                fields.push('display_name');
                return self.dataset.read_index(fields, {
                    context: { 'bin_size': true, 'future_display_name' : true }
                }).then(function(r) {
                    self.trigger('load_record', r);
                });
            });
        }
        return shown.then(function() {
            self._actualize_mode(options.mode || self.options.initial_mode);
            self.$el.css({
                opacity: '1',
                filter: 'alpha(opacity = 100)'
            });
        });
    },
    do_hide: function () {
        if (this.sidebar) {
            this.sidebar.$el.hide();
        }
        if (this.$buttons) {
            this.$buttons.hide();
        }
        if (this.$pager) {
            this.$pager.hide();
        }
        this._super();
    },
    load_record: function(record) {
        var self = this, set_values = [];
        if (!record) {
            this.set({ 'title' : undefined });
            this.do_warn("Form", "The record could not be found in the database.", true);
            return $.Deferred().reject();
        }
        this.datarecord = record;
        this._actualize_mode();
        this.set({ 'title' : record.id ? record.display_name : "New" });

        _(this.fields).each(function (field, f) {
            field._dirty_flag = false;
            field._inhibit_on_change_flag = true;
            var result = field.set_value(self.datarecord[f] || false);
            field._inhibit_on_change_flag = false;
            set_values.push(result);
        });
        return $.when.apply(null, set_values).then(function() {
            if (!record.id) {
                // New record: Second pass in order to trigger the onchanges
                // respecting the fields order defined in the view
                _.each(self.fields_order, function(field_name) {
                    if (record[field_name] !== undefined) {
                        var field = self.fields[field_name];
                        field._dirty_flag = true;
                        self.do_onchange(field);
                    }
                });
            }
            self.on_form_changed();
            self.rendering_engine.init_fields();
            self.is_initialized.resolve();
            self.do_update_pager(record.id == null);
            if (self.sidebar) {
               self.sidebar.do_attachement_update(self.dataset, self.datarecord.id);
            }
            if (record.id) {
                self.do_push_state({id:record.id});
            } else {
                self.do_push_state({});
            }
            self.$el.add(self.$buttons).removeClass('oe_form_dirty');
            self.autofocus();
        });
    },
    /**
     * Loads and sets up the default values for the model as the current
     * record
     *
     * @return {$.Deferred}
     */
    load_defaults: function () {
        var self = this;
        var keys = _.keys(this.fields_view.fields);
        if (keys.length) {
            return this.dataset.default_get(keys).then(function(r) {
                self.trigger('load_record', r);
            });
        }
        return self.trigger('load_record', {});
    },
    on_form_changed: function() {
        this.trigger("view_content_has_changed");
    },
    do_notify_change: function() {
        this.$el.add(this.$buttons).addClass('oe_form_dirty');
    },
    execute_pager_action: function(action) {
        if (this.can_be_discarded()) {
            switch (action) {
                case 'first':
                    this.dataset.index = 0;
                    break;
                case 'previous':
                    this.dataset.previous();
                    break;
                case 'next':
                    this.dataset.next();
                    break;
                case 'last':
                    this.dataset.index = this.dataset.ids.length - 1;
                    break;
            }
            this.reload();
            this.trigger('pager_action_executed');
        }
    },
    init_pager: function() {
        var self = this;
        if (this.$pager)
            this.$pager.remove();
        if (this.get("actual_mode") === "create")
            return;
        this.$pager = $(QWeb.render("FormView.pager", {'widget':self})).hide();
        if (this.options.$pager) {
            this.$pager.appendTo(this.options.$pager);
        } else {
            this.$el.find('.oe_form_pager').replaceWith(this.$pager);
        }
        this.$pager.on('click','a[data-pager-action]',function() {
            var action = $(this).data('pager-action');
            self.execute_pager_action(action);
        });
        this.do_update_pager();
    },
    do_update_pager: function(hide_index) {
        this.$pager.toggle(this.dataset.ids.length > 1);
        if (hide_index) {
            $(".oe_form_pager_state", this.$pager).html("");
        } else {
            $(".oe_form_pager_state", this.$pager).html(_.str.sprintf(_t("%d / %d"), this.dataset.index + 1, this.dataset.ids.length));
        }
    },
    parse_on_change: function (on_change, widget) {
        var self = this;
        var onchange = _.str.trim(on_change);
        var call = onchange.match(/^\s?(.*?)\((.*?)\)\s?$/);
        if (!call) {
            throw new Error("Wrong on change format: " + onchange);
        }

        var method = call[1];
        if (!_.str.trim(call[2])) {
            return {method: method, args: [], context_index: null}
        }

        var argument_replacement = {
            'False': function () {return false;},
            'True': function () {return true;},
            'None': function () {return null;},
            'context': function (i) {
                context_index = i;
                var ctx = new instance.web.CompoundContext(self.dataset.get_context(), widget.build_context() ? widget.build_context() : {});
                return ctx;
            }
        };
        var parent_fields = null, context_index = null;
        var args = _.map(call[2].split(','), function (a, i) {
            var field = _.str.trim(a);

            // literal constant or context
            if (field in argument_replacement) {
                return argument_replacement[field](i);
            }
            // literal number
            if (/^-?\d+(\.\d+)?$/.test(field)) {
                return Number(field);
            }
            // form field
            if (self.fields[field]) {
                var value_ = self.fields[field].get_value();
                return value_ == null ? false : value_;
            }
            // parent field
            var splitted = field.split('.');
            if (splitted.length > 1 && _.str.trim(splitted[0]) === "parent" && self.dataset.parent_view) {
                if (parent_fields === null) {
                    parent_fields = self.dataset.parent_view.get_fields_values();
                }
                var p_val = parent_fields[_.str.trim(splitted[1])];
                if (p_val !== undefined) {
                    return p_val == null ? false : p_val;
                }
            }
            // string literal
            var first_char = field[0], last_char = field[field.length-1];
            if ((first_char === '"' && last_char === '"')
                || (first_char === "'" && last_char === "'")) {
                return field.slice(1, -1);
            }

            throw new Error("Could not get field with name '" + field +
                            "' for onchange '" + onchange + "'");
        });

        return {
            method: method,
            args: args,
            context_index: context_index
        };
    },
    do_onchange: function(widget, processed) {
        var self = this;
        this.on_change_list = [{widget: widget, processed: processed}].concat(this.on_change_list);
        return this._process_operations();
    },
    _process_onchange: function(on_change_obj) {
        var self = this;
        var widget = on_change_obj.widget;
        var processed = on_change_obj.processed;
        try {
            var def;
            processed = processed || [];
            processed.push(widget.name);
            var on_change = widget.node.attrs.on_change;
            if (on_change) {
                var change_spec = self.parse_on_change(on_change, widget);
                def = self.rpc('/web/dataset/onchange', {
                    model: self.dataset.model,
                    method: change_spec.method,
                    args: [(self.datarecord.id == null ? [] : [self.datarecord.id])].concat(change_spec.args),
                    context_id: change_spec.context_index == undefined ? null : change_spec.context_index + 1
                });
            } else {
                def = $.when({});
            }
            return def.then(function(response) {
                if (widget.field['change_default']) {
                    var fieldname = widget.name
                    var value_;
                    if (response.value && (fieldname in response.value)) {
                        // Use value from onchange if onchange executed
                        value_ = response.value[fieldname];
                    } else {
                        // otherwise get form value for field
                        value_ = self.fields[fieldname].get_value();
                    }
                    var condition = fieldname + '=' + value_;

                    if (value_) {
                        return self.rpc('/web/dataset/call', {
                            model: 'ir.values',
                            method: 'get_defaults',
                            args: [self.model, condition]
                        }).then(function (results) {
                            if (!results.length) {
                                return response;
                            }
                            if (!response.value) {
                                response.value = {};
                            }
                            for(var i=0; i<results.length; ++i) {
                                // [whatever, key, value]
                                var triplet = results[i];
                                response.value[triplet[1]] = triplet[2];
                            }
                            return response;
                        });
                    }
                }
                return response;
            }).then(function(response) {
                return self.on_processed_onchange(response, processed);
            });
        } catch(e) {
            console.error(e);
            instance.webclient.crashmanager.show_message(e);
            return $.Deferred().reject();
        }
    },
    on_processed_onchange: function(result, processed) {
        try {
        if (result.value) {
            this._internal_set_values(result.value, processed);
        }
        if (!_.isEmpty(result.warning)) {
            instance.web.dialog($(QWeb.render("CrashManager.warning", result.warning)), {
                title:result.warning.title,
                modal: true,
                buttons: [
                    {text: _t("Ok"), click: function() { $(this).dialog("close"); }}
                ]
            });
        }
        if (result.domain) {
            function edit_domain(node) {
                if (typeof node !== "object") {
                    return;
                }
                var new_domain = result.domain[node.attrs.name];
                if (new_domain) {
                    node.attrs.domain = new_domain;
                }
                _(node.children).each(edit_domain);
            }
            edit_domain(this.fields_view.arch);
        }
        return $.Deferred().resolve();
        } catch(e) {
            console.error(e);
            instance.webclient.crashmanager.show_message(e);
            return $.Deferred().reject();
        }
    },
    _process_operations: function() {
        var self = this;
        return this.mutating_mutex.exec(function() {
            function iterate() {
                var on_change_obj = self.on_change_list.shift();
                if (on_change_obj) {
                    return self._process_onchange(on_change_obj).then(function() {
                        return iterate();
                    });
                }
                var defs = [];
                _.each(self.fields, function(field) {
                    defs.push(field.commit_value());
                });
                var args = _.toArray(arguments);
                return $.when.apply($, defs).then(function() {
                    if (self.on_change_list.length !== 0) {
                        return iterate();
                    }
                    var save_obj = self.save_list.pop();
                    if (save_obj) {
                        return self._process_save(save_obj).then(function() {
                            save_obj.ret = _.toArray(arguments);
                            return iterate();
                        }, function() {
                            save_obj.error = true;
                        });
                    }
                    return $.when();
                });
            };
            return iterate();
        });
    },
    _internal_set_values: function(values, exclude) {
        exclude = exclude || [];
        for (var f in values) {
            if (!values.hasOwnProperty(f)) { continue; }
            var field = this.fields[f];
            // If field is not defined in the view, just ignore it
            if (field) {
                var value_ = values[f];
                if (field.get_value() != value_) {
                    field._inhibit_on_change_flag = true;
                    field.set_value(value_);
                    field._inhibit_on_change_flag = false;
                    field._dirty_flag = true;
                    if (!_.contains(exclude, field.name)) {
                        this.do_onchange(field, exclude);
                    }
                }
            }
        }
        this.on_form_changed();
    },
    set_values: function(values) {
        var self = this;
        return this.mutating_mutex.exec(function() {
            self._internal_set_values(values);
        });
    },
    /**
     * Ask the view to switch to view mode if possible. The view may not do it
     * if the current record is not yet saved. It will then stay in create mode.
     */
    to_view_mode: function() {
        this._actualize_mode("view");
    },
    /**
     * Ask the view to switch to edit mode if possible. The view may not do it
     * if the current record is not yet saved. It will then stay in create mode.
     */
    to_edit_mode: function() {
        this._actualize_mode("edit");
    },
    /**
     * Ask the view to switch to a precise mode if possible. The view is free to
     * not respect this command if the state of the dataset is not compatible with
     * the new mode. For example, it is not possible to switch to edit mode if
     * the current record is not yet saved in database.
     *
     * @param {string} [new_mode] Can be "edit", "view", "create" or undefined. If
     * undefined the view will test the actual mode to check if it is still consistent
     * with the dataset state.
     */
    _actualize_mode: function(switch_to) {
        var mode = switch_to || this.get("actual_mode");
        if (! this.datarecord.id) {
            mode = "create";
        } else if (mode === "create") {
            mode = "edit";
        }
        this.set({actual_mode: mode});
    },
    check_actual_mode: function(source, options) {
        var self = this;
        if(this.get("actual_mode") === "view") {
            self.$el.removeClass('oe_form_editable').addClass('oe_form_readonly');
            self.$buttons.find('.oe_form_buttons_edit').hide();
            self.$buttons.find('.oe_form_buttons_view').show();
            self.$sidebar.show();
        } else {
            self.$el.removeClass('oe_form_readonly').addClass('oe_form_editable');
            self.$buttons.find('.oe_form_buttons_edit').show();
            self.$buttons.find('.oe_form_buttons_view').hide();
            self.$sidebar.hide();
            this.autofocus();
        }
    },
    autofocus: function() {
        if (this.get("actual_mode") !== "view" && !this.options.disable_autofocus) {
            var fields_order = this.fields_order.slice(0);
            if (this.default_focus_field) {
                fields_order.unshift(this.default_focus_field.name);
            }
            for (var i = 0; i < fields_order.length; i += 1) {
                var field = this.fields[fields_order[i]];
                if (!field.get('effective_invisible') && !field.get('effective_readonly') && field.$label) {
                    if (field.focus() !== false) {
                        break;
                    }
                }
            }
        }
    },
    on_button_save: function() {
        var self = this;
        return this.save().done(function(result) {
            self.trigger("save", result);
            self.to_view_mode();
        });
    },
    on_button_cancel: function(event) {
        if (this.can_be_discarded()) {
            if (this.get('actual_mode') === 'create') {
                this.trigger('history_back');
            } else {
                this.to_view_mode();
                this.trigger('load_record', this.datarecord);
            }
        }
        this.trigger('on_button_cancel');
        return false;
    },
    on_button_new: function() {
        var self = this;
        this.to_edit_mode();
        return $.when(this.has_been_loaded).then(function() {
            if (self.can_be_discarded()) {
                return self.load_defaults();
            }
        });
    },
    on_button_edit: function() {
        return this.to_edit_mode();
    },
    on_button_create: function() {
        this.dataset.index = null;
        this.do_show();
    },
    on_button_duplicate: function() {
        var self = this;
        return this.has_been_loaded.then(function() {
            return self.dataset.call('copy', [self.datarecord.id, {}, self.dataset.context]).then(function(new_id) {
                self.record_created(new_id);
                self.to_edit_mode();
            });
        });
    },
    on_button_delete: function() {
        var self = this;
        var def = $.Deferred();
        this.has_been_loaded.done(function() {
            if (self.datarecord.id && confirm(_t("Do you really want to delete this record?"))) {
                self.dataset.unlink([self.datarecord.id]).done(function() {
                    self.execute_pager_action('next');
                    def.resolve();
                });
            } else {
                $.async_when().done(function () {
                    def.reject();
                })
            }
        });
        return def.promise();
    },
    can_be_discarded: function() {
        if (this.$el.is('.oe_form_dirty')) {
            if (!confirm(_t("Warning, the record has been modified, your changes will be discarded.\n\nAre you sure you want to leave this page ?"))) {
                return false;
            }
            this.$el.removeClass('oe_form_dirty');
        }
        return true;
    },
    /**
     * Triggers saving the form's record. Chooses between creating a new
     * record or saving an existing one depending on whether the record
     * already has an id property.
     *
     * @param {Boolean} [prepend_on_create=false] if ``save`` creates a new
     * record, should that record be inserted at the start of the dataset (by
     * default, records are added at the end)
     */
    save: function(prepend_on_create) {
        var self = this;
        var save_obj = {prepend_on_create: prepend_on_create, ret: null};
        this.save_list.push(save_obj);
        return this._process_operations().then(function() {
            if (save_obj.error)
                return $.Deferred().reject();
            return $.when.apply($, save_obj.ret);
        });
    },
    _process_save: function(save_obj) {
        var self = this;
        var prepend_on_create = save_obj.prepend_on_create;
        try {
            var form_invalid = false,
                values = {},
                first_invalid_field = null;
            for (var f in self.fields) {
                if (!self.fields.hasOwnProperty(f)) { continue; }
                f = self.fields[f];
                if (!f.is_valid()) {
                    form_invalid = true;
                    if (!first_invalid_field) {
                        first_invalid_field = f;
                    }
                } else if (f.name !== 'id' && !f.get("readonly") && (!self.datarecord.id || f._dirty_flag)) {
                    // Special case 'id' field, do not save this field
                    // on 'create' : save all non readonly fields
                    // on 'edit' : save non readonly modified fields
                    values[f.name] = f.get_value();
                }
            }
            if (form_invalid) {
                self.set({'display_invalid_fields': true});
                first_invalid_field.focus();
                self.on_invalid();
                return $.Deferred().reject();
            } else {
                self.set({'display_invalid_fields': false});
                var save_deferral;
                if (!self.datarecord.id) {
                    // Creation save
                    save_deferral = self.dataset.create(values).then(function(r) {
                        return self.record_created(r, prepend_on_create);
                    }, null);
                } else if (_.isEmpty(values) && ! self.force_dirty) {
                    // Not dirty, noop save
                    save_deferral = $.Deferred().resolve({}).promise();
                } else {
                    self.force_dirty = false;
                    // Write save
                    save_deferral = self.dataset.write(self.datarecord.id, values, {}).then(function(r) {
                        return self.record_saved(r);
                    }, null);
                }
                return save_deferral;
            }
        } catch (e) {
            console.error(e);
            return $.Deferred().reject();
        }
    },
    on_invalid: function() {
        var warnings = _(this.fields).chain()
            .filter(function (f) { return !f.is_valid(); })
            .map(function (f) {
                return _.str.sprintf('<li>%s</li>',
                    _.escape(f.string));
            }).value();
        warnings.unshift('<ul>');
        warnings.push('</ul>');
        this.do_warn("The following fields are invalid :", warnings.join(''));
    },
    /**
     * Reload the form after saving
     *
     * @param {Object} r result of the write function.
     */
    record_saved: function(r) {
        var self = this;
        if (!r) {
            // should not happen in the server, but may happen for internal purpose
            this.trigger('record_saved', r);
            return $.Deferred().reject();
        } else {
            return $.when(this.reload()).then(function () {
                self.trigger('record_saved', r);
                return r;
            });
        }
    },
    /**
     * Updates the form' dataset to contain the new record:
     *
     * * Adds the newly created record to the current dataset (at the end by
     *   default)
     * * Selects that record (sets the dataset's index to point to the new
     *   record's id).
     * * Updates the pager and sidebar displays
     *
     * @param {Object} r
     * @param {Boolean} [prepend_on_create=false] adds the newly created record
     * at the beginning of the dataset instead of the end
     */
    record_created: function(r, prepend_on_create) {
        var self = this;
        if (!r) {
            // should not happen in the server, but may happen for internal purpose
            this.trigger('record_created', r);
            return $.Deferred().reject();
        } else {
            this.datarecord.id = r;
            if (!prepend_on_create) {
                this.dataset.alter_ids(this.dataset.ids.concat([this.datarecord.id]));
                this.dataset.index = this.dataset.ids.length - 1;
            } else {
                this.dataset.alter_ids([this.datarecord.id].concat(this.dataset.ids));
                this.dataset.index = 0;
            }
            this.do_update_pager();
            if (this.sidebar) {
                this.sidebar.do_attachement_update(this.dataset, this.datarecord.id);
            }            
            //openerp.log("The record has been created with id #" + this.datarecord.id);
            return $.when(this.reload()).then(function () {
                self.trigger('record_created', r);
                return _.extend(r, {created: true});
            });
        }
    },
    on_action: function (action) {
        console.debug('Executing action', action);
    },
    reload: function() {
        var self = this;
        return this.reload_mutex.exec(function() {
            if (self.dataset.index == null) {
                self.trigger("previous_view");
                return $.Deferred().reject().promise();
            }
            if (self.dataset.index == null || self.dataset.index < 0) {
                return $.when(self.on_button_new());
            } else {
                var fields = _.keys(self.fields_view.fields);
                fields.push('display_name');
                return self.dataset.read_index(fields,
                    {
                        context: {
                            'bin_size': true,
                            'future_display_name': true
                        }
                    }).then(function(r) {
                        self.trigger('load_record', r);
                    });
            }
        });
    },
    get_widgets: function() {
        return _.filter(this.getChildren(), function(obj) {
            return obj instanceof instance.web.form.FormWidget;
        });
    },
    get_fields_values: function() {
        var values = {};
        var ids = this.get_selected_ids();
        values["id"] = ids.length > 0 ? ids[0] : false;
        _.each(this.fields, function(value_, key) {
            values[key] = value_.get_value();
        });
        return values;
    },
    get_selected_ids: function() {
        var id = this.dataset.ids[this.dataset.index];
        return id ? [id] : [];
    },
    recursive_save: function() {
        var self = this;
        return $.when(this.save()).then(function(res) {
            if (self.dataset.parent_view)
                return self.dataset.parent_view.recursive_save();
        });
    },
    recursive_reload: function() {
        var self = this;
        var pre = $.when();
        if (self.dataset.parent_view)
                pre = self.dataset.parent_view.recursive_reload();
        return pre.then(function() {
            return self.reload();
        });
    },
    is_dirty: function() {
        return _.any(this.fields, function (value_) {
            return value_._dirty_flag;
        });
    },
    is_interactible_record: function() {
        var id = this.datarecord.id;
        if (!id) {
            if (this.options.not_interactible_on_create)
                return false;
        } else if (typeof(id) === "string") {
            if(instance.web.BufferedDataSet.virtual_id_regex.test(id))
                return false;
        }
        return true;
    },
    sidebar_context: function () {
        return this.save().then(_.bind(function() {return this.get_fields_values();}, this));
    },
    open_defaults_dialog: function () {
        var self = this;
        var display = function (field, value) {
            if (field instanceof instance.web.form.FieldSelection) {
                return _(field.values).find(function (option) {
                    return option[0] === value;
                })[1];
            } else if (field instanceof instance.web.form.FieldMany2One) {
                return field.get_displayed();
            }
            return value;
        }
        var fields = _.chain(this.fields)
            .map(function (field, name) {
                var value = field.get_value();
                // ignore fields which are empty, invisible, readonly, o2m
                // or m2m
                if (!value
                        || field.get('invisible')
                        || field.get("readonly")
                        || field.field.type === 'one2many'
                        || field.field.type === 'many2many'
                        || field.field.type === 'binary') {
                    return false;
                }

                return {
                    name: name,
                    string: field.string,
                    value: value,
                    displayed: display(field, value),
                }
            })
            .compact()
            .sortBy(function (field) { return field.string; })
            .value();
        var conditions = _.chain(self.fields)
            .filter(function (field) { return field.field.change_default; })
            .map(function (field, name) {
                var value = field.get_value();
                return {
                    name: name,
                    string: field.string,
                    value: value,
                    displayed: display(field, value),
                }
            })
            .value();

        var d = new instance.web.Dialog(this, {
            title: _t("Set Default"),
            args: {
                fields: fields,
                conditions: conditions
            },
            buttons: [
                {text: _t("Close"), click: function () { d.close(); }},
                {text: _t("Save default"), click: function () {
                    var $defaults = d.$el.find('#formview_default_fields');
                    var field_to_set = $defaults.val();
                    if (!field_to_set) {
                        $defaults.parent().addClass('oe_form_invalid');
                        return;
                    }
                    var condition = d.$el.find('#formview_default_conditions').val(),
                        all_users = d.$el.find('#formview_default_all').is(':checked');
                    new instance.web.DataSet(self, 'ir.values').call(
                        'set_default', [
                            self.dataset.model,
                            field_to_set,
                            self.fields[field_to_set].get_value(),
                            all_users,
                            true,
                            condition || false
                    ]).done(function () { d.close(); });
                }}
            ]
        });
        d.template = 'FormView.set_default';
        d.open();
    },
    register_field: function(field, name) {
        this.fields[name] = field;
        this.fields_order.push(name);
        if (JSON.parse(field.node.attrs.default_focus || "0")) {
            this.default_focus_field = field;
        }

        field.on('focused', null, this.proxy('widgetFocused'))
             .on('blurred', null, this.proxy('widgetBlurred'));
        if (this.get_field_desc(name).translate) {
            this.translatable_fields.push(field);
        }
        field.on('changed_value', this, function() {
            if (field.is_syntax_valid()) {
                this.trigger('field_changed:' + name);
            }
            if (field._inhibit_on_change_flag) {
                return;
            }
            field._dirty_flag = true;
            if (field.is_syntax_valid()) {
                this.do_onchange(field);
                this.on_form_changed(true);
                this.do_notify_change();
            }
        });
    },
    get_field_desc: function(field_name) {
        return this.fields_view.fields[field_name];
    },
    get_field_value: function(field_name) {
        return this.fields[field_name].get_value();
    },
    compute_domain: function(expression) {
        return instance.web.form.compute_domain(expression, this.fields);
    },
    _build_view_fields_values: function() {
        var a_dataset = this.dataset;
        var fields_values = this.get_fields_values();
        var active_id = a_dataset.ids[a_dataset.index];
        _.extend(fields_values, {
            active_id: active_id || false,
            active_ids: active_id ? [active_id] : [],
            active_model: a_dataset.model,
            parent: {}
        });
        if (a_dataset.parent_view) {
            fields_values.parent = a_dataset.parent_view.get_fields_values();
        }
        return fields_values;
    },
    build_eval_context: function() {
        var a_dataset = this.dataset;
        return new instance.web.CompoundContext(a_dataset.get_context(), this._build_view_fields_values());
    },
});

/**
 * Interface to be implemented by rendering engines for the form view.
 */
instance.web.form.FormRenderingEngineInterface = instance.web.Class.extend({
    set_fields_view: function(fields_view) {},
    set_fields_registry: function(fields_registry) {},
    render_to: function($el) {},
});

/**
 * Default rendering engine for the form view.
 *
 * It is necessary to set the view using set_view() before usage.
 */
instance.web.form.FormRenderingEngine = instance.web.form.FormRenderingEngineInterface.extend({
    init: function(view) {
        this.view = view;
    },
    set_fields_view: function(fvg) {
        this.fvg = fvg;
        this.version = parseFloat(this.fvg.arch.attrs.version);
        if (isNaN(this.version)) {
            this.version = 6.1;
        }
    },
    set_tags_registry: function(tags_registry) {
        this.tags_registry = tags_registry;
    },
    set_fields_registry: function(fields_registry) {
        this.fields_registry = fields_registry;
    },
    set_widgets_registry: function(widgets_registry) {
        this.widgets_registry = widgets_registry;
    },
    // Backward compatibility tools, current default version: v6.1
    process_version: function() {
        if (this.version < 7.0) {
            this.$form.find('form:first').wrapInner('<group col="4"/>');
            this.$form.find('page').each(function() {
                if (!$(this).parents('field').length) {
                    $(this).wrapInner('<group col="4"/>');
                }
            });
        }
    },
    view_arch_to_dom_node: function(arch) {
        // Historic mess for views arch
        //
        // server:
        //      -> got xml as string
        //      -> parse to xml and manipulate domains and contexts
        //      -> convert to json
        //  client:
        //      -> got view as json
        //      -> convert back to xml as string
        //      -> parse it as xml doc (manipulate button@type for IE)
        //      -> convert back to string
        //      -> parse it as dom element with jquery
        //      -> for each widget, convert node to json
        //
        // Wow !!!
        var xml = instance.web.json_node_to_xml(arch);

        var doc = $.parseXML('<div class="oe_form">' + xml + '</div>');
        $('button', doc).each(function() {
            $(this).attr('data-button-type', $(this).attr('type'));
        });
        xml = instance.web.xml_to_str(doc);
        return $(xml);
    },
    render_to: function($target) {
        var self = this;
        this.$target = $target;

        this.$form = this.view_arch_to_dom_node(this.fvg.arch);

        this.process_version();

        this.fields_to_init = [];
        this.tags_to_init = [];
        this.widgets_to_init = [];
        this.labels = {};
        this.process(this.$form);

        this.$form.appendTo(this.$target);

        this.to_replace = [];

        _.each(this.fields_to_init, function($elem) {
            var name = $elem.attr("name");
            if (!self.fvg.fields[name]) {
                throw new Error("Field '" + name + "' specified in view could not be found.");
            }
            var obj = self.fields_registry.get_any([$elem.attr('widget'), self.fvg.fields[name].type]);
            if (!obj) {
                throw new Error("Widget type '"+ $elem.attr('widget') + "' is not implemented");
            }
            var w = new (obj)(self.view, instance.web.xml_to_json($elem[0]));
            var $label = self.labels[$elem.attr("name")];
            if ($label) {
                w.set_input_id($label.attr("for"));
            }
            self.alter_field(w);
            self.view.register_field(w, $elem.attr("name"));
            self.to_replace.push([w, $elem]);
        });
        _.each(this.tags_to_init, function($elem) {
            var tag_name = $elem[0].tagName.toLowerCase();
            var obj = self.tags_registry.get_object(tag_name);
            var w = new (obj)(self.view, instance.web.xml_to_json($elem[0]));
            self.to_replace.push([w, $elem]);
        });
        _.each(this.widgets_to_init, function($elem) {
            var widget_type = $elem.attr("type");
            var obj = self.widgets_registry.get_object(widget_type);
            var w = new (obj)(self.view, instance.web.xml_to_json($elem[0]));
            self.to_replace.push([w, $elem]);
        });
    },
    init_fields: function() {
        var defs = [];
        _.each(this.to_replace, function(el) {
            defs.push(el[0].replace(el[1]));
        });
        this.to_replace = [];
        return $.when.apply($, defs);
    },
    render_element: function(template /* dictionaries */) {
        var dicts = [].slice.call(arguments).slice(1);
        var dict = _.extend.apply(_, dicts);
        dict['classnames'] = dict['class'] || ''; // class is a reserved word and might caused problem to Safari when used from QWeb
        return $(QWeb.render(template, dict));
    },
    alter_field: function(field) {
    },
    toggle_layout_debugging: function() {
        if (!this.$target.has('.oe_layout_debug_cell:first').length) {
            this.$target.find('[title]').removeAttr('title');
            this.$target.find('.oe_form_group_cell').each(function() {
                var text = 'W:' + ($(this).attr('width') || '') + ' - C:' + $(this).attr('colspan');
                $(this).attr('title', text);
            });
        }
        this.$target.toggleClass('oe_layout_debugging');
    },
    process: function($tag) {
        var self = this;
        var tagname = $tag[0].nodeName.toLowerCase();
        if (this.tags_registry.contains(tagname)) {
            this.tags_to_init.push($tag);
            return $tag;
        }
        var fn = self['process_' + tagname];
        if (fn) {
            var args = [].slice.call(arguments);
            args[0] = $tag;
            return fn.apply(self, args);
        } else {
            // generic tag handling, just process children
            $tag.children().each(function() {
                self.process($(this));
            });
            self.handle_common_properties($tag, $tag);
            $tag.removeAttr("modifiers");
            return $tag;
        }
    },
    process_widget: function($widget) {
        this.widgets_to_init.push($widget);
        return $widget;
    },
    process_sheet: function($sheet) {
        var $new_sheet = this.render_element('FormRenderingSheet', $sheet.getAttributes());
        this.handle_common_properties($new_sheet, $sheet);
        var $dst = $new_sheet.find('.oe_form_sheet');
        $sheet.contents().appendTo($dst);
        $sheet.before($new_sheet).remove();
        this.process($new_sheet);
    },
    process_form: function($form) {
        if ($form.find('> sheet').length === 0) {
            $form.addClass('oe_form_nosheet');
        }
        var $new_form = this.render_element('FormRenderingForm', $form.getAttributes());
        this.handle_common_properties($new_form, $form);
        $form.contents().appendTo($new_form);
        if ($form[0] === this.$form[0]) {
            // If root element, replace it
            this.$form = $new_form;
        } else {
            $form.before($new_form).remove();
        }
        this.process($new_form);
    },
    /*
     * Used by direct <field> children of a <group> tag only
     * This method will add the implicit <label...> for every field
     * in the <group>
    */
    preprocess_field: function($field) {
        var self = this;
        var name = $field.attr('name'),
            field_colspan = parseInt($field.attr('colspan'), 10),
            field_modifiers = JSON.parse($field.attr('modifiers') || '{}');

        if ($field.attr('nolabel') === '1')
            return;
        $field.attr('nolabel', '1');
        var found = false;
        this.$form.find('label[for="' + name + '"]').each(function(i ,el) {
            $(el).parents().each(function(unused, tag) {
                var name = tag.tagName.toLowerCase();
                if (name === "field" || name in self.tags_registry.map)
                    found = true;
            });
        });
        if (found)
            return;

        var $label = $('<label/>').attr({
            'for' : name,
            "modifiers": JSON.stringify({invisible: field_modifiers.invisible}),
            "string": $field.attr('string'),
            "help": $field.attr('help'),
            "class": $field.attr('class'),
        });
        $label.insertBefore($field);
        if (field_colspan > 1) {
            $field.attr('colspan', field_colspan - 1);
        }
        return $label;
    },
    process_field: function($field) {
        if ($field.parent().is('group')) {
            // No implicit labels for normal fields, only for <group> direct children
            var $label = this.preprocess_field($field);
            if ($label) {
                this.process($label);
            }
        }
        this.fields_to_init.push($field);
        return $field;
    },
    process_group: function($group) {
        var self = this;
        $group.children('field').each(function() {
            self.preprocess_field($(this));
        });
        var $new_group = this.render_element('FormRenderingGroup', $group.getAttributes());
        var $table;
        if ($new_group.first().is('table.oe_form_group')) {
            $table = $new_group;
        } else if ($new_group.filter('table.oe_form_group').length) {
            $table = $new_group.filter('table.oe_form_group').first();
        } else {
            $table = $new_group.find('table.oe_form_group').first();
        }

        var $tr, $td,
            cols = parseInt($group.attr('col') || 2, 10),
            row_cols = cols;

        var children = [];
        $group.children().each(function(a,b,c) {
            var $child = $(this);
            var colspan = parseInt($child.attr('colspan') || 1, 10);
            var tagName = $child[0].tagName.toLowerCase();
            var $td = $('<td/>').addClass('oe_form_group_cell').attr('colspan', colspan);
            var newline = tagName === 'newline';

            // Note FME: those classes are used in layout debug mode
            if ($tr && row_cols > 0 && (newline || row_cols < colspan)) {
                $tr.addClass('oe_form_group_row_incomplete');
                if (newline) {
                    $tr.addClass('oe_form_group_row_newline');
                }
            }
            if (newline) {
                $tr = null;
                return;
            }
            if (!$tr || row_cols < colspan) {
                $tr = $('<tr/>').addClass('oe_form_group_row').appendTo($table);
                row_cols = cols;
            } else if (tagName==='group') {
                // When <group> <group/><group/> </group>, we need a spacing between the two groups
                $td.addClass('oe_group_right')
            }
            row_cols -= colspan;

            // invisibility transfer
            var field_modifiers = JSON.parse($child.attr('modifiers') || '{}');
            var invisible = field_modifiers.invisible;
            self.handle_common_properties($td, $("<dummy>").attr("modifiers", JSON.stringify({invisible: invisible})));

            $tr.append($td.append($child));
            children.push($child[0]);
        });
        if (row_cols && $td) {
            $td.attr('colspan', parseInt($td.attr('colspan'), 10) + row_cols);
        }
        $group.before($new_group).remove();

        $table.find('> tbody > tr').each(function() {
            var to_compute = [],
                row_cols = cols,
                total = 100;
            $(this).children().each(function() {
                var $td = $(this),
                    $child = $td.children(':first');
                switch ($child[0].tagName.toLowerCase()) {
                    case 'separator':
                        break;
                    case 'label':
                        if ($child.attr('for')) {
                            $td.attr('width', '1%').addClass('oe_form_group_cell_label');
                            row_cols-= $td.attr('colspan') || 1;
                            total--;
                        }
                        break;
                    default:
                        var width = _.str.trim($child.attr('width') || ''),
                            iwidth = parseInt(width, 10);
                        if (iwidth) {
                            if (width.substr(-1) === '%') {
                                total -= iwidth;
                                width = iwidth + '%';
                            } else {
                                // Absolute width
                                $td.css('min-width', width + 'px');
                            }
                            $td.attr('width', width);
                            $child.removeAttr('width');
                            row_cols-= $td.attr('colspan') || 1;
                        } else {
                            to_compute.push($td);
                        }

                }
            });
            if (row_cols) {
                var unit = Math.floor(total / row_cols);
                if (!$(this).is('.oe_form_group_row_incomplete')) {
                    _.each(to_compute, function($td, i) {
                        var width = parseInt($td.attr('colspan'), 10) * unit;
                        $td.attr('width', width + '%');
                        total -= width;
                    });
                }
            }
        });
        _.each(children, function(el) {
            self.process($(el));
        });
        this.handle_common_properties($new_group, $group);
        return $new_group;
    },
    process_notebook: function($notebook) {
        var self = this;
        var pages = [];
        $notebook.find('> page').each(function() {
            var $page = $(this);
            var page_attrs = $page.getAttributes();
            page_attrs.id = _.uniqueId('notebook_page_');
            var $new_page = self.render_element('FormRenderingNotebookPage', page_attrs);
            $page.contents().appendTo($new_page);
            $page.before($new_page).remove();
            var ic = self.handle_common_properties($new_page, $page).invisibility_changer;
            page_attrs.__page = $new_page;
            page_attrs.__ic = ic;
            pages.push(page_attrs);

            $new_page.children().each(function() {
                self.process($(this));
            });
        });
        var $new_notebook = this.render_element('FormRenderingNotebook', { pages : pages });
        $notebook.contents().appendTo($new_notebook);
        $notebook.before($new_notebook).remove();
        self.process($($new_notebook.children()[0]));
        //tabs and invisibility handling
        $new_notebook.tabs();
        _.each(pages, function(page, i) {
            if (! page.__ic)
                return;
            page.__ic.on("change:effective_invisible", null, function() {
                if (!page.__ic.get('effective_invisible')) {
                    $new_notebook.tabs('select', i);
                    return;
                }
                var current = $new_notebook.tabs("option", "selected");
                if (! pages[current].__ic || ! pages[current].__ic.get("effective_invisible"))
                    return;
                var first_visible = _.find(_.range(pages.length), function(i2) {
                    return (! pages[i2].__ic) || (! pages[i2].__ic.get("effective_invisible"));
                });
                if (first_visible !== undefined) {
                    $new_notebook.tabs('select', first_visible);
                }
            });
        });

        this.handle_common_properties($new_notebook, $notebook);
        return $new_notebook;
    },
    process_separator: function($separator) {
        var $new_separator = this.render_element('FormRenderingSeparator', $separator.getAttributes());
        $separator.before($new_separator).remove();
        this.handle_common_properties($new_separator, $separator);
        return $new_separator;
    },
    process_label: function($label) {
        var name = $label.attr("for"),
            field_orm = this.fvg.fields[name];
        var dict = {
            string: $label.attr('string') || (field_orm || {}).string || '',
            help: $label.attr('help') || (field_orm || {}).help || '',
            _for: name ? _.uniqueId('oe-field-input-') : undefined,
        };
        var align = parseFloat(dict.align);
        if (isNaN(align) || align === 1) {
            align = 'right';
        } else if (align === 0) {
            align = 'left';
        } else {
            align = 'center';
        }
        dict.align = align;
        var $new_label = this.render_element('FormRenderingLabel', dict);
        $label.before($new_label).remove();
        this.handle_common_properties($new_label, $label);
        if (name) {
            this.labels[name] = $new_label;
        }
        return $new_label;
    },
    handle_common_properties: function($new_element, $node) {
        var str_modifiers = $node.attr("modifiers") || "{}";
        var modifiers = JSON.parse(str_modifiers);
        var ic = null;
        if (modifiers.invisible !== undefined)
            ic = new instance.web.form.InvisibilityChanger(this.view, this.view, modifiers.invisible, $new_element);
        $new_element.addClass($node.attr("class") || "");
        $new_element.attr('style', $node.attr('style'));
        return {invisibility_changer: ic,};
    },
});

/**
    Welcome.

    If you read this documentation, it probably means that you were asked to use a form view widget outside of
    a form view. Before going further, you must understand that those fields were never really created for
    that usage. Don't think that this class will hold the answer to all your problems, at best it will allow
    you to hack the system with more style.
*/
instance.web.form.DefaultFieldManager = instance.web.Widget.extend({
    init: function(parent, eval_context) {
        this._super(parent);
        this.field_descs = {};
        this.eval_context = eval_context || {};
        this.set({
            display_invalid_fields: false,
            actual_mode: 'create',
        });
    },
    get_field_desc: function(field_name) {
        if (this.field_descs[field_name] === undefined) {
            this.field_descs[field_name] = {
                string: field_name,
            };
        }
        return this.field_descs[field_name];
    },
    extend_field_desc: function(fields) {
        var self = this;
        _.each(fields, function(v, k) {
            _.extend(self.get_field_desc(k), v);
        });
    },
    get_field_value: function(field_name) {
        return false;
    },
    set_values: function(values) {
        // nothing
    },
    compute_domain: function(expression) {
        return instance.web.form.compute_domain(expression, {});
    },
    build_eval_context: function() {
        return new instance.web.CompoundContext(this.eval_context);
    },
});

instance.web.form.compute_domain = function(expr, fields) {
    if (! (expr instanceof Array))
        return !! expr;
    var stack = [];
    for (var i = expr.length - 1; i >= 0; i--) {
        var ex = expr[i];
        if (ex.length == 1) {
            var top = stack.pop();
            switch (ex) {
                case '|':
                    stack.push(stack.pop() || top);
                    continue;
                case '&':
                    stack.push(stack.pop() && top);
                    continue;
                case '!':
                    stack.push(!top);
                    continue;
                default:
                    throw new Error(_.str.sprintf(
                        _t("Unknown operator %s in domain %s"),
                        ex, JSON.stringify(expr)));
            }
        }

        var field = fields[ex[0]];
        if (!field) {
            throw new Error(_.str.sprintf(
                _t("Unknown field %s in domain %s"),
                ex[0], JSON.stringify(expr)));
        }
        var field_value = field.get_value ? field.get_value() : field.value;
        var op = ex[1];
        var val = ex[2];

        switch (op.toLowerCase()) {
            case '=':
            case '==':
                stack.push(field_value == val);
                break;
            case '!=':
            case '<>':
                stack.push(field_value != val);
                break;
            case '<':
                stack.push(field_value < val);
                break;
            case '>':
                stack.push(field_value > val);
                break;
            case '<=':
                stack.push(field_value <= val);
                break;
            case '>=':
                stack.push(field_value >= val);
                break;
            case 'in':
                if (!_.isArray(val)) val = [val];
                stack.push(_(val).contains(field_value));
                break;
            case 'not in':
                if (!_.isArray(val)) val = [val];
                stack.push(!_(val).contains(field_value));
                break;
            default:
                console.warn(
                    _t("Unsupported operator %s in domain %s"),
                    op, JSON.stringify(expr));
        }
    }
    return _.all(stack, _.identity);
};

/**
 * Must be applied over an class already possessing the PropertiesMixin.
 *
 * Apply the result of the "invisible" domain to this.$el.
 */
instance.web.form.InvisibilityChangerMixin = {
    init: function(field_manager, invisible_domain) {
        var self = this;
        this._ic_field_manager = field_manager;
        this._ic_invisible_modifier = invisible_domain;
        this._ic_field_manager.on("view_content_has_changed", this, function() {
            var result = self._ic_invisible_modifier === undefined ? false :
                self._ic_field_manager.compute_domain(self._ic_invisible_modifier);
            self.set({"invisible": result});
        });
        this.set({invisible: this._ic_invisible_modifier === true, force_invisible: false});
        var check = function() {
            if (self.get("invisible") || self.get('force_invisible')) {
                self.set({"effective_invisible": true});
            } else {
                self.set({"effective_invisible": false});
            }
        };
        this.on('change:invisible', this, check);
        this.on('change:force_invisible', this, check);
        check.call(this);
    },
    start: function() {
        this.on("change:effective_invisible", this, this._check_visibility);
        this._check_visibility();
    },
    _check_visibility: function() {
        this.$el.toggleClass('oe_form_invisible', this.get("effective_invisible"));
    },
};

instance.web.form.InvisibilityChanger = instance.web.Class.extend(instance.web.PropertiesMixin, instance.web.form.InvisibilityChangerMixin, {
    init: function(parent, field_manager, invisible_domain, $el) {
        this.setParent(parent);
        instance.web.PropertiesMixin.init.call(this);
        instance.web.form.InvisibilityChangerMixin.init.call(this, field_manager, invisible_domain);
        this.$el = $el;
        this.start();
    },
});

/**
    Base class for all fields, custom widgets and buttons to be displayed in the form view.

    Properties:
        - effective_readonly: when it is true, the widget is displayed as readonly. Vary depending
        the values of the "readonly" property and the "mode" property on the field manager.
*/
instance.web.form.FormWidget = instance.web.Widget.extend(instance.web.form.InvisibilityChangerMixin, {
    /**
     * @constructs instance.web.form.FormWidget
     * @extends instance.web.Widget
     *
     * @param field_manager
     * @param node
     */
    init: function(field_manager, node) {
        this._super(field_manager);
        this.field_manager = field_manager;
        if (this.field_manager instanceof instance.web.FormView)
            this.view = this.field_manager;
        this.node = node;
        this.modifiers = JSON.parse(this.node.attrs.modifiers || '{}');
        instance.web.form.InvisibilityChangerMixin.init.call(this, this.field_manager, this.modifiers.invisible);

        this.field_manager.on("view_content_has_changed", this, this.process_modifiers);

        this.set({
            required: false,
            readonly: false,
        });
        // some events to make the property "effective_readonly" sync automatically with "readonly" and
        // "mode" on field_manager
        var self = this;
        var test_effective_readonly = function() {
            self.set({"effective_readonly": self.get("readonly") || self.field_manager.get("actual_mode") === "view"});
        };
        this.on("change:readonly", this, test_effective_readonly);
        this.field_manager.on("change:actual_mode", this, test_effective_readonly);
        test_effective_readonly.call(this);
    },
    renderElement: function() {
        this.process_modifiers();
        this._super();
        this.$el.addClass(this.node.attrs["class"] || "");
    },
    destroy: function() {
        $.fn.tipsy.clear();
        this._super.apply(this, arguments);
    },
    /**
     * Sets up blur/focus forwarding from DOM elements to a widget (`this`).
     *
     * This method is an utility method that is meant to be called by child classes.
     *
     * @param {jQuery} $e jQuery object of elements to bind focus/blur on
     */
    setupFocus: function ($e) {
        var self = this;
        $e.on({
            focus: function () { self.trigger('focused'); },
            blur: function () { self.trigger('blurred'); }
        });
    },
    process_modifiers: function() {
        var to_set = {};
        for (var a in this.modifiers) {
            if (!this.modifiers.hasOwnProperty(a)) { continue; }
            if (!_.include(["invisible"], a)) {
                var val = this.field_manager.compute_domain(this.modifiers[a]);
                to_set[a] = val;
            }
        }
        this.set(to_set);
    },
    do_attach_tooltip: function(widget, trigger, options) {
        widget = widget || this;
        trigger = trigger || this.$el;
        options = _.extend({
                delayIn: 500,
                delayOut: 0,
                fade: true,
                title: function() {
                    var template = widget.template + '.tooltip';
                    if (!QWeb.has_template(template)) {
                        template = 'WidgetLabel.tooltip';
                    }
                    return QWeb.render(template, {
                        debug: instance.session.debug,
                        widget: widget
                })},
                gravity: $.fn.tipsy.autoBounds(50, 'nw'),
                html: true,
                opacity: 0.85,
                trigger: 'hover'
            }, options || {});
        $(trigger).tipsy(options);
    },
    /**
     * Builds a new context usable for operations related to fields by merging
     * the fields'context with the action's context.
     */
    build_context: function() {
        // only use the model's context if there is not context on the node
        var v_context = this.node.attrs.context;
        if (! v_context) {
            v_context = (this.field || {}).context || {};
        }

        if (v_context.__ref || true) { //TODO: remove true
            var fields_values = this.field_manager.build_eval_context();
            v_context = new instance.web.CompoundContext(v_context).set_eval_context(fields_values);
        }
        return v_context;
    },
    build_domain: function() {
        var f_domain = this.field.domain || [];
        var n_domain = this.node.attrs.domain || null;
        // if there is a domain on the node, overrides the model's domain
        var final_domain = n_domain !== null ? n_domain : f_domain;
        if (!(final_domain instanceof Array) || true) { //TODO: remove true
            var fields_values = this.field_manager.build_eval_context();
            final_domain = new instance.web.CompoundDomain(final_domain).set_eval_context(fields_values);
        }
        return final_domain;
    }
});

instance.web.form.WidgetButton = instance.web.form.FormWidget.extend({
    template: 'WidgetButton',
    init: function(field_manager, node) {
        node.attrs.type = node.attrs['data-button-type'];
        this._super(field_manager, node);
        this.force_disabled = false;
        this.string = (this.node.attrs.string || '').replace(/_/g, '');
        if (JSON.parse(this.node.attrs.default_focus || "0")) {
            // TODO fme: provide enter key binding to widgets
            this.view.default_focus_button = this;
        }
        if (this.node.attrs.icon && (! /\//.test(this.node.attrs.icon))) {
            this.node.attrs.icon = '/web/static/src/img/icons/' + this.node.attrs.icon + '.png';
        }
        this.view.on('view_content_has_changed', this, this.check_disable);
    },
    start: function() {
        this._super.apply(this, arguments);
        this.$el.click(this.on_click);
        if (this.node.attrs.help || instance.session.debug) {
            this.do_attach_tooltip();
        }
        this.setupFocus(this.$el);
    },
    on_click: function() {
        var self = this;
        this.force_disabled = true;
        this.check_disable();
        this.execute_action().always(function() {
            self.force_disabled = false;
            self.check_disable();
        });
    },
    execute_action: function() {
        var self = this;
        var exec_action = function() {
            if (self.node.attrs.confirm) {
                var def = $.Deferred();
                var dialog = instance.web.dialog($('<div/>').text(self.node.attrs.confirm), {
                    title: _t('Confirm'),
                    modal: true,
                    buttons: [
                        {text: _t("Cancel"), click: function() {
                                def.resolve();
                                $(this).dialog("close");
                            }
                        },
                        {text: _t("Ok"), click: function() {
                                self.on_confirmed().done(function() {
                                    def.resolve();
                                });
                                $(this).dialog("close");
                            }
                        }
                    ]
                });
                return def.promise();
            } else {
                return self.on_confirmed();
            }
        };
        if (!this.node.attrs.special) {
            this.view.force_dirty = true;
            return this.view.recursive_save().then(exec_action);
        } else {
            return exec_action();
        }
    },
    on_confirmed: function() {
        var self = this;

        var context = this.build_context();

        return this.view.do_execute_action(
            _.extend({}, this.node.attrs, {context: context}),
            this.view.dataset, this.view.datarecord.id, function () {
                self.view.recursive_reload();
            });
    },
    check_disable: function() {
        var disabled = (this.force_disabled || !this.view.is_interactible_record());
        this.$el.prop('disabled', disabled);
        this.$el.css('color', disabled ? 'grey' : '');
    }
});

/**
 * Interface to be implemented by fields.
 *
 * Events:
 *     - changed_value: triggered when the value of the field has changed. This can be due
 *      to a user interaction or a call to set_value().
 *
 */
instance.web.form.FieldInterface = {
    /**
     * Constructor takes 2 arguments:
     * - field_manager: Implements FieldManagerMixin
     * - node: the "<field>" node in json form
     */
    init: function(field_manager, node) {},
    /**
     * Called by the form view to indicate the value of the field.
     *
     * Multiple calls to set_value() can occur at any time and must be handled correctly by the implementation,
     * regardless of any asynchronous operation currently running. Calls to set_value() can and will also occur
     * before the widget is inserted into the DOM.
     *
     * set_value() must be able, at any moment, to handle the syntax returned by the "read" method of the
     * osv class in the OpenERP server as well as the syntax used by the set_value() (see below). It must
     * also be able to handle any other format commonly used in the _defaults key on the models in the addons
     * as well as any format commonly returned in a on_change. It must be able to autodetect those formats as
     * no information is ever given to know which format is used.
     */
    set_value: function(value_) {},
    /**
     * Get the current value of the widget.
     *
     * Must always return a syntactically correct value to be passed to the "write" method of the osv class in
     * the OpenERP server, although it is not assumed to respect the constraints applied to the field.
     * For example if the field is marked as "required", a call to get_value() can return false.
     *
     * get_value() can also be called *before* a call to set_value() and, in that case, is supposed to
     * return a default value according to the type of field.
     *
     * This method is always assumed to perform synchronously, it can not return a promise.
     *
     * If there was no user interaction to modify the value of the field, it is always assumed that
     * get_value() return the same semantic value than the one passed in the last call to set_value(),
     * although the syntax can be different. This can be the case for type of fields that have a different
     * syntax for "read" and "write" (example: m2o: set_value([0, "Administrator"]), get_value() => 0).
     */
    get_value: function() {},
    /**
     * Inform the current object of the id it should use to match a html <label> that exists somewhere in the
     * view.
     */
    set_input_id: function(id) {},
    /**
     * Returns true if is_syntax_valid() returns true and the value is semantically
     * valid too according to the semantic restrictions applied to the field.
     */
    is_valid: function() {},
    /**
     * Returns true if the field holds a value which is syntactically correct, ignoring
     * the potential semantic restrictions applied to the field.
     */
    is_syntax_valid: function() {},
    /**
     * Must set the focus on the field. Return false if field is not focusable.
     */
    focus: function() {},
    /**
     * Called when the translate button is clicked.
     */
    on_translate: function() {},
    /**
        This method is called by the form view before reading on_change values and before saving. It tells
        the field to save its value before reading it using get_value(). Must return a promise.
    */
    commit_value: function() {},
};

/**
 * Abstract class for classes implementing FieldInterface.
 *
 * Properties:
 *     - value: useful property to hold the value of the field. By default, set_value() and get_value()
 *     set and retrieve the value property. Changing the value property also triggers automatically
 *     a 'changed_value' event that inform the view to trigger on_changes.
 *
 */
instance.web.form.AbstractField = instance.web.form.FormWidget.extend(instance.web.form.FieldInterface, {
    /**
     * @constructs instance.web.form.AbstractField
     * @extends instance.web.form.FormWidget
     *
     * @param field_manager
     * @param node
     */
    init: function(field_manager, node) {
        var self = this
        this._super(field_manager, node);
        this.name = this.node.attrs.name;
        this.field = this.field_manager.get_field_desc(this.name);
        this.widget = this.node.attrs.widget;
        this.string = this.node.attrs.string || this.field.string || this.name;
        this.options = instance.web.py_eval(this.node.attrs.options || '{}');
        this.set({'value': false});

        this.on("change:value", this, function() {
            this.trigger('changed_value');
            this._check_css_flags();
        });
    },
    renderElement: function() {
        var self = this;
        this._super();
        if (this.field.translate && this.view) {
            this.$el.addClass('oe_form_field_translatable');
            this.$el.find('.oe_field_translate').click(this.on_translate);
        }
        this.$label = this.view ? this.view.$el.find('label[for=' + this.id_for_label + ']') : $();
        if (instance.session.debug) {
            this.do_attach_tooltip(this, this.$label[0] || this.$el);
            this.$label.off('dblclick').on('dblclick', function() {
                console.log("Field '%s' of type '%s' in View: %o", self.name, (self.node.attrs.widget || self.field.type), self.view);
                window.w = self;
                console.log("window.w =", window.w);
            });
        }
        if (!this.disable_utility_classes) {
            this.off("change:required", this, this._set_required);
            this.on("change:required", this, this._set_required);
            this._set_required();
        }
        this._check_visibility();
        this.field_manager.off("change:display_invalid_fields", this, this._check_css_flags);
        this.field_manager.on("change:display_invalid_fields", this, this._check_css_flags);
        this._check_css_flags();
    },
    start: function() {
        var tmp = this._super();
        this.on("change:value", this, function() {
            if (! this.no_rerender)
                this.render_value();
        });
        this.render_value();
    },
    /**
     * Private. Do not use.
     */
    _set_required: function() {
        this.$el.toggleClass('oe_form_required', this.get("required"));
    },
    set_value: function(value_) {
        this.set({'value': value_});
    },
    get_value: function() {
        return this.get('value');
    },
    /**
        Utility method that all implementations should use to change the
        value without triggering a re-rendering.
    */
    internal_set_value: function(value_) {
        var tmp = this.no_render;
        this.no_rerender = true;
        this.set({'value': value_});
        this.no_rerender = tmp;
    },
    /**
        This method is called each time the value is modified.
    */
    render_value: function() {},
    is_valid: function() {
        return this.is_syntax_valid() && !(this.get('required') && this.is_false());
    },
    is_syntax_valid: function() {
        return true;
    },
    /**
     * Method useful to implement to ease validity testing. Must return true if the current
     * value is similar to false in OpenERP.
     */
    is_false: function() {
        return this.get('value') === false;
    },
    _check_css_flags: function() {
        if (this.field.translate) {
            this.$el.find('.oe_field_translate').toggle(this.field_manager.get('actual_mode') !== "create");
        }
        if (!this.disable_utility_classes) {
            if (this.field_manager.get('display_invalid_fields')) {
                this.$el.toggleClass('oe_form_invalid', !this.is_valid());
            }
        }
    },
    focus: function() {
        return false;
    },
    set_input_id: function(id) {
        this.id_for_label = id;
    },
    on_translate: function() {
        var self = this;
        var trans = new instance.web.DataSet(this, 'ir.translation');
        return trans.call_button('translate_fields', [this.view.dataset.model, this.view.datarecord.id, this.name, this.view.dataset.get_context()]).done(function(r) {
            self.do_action(r);
        });
    },

    set_dimensions: function (height, width) {
        this.$el.css({
            width: width,
            minHeight: height
        });
    },
    commit_value: function() {
        return $.when();
    },
});

/**
 * A mixin to apply on any FormWidget that has to completely re-render when its readonly state
 * switch.
 */
instance.web.form.ReinitializeWidgetMixin =  {
    /**
     * Default implementation of, you should not override it, use initialize_field() instead.
     */
    start: function() {
        this.initialize_field();
        this._super();
    },
    initialize_field: function() {
        this.on("change:effective_readonly", this, this.reinitialize);
        this.initialize_content();
    },
    reinitialize: function() {
        this.destroy_content();
        this.renderElement();
        this.initialize_content();
    },
    /**
     * Called to destroy anything that could have been created previously, called before a
     * re-initialization.
     */
    destroy_content: function() {},
    /**
     * Called to initialize the content.
     */
    initialize_content: function() {},
};

/**
 * A mixin to apply on any field that has to completely re-render when its readonly state
 * switch.
 */
instance.web.form.ReinitializeFieldMixin =  _.extend({}, instance.web.form.ReinitializeWidgetMixin, {
    reinitialize: function() {
        instance.web.form.ReinitializeWidgetMixin.reinitialize.call(this);
        this.render_value();
    },
});

instance.web.form.FieldChar = instance.web.form.AbstractField.extend(instance.web.form.ReinitializeFieldMixin, {
    template: 'FieldChar',
    widget_class: 'oe_form_field_char',
    init: function (field_manager, node) {
        this._super(field_manager, node);
        this.password = this.node.attrs.password === 'True' || this.node.attrs.password === '1';
    },
    initialize_content: function() {
        var self = this;
        var $input = this.$el.find('input');
        $input.change(function() {
            self.internal_set_value(self.parse_value($input.val()));
        });
        this.setupFocus($input);
    },
    render_value: function() {
        var show_value = this.format_value(this.get('value'), '');
        if (!this.get("effective_readonly")) {
            this.$el.find('input').val(show_value);
        } else {
            if (this.password) {
                show_value = new Array(show_value.length + 1).join('*');
            }
            this.$(".oe_form_char_content").text(show_value);
        }
    },
    is_syntax_valid: function() {
        if (!this.get("effective_readonly") && this.$("input").size() > 0) {
            try {
                var value_ = this.parse_value(this.$el.find('input').val(), '');
                return true;
            } catch(e) {
                return false;
            }
        }
        return true;
    },
    parse_value: function(val, def) {
        return instance.web.parse_value(val, this, def);
    },
    format_value: function(val, def) {
        return instance.web.format_value(val, this, def);
    },
    is_false: function() {
        return this.get('value') === '' || this._super();
    },
    focus: function() {
        this.$('input:first').focus();
    },
    set_dimensions: function (height, width) {
        this._super(height, width);
        this.$('input').css({
            height: height,
            width: width
        });
    }
});

instance.web.form.FieldID = instance.web.form.FieldChar.extend({

});

instance.web.form.FieldEmail = instance.web.form.FieldChar.extend({
    template: 'FieldEmail',
    initialize_content: function() {
        this._super();
        var $button = this.$el.find('button');
        $button.click(this.on_button_clicked);
        this.setupFocus($button);
    },
    render_value: function() {
        if (!this.get("effective_readonly")) {
            this._super();
        } else {
            this.$el.find('a')
                    .attr('href', 'mailto:' + this.get('value'))
                    .text(this.get('value') || '');
        }
    },
    on_button_clicked: function() {
        if (!this.get('value') || !this.is_syntax_valid()) {
            this.do_warn("E-mail error", "Can't send email to invalid e-mail address");
        } else {
            location.href = 'mailto:' + this.get('value');
        }
    }
});

instance.web.form.FieldUrl = instance.web.form.FieldChar.extend({
    template: 'FieldUrl',
    initialize_content: function() {
        this._super();
        var $button = this.$el.find('button');
        $button.click(this.on_button_clicked);
        this.setupFocus($button);
    },
    render_value: function() {
        if (!this.get("effective_readonly")) {
            this._super();
        } else {
            var tmp = this.get('value');
            var s = /(\w+):(.+)/.exec(tmp);
            if (!s) {
                tmp = "http://" + this.get('value');
            }
            this.$el.find('a').attr('href', tmp).text(this.get('value') ? tmp : '');
        }
    },
    on_button_clicked: function() {
        if (!this.get('value')) {
            this.do_warn("Resource error", "This resource is empty");
        } else {
            var url = $.trim(this.get('value'));
            if(/^www\./i.test(url))
                url = 'http://'+url;
            window.open(url);
        }
    }
});

instance.web.form.FieldFloat = instance.web.form.FieldChar.extend({
    is_field_number: true,
    widget_class: 'oe_form_field_float',
    init: function (field_manager, node) {
        this._super(field_manager, node);
        this.internal_set_value(0);
        if (this.node.attrs.digits) {
            this.digits = this.node.attrs.digits;
        } else {
            this.digits = this.field.digits;
        }
    },
    set_value: function(value_) {
        if (value_ === false || value_ === undefined) {
            // As in GTK client, floats default to 0
            value_ = 0;
        }
        this._super.apply(this, [value_]);
    },
    focus: function () {
        this.$('input:first').select();
    }
});

instance.web.DateTimeWidget = instance.web.Widget.extend({
    template: "web.datepicker",
    jqueryui_object: 'datetimepicker',
    type_of_date: "datetime",
    init: function(parent) {
        this._super(parent);
        this.name = parent.name;
    },
    start: function() {
        var self = this;
        this.$input = this.$el.find('input.oe_datepicker_master');
        this.$input_picker = this.$el.find('input.oe_datepicker_container');
        this.$input.change(function(){
            self.change_datetime();
        });
        
        this.picker({
            onClose: this.on_picker_select,
            onSelect: this.on_picker_select,
            changeMonth: true,
            changeYear: true,
            showWeek: true,
            showButtonPanel: true,
            firstDay: Date.CultureInfo.firstDayOfWeek
        });
        this.$el.find('img.oe_datepicker_trigger').click(function() {
            if (self.get("effective_readonly") || self.picker('widget').is(':visible')) {
                self.$input.focus();
                return;
            }
            self.picker('setDate', self.get('value') ? instance.web.auto_str_to_date(self.get('value')) : new Date());
            self.$input_picker.show();
            self.picker('show');
            self.$input_picker.hide();
        });
        this.set_readonly(false);
        this.set({'value': false});
    },
    picker: function() {
        return $.fn[this.jqueryui_object].apply(this.$input_picker, arguments);
    },
    on_picker_select: function(text, instance_) {
        var date = this.picker('getDate');
        this.$input
            .val(date ? this.format_client(date) : '')
            .change()
            .focus();
    },
    set_value: function(value_) {
        this.set({'value': value_});
        this.$input.val(value_ ? this.format_client(value_) : '');
    },
    get_value: function() {
        return this.get('value');
    },
    set_value_from_ui_: function() {
        var value_ = this.$input.val() || false;
        this.set({'value': this.parse_client(value_)});
    },
    set_readonly: function(readonly) {
        this.readonly = readonly;
        this.$input.prop('readonly', this.readonly);
        this.$el.find('img.oe_datepicker_trigger').toggleClass('oe_input_icon_disabled', readonly);
    },
    is_valid_: function() {
        var value_ = this.$input.val();
        if (value_ === "") {
            return true;
        } else {
            try {
                this.parse_client(value_);
                return true;
            } catch(e) {
                return false;
            }
        }
    },
    parse_client: function(v) {
        return instance.web.parse_value(v, {"widget": this.type_of_date});
    },
    format_client: function(v) {
        return instance.web.format_value(v, {"widget": this.type_of_date});
    },
    change_datetime: function() {
        if (this.is_valid_()) {
            this.set_value_from_ui_();
            this.trigger("datetime_changed");
        }
    }
});

instance.web.DateWidget = instance.web.DateTimeWidget.extend({
    jqueryui_object: 'datepicker',
    type_of_date: "date"
});

instance.web.form.FieldDatetime = instance.web.form.AbstractField.extend(instance.web.form.ReinitializeFieldMixin, {
    template: "FieldDatetime",
    build_widget: function() {
        return new instance.web.DateTimeWidget(this);
    },
    destroy_content: function() {
        if (this.datewidget) {
            this.datewidget.destroy();
            this.datewidget = undefined;
        }
    },
    initialize_content: function() {
        if (!this.get("effective_readonly")) {
            this.datewidget = this.build_widget();
            this.datewidget.on('datetime_changed', this, _.bind(function() {
                this.internal_set_value(this.datewidget.get_value());
            }, this));
            this.datewidget.appendTo(this.$el);
            this.setupFocus(this.datewidget.$input);
        }
    },
    render_value: function() {
        if (!this.get("effective_readonly")) {
            this.datewidget.set_value(this.get('value'));
        } else {
            this.$el.text(instance.web.format_value(this.get('value'), this, ''));
        }
    },
    is_syntax_valid: function() {
        if (!this.get("effective_readonly") && this.datewidget) {
            return this.datewidget.is_valid_();
        }
        return true;
    },
    is_false: function() {
        return this.get('value') === '' || this._super();
    },
    focus: function() {
        if (this.datewidget && this.datewidget.$input) {
            this.datewidget.$input.focus();
        }
    },
    set_dimensions: function (height, width) {
        this._super(height, width);
        this.datewidget.$input.css('height', height);
    }
});

instance.web.form.FieldDate = instance.web.form.FieldDatetime.extend({
    template: "FieldDate",
    build_widget: function() {
        return new instance.web.DateWidget(this);
    }
});

instance.web.form.FieldText = instance.web.form.AbstractField.extend(instance.web.form.ReinitializeFieldMixin, {
    template: 'FieldText',
    init: function (field_manager, node) {
        this._super(field_manager, node);
    },
    initialize_content: function() {
        var self = this;
        this.$textarea = this.$el.find('textarea');
        this.default_height = this.$textarea.css('height');
        if (!this.get("effective_readonly")) {
            this.$textarea.change(_.bind(function() {
                self.internal_set_value(instance.web.parse_value(self.$textarea.val(), self));
            }, this));
        } else {
            this.$textarea.attr('disabled', 'disabled');
        }
        this.$el.keyup(function (e) {
            if (e.which === $.ui.keyCode.ENTER) {
                e.stopPropagation();
            }
        });
        this.setupFocus(this.$textarea);
    },
    render_value: function() {
        $(window).resize();
        var show_value = instance.web.format_value(this.get('value'), this, '');
        if (show_value === '') {
            this.$textarea.css('height', parseInt(this.default_height)+"px");
        }
        this.$textarea.val(show_value);
        this.$textarea.autosize();        
    },
    is_syntax_valid: function() {
        if (!this.get("effective_readonly") && this.$textarea) {
            try {
                var value_ = instance.web.parse_value(this.$textarea.val(), this, '');
                return true;
            } catch(e) {
                return false;
            }
        }
        return true;
    },
    is_false: function() {
        return this.get('value') === '' || this._super();
    },
    focus: function($el) {
        this.$textarea.focus();
    },
    set_dimensions: function (height, width) {
        this._super(height, width);
        this.$textarea.css({
            width: width,
            minHeight: height
        });
    },
});

/**
 * FieldTextHtml Widget
 * Intended for FieldText widgets meant to display HTML content. This
 * widget will instantiate the CLEditor (see cleditor in static/src/lib)
 * To find more information about CLEditor configutation: go to
 * http://premiumsoftware.net/cleditor/docs/GettingStarted.html
 */
instance.web.form.FieldTextHtml = instance.web.form.AbstractField.extend(instance.web.form.ReinitializeFieldMixin, {
    template: 'FieldTextHtml',
    init: function() {
        this._super.apply(this, arguments);
    },
    initialize_content: function() {
        var self = this;
        if (! this.get("effective_readonly")) {
            self._updating_editor = false;
            this.$textarea = this.$el.find('textarea');
            var width = ((this.node.attrs || {}).editor_width || '100%');
            var height = ((this.node.attrs || {}).editor_height || 250);
            this.$textarea.cleditor({
                width:      width, // width not including margins, borders or padding
                height:     height, // height not including margins, borders or padding
                controls:   // controls to add to the toolbar
                            "bold italic underline strikethrough " +
                            "| removeformat | bullets numbering | outdent " +
                            "indent | link unlink | source",
                bodyStyle:  // style to assign to document body contained within the editor
                            "margin:4px; font:12px monospace; cursor:text; color:#1F1F1F"
            });
            this.$cleditor = this.$textarea.cleditor()[0];
            this.$cleditor.change(function() {
                if (! self._updating_editor) {
                    self.$cleditor.updateTextArea();
                    self.internal_set_value(self.$textarea.val());
                }
            });
        }
    },
    render_value: function() {
        if (! this.get("effective_readonly")) {
            this.$textarea.val(this.get('value') || '');
            this._updating_editor = true;
            this.$cleditor.updateFrame();
            this._updating_editor = false;
        } else {
            this.$el.html(this.get('value'));
        }
    },
});

instance.web.form.FieldBoolean = instance.web.form.AbstractField.extend({
    template: 'FieldBoolean',
    start: function() {
        var self = this;
        this.$checkbox = $("input", this.$el);
        this.setupFocus(this.$checkbox);
        this.$el.click(_.bind(function() {
            this.internal_set_value(this.$checkbox.is(':checked'));
        }, this));
        var check_readonly = function() {
            self.$checkbox.prop('disabled', self.get("effective_readonly"));
        };
        this.on("change:effective_readonly", this, check_readonly);
        check_readonly.call(this);
        this._super.apply(this, arguments);
    },
    render_value: function() {
        this.$checkbox[0].checked = this.get('value');
    },
    focus: function() {
        this.$checkbox.focus();
    }
});

/**
    The progressbar field expect a float from 0 to 100.
*/
instance.web.form.FieldProgressBar = instance.web.form.AbstractField.extend({
    template: 'FieldProgressBar',
    render_value: function() {
        this.$el.progressbar({
            value: this.get('value') || 0,
            disabled: this.get("effective_readonly")
        });
        var formatted_value = instance.web.format_value(this.get('value') || 0, { type : 'float' });
        this.$('span').html(formatted_value + '%');
    }
});


instance.web.form.FieldSelection = instance.web.form.AbstractField.extend(instance.web.form.ReinitializeFieldMixin, {
    template: 'FieldSelection',
    init: function(field_manager, node) {
        var self = this;
        this._super(field_manager, node);
        this.values = _.clone(this.field.selection);
        _.each(this.values, function(v, i) {
            if (v[0] === false && v[1] === '') {
                self.values.splice(i, 1);
            }
        });
        this.values.unshift([false, '']);
    },
    initialize_content: function() {
        // Flag indicating whether we're in an event chain containing a change
        // event on the select, in order to know what to do on keyup[RETURN]:
        // * If the user presses [RETURN] as part of changing the value of a
        //   selection, we should just let the value change and not let the
        //   event broadcast further (e.g. to validating the current state of
        //   the form in editable list view, which would lead to saving the
        //   current row or switching to the next one)
        // * If the user presses [RETURN] with a select closed (side-effect:
        //   also if the user opened the select and pressed [RETURN] without
        //   changing the selected value), takes the action as validating the
        //   row
        var ischanging = false;
        var $select = this.$el.find('select')
            .change(_.bind(function() {
                this.internal_set_value(this.values[this.$el.find('select')[0].selectedIndex][0]);
            }, this))
            .change(function () { ischanging = true; })
            .click(function () { ischanging = false; })
            .keyup(function (e) {
                if (e.which !== 13 || !ischanging) { return; }
                e.stopPropagation();
                ischanging = false;
            });
        this.setupFocus($select);
    },
    set_value: function(value_) {
        value_ = value_ === null ? false : value_;
        value_ = value_ instanceof Array ? value_[0] : value_;
        this._super(value_);
    },
    render_value: function() {
        if (!this.get("effective_readonly")) {
            var index = 0;
            for (var i = 0, ii = this.values.length; i < ii; i++) {
                if (this.values[i][0] === this.get('value')) index = i;
            }
            this.$el.find('select')[0].selectedIndex = index;
        } else {
            var self = this;
            var option = _(this.values)
                .detect(function (record) { return record[0] === self.get('value'); });
            this.$el.text(option ? option[1] : this.values[0][1]);
        }
    },
    focus: function() {
        this.$el.find('select:first').focus();
    },
    set_dimensions: function (height, width) {
        this._super(height, width);
        this.$('select').css({
            height: height,
            width: width
        });
    }
});

// jquery autocomplete tweak to allow html and classnames
(function() {
    var proto = $.ui.autocomplete.prototype,
        initSource = proto._initSource;

    function filter( array, term ) {
        var matcher = new RegExp( $.ui.autocomplete.escapeRegex(term), "i" );
        return $.grep( array, function(value_) {
            return matcher.test( $( "<div>" ).html( value_.label || value_.value || value_ ).text() );
        });
    }

    $.extend( proto, {
        _initSource: function() {
            if ( this.options.html && $.isArray(this.options.source) ) {
                this.source = function( request, response ) {
                    response( filter( this.options.source, request.term ) );
                };
            } else {
                initSource.call( this );
            }
        },

        _renderItem: function( ul, item) {
            return $( "<li></li>" )
                .data( "item.autocomplete", item )
                .append( $( "<a></a>" )[ this.options.html ? "html" : "text" ]( item.label ) )
                .appendTo( ul )
                .addClass(item.classname);
        }
    });
})();

/**
 * A mixin containing some useful methods to handle completion inputs.
 */
instance.web.form.CompletionFieldMixin = {
    init: function() {
        this.limit = 7;
        this.orderer = new instance.web.DropMisordered();
    },
    /**
     * Call this method to search using a string.
     */
    get_search_result: function(search_val) {
        var self = this;

        var dataset = new instance.web.DataSet(this, this.field.relation, self.build_context());
        var blacklist = this.get_search_blacklist();
        this.last_query = search_val;

        return this.orderer.add(dataset.name_search(
                search_val, new instance.web.CompoundDomain(self.build_domain(), [["id", "not in", blacklist]]),
                'ilike', this.limit + 1, self.build_context())).then(function(data) {
            self.last_search = data;
            // possible selections for the m2o
            var values = _.map(data, function(x) {
                x[1] = x[1].split("\n")[0];
                return {
                    label: _.str.escapeHTML(x[1]),
                    value: x[1],
                    name: x[1],
                    id: x[0],
                };
            });

            // search more... if more results that max
            if (values.length > self.limit) {
                values = values.slice(0, self.limit);
                values.push({
                    label: _t("Search More..."),
                    action: function() {
                        dataset.name_search(search_val, self.build_domain(), 'ilike', false).done(function(data) {
                            self._search_create_popup("search", data);
                        });
                    },
                    classname: 'oe_m2o_dropdown_option'
                });
            }
            // quick create
            var raw_result = _(data.result).map(function(x) {return x[1];});
            if (search_val.length > 0 && !_.include(raw_result, search_val)) {
                values.push({
                    label: _.str.sprintf(_t('Create "<strong>%s</strong>"'),
                        $('<span />').text(search_val).html()),
                    action: function() {
                        self._quick_create(search_val);
                    },
                    classname: 'oe_m2o_dropdown_option'
                });
            }
            // create...
            values.push({
                label: _t("Create and Edit..."),
                action: function() {
                    self._search_create_popup("form", undefined, self._create_context(search_val));
                },
                classname: 'oe_m2o_dropdown_option'
            });

            return values;
        });
    },
    get_search_blacklist: function() {
        return [];
    },
    _quick_create: function(name) {
        var self = this;
        var slow_create = function () {
            self._search_create_popup("form", undefined, self._create_context(name));
        };
        if (self.options.quick_create === undefined || self.options.quick_create) {
            new instance.web.DataSet(this, this.field.relation, self.build_context())
                .name_create(name).done(function(data) {
                    self.add_id(data[0]);
                }).fail(function(error, event) {
                    event.preventDefault();
                    slow_create();
                });
        } else
            slow_create();
    },
    // all search/create popup handling
    _search_create_popup: function(view, ids, context) {
        var self = this;
        var pop = new instance.web.form.SelectCreatePopup(this);
        pop.select_element(
            self.field.relation,
            {
                title: (view === 'search' ? _t("Search: ") : _t("Create: ")) + this.string,
                initial_ids: ids ? _.map(ids, function(x) {return x[0]}) : undefined,
                initial_view: view,
                disable_multiple_selection: true
            },
            self.build_domain(),
            new instance.web.CompoundContext(self.build_context(), context || {})
        );
        pop.on("elements_selected", self, function(element_ids) {
            self.add_id(element_ids[0]);
            self.focus();
        });
    },
    /**
     * To implement.
     */
    add_id: function(id) {},
    _create_context: function(name) {
        var tmp = {};
        var field = (this.options || {}).create_name_field;
        if (field === undefined)
            field = "name";
        if (field !== false && name && (this.options || {}).quick_create !== false)
            tmp["default_" + field] = name;
        return tmp;
    },
};

instance.web.form.M2ODialog = instance.web.Dialog.extend({
    template: "M2ODialog",
    init: function(parent) {
        this._super(parent, {
            title: _.str.sprintf(_t("Add %s"), parent.string),
            width: 312,
        });
    },
    start: function() {
        var self = this;
        this.$buttons.html(QWeb.render("M2ODialog.buttons"));
        this.$("input").val(this.getParent().last_query);
        this.$buttons.find(".oe_form_m2o_qc_button").click(function(){
            self.getParent()._quick_create(self.$("input").val());
            self.destroy();
        });
        this.$buttons.find(".oe_form_m2o_sc_button").click(function(){
            self.getParent()._search_create_popup("form", undefined, self.getParent()._create_context(self.$("input").val()));
            self.destroy();
        });
        this.$buttons.find(".oe_form_m2o_cancel_button").click(function(){
            self.destroy();
        });
    },
});

instance.web.form.FieldMany2One = instance.web.form.AbstractField.extend(instance.web.form.CompletionFieldMixin, instance.web.form.ReinitializeFieldMixin, {
    template: "FieldMany2One",
    init: function(field_manager, node) {
        this._super(field_manager, node);
        instance.web.form.CompletionFieldMixin.init.call(this);
        this.set({'value': false});
        this.display_value = {};
        this.last_search = [];
        this.floating = false;
        this.current_display = null;
        this.is_started = false;
    },
    reinit_value: function(val) {
        this.internal_set_value(val);
        this.floating = false;
        if (this.is_started)
            this.render_value();
    },
    initialize_field: function() {
        this.is_started = true;
        instance.web.bus.on('click', this, function() {
            if (!this.get("effective_readonly") && this.$input && this.$input.autocomplete('widget').is(':visible')) {
                this.$input.autocomplete("close");
            }
        });
        instance.web.form.ReinitializeFieldMixin.initialize_field.call(this);
    },
    initialize_content: function() {
        if (!this.get("effective_readonly"))
            this.render_editable();
    },
    init_error_displayer: function() {
        // nothing
    },
    hide_error_displayer: function() {
        // doesn't work
    },
    show_error_displayer: function() {
        new instance.web.form.M2ODialog(this).open();
    },
    render_editable: function() {
        var self = this;
        this.$input = this.$el.find("input");

        this.init_error_displayer();

        self.$input.on('focus', function() {
            self.hide_error_displayer();
        });

        this.$drop_down = this.$el.find(".oe_m2o_drop_down_button");
        this.$follow_button = $(".oe_m2o_cm_button", this.$el);

        this.$follow_button.click(function(ev) {
            ev.preventDefault();
            if (!self.get('value')) {
                self.focus();
                return;
            }
            var pop = new instance.web.form.FormOpenPopup(self);
            pop.show_element(
                self.field.relation,
                self.get("value"),
                self.build_context(),
                {
                    title: _t("Open: ") + self.string
                }
            );
            pop.on('write_completed', self, function(){
                self.display_value = {};
                self.render_value();
                self.focus();
            });
        });

        // some behavior for input
        var input_changed = function() {
            if (self.current_display !== self.$input.val()) {
                self.current_display = self.$input.val();
                if (self.$input.val() === "") {
                    self.internal_set_value(false);
                    self.floating = false;
                } else {
                    self.floating = true;
                }
            }
        };
        this.$input.keydown(input_changed);
        this.$input.change(input_changed);
        this.$drop_down.click(function() {
            if (self.$input.autocomplete("widget").is(":visible")) {
                self.$input.autocomplete("close");
                self.$input.focus();
            } else {
                if (self.get("value") && ! self.floating) {
                    self.$input.autocomplete("search", "");
                } else {
                    self.$input.autocomplete("search");
                }
            }
        });
        self.ed_def = $.Deferred();
        self.uned_def = $.Deferred();
        var ed_delay = 200;
        var ed_duration = 15000;
        var anyoneLoosesFocus = function (e) {
            var used = false;
            if (self.floating) {
                if (self.last_search.length > 0) {
                    if (self.last_search[0][0] != self.get("value")) {
                        self.display_value = {};
                        self.display_value["" + self.last_search[0][0]] = self.last_search[0][1];
                        self.reinit_value(self.last_search[0][0]);
                    } else {
                        used = true;
                        self.render_value();
                    }
                } else {
                    used = true;
                    self.reinit_value(false);
                }
                self.floating = false;
            }
            if (used && self.get("value") === false && ! self.no_ed) {
                self.ed_def.reject();
                self.uned_def.reject();
                self.ed_def = $.Deferred();
                self.ed_def.done(function() {
                    self.show_error_displayer();
                    ignore_blur = false;
                    self.trigger('focused');
                });
                ignore_blur = true;
                setTimeout(function() {
                    self.ed_def.resolve();
                    self.uned_def.reject();
                    self.uned_def = $.Deferred();
                    self.uned_def.done(function() {
                        self.hide_error_displayer();
                    });
                    setTimeout(function() {self.uned_def.resolve();}, ed_duration);
                }, ed_delay);
            } else {
                self.no_ed = false;
                self.ed_def.reject();
            }
        };
        var ignore_blur = false;
        this.$input.on({
            focusout: anyoneLoosesFocus,
            focus: function () { self.trigger('focused'); },
            autocompleteopen: function () { ignore_blur = true; },
            autocompleteclose: function () { ignore_blur = false; },
            blur: function () {
                // autocomplete open
                if (ignore_blur) { return; }
                if (_(self.getChildren()).any(function (child) {
                    return child instanceof instance.web.form.AbstractFormPopup;
                })) { return; }
                self.trigger('blurred');
            }
        });

        var isSelecting = false;
        // autocomplete
        this.$input.autocomplete({
            source: function(req, resp) {
                self.get_search_result(req.term).done(function(result) {
                    resp(result);
                });
            },
            select: function(event, ui) {
                isSelecting = true;
                var item = ui.item;
                if (item.id) {
                    self.display_value = {};
                    self.display_value["" + item.id] = item.name;
                    self.reinit_value(item.id);
                } else if (item.action) {
                    item.action();
                    // Cancel widget blurring, to avoid form blur event
                    self.trigger('focused');
                    return false;
                }
            },
            focus: function(e, ui) {
                e.preventDefault();
            },
            html: true,
            // disabled to solve a bug, but may cause others
            //close: anyoneLoosesFocus,
            minLength: 0,
            delay: 0
        });
        this.$input.autocomplete("widget").openerpClass();
        // used to correct a bug when selecting an element by pushing 'enter' in an editable list
        this.$input.keyup(function(e) {
            if (e.which === 13) { // ENTER
                if (isSelecting)
                    e.stopPropagation();
            }
            isSelecting = false;
        });
        this.setupFocus(this.$follow_button);
    },
    render_value: function(no_recurse) {
        var self = this;
        if (! this.get("value")) {
            this.display_string("");
            return;
        }
        var display = this.display_value["" + this.get("value")];
        if (display) {
            this.display_string(display);
            return;
        }
        if (! no_recurse) {
            var dataset = new instance.web.DataSetStatic(this, this.field.relation, self.build_context());
            dataset.name_get([self.get("value")]).done(function(data) {
                self.display_value["" + self.get("value")] = data[0][1];
                self.render_value(true);
            });
        }
    },
    display_string: function(str) {
        var self = this;
        if (!this.get("effective_readonly")) {
            this.$input.val(str.split("\n")[0]);
            this.current_display = this.$input.val();
            if (this.is_false()) {
                this.$('.oe_m2o_cm_button').css({'display':'none'});
            } else {
                this.$('.oe_m2o_cm_button').css({'display':'inline'});
            }
        } else {
            var lines = _.escape(str).split("\n");
            var link = "";
            var follow = "";
            link = lines[0];
            follow = _.rest(lines).join("<br />");
            if (follow)
                link += "<br />";
            var $link = this.$el.find('.oe_form_uri')
                 .unbind('click')
                 .html(link);
            if (! this.options.no_open)
                $link.click(function () {
                    self.do_action({
                        type: 'ir.actions.act_window',
                        res_model: self.field.relation,
                        res_id: self.get("value"),
                        views: [[false, 'form']],
                        target: 'current'
                    });
                    return false;
                 });
            $(".oe_form_m2o_follow", this.$el).html(follow);
        }
    },
    set_value: function(value_) {
        var self = this;
        if (value_ instanceof Array) {
            this.display_value = {};
            if (! this.options.always_reload) {
                this.display_value["" + value_[0]] = value_[1];
            }
            value_ = value_[0];
        }
        value_ = value_ || false;
        this.reinit_value(value_);
    },
    get_displayed: function() {
        return this.display_value["" + this.get("value")];
    },
    add_id: function(id) {
        this.display_value = {};
        this.reinit_value(id);
    },
    is_false: function() {
        return ! this.get("value");
    },
    focus: function () {
        if (!this.get('effective_readonly')) {
            this.$input.focus();
        }
    },
    _quick_create: function() {
        this.no_ed = true;
        this.ed_def.reject();
        return instance.web.form.CompletionFieldMixin._quick_create.apply(this, arguments);
    },
    _search_create_popup: function() {
        this.no_ed = true;
        this.ed_def.reject();
        return instance.web.form.CompletionFieldMixin._search_create_popup.apply(this, arguments);
    },
    set_dimensions: function (height, width) {
        this._super(height, width);
        this.$input.css('height', height);
    }
});

instance.web.form.Many2OneButton = instance.web.form.AbstractField.extend({
    template: 'Many2OneButton',
    init: function(field_manager, node) {
        this._super.apply(this, arguments);
    },
    start: function() {
        this._super.apply(this, arguments);
        this.set_button();
    },
    set_button: function() {
        var self = this;
        if (this.$button) {
            this.$button.remove();
        }
        var options = {};
        try {
            options = py.eval(this.node.attrs.options);
        } catch (e) {}
        if (options.label) {
            this.string = this.get('value') ? _t(options.label.edit) : _t(options.label.create);
        } else {
            this.string = '';
        }
        this.node.attrs.icon = this.get('value') ? '/web/static/src/img/icons/gtk-yes.png' : '/web/static/src/img/icons/gtk-no.png';
        this.$button = $(QWeb.render('WidgetButton', {'widget': this}));
        this.$el.append(this.$button);
        this.$button.on('click', self.on_click);
    },
    on_click: function(ev) {
        var self = this;
        this.popup =  new instance.web.form.FormOpenPopup(this);
        this.popup.show_element(
            this.field.relation,
            this.get('value'),
            this.build_context(),
            {title: this.string}
        );
        this.popup.on('create_completed', self, function(r) {
            self.set_value(r);
        });
    },
    set_value: function(value_) {
        var self = this;
        if (value_ instanceof Array) {
            value_ = value_[0];
        }
        value_ = value_ || false;
        this.set('value', value_);
        this.set_button();
     },
});

/*
# Values: (0, 0,  { fields })    create
#         (1, ID, { fields })    update
#         (2, ID)                remove (delete)
#         (3, ID)                unlink one (target id or target of relation)
#         (4, ID)                link
#         (5)                    unlink all (only valid for one2many)
*/
var commands = {
    // (0, _, {values})
    CREATE: 0,
    'create': function (values) {
        return [commands.CREATE, false, values];
    },
    // (1, id, {values})
    UPDATE: 1,
    'update': function (id, values) {
        return [commands.UPDATE, id, values];
    },
    // (2, id[, _])
    DELETE: 2,
    'delete': function (id) {
        return [commands.DELETE, id, false];
    },
    // (3, id[, _]) removes relation, but not linked record itself
    FORGET: 3,
    'forget': function (id) {
        return [commands.FORGET, id, false];
    },
    // (4, id[, _])
    LINK_TO: 4,
    'link_to': function (id) {
        return [commands.LINK_TO, id, false];
    },
    // (5[, _[, _]])
    DELETE_ALL: 5,
    'delete_all': function () {
        return [5, false, false];
    },
    // (6, _, ids) replaces all linked records with provided ids
    REPLACE_WITH: 6,
    'replace_with': function (ids) {
        return [6, false, ids];
    }
};
instance.web.form.FieldOne2Many = instance.web.form.AbstractField.extend({
    multi_selection: false,
    disable_utility_classes: true,
    init: function(field_manager, node) {
        this._super(field_manager, node);
        lazy_build_o2m_kanban_view();
        this.is_loaded = $.Deferred();
        this.initial_is_loaded = this.is_loaded;
        this.form_last_update = $.Deferred();
        this.init_form_last_update = this.form_last_update;
        this.is_started = false;
        this.dataset = new instance.web.form.One2ManyDataSet(this, this.field.relation);
        this.dataset.o2m = this;
        this.dataset.parent_view = this.view;
        this.dataset.child_name = this.name;
        var self = this;
        this.dataset.on('dataset_changed', this, function() {
            self.trigger_on_change();
        });
        this.set_value([]);
    },
    start: function() {
        this._super.apply(this, arguments);
        this.$el.addClass('oe_form_field oe_form_field_one2many');

        var self = this;

        self.load_views();
        this.is_loaded.done(function() {
            self.on("change:effective_readonly", self, function() {
                self.is_loaded = self.is_loaded.then(function() {
                    self.viewmanager.destroy();
                    return $.when(self.load_views()).done(function() {
                        self.reload_current_view();
                    });
                });
            });
        });
        this.is_started = true;
        this.reload_current_view();
    },
    trigger_on_change: function() {
        this.trigger('changed_value');
    },
    load_views: function() {
        var self = this;

        var modes = this.node.attrs.mode;
        modes = !!modes ? modes.split(",") : ["tree"];
        var views = [];
        _.each(modes, function(mode) {
            if (! _.include(["list", "tree", "graph", "kanban"], mode)) {
                throw new Error(_.str.sprintf("View type '%s' is not supported in One2Many.", mode));
            }
            var view = {
                view_id: false,
                view_type: mode == "tree" ? "list" : mode,
                options: {}
            };
            if (self.field.views && self.field.views[mode]) {
                view.embedded_view = self.field.views[mode];
            }
            if(view.view_type === "list") {
                _.extend(view.options, {
                    addable: null,
                    selectable: self.multi_selection,
                    sortable: false,
                    import_enabled: false,
                    deletable: true
                });
                if (self.get("effective_readonly")) {
                    _.extend(view.options, {
                        deletable: null,
                        reorderable: false,
                    });
                }
            } else if (view.view_type === "form") {
                if (self.get("effective_readonly")) {
                    view.view_type = 'form';
                }
                _.extend(view.options, {
                    not_interactible_on_create: true,
                });
            } else if (view.view_type === "kanban") {
                _.extend(view.options, {
                    confirm_on_delete: false,
                });
                if (self.get("effective_readonly")) {
                    _.extend(view.options, {
                        action_buttons: false,
                        quick_creatable: false,
                        creatable: false,
                        read_only_mode: true,
                    });
                }
            }
            views.push(view);
        });
        this.views = views;

        this.viewmanager = new instance.web.form.One2ManyViewManager(this, this.dataset, views, {});
        this.viewmanager.o2m = self;
        var once = $.Deferred().done(function() {
            self.init_form_last_update.resolve();
        });
        var def = $.Deferred().done(function() {
            self.initial_is_loaded.resolve();
        });
        this.viewmanager.on("controller_inited", self, function(view_type, controller) {
            controller.o2m = self;
            if (view_type == "list") {
                if (self.get("effective_readonly")) {
                    controller.on('edit:before', self, function (e) {
                        e.cancel = true;
                    });
                    _(controller.columns).find(function (column) {
                        if (!(column instanceof instance.web.list.Handle)) {
                            return false;
                        }
                        column.modifiers.invisible = true;
                        return true;
                    });
                }
            } else if (view_type === "form") {
                if (self.get("effective_readonly")) {
                    $(".oe_form_buttons", controller.$el).children().remove();
                }
                controller.on("load_record", self, function(){
                     once.resolve();
                 });
                controller.on('pager_action_executed',self,self.save_any_view);
            } else if (view_type == "graph") {
                self.reload_current_view()
            }
            def.resolve();
        });
        this.viewmanager.on("switch_mode", self, function(n_mode, b, c, d, e) {
            $.when(self.save_any_view()).done(function() {
                if (n_mode === "list") {
                    $.async_when().done(function() {
                        self.reload_current_view();
                    });
                }
            });
        });
        $.async_when().done(function () {
            self.viewmanager.appendTo(self.$el);
        });
        return def;
    },
    reload_current_view: function() {
        var self = this;
        return self.is_loaded = self.is_loaded.then(function() {
            var active_view = self.viewmanager.active_view;
            var view = self.viewmanager.views[active_view].controller;
            if(active_view === "list") {
                return view.reload_content();
            } else if (active_view === "form") {
                if (self.dataset.index === null && self.dataset.ids.length >= 1) {
                    self.dataset.index = 0;
                }
                var act = function() {
                    return view.do_show();
                };
                self.form_last_update = self.form_last_update.then(act, act);
                return self.form_last_update;
            } else if (view.do_search) {
                return view.do_search(self.build_domain(), self.dataset.get_context(), []);
            }
        }, undefined);
    },
    set_value: function(value_) {
        value_ = value_ || [];
        var self = this;
        this.dataset.reset_ids([]);
        if(value_.length >= 1 && value_[0] instanceof Array) {
            var ids = [];
            _.each(value_, function(command) {
                var obj = {values: command[2]};
                switch (command[0]) {
                    case commands.CREATE:
                        obj['id'] = _.uniqueId(self.dataset.virtual_id_prefix);
                        obj.defaults = {};
                        self.dataset.to_create.push(obj);
                        self.dataset.cache.push(_.extend(_.clone(obj), {values: _.clone(command[2])}));
                        ids.push(obj.id);
                        return;
                    case commands.UPDATE:
                        obj['id'] = command[1];
                        self.dataset.to_write.push(obj);
                        self.dataset.cache.push(_.extend(_.clone(obj), {values: _.clone(command[2])}));
                        ids.push(obj.id);
                        return;
                    case commands.DELETE:
                        self.dataset.to_delete.push({id: command[1]});
                        return;
                    case commands.LINK_TO:
                        ids.push(command[1]);
                        return;
                    case commands.DELETE_ALL:
                        self.dataset.delete_all = true;
                        return;
                }
            });
            this._super(ids);
            this.dataset.set_ids(ids);
        } else if (value_.length >= 1 && typeof(value_[0]) === "object") {
            var ids = [];
            this.dataset.delete_all = true;
            _.each(value_, function(command) {
                var obj = {values: command};
                obj['id'] = _.uniqueId(self.dataset.virtual_id_prefix);
                obj.defaults = {};
                self.dataset.to_create.push(obj);
                self.dataset.cache.push(_.clone(obj));
                ids.push(obj.id);
            });
            this._super(ids);
            this.dataset.set_ids(ids);
        } else {
            this._super(value_);
            this.dataset.reset_ids(value_);
        }
        if (this.dataset.index === null && this.dataset.ids.length > 0) {
            this.dataset.index = 0;
        }
        this.trigger_on_change();
        if (this.is_started) {
            return self.reload_current_view();
        } else {
            return $.when();
        }
    },
    get_value: function() {
        var self = this;
        if (!this.dataset)
            return [];
        var val = this.dataset.delete_all ? [commands.delete_all()] : [];
        val = val.concat(_.map(this.dataset.ids, function(id) {
            var alter_order = _.detect(self.dataset.to_create, function(x) {return x.id === id;});
            if (alter_order) {
                return commands.create(alter_order.values);
            }
            alter_order = _.detect(self.dataset.to_write, function(x) {return x.id === id;});
            if (alter_order) {
                return commands.update(alter_order.id, alter_order.values);
            }
            return commands.link_to(id);
        }));
        return val.concat(_.map(
            this.dataset.to_delete, function(x) {
                return commands['delete'](x.id);}));
    },
    commit_value: function() {
        return this.save_any_view();
    },
    save_any_view: function() {
        if (this.viewmanager && this.viewmanager.views && this.viewmanager.active_view &&
            this.viewmanager.views[this.viewmanager.active_view] &&
            this.viewmanager.views[this.viewmanager.active_view].controller) {
            var view = this.viewmanager.views[this.viewmanager.active_view].controller;
            if (this.viewmanager.active_view === "form") {
                if (!view.is_initialized.state() === 'resolved') {
                    return $.when(false);
                }
                return $.when(view.save());
            } else if (this.viewmanager.active_view === "list") {
                return $.when(view.ensure_saved());
            }
        }
        return $.when(false);
    },
    is_syntax_valid: function() {
        if (! this.viewmanager || ! this.viewmanager.views[this.viewmanager.active_view])
            return true;
        var view = this.viewmanager.views[this.viewmanager.active_view].controller;
        switch (this.viewmanager.active_view) {
        case 'form':
            return _(view.fields).chain()
                .invoke('is_valid')
                .all(_.identity)
                .value();
            break;
        case 'list':
            return view.is_valid();
        }
        return true;
    },
});

instance.web.form.One2ManyViewManager = instance.web.ViewManager.extend({
    template: 'One2Many.viewmanager',
    init: function(parent, dataset, views, flags) {
        this._super(parent, dataset, views, _.extend({}, flags, {$sidebar: false}));
        this.registry = this.registry.extend({
            list: 'instance.web.form.One2ManyListView',
            form: 'instance.web.form.One2ManyFormView',
            kanban: 'instance.web.form.One2ManyKanbanView',
        });
        this.__ignore_blur = false;
    },
    switch_mode: function(mode, unused) {
        if (mode !== 'form') {
            return this._super(mode, unused);
        }
        var self = this;
        var id = self.o2m.dataset.index !== null ? self.o2m.dataset.ids[self.o2m.dataset.index] : null;
        var pop = new instance.web.form.FormOpenPopup(this);
        pop.show_element(self.o2m.field.relation, id, self.o2m.build_context(), {
            title: _t("Open: ") + self.o2m.string,
            create_function: function(data) {
                return self.o2m.dataset.create(data).done(function(r) {
                    self.o2m.dataset.set_ids(self.o2m.dataset.ids.concat([r]));
                    self.o2m.dataset.trigger("dataset_changed", r);
                });
            },
            write_function: function(id, data, options) {
                return self.o2m.dataset.write(id, data, {}).done(function() {
                    self.o2m.reload_current_view();
                });
            },
            alternative_form_view: self.o2m.field.views ? self.o2m.field.views["form"] : undefined,
            parent_view: self.o2m.view,
            child_name: self.o2m.name,
            read_function: function() {
                return self.o2m.dataset.read_ids.apply(self.o2m.dataset, arguments);
            },
            form_view_options: {'not_interactible_on_create':true},
            readonly: self.o2m.get("effective_readonly")
        });
        pop.on("elements_selected", self, function() {
            self.o2m.reload_current_view();
        });
    },
});

instance.web.form.One2ManyDataSet = instance.web.BufferedDataSet.extend({
    get_context: function() {
        this.context = this.o2m.build_context();
        return this.context;
    }
});

instance.web.form.One2ManyListView = instance.web.ListView.extend({
    _template: 'One2Many.listview',
    init: function (parent, dataset, view_id, options) {
        this._super(parent, dataset, view_id, _.extend(options || {}, {
            GroupsType: instance.web.form.One2ManyGroups,
            ListType: instance.web.form.One2ManyList
        }));
        this.on('edit:before', this, this.proxy('_before_edit'));
        this.on('edit:after', this, this.proxy('_after_edit'));
        this.on('save:before cancel:before', this, this.proxy('_before_unedit'));

        this.records
            .bind('add', this.proxy("changed_records"))
            .bind('edit', this.proxy("changed_records"))
            .bind('remove', this.proxy("changed_records"));
    },
    start: function () {
        var ret = this._super();
        this.$el
            .off('mousedown.handleButtons')
            .on('mousedown.handleButtons', 'table button', this.proxy('_button_down'));
        return ret;
    },
    changed_records: function () {
        this.o2m.trigger_on_change();
    },
    is_valid: function () {
        var form = this.editor.form;

        // If the form has not been modified, the view can only be valid
        // NB: is_dirty will also be set on defaults/onchanges/whatever?
        // oe_form_dirty seems to only be set on actual user actions
        if (!form.$el.is('.oe_form_dirty')) {
            return true;
        }
        this.o2m._dirty_flag = true;

        // Otherwise validate internal form
        return _(form.fields).chain()
            .invoke(function () {
                this._check_css_flags();
                return this.is_valid();
            })
            .all(_.identity)
            .value();
    },
    do_add_record: function () {
        if (this.editable()) {
            this._super.apply(this, arguments);
        } else {
            var self = this;
            var pop = new instance.web.form.SelectCreatePopup(this);
            pop.select_element(
                self.o2m.field.relation,
                {
                    title: _t("Create: ") + self.o2m.string,
                    initial_view: "form",
                    alternative_form_view: self.o2m.field.views ? self.o2m.field.views["form"] : undefined,
                    create_function: function(data, callback, error_callback) {
                        return self.o2m.dataset.create(data).done(function(r) {
                            self.o2m.dataset.set_ids(self.o2m.dataset.ids.concat([r]));
                            self.o2m.dataset.trigger("dataset_changed", r);
                        }).done(callback).fail(error_callback);
                    },
                    read_function: function() {
                        return self.o2m.dataset.read_ids.apply(self.o2m.dataset, arguments);
                    },
                    parent_view: self.o2m.view,
                    child_name: self.o2m.name,
                    form_view_options: {'not_interactible_on_create':true}
                },
                self.o2m.build_domain(),
                self.o2m.build_context()
            );
            pop.on("elements_selected", self, function() {
                self.o2m.reload_current_view();
            });
        }
    },
    do_activate_record: function(index, id) {
        var self = this;
        var pop = new instance.web.form.FormOpenPopup(self);
        pop.show_element(self.o2m.field.relation, id, self.o2m.build_context(), {
            title: _t("Open: ") + self.o2m.string,
            write_function: function(id, data) {
                return self.o2m.dataset.write(id, data, {}).done(function() {
                    self.o2m.reload_current_view();
                });
            },
            alternative_form_view: self.o2m.field.views ? self.o2m.field.views["form"] : undefined,
            parent_view: self.o2m.view,
            child_name: self.o2m.name,
            read_function: function() {
                return self.o2m.dataset.read_ids.apply(self.o2m.dataset, arguments);
            },
            form_view_options: {'not_interactible_on_create':true},
            readonly: !this.is_action_enabled('edit') || self.o2m.get("effective_readonly")
        });
    },
    do_button_action: function (name, id, callback) {
        if (!_.isNumber(id)) {
            instance.webclient.notification.warn(
                _t("Action Button"),
                _t("The o2m record must be saved before an action can be used"));
            return;
        }
        var parent_form = this.o2m.view;
        var self = this;
        this.ensure_saved().then(function () {
            if (parent_form)
                return parent_form.save();
            else
                return $.when();
        }).done(function () {
            self.handle_button(name, id, callback);
        });
    },

    _before_edit: function () {
        this.__ignore_blur = false;
        this.editor.form.on('blurred', this, this._on_form_blur);
    },
    _after_edit: function () {
        // The form's blur thing may be jiggered during the edition setup,
        // potentially leading to the o2m instasaving the row. Cancel any
        // blurring triggered the edition startup here
        this.editor.form.widgetFocused();
    },
    _before_unedit: function () {
        this.editor.form.off('blurred', this, this._on_form_blur);
    },
    _button_down: function () {
        // If a button is clicked (usually some sort of action button), it's
        // the button's responsibility to ensure the editable list is in the
        // correct state -> ignore form blurring
        this.__ignore_blur = true;
    },
    /**
     * Handles blurring of the nested form (saves the currently edited row),
     * unless the flag to ignore the event is set to ``true``
     *
     * Makes the internal form go away
     */
    _on_form_blur: function () {
        if (this.__ignore_blur) {
            this.__ignore_blur = false;
            return;
        }
        // FIXME: why isn't there an API for this?
        if (this.editor.form.$el.hasClass('oe_form_dirty')) {
            this.ensure_saved();
            return;
        }
        this.cancel_edition();
    },
    keyup_ENTER: function () {
        // blurring caused by hitting the [Return] key, should skip the
        // autosave-on-blur and let the handler for [Return] do its thing (save
        // the current row *anyway*, then create a new one/edit the next one)
        this.__ignore_blur = true;
        this._super.apply(this, arguments);
    },
    do_delete: function (ids) {
        var confirm = window.confirm;
        window.confirm = function () { return true; };
        try {
            return this._super(ids);
        } finally {
            window.confirm = confirm;
        }
    }
});
instance.web.form.One2ManyGroups = instance.web.ListView.Groups.extend({
    setup_resequence_rows: function () {
        if (!this.view.o2m.get('effective_readonly')) {
            this._super.apply(this, arguments);
        }
    }
});
instance.web.form.One2ManyList = instance.web.ListView.List.extend({
    pad_table_to: function (count) {
        if (!this.view.is_action_enabled('create')) {
            this._super(count);
        } else {
            this._super(count > 0 ? count - 1 : 0);
        }

        // magical invocation of wtf does that do
        if (this.view.o2m.get('effective_readonly')) {
            return;
        }

        var self = this;
        var columns = _(this.columns).filter(function (column) {
            return column.invisible !== '1';
        }).length;
        if (this.options.selectable) { columns++; }
        if (this.options.deletable) { columns++; }

        if (!this.view.is_action_enabled('create')) {
            return;
        }

        var $cell = $('<td>', {
            colspan: columns,
            'class': 'oe_form_field_one2many_list_row_add'
        }).append(
            $('<a>', {href: '#'}).text(_t("Add an item"))
                .mousedown(function () {
                    // FIXME: needs to be an official API somehow
                    if (self.view.editor.is_editing()) {
                        self.view.__ignore_blur = true;
                    }
                })
                .click(function (e) {
                    e.preventDefault();
                    e.stopPropagation();
                    // FIXME: there should also be an API for that one
                    if (self.view.editor.form.__blur_timeout) {
                        clearTimeout(self.view.editor.form.__blur_timeout);
                        self.view.editor.form.__blur_timeout = false;
                    }
                    self.view.ensure_saved().done(function () {
                        self.view.do_add_record();
                    });
                }));

        var $padding = this.$current.find('tr:not([data-id]):first');
        var $newrow = $('<tr>').append($cell);
        if ($padding.length) {
            $padding.before($newrow);
        } else {
            this.$current.append($newrow)
        }
    }
});

instance.web.form.One2ManyFormView = instance.web.FormView.extend({
    form_template: 'One2Many.formview',
    load_form: function(data) {
        this._super(data);
        var self = this;
        this.$buttons.find('button.oe_form_button_create').click(function() {
            self.save().done(self.on_button_new);
        });
    },
    do_notify_change: function() {
        if (this.dataset.parent_view) {
            this.dataset.parent_view.do_notify_change();
        } else {
            this._super.apply(this, arguments);
        }
    }
});

var lazy_build_o2m_kanban_view = function() {
    if (! instance.web_kanban || instance.web.form.One2ManyKanbanView)
        return;
    instance.web.form.One2ManyKanbanView = instance.web_kanban.KanbanView.extend({
    });
};

instance.web.form.FieldMany2ManyTags = instance.web.form.AbstractField.extend(instance.web.form.CompletionFieldMixin, instance.web.form.ReinitializeFieldMixin, {
    template: "FieldMany2ManyTags",
    init: function() {
        this._super.apply(this, arguments);
        instance.web.form.CompletionFieldMixin.init.call(this);
        this.set({"value": []});
        this._display_orderer = new instance.web.DropMisordered();
        this._drop_shown = false;
    },
    initialize_content: function() {
        if (this.get("effective_readonly"))
            return;
        var self = this;
        self.$text = this.$("textarea");
        self.$text.textext({
            plugins : 'tags arrow autocomplete',
            autocomplete: {
                render: function(suggestion) {
                    return $('<span class="text-label"/>').
                             data('index', suggestion['index']).html(suggestion['label']);
                }
            },
            ext: {
                autocomplete: {
                    selectFromDropdown: function() {
                        $(this).trigger('hideDropdown');
                        var index = Number(this.selectedSuggestionElement().children().children().data('index'));
                        var data = self.search_result[index];
                        if (data.id) {
                            self.add_id(data.id);
                        } else {
                            data.action();
                        }
                    },
                },
                tags: {
                    isTagAllowed: function(tag) {
                        return !!tag.name;

                    },
                    removeTag: function(tag) {
                        var id = tag.data("id");
                        self.set({"value": _.without(self.get("value"), id)});
                    },
                    renderTag: function(stuff) {
                        return $.fn.textext.TextExtTags.prototype.renderTag.
                            call(this, stuff).data("id", stuff.id);
                    },
                },
                itemManager: {
                    itemToString: function(item) {
                        return item.name;
                    },
                },
            },
        }).bind('getSuggestions', function(e, data) {
            var _this = this;
            var str = !!data ? data.query || '' : '';
            self.get_search_result(str).done(function(result) {
                self.search_result = result;
                $(_this).trigger('setSuggestions', {result : _.map(result, function(el, i) {
                    return _.extend(el, {index:i});
                })});
            });
        }).bind('hideDropdown', function() {
            self._drop_shown = false;
        }).bind('showDropdown', function() {
            self._drop_shown = true;
        });
        self.tags = self.$text.textext()[0].tags();
        self.$text
            .focusin(function () {
                self.trigger('focused');
            })
            .focusout(function() {
                self.$text.trigger("setInputData", "");
                self.trigger('blurred');
            }).keydown(function(e) {
                if (e.which === $.ui.keyCode.TAB && self._drop_shown) {
                    self.$text.textext()[0].autocomplete().selectFromDropdown();
                }
            });
    },
    set_value: function(value_) {
        value_ = value_ || [];
        if (value_.length >= 1 && value_[0] instanceof Array) {
            value_ = value_[0][2];
        }
        this._super(value_);
    },
    get_value: function() {
        var tmp = [commands.replace_with(this.get("value"))];
        return tmp;
    },
    get_search_blacklist: function() {
        return this.get("value");
    },
    render_value: function() {
        var self = this;
        var dataset = new instance.web.DataSetStatic(this, this.field.relation, self.build_context());
        var values = self.get("value");
        var handle_names = function(data) {
            if (self.isDestroyed())
                return;
            var indexed = {};
            _.each(data, function(el) {
                indexed[el[0]] = el;
            });
            data = _.map(values, function(el) { return indexed[el]; });
            if (! self.get("effective_readonly")) {
                self.tags.containerElement().children().remove();
                self.$('textarea').css("padding-left", "3px");
                self.tags.addTags(_.map(data, function(el) {return {name: el[1], id:el[0]};}));
            } else {
                self.$el.html(QWeb.render("FieldMany2ManyTag", {elements: data}));
            }
        };
        if (! values || values.length > 0) {
            this._display_orderer.add(dataset.name_get(values)).done(handle_names);
        } else {
            handle_names([]);
        }
    },
    add_id: function(id) {
        this.set({'value': _.uniq(this.get('value').concat([id]))});
    },
});

/**
    widget options:
    - reload_on_button: Reload the whole form view if click on a button in a list view.
        If you see this options, do not use it, it's basically a dirty hack to make one
        precise o2m to behave the way we want.
*/
instance.web.form.FieldMany2Many = instance.web.form.AbstractField.extend({
    multi_selection: false,
    disable_utility_classes: true,
    init: function(field_manager, node) {
        this._super(field_manager, node);
        this.is_loaded = $.Deferred();
        this.initial_is_loaded = this.is_loaded;
        this.dataset = new instance.web.form.Many2ManyDataSet(this, this.field.relation);
        this.dataset.m2m = this;
        var self = this;
        this.dataset.on('unlink', self, function(ids) {
            self.dataset_changed();
        });
        this.set_value([]);
    },
    start: function() {
        this.$el.addClass('oe_form_field oe_form_field_many2many');

        var self = this;

        self.load_view();
        this.is_loaded.done(function() {
            self.on("change:effective_readonly", self, function() {
                self.is_loaded = self.is_loaded.then(function() {
                    self.list_view.destroy();
                    return $.when(self.load_view()).done(function() {
                        self.render_value();
                    });
                });
            });
        });
        this._super.apply(this, arguments);
    },
    set_value: function(value_) {
        value_ = value_ || [];
        if (value_.length >= 1 && value_[0] instanceof Array) {
            value_ = value_[0][2];
        }
        this._super(value_);
    },
    get_value: function() {
        return [commands.replace_with(this.get('value'))];
    },
    is_false: function () {
        return _(this.get("value")).isEmpty();
    },
    load_view: function() {
        var self = this;
        this.list_view = new instance.web.form.Many2ManyListView(this, this.dataset, false, {
                    'addable': self.get("effective_readonly") ? null : _t("Add"),
                    'deletable': self.get("effective_readonly") ? false : true,
                    'selectable': self.multi_selection,
                    'sortable': false,
                    'reorderable': false,
                    'import_enabled': false,
            });
        var embedded = (this.field.views || {}).tree;
        if (embedded) {
            this.list_view.set_embedded_view(embedded);
        }
        this.list_view.m2m_field = this;
        var loaded = $.Deferred();
        this.list_view.on("list_view_loaded", self, function() {
            self.initial_is_loaded.resolve();
            loaded.resolve();
        });
        $.async_when().done(function () {
            self.list_view.appendTo(self.$el);
        });
        return loaded;
    },
    render_value: function() {
        var self = this;
        this.dataset.set_ids(this.get("value"));
        this.is_loaded = this.is_loaded.then(function() {
            return self.list_view.reload_content();
        });
    },
    dataset_changed: function() {
        this.internal_set_value(this.dataset.ids);
    },
});

instance.web.form.Many2ManyDataSet = instance.web.DataSetStatic.extend({
    get_context: function() {
        this.context = this.m2m.build_context();
        return this.context;
    }
});

/**
 * @class
 * @extends instance.web.ListView
 */
instance.web.form.Many2ManyListView = instance.web.ListView.extend(/** @lends instance.web.form.Many2ManyListView# */{
    do_add_record: function () {
        var pop = new instance.web.form.SelectCreatePopup(this);
        pop.select_element(
            this.model,
            {
                title: _t("Add: ") + this.m2m_field.string
            },
            new instance.web.CompoundDomain(this.m2m_field.build_domain(), ["!", ["id", "in", this.m2m_field.dataset.ids]]),
            this.m2m_field.build_context()
        );
        var self = this;
        pop.on("elements_selected", self, function(element_ids) {
            var reload = false;
            _(element_ids).each(function (id) {
                if(! _.detect(self.dataset.ids, function(x) {return x == id;})) {
                    self.dataset.set_ids(self.dataset.ids.concat([id]));
                    self.m2m_field.dataset_changed();
                    reload = true;
                }
            });
            if (reload) {
                self.reload_content();
            }
        });
    },
    do_activate_record: function(index, id) {
        var self = this;
        var pop = new instance.web.form.FormOpenPopup(this);
        pop.show_element(this.dataset.model, id, this.m2m_field.build_context(), {
            title: _t("Open: ") + this.m2m_field.string,
            readonly: this.getParent().get("effective_readonly")
        });
        pop.on('write_completed', self, self.reload_content);
    },
    do_button_action: function(name, id, callback) {
        var self = this;
        var _sup = _.bind(this._super, this);
        if (! this.m2m_field.options.reload_on_button) {
            return _sup(name, id, callback);
        } else {
            return this.m2m_field.view.save().then(function() {
                return _sup(name, id, function() {
                    self.m2m_field.view.reload();
                });
            });
        }
     },
});

instance.web.form.FieldMany2ManyKanban = instance.web.form.AbstractField.extend(instance.web.form.CompletionFieldMixin, {
    disable_utility_classes: true,
    init: function(field_manager, node) {
        this._super(field_manager, node);
        instance.web.form.CompletionFieldMixin.init.call(this);
        m2m_kanban_lazy_init();
        this.is_loaded = $.Deferred();
        this.initial_is_loaded = this.is_loaded;

        var self = this;
        this.dataset = new instance.web.form.Many2ManyDataSet(this, this.field.relation);
        this.dataset.m2m = this;
        this.dataset.on('unlink', self, function(ids) {
            self.dataset_changed();
        });
    },
    start: function() {
        this._super.apply(this, arguments);

        var self = this;

        self.load_view();
        this.is_loaded.done(function() {
            self.on("change:effective_readonly", self, function() {
                self.is_loaded = self.is_loaded.then(function() {
                    self.kanban_view.destroy();
                    return $.when(self.load_view()).done(function() {
                        self.render_value();
                    });
                });
            });
        })
    },
    set_value: function(value_) {
        value_ = value_ || [];
        if (value_.length >= 1 && value_[0] instanceof Array) {
            value_ = value_[0][2];
        }
        this._super(value_);
    },
    get_value: function() {
        return [commands.replace_with(this.get('value'))];
    },
    load_view: function() {
        var self = this;
        this.kanban_view = new instance.web.form.Many2ManyKanbanView(this, this.dataset, false, {
                    'create_text': _t("Add"),
                    'creatable': self.get("effective_readonly") ? false : true,
                    'quick_creatable': self.get("effective_readonly") ? false : true,
                    'read_only_mode': self.get("effective_readonly") ? true : false,
                    'confirm_on_delete': false,
            });
        var embedded = (this.field.views || {}).kanban;
        if (embedded) {
            this.kanban_view.set_embedded_view(embedded);
        }
        this.kanban_view.m2m = this;
        var loaded = $.Deferred();
        this.kanban_view.on("kanban_view_loaded",self,function() {
            self.initial_is_loaded.resolve();
            loaded.resolve();
        });
        this.kanban_view.on('switch_mode', this, this.open_popup);
        $.async_when().done(function () {
            self.kanban_view.appendTo(self.$el);
        });
        return loaded;
    },
    render_value: function() {
        var self = this;
        this.dataset.set_ids(this.get("value"));
        this.is_loaded = this.is_loaded.then(function() {
            return self.kanban_view.do_search(self.build_domain(), self.dataset.get_context(), []);
        });
    },
    dataset_changed: function() {
        this.set({'value': this.dataset.ids});
    },
    open_popup: function(type, unused) {
        if (type !== "form")
            return;
        var self = this;
        if (this.dataset.index === null) {
            var pop = new instance.web.form.SelectCreatePopup(this);
            pop.select_element(
                this.field.relation,
                {
                    title: _t("Add: ") + this.string
                },
                new instance.web.CompoundDomain(this.build_domain(), ["!", ["id", "in", this.dataset.ids]]),
                this.build_context()
            );
            pop.on("elements_selected", self, function(element_ids) {
                _.each(element_ids, function(one_id) {
                    if(! _.detect(self.dataset.ids, function(x) {return x == one_id;})) {
                        self.dataset.set_ids([].concat(self.dataset.ids, [one_id]));
                        self.dataset_changed();
                        self.render_value();
                    }
                });
            });
        } else {
            var id = self.dataset.ids[self.dataset.index];
            var pop = new instance.web.form.FormOpenPopup(this);
            pop.show_element(self.field.relation, id, self.build_context(), {
                title: _t("Open: ") + self.string,
                write_function: function(id, data, options) {
                    return self.dataset.write(id, data, {}).done(function() {
                        self.render_value();
                    });
                },
                alternative_form_view: self.field.views ? self.field.views["form"] : undefined,
                parent_view: self.view,
                child_name: self.name,
                readonly: self.get("effective_readonly")
            });
        }
    },
    add_id: function(id) {
        this.quick_create.add_id(id);
    },
});

function m2m_kanban_lazy_init() {
if (instance.web.form.Many2ManyKanbanView)
    return;
instance.web.form.Many2ManyKanbanView = instance.web_kanban.KanbanView.extend({
    quick_create_class: 'instance.web.form.Many2ManyQuickCreate',
    _is_quick_create_enabled: function() {
        return this._super() && ! this.group_by;
    },
});
instance.web.form.Many2ManyQuickCreate = instance.web.Widget.extend({
    template: 'Many2ManyKanban.quick_create',

    /**
     * close_btn: If true, the widget will display a "Close" button able to trigger
     * a "close" event.
     */
    init: function(parent, dataset, context, buttons) {
        this._super(parent);
        this.m2m = this.getParent().view.m2m;
        this.m2m.quick_create = this;
        this._dataset = dataset;
        this._buttons = buttons || false;
        this._context = context || {};
    },
    start: function () {
        var self = this;
        self.$text = this.$el.find('input').css("width", "200px");
        self.$text.textext({
            plugins : 'arrow autocomplete',
            autocomplete: {
                render: function(suggestion) {
                    return $('<span class="text-label"/>').
                             data('index', suggestion['index']).html(suggestion['label']);
                }
            },
            ext: {
                autocomplete: {
                    selectFromDropdown: function() {
                        $(this).trigger('hideDropdown');
                        var index = Number(this.selectedSuggestionElement().children().children().data('index'));
                        var data = self.search_result[index];
                        if (data.id) {
                            self.add_id(data.id);
                        } else {
                            data.action();
                        }
                    },
                },
                itemManager: {
                    itemToString: function(item) {
                        return item.name;
                    },
                },
            },
        }).bind('getSuggestions', function(e, data) {
            var _this = this;
            var str = !!data ? data.query || '' : '';
            self.m2m.get_search_result(str).done(function(result) {
                self.search_result = result;
                $(_this).trigger('setSuggestions', {result : _.map(result, function(el, i) {
                    return _.extend(el, {index:i});
                })});
            });
        });
        self.$text.focusout(function() {
            self.$text.val("");
        });
    },
    focus: function() {
        this.$text.focus();
    },
    add_id: function(id) {
        var self = this;
        self.$text.val("");
        self.trigger('added', id);
        this.m2m.dataset_changed();
    },
});
}

/**
 * Class with everything which is common between FormOpenPopup and SelectCreatePopup.
 */
instance.web.form.AbstractFormPopup = instance.web.Widget.extend({
    template: "AbstractFormPopup.render",
    /**
     *  options:
     *  -readonly: only applicable when not in creation mode, default to false
     * - alternative_form_view
     * - write_function
     * - read_function
     * - create_function
     * - parent_view
     * - child_name
     * - form_view_options
     */
    init_popup: function(model, row_id, domain, context, options) {
        this.row_id = row_id;
        this.model = model;
        this.domain = domain || [];
        this.context = context || {};
        this.options = options;
        _.defaults(this.options, {
        });
    },
    init_dataset: function() {
        var self = this;
        this.created_elements = [];
        this.dataset = new instance.web.ProxyDataSet(this, this.model, this.context);
        this.dataset.read_function = this.options.read_function;
        this.dataset.create_function = function(data, sup) {
            var fct = self.options.create_function || sup;
            return fct.call(this, data).done(function(r) {
                self.trigger('create_completed saved', r);
                self.created_elements.push(r);
            });
        };
        this.dataset.write_function = function(id, data, options, sup) {
            var fct = self.options.write_function || sup;
            return fct.call(this, id, data, options).done(function(r) {
                self.trigger('write_completed saved', r);
            });
        };
        this.dataset.parent_view = this.options.parent_view;
        this.dataset.child_name = this.options.child_name;
    },
    display_popup: function() {
        var self = this;
        this.renderElement();
        var dialog = new instance.web.Dialog(this, {
            min_width: '800px',
            dialogClass: 'oe_act_window',
            close: function() {
                self.check_exit(true);
            },
            title: this.options.title || "",
        }, this.$el).open();
        this.$buttonpane = dialog.$buttons;
        this.start();
    },
    setup_form_view: function() {
        var self = this;
        if (this.row_id) {
            this.dataset.ids = [this.row_id];
            this.dataset.index = 0;
        } else {
            this.dataset.index = null;
        }
        var options = _.clone(self.options.form_view_options) || {};
        if (this.row_id !== null) {
            options.initial_mode = this.options.readonly ? "view" : "edit";
        }
        _.extend(options, {
            $buttons: this.$buttonpane,
        });
        this.view_form = new instance.web.FormView(this, this.dataset, false, options);
        if (this.options.alternative_form_view) {
            this.view_form.set_embedded_view(this.options.alternative_form_view);
        }
        this.view_form.appendTo(this.$el.find(".oe_popup_form"));
        this.view_form.on("form_view_loaded", self, function() {
            var multi_select = self.row_id === null && ! self.options.disable_multiple_selection;
            self.$buttonpane.html(QWeb.render("AbstractFormPopup.buttons", {
                multi_select: multi_select,
                readonly: self.row_id !== null && self.options.readonly,
            }));
            var $snbutton = self.$buttonpane.find(".oe_abstractformpopup-form-save-new");
            $snbutton.click(function() {
                $.when(self.view_form.save()).done(function() {
                    self.view_form.reload_mutex.exec(function() {
                        self.view_form.on_button_new();
                    });
                });
            });
            var $sbutton = self.$buttonpane.find(".oe_abstractformpopup-form-save");
            $sbutton.click(function() {
                $.when(self.view_form.save()).done(function() {
                    self.view_form.reload_mutex.exec(function() {
                        self.check_exit();
                    });
                });
            });
            var $cbutton = self.$buttonpane.find(".oe_abstractformpopup-form-close");
            $cbutton.click(function() {
                self.check_exit();
            });
            self.view_form.do_show();
        });
    },
    select_elements: function(element_ids) {
        this.trigger("elements_selected", element_ids);
    },
    check_exit: function(no_destroy) {
        if (this.created_elements.length > 0) {
            this.select_elements(this.created_elements);
            this.created_elements = [];
        }
        this.trigger('closed');
        this.destroy();
    },
    destroy: function () {
        this.trigger('closed');
        if (this.$el.is(":data(dialog)")) {
            this.$el.dialog('close');
        }
        this._super();
    },
});

/**
 * Class to display a popup containing a form view.
 */
instance.web.form.FormOpenPopup = instance.web.form.AbstractFormPopup.extend({
    show_element: function(model, row_id, context, options) {
        this.init_popup(model, row_id, [], context,  options);
        _.defaults(this.options, {
        });
        this.display_popup();
    },
    start: function() {
        this._super();
        this.init_dataset();
        this.setup_form_view();
    },
});

/**
 * Class to display a popup to display a list to search a row. It also allows
 * to switch to a form view to create a new row.
 */
instance.web.form.SelectCreatePopup = instance.web.form.AbstractFormPopup.extend({
    /**
     * options:
     * - initial_ids
     * - initial_view: form or search (default search)
     * - disable_multiple_selection
     * - list_view_options
     */
    select_element: function(model, options, domain, context) {
        this.init_popup(model, null, domain, context, options);
        var self = this;
        _.defaults(this.options, {
            initial_view: "search",
        });
        this.initial_ids = this.options.initial_ids;
        this.display_popup();
    },
    start: function() {
        var self = this;
        this.init_dataset();
        if (this.options.initial_view == "search") {
            self.rpc('/web/session/eval_domain_and_context', {
                domains: [],
                contexts: [this.context]
            }).done(function (results) {
                var search_defaults = {};
                _.each(results.context, function (value_, key) {
                    var match = /^search_default_(.*)$/.exec(key);
                    if (match) {
                        search_defaults[match[1]] = value_;
                    }
                });
                self.setup_search_view(search_defaults);
            });
        } else { // "form"
            this.new_object();
        }
    },
    setup_search_view: function(search_defaults) {
        var self = this;
        if (this.searchview) {
            this.searchview.destroy();
        }
        this.searchview = new instance.web.SearchView(this,
                this.dataset, false,  search_defaults);
        this.searchview.on('search_data', self, function(domains, contexts, groupbys) {
            if (self.initial_ids) {
                self.do_search(domains.concat([[["id", "in", self.initial_ids]], self.domain]),
                    contexts, groupbys);
                self.initial_ids = undefined;
            } else {
                self.do_search(domains.concat([self.domain]), contexts.concat(self.context), groupbys);
            }
        });
        this.searchview.on("search_view_loaded", self, function() {
            self.view_list = new instance.web.form.SelectCreateListView(self,
                    self.dataset, false,
                    _.extend({'deletable': false,
                        'selectable': !self.options.disable_multiple_selection,
                        'import_enabled': false,
                        '$buttons': self.$buttonpane,
                    }, self.options.list_view_options || {}));
            self.view_list.on('edit:before', self, function (e) {
                e.cancel = true;
            });
            self.view_list.popup = self;
            self.view_list.appendTo($(".oe_popup_list", self.$el)).then(function() {
                self.view_list.do_show();
            }).then(function() {
                self.searchview.do_search();
            });
            self.view_list.on("list_view_loaded", self, function() {
                self.$buttonpane.html(QWeb.render("SelectCreatePopup.search.buttons", {widget:self}));
                var $cbutton = self.$buttonpane.find(".oe_selectcreatepopup-search-close");
                $cbutton.click(function() {
                    self.destroy();
                });
                var $sbutton = self.$buttonpane.find(".oe_selectcreatepopup-search-select");
                $sbutton.click(function() {
                    self.select_elements(self.selected_ids);
                    self.destroy();
                });
                var $cbutton = self.$buttonpane.find(".oe_selectcreatepopup-search-create");
                $cbutton.click(function() {
                    self.new_object();
                });
            });
        });
        this.searchview.appendTo($(".oe_popup_search", self.$el));
    },
    do_search: function(domains, contexts, groupbys) {
        var self = this;
        this.rpc('/web/session/eval_domain_and_context', {
            domains: domains || [],
            contexts: contexts || [],
            group_by_seq: groupbys || []
        }).done(function (results) {
            self.view_list.do_search(results.domain, results.context, results.group_by);
        });
    },
    on_click_element: function(ids) {
        var self = this;
        this.selected_ids = ids || [];
        if(this.selected_ids.length > 0) {
            self.$buttonpane.find(".oe_selectcreatepopup-search-select").removeAttr('disabled');
        } else {
            self.$buttonpane.find(".oe_selectcreatepopup-search-select").attr('disabled', "disabled");
        }
    },
    new_object: function() {
        if (this.searchview) {
            this.searchview.hide();
        }
        if (this.view_list) {
            this.view_list.$el.hide();
        }
        this.setup_form_view();
    },
});

instance.web.form.SelectCreateListView = instance.web.ListView.extend({
    do_add_record: function () {
        this.popup.new_object();
    },
    select_record: function(index) {
        this.popup.select_elements([this.dataset.ids[index]]);
        this.popup.destroy();
    },
    do_select: function(ids, records) {
        this._super(ids, records);
        this.popup.on_click_element(ids);
    }
});

instance.web.form.FieldReference = instance.web.form.AbstractField.extend(instance.web.form.ReinitializeFieldMixin, {
    template: 'FieldReference',
    init: function(field_manager, node) {
        this._super(field_manager, node);
        this.reference_ready = true;
    },
    destroy_content: function() {
        if (this.fm) {
            this.fm.destroy();
            this.fm = undefined;
        }
    },
    initialize_content: function() {
        var self = this;
        var fm = new instance.web.form.DefaultFieldManager(this);
        this.fm = fm;
        fm.extend_field_desc({
            "selection": {
                selection: this.field_manager.get_field_desc(this.name).selection,
                type: "selection",
            },
            "m2o": {
                relation: null,
                type: "many2one",
            },
        });
        this.selection = new instance.web.form.FieldSelection(fm, { attrs: {
            name: 'selection',
            modifiers: JSON.stringify({readonly: this.get('effective_readonly')}),
        }});
        this.selection.on("change:value", this, this.on_selection_changed);
        this.selection.appendTo(this.$(".oe_form_view_reference_selection"));
        this.selection
            .on('focused', null, function () {self.trigger('focused')})
            .on('blurred', null, function () {self.trigger('blurred')});

        this.m2o = new instance.web.form.FieldMany2One(fm, { attrs: {
            name: 'm2o',
            modifiers: JSON.stringify({readonly: this.get('effective_readonly')}),
        }});
        this.m2o.on("change:value", this, this.data_changed);
        this.m2o.appendTo(this.$(".oe_form_view_reference_m2o"));
        this.m2o
            .on('focused', null, function () {self.trigger('focused')})
            .on('blurred', null, function () {self.trigger('blurred')});
    },
    on_selection_changed: function() {
        if (this.reference_ready) {
            this.internal_set_value([this.selection.get_value(), false]);
            this.render_value();
        }
    },
    data_changed: function() {
        if (this.reference_ready) {
            this.internal_set_value([this.selection.get_value(), this.m2o.get_value()]);
        }
    },
    set_value: function(val) {
        if (val) {
            val = val.split(',');
            val[0] = val[0] || false;
            val[1] = val[0] ? (val[1] ? parseInt(val[1], 10) : val[1]) : false;
        }
        this._super(val || [false, false]);
    },
    get_value: function() {
        return this.get('value')[0] && this.get('value')[1] ? (this.get('value')[0] + ',' + this.get('value')[1]) : false;
    },
    render_value: function() {
        this.reference_ready = false;
        if (!this.get("effective_readonly")) {
            this.selection.set_value(this.get('value')[0]);
        }
        this.m2o.field.relation = this.get('value')[0];
        this.m2o.set_value(this.get('value')[1]);
        this.m2o.$el.toggle(!!this.get('value')[0]);
        this.reference_ready = true;
    },
});

instance.web.form.FieldBinary = instance.web.form.AbstractField.extend(instance.web.form.ReinitializeFieldMixin, {
    init: function(field_manager, node) {
        var self = this;
        this._super(field_manager, node);
        this.binary_value = false;
        this.useFileAPI = !!window.FileReader;
        if (!this.useFileAPI) {
            this.fileupload_id = _.uniqueId('oe_fileupload');
            $(window).on(this.fileupload_id, function() {
                var args = [].slice.call(arguments).slice(1);
                self.on_file_uploaded.apply(self, args);
            });
        }
    },
    stop: function() {
        if (!this.useFileAPI) {
            $(window).off(this.fileupload_id);
        }
        this._super.apply(this, arguments);
    },
    initialize_content: function() {
        this.$el.find('input.oe_form_binary_file').change(this.on_file_change);
        this.$el.find('button.oe_form_binary_file_save').click(this.on_save_as);
        this.$el.find('.oe_form_binary_file_clear').click(this.on_clear);
    },
    on_file_change: function(e) {
        var self = this;
        var file_node = e.target;
        if ((this.useFileAPI && file_node.files.length) || (!this.useFileAPI && $(file_node).val() !== '')) {
            if (this.useFileAPI) {
                var file = file_node.files[0];
                var filereader = new FileReader();
                filereader.readAsDataURL(file);
                filereader.onloadend = function(upload) {
                    var data = upload.target.result;
                    data = data.split(',')[1];
                    self.on_file_uploaded(file.size, file.name, file.type, data);
                };
            } else {
                this.$el.find('form.oe_form_binary_form input[name=session_id]').val(this.session.session_id);
                this.$el.find('form.oe_form_binary_form').submit();
            }
            this.$el.find('.oe_form_binary_progress').show();
            this.$el.find('.oe_form_binary').hide();
        }
    },
    on_file_uploaded: function(size, name, content_type, file_base64) {
        if (size === false) {
            this.do_warn("File Upload", "There was a problem while uploading your file");
            // TODO: use openerp web crashmanager
            console.warn("Error while uploading file : ", name);
        } else {
            this.filename = name;
            this.on_file_uploaded_and_valid.apply(this, arguments);
        }
        this.$el.find('.oe_form_binary_progress').hide();
        this.$el.find('.oe_form_binary').show();
    },
    on_file_uploaded_and_valid: function(size, name, content_type, file_base64) {
    },
    on_save_as: function(ev) {
        var value = this.get('value');
        if (!value) {
            this.do_warn(_t("Save As..."), _t("The field is empty, there's nothing to save !"));
            ev.stopPropagation();
        } else if (this._dirty_flag) {
            var link = this.$('.oe_form_binary_file_save_data')[0];
            link.download = this.filename || "download.bin"; // Works on only on Google Chrome
            //link.target = '_blank';
            link.href = "data:application/octet-stream;base64," + value;
        } else {
            instance.web.blockUI();
            var c = instance.webclient.crashmanager;
            this.session.get_file({
                url: '/web/binary/saveas_ajax',
                data: {data: JSON.stringify({
                    model: this.view.dataset.model,
                    id: (this.view.datarecord.id || ''),
                    field: this.name,
                    filename_field: (this.node.attrs.filename || ''),
                    context: this.view.dataset.get_context()
                })},
                complete: instance.web.unblockUI,
                error: c.rpc_error.bind(c)
            });
            ev.stopPropagation();
            return false;
        }
    },
    set_filename: function(value) {
        var filename = this.node.attrs.filename;
        if (filename) {
            var tmp = {};
            tmp[filename] = value;
            this.field_manager.set_values(tmp);
        }
    },
    on_clear: function() {
        if (this.get('value') !== false) {
            this.binary_value = false;
            this.internal_set_value(false);
        }
        return false;
    }
});

instance.web.form.FieldBinaryFile = instance.web.form.FieldBinary.extend({
    template: 'FieldBinaryFile',
    initialize_content: function() {
        this._super();
        if (this.get("effective_readonly")) {
            var self = this;
            this.$el.find('a').click(function(ev) {
                if (self.get('value')) {
                    self.on_save_as(ev);
                }
                return false;
            });
        }
    },
    render_value: function() {
        if (!this.get("effective_readonly")) {
            var show_value;
            if (this.node.attrs.filename) {
                show_value = this.view.datarecord[this.node.attrs.filename] || '';
            } else {
                show_value = (this.get('value') != null && this.get('value') !== false) ? this.get('value') : '';
            }
            this.$el.find('input').eq(0).val(show_value);
        } else {
            this.$el.find('a').show(!!this.get('value'));
            if (this.get('value')) {
                var show_value = _t("Download")
                if (this.view)
                    show_value += " " + (this.view.datarecord[this.node.attrs.filename] || '');
                this.$el.find('a').text(show_value);
            }
        }
    },
    on_file_uploaded_and_valid: function(size, name, content_type, file_base64) {
        this.binary_value = true;
        this.internal_set_value(file_base64);
        var show_value = name + " (" + instance.web.human_size(size) + ")";
        this.$el.find('input').eq(0).val(show_value);
        this.set_filename(name);
    },
    on_clear: function() {
        this._super.apply(this, arguments);
        this.$el.find('input').eq(0).val('');
        this.set_filename('');
    }
});

instance.web.form.FieldBinaryImage = instance.web.form.FieldBinary.extend({
    template: 'FieldBinaryImage',
    placeholder: "/web/static/src/img/placeholder.png",
    render_value: function() {
        var self = this;
        var url;
        if (this.get('value') && ! /^\d+(\.\d*)? \w+$/.test(this.get('value'))) {
            url = 'data:image/png;base64,' + this.get('value');
        } else if (this.get('value')) {
            var id = JSON.stringify(this.view.datarecord.id || null);
            var field = this.name;
            if (this.options.preview_image)
                field = this.options.preview_image;
            url = this.session.url('/web/binary/image', {
                                        model: this.view.dataset.model,
                                        id: id,
                                        field: field,
                                        t: (new Date().getTime()),
            });
        } else {
            url = this.placeholder;
        }
        var $img = $(QWeb.render("FieldBinaryImage-img", { widget: this, url: url }));
        this.$el.find('> img').remove();
        this.$el.prepend($img);
        $img.load(function() {
            if (! self.options.size)
                return;
            $img.css("max-width", "" + self.options.size[0] + "px");
            $img.css("max-height", "" + self.options.size[1] + "px");
            $img.css("margin-left", "" + (self.options.size[0] - $img.width()) / 2 + "px");
            $img.css("margin-top", "" + (self.options.size[1] - $img.height()) / 2 + "px");
        });
        $img.on('error', function() {
            $img.attr('src', self.placeholder);
            instance.webclient.notification.warn(_t("Image"), _t("Could not display the selected image."));
        });
    },
    on_file_uploaded_and_valid: function(size, name, content_type, file_base64) {
        this.internal_set_value(file_base64);
        this.binary_value = true;
        this.render_value();
        this.set_filename(name);
    },
    on_clear: function() {
        this._super.apply(this, arguments);
        this.render_value();
        this.set_filename('');
    }
});

/**
 * Widget for (one2many field) to upload one or more file in same time and display in list.
 * The user can delete his files.
 * Options on attribute ; "blockui" {Boolean} block the UI or not
 * during the file is uploading
 */
instance.web.form.FieldMany2ManyBinaryMultiFiles = instance.web.form.AbstractField.extend({
    template: "FieldBinaryFileUploader",
    init: function(field_manager, node) {
        this._super(field_manager, node);
        this.field_manager = field_manager;
        this.node = node;
        if(this.field.type != "many2many" || this.field.relation != 'ir.attachment') {
            throw "The type of the field '"+this.field.string+"' must be a many2many field with a relation to 'ir.attachment' model.";
        }
        this.ds_file = new instance.web.DataSetSearch(this, 'ir.attachment');
        this.fileupload_id = _.uniqueId('oe_fileupload_temp');
        $(window).on(this.fileupload_id, _.bind(this.on_file_loaded, this));
    },
    start: function() {
        this._super(this);
        this.$el.on('change', 'input.oe_form_binary_file', this.on_file_change );
    },
    set_value: function(value_) {
        var value_ = value_ || [];
        var self = this;
        var ids = [];
        _.each(value_, function(command) {
            if (isNaN(command) && command.id == undefined) {
                switch (command[0]) {
                    case commands.CREATE:
                        ids = ids.concat(command[2]);
                        return;
                    case commands.REPLACE_WITH:
                        ids = ids.concat(command[2]);
                        return;
                    case commands.UPDATE:
                        ids = ids.concat(command[2]);
                        return;
                    case commands.LINK_TO:
                        ids = ids.concat(command[1]);
                        return;
                    case commands.DELETE:
                        ids = _.filter(ids, function (id) { return id != command[1];});
                        return;
                    case commands.DELETE_ALL:
                        ids = [];
                        return;
                }
            } else {
                ids.push(command);
            }
        });
        this._super( ids );
    },
    get_value: function() {
        return _.map(this.get('value'), function (value) { return commands.link_to( value.id ); });
    },
    get_file_url: function (attachment) {
        return this.session.url('/web/binary/saveas', {model: 'ir.attachment', field: 'datas', filename_field: 'datas_fname', id: attachment['id']});
    },
    read_name_values : function () {
        var self = this;
        // select the list of id for a get_name
        var values = [];
        _.each(this.get('value'), function (val) {
            if (typeof val != 'object') {
                values.push(val);
            }
        });
        // send request for get_name
        if (values.length) {
            return this.ds_file.call('read', [values, ['id', 'name', 'datas_fname']]).done(function (datas) {
                _.each(datas, function (data) {
                    data.no_unlink = true;
                    data.url = self.session.url('/web/binary/saveas', {model: 'ir.attachment', field: 'datas', filename_field: 'datas_fname', id: data.id});
                    
                    _.each(self.get('value'), function (val, key) {
                        if(val == data.id) {
                            self.get('value')[key] = data;
                        }
                    });
                });
            });
        } else {
            return $.when(this.get('value'));
        }
    },
    render_value: function () {
        var self = this;
        this.read_name_values().then(function (datas) {

            var render = $(instance.web.qweb.render('FieldBinaryFileUploader.files', {'widget': self}));
            render.on('click', '.oe_delete', _.bind(self.on_file_delete, self));
            self.$('.oe_placeholder_files, .oe_attachments').replaceWith( render );

            // reinit input type file
            var $input = self.$('input.oe_form_binary_file');
            $input.after($input.clone(true)).remove();
            self.$(".oe_fileupload").show();

        });
    },
    on_file_change: function (event) {
        event.stopPropagation();
        var self = this;
        var $target = $(event.target);
        if ($target.val() !== '') {

            var filename = $target.val().replace(/.*[\\\/]/,'');

            // if the files is currently uploded, don't send again
            if( !isNaN(_.find(this.get('value'), function (file) { return (file.filename || file.name) == filename && file.upload; } )) ) {
                return false;
            }

            // block UI or not
            if(this.node.attrs.blockui>0) {
                instance.web.blockUI();
            }

            // if the files exits for this answer, delete the file before upload
            var files = _.filter(this.get('value'), function (file) {
                if((file.filename || file.name) == filename) {
                    self.ds_file.unlink([file.id]);
                    return false;
                } else {
                    return true;
                }
            });

            // TODO : unactivate send on wizard and form

            // submit file
            this.$('form.oe_form_binary_form').submit();
            this.$(".oe_fileupload").hide();

            // add file on result
            files.push({
                'id': 0,
                'name': filename,
                'filename': filename,
                'url': '',
                'upload': true
            });

            this.set({'value': files});
        }
    },
    on_file_loaded: function (event, result) {
        // unblock UI
        if(this.node.attrs.blockui>0) {
            instance.web.unblockUI();
        }

        // TODO : activate send on wizard and form

        var files = this.get('value');
        for(var i in files){
            if(files[i].filename == result.filename && files[i].upload) {
                files[i] = {
                    'id': result.id,
                    'name': result.name,
                    'filename': result.filename,
                    'url': this.get_file_url(result)
                };
            }
        }

        this.set({'value': files});
        this.render_value()
    },
    on_file_delete: function (event) {
        event.stopPropagation();
        var file_id=$(event.target).data("id");
        if (file_id) {
            var files=[];
            for(var i in this.get('value')){
                if(file_id != this.get('value')[i].id){
                    files.push(this.get('value')[i]);
                }
                else if(!this.get('value')[i].no_unlink) {
                    this.ds_file.unlink([file_id]);
                }
            }
            this.set({'value': files});
        }
    },
});

instance.web.form.FieldStatus = instance.web.form.AbstractField.extend({
    template: "FieldStatus",
    init: function(field_manager, node) {
        this._super(field_manager, node);
        this.options.clickable = this.options.clickable || (this.node.attrs || {}).clickable || false;
        this.options.visible = this.options.visible || (this.node.attrs || {}).statusbar_visible || false;
        this.set({value: false});
    },
    start: function() {
        if (this.options.clickable) {
            this.$el.on('click','li',this.on_click_stage);
        }
        if (this.$el.parent().is('header')) {
            this.$el.after('<div class="oe_clear"/>');
        }
        this._super();
    },
    set_value: function(value_) {
        if (value_ instanceof Array) {
            value_ = value_[0];
        }
        this._super(value_);
    },
    render_value: function() {
        var self = this;
        self.get_selection().done(function() {
            var content = QWeb.render("FieldStatus.content", {widget: self});
            self.$el.html(content);
            var colors = JSON.parse((self.node.attrs || {}).statusbar_colors || "{}");
            var color = colors[self.get('value')];
            if (color) {
                self.$("oe_active").css("color", color);
            }
        });
    },
    /** Get the selection and render it
     *  selection: [[identifier, value_to_display], ...]
     *  For selection fields: this is directly given by this.field.selection
     *  For many2one fields:  perform a search on the relation of the many2one field
     */
    get_selection: function() {
        var self = this;
        self.selection = [];
        if (this.field.type == "many2one") {
            var domain = [];
            if(!_.isEmpty(this.field.domain) || !_.isEmpty(this.node.attrs.domain)) {
                domain = new instance.web.CompoundDomain(['|'], self.build_domain(), [['id', '=', self.get('value')]]);
            }
            var ds = new instance.web.DataSetSearch(this, this.field.relation, self.build_context(), domain);
            return ds.read_slice(['name'], {}).then(function (records) {
                for(var i = 0; i < records.length; i++) {
                    self.selection.push([records[i].id, records[i].name]);
                }
            });
        } else {
            // For field type selection filter values according to
            // statusbar_visible attribute of the field. For example:
            // statusbar_visible="draft,open".
            var selection = this.field.selection;
            for(var i=0; i < selection.length; i++) {
                var key = selection[i][0];
                if(key == this.get('value') || !this.options.visible || this.options.visible.indexOf(key) != -1) {
                    this.selection.push(selection[i]);
                }
            }
            return $.when();
        }
    },
    on_click_stage: function (ev) {
        var self = this;
        var $li = $(ev.currentTarget);
        var val = parseInt($li.data("id"));
        if (val != self.get('value')) {
            this.view.recursive_save().done(function() {
                var change = {};
                change[self.name] = val;
                self.view.dataset.write(self.view.datarecord.id, change).done(function() {
                    self.view.reload();
                });
            });
        }
    },
});

instance.web.form.FieldMonetary = instance.web.form.FieldFloat.extend({
    template: "FieldMonetary",
    init: function() {
        this._super.apply(this, arguments);
        this.set({"currency": false});
        if (this.options.currency_field) {
            this.field_manager.on("field_changed:" + this.options.currency_field, this, function() {
                this.set({"currency": this.field_manager.get_field_value(this.options.currency_field)});
            });
        }
        this.on("change:currency", this, this.get_currency_info);
        this.get_currency_info();
        this.ci_dm = new instance.web.DropMisordered();
    },
    start: function() {
        var tmp = this._super();
        this.on("change:currency_info", this, this.reinitialize);
        return tmp;
    },
    get_currency_info: function() {
        var self = this;
        if (this.get("currency") === false) {
            this.set({"currency_info": null});
            return;
        }
        return this.ci_dm.add(new instance.web.Model("res.currency").query(["symbol", "position"])
            .filter([["id", "=", self.get("currency")]]).first()).then(function(res) {
            self.set({"currency_info": res});
        });
    },
    parse_value: function(val, def) {
        return instance.web.parse_value(val, {type: "float"}, def);
    },
    format_value: function(val, def) {
        return instance.web.format_value(val, {type: "float"}, def);
    },
});

/**
 * Registry of form fields, called by :js:`instance.web.FormView`.
 *
 * All referenced classes must implement FieldInterface. Those represent the classes whose instances
 * will substitute to the <field> tags as defined in OpenERP's views.
 */
instance.web.form.widgets = new instance.web.Registry({
    'char' : 'instance.web.form.FieldChar',
    'id' : 'instance.web.form.FieldID',
    'email' : 'instance.web.form.FieldEmail',
    'url' : 'instance.web.form.FieldUrl',
    'text' : 'instance.web.form.FieldText',
    'html' : 'instance.web.form.FieldTextHtml',
    'date' : 'instance.web.form.FieldDate',
    'datetime' : 'instance.web.form.FieldDatetime',
    'selection' : 'instance.web.form.FieldSelection',
    'many2one' : 'instance.web.form.FieldMany2One',
    'many2onebutton' : 'instance.web.form.Many2OneButton',
    'many2many' : 'instance.web.form.FieldMany2Many',
    'many2many_tags' : 'instance.web.form.FieldMany2ManyTags',
    'many2many_kanban' : 'instance.web.form.FieldMany2ManyKanban',
    'one2many' : 'instance.web.form.FieldOne2Many',
    'one2many_list' : 'instance.web.form.FieldOne2Many',
    'reference' : 'instance.web.form.FieldReference',
    'boolean' : 'instance.web.form.FieldBoolean',
    'float' : 'instance.web.form.FieldFloat',
    'integer': 'instance.web.form.FieldFloat',
    'float_time': 'instance.web.form.FieldFloat',
    'progressbar': 'instance.web.form.FieldProgressBar',
    'image': 'instance.web.form.FieldBinaryImage',
    'binary': 'instance.web.form.FieldBinaryFile',
    'many2many_binary': 'instance.web.form.FieldMany2ManyBinaryMultiFiles',
    'statusbar': 'instance.web.form.FieldStatus',
    'monetary': 'instance.web.form.FieldMonetary',
});

/**
 * Registry of widgets usable in the form view that can substitute to any possible
 * tags defined in OpenERP's form views.
 *
 * Every referenced class should extend FormWidget.
 */
instance.web.form.tags = new instance.web.Registry({
    'button' : 'instance.web.form.WidgetButton',
});

instance.web.form.custom_widgets = new instance.web.Registry({
});

};

// vim:et fdc=0 fdl=0 foldnestmax=3 fdm=syntax:<|MERGE_RESOLUTION|>--- conflicted
+++ resolved
@@ -126,10 +126,7 @@
             self.check_actual_mode();
             self.on("change:actual_mode", self, self.init_pager);
             self.init_pager();
-<<<<<<< HEAD
             self.on("change:actual_mode", self, self.widgetAccesskey);
-=======
->>>>>>> e17c6b40
             self.widgetAccesskey();
         });
         self.on("load_record", self, self.load_record);
@@ -230,7 +227,6 @@
         return $.when();
     },
     widgetAccesskey:function(){
-<<<<<<< HEAD
         var self = this;
         $(document).bind('keydown',function(e){
             var list = $(document).find('.oe_form_buttons span:visible button,.oe_form_buttons span a,.oe_application .oe_form_button, .oe_list_content:visible .oe_form_field_one2many_list_row_add > a');
@@ -261,17 +257,6 @@
            accesskey_list.each(function(){
              $(this).find('.access').removeClass('access');
            })
-=======
-        $(document).keydown(function(e){
-            if(e.keyCode === $.ui.keyCode.ALT || e.keyCode === $.ui.keyCode.SHIFT && e.altKey) {
-                $("[accesskey]").addClass('accessactive');
-            }else {
-                $("[accesskey]").removeClass('accessactive');
-            }
-            e.stopPropagation();
-        }).keyup(function(e){
-                $("[accesskey]").removeClass('accessactive');
->>>>>>> e17c6b40
         });
     },
     widgetFocused: function() {
@@ -675,6 +660,7 @@
                         return self._process_save(save_obj).then(function() {
                             save_obj.ret = _.toArray(arguments);
                             return iterate();
+
                         }, function() {
                             save_obj.error = true;
                         });
