--- conflicted
+++ resolved
@@ -22,16 +22,12 @@
 var testUtilsMock = require('web.test_utils_mock');
 var testUtilsModal = require('web.test_utils_modal');
 var testUtilsPivot = require('web.test_utils_pivot');
-<<<<<<< HEAD
 var tools = require('web.tools');
-
 function deprecated(fn, type) {
     var msg = `Helper 'testUtils.${fn.name}' is deprecated. ` +
         `Please use 'testUtils.${type}.${fn.name}' instead.`;
     return tools.deprecated(fn, msg);
 };
-=======
->>>>>>> b3052b69
 
 // Loading static files cannot be properly simulated when their real content is
 // really needed. This is the case for static XML files so we load them here,
@@ -48,28 +44,6 @@
         QUnit.start();
     }, 0);
     return {
-<<<<<<< HEAD
-=======
-        addMockEnvironment: testUtilsMock.addMockEnvironment,
-        createActionManager: testUtilsCreate.createActionManager,
-        createDebugManager: testUtilsCreate.createDebugManager,
-        createAsyncView: testUtilsCreate.createAsyncView,
-        createModel: testUtilsCreate.createModel,
-        createParent: testUtilsCreate.createParent,
-        createView: testUtilsCreate.createView,
-        dragAndDrop: testUtilsDom.dragAndDrop,
-        fieldsViewGet: testUtilsMock.fieldsViewGet,
-        intercept: testUtilsMock.intercept,
-        openDatepicker: testUtilsDom.openDatepicker,
-        patch: testUtilsMock.patch,
-        patchDate: testUtilsMock.patchDate,
-        triggerKeypressEvent: testUtilsDom.triggerKeypressEvent,
-        triggerMouseEvent: testUtilsDom.triggerMouseEvent,
-        triggerPositionalMouseEvent: testUtilsDom.triggerPositionalMouseEvent,
-        unpatch: testUtilsMock.unpatch,
-
-        // backport of new tests helpers -> DO NOT FORWARD PORT
->>>>>>> b3052b69
         mock: {
             addMockEnvironment: testUtilsMock.addMockEnvironment,
             intercept: testUtilsMock.intercept,
@@ -117,18 +91,13 @@
             many2one: {
                 clickOpenDropdown: testUtilsFields.clickOpenM2ODropdown,
                 clickHighlightedItem: testUtilsFields.clickM2OHighlightedItem,
-<<<<<<< HEAD
 				clickItem: testUtilsFields.clickM2OItem,
-=======
-                clickItem: testUtilsFields.clickM2OItem,
->>>>>>> b3052b69
                 searchAndClickItem: testUtilsFields.searchAndClickM2OItem,
             },
             editInput: testUtilsFields.editInput,
             editSelect: testUtilsFields.editSelect,
             editAndTrigger: testUtilsFields.editAndTrigger,
         },
-<<<<<<< HEAD
 
         createActionManager: testUtilsCreate.createActionManager,
         createDebugManager: testUtilsCreate.createDebugManager,
@@ -149,8 +118,6 @@
         triggerMouseEvent: deprecated(testUtilsDom.triggerMouseEvent, 'dom'),
         triggerPositionalMouseEvent: deprecated(testUtilsDom.triggerPositionalMouseEvent, 'dom'),
         unpatch: deprecated(testUtilsMock.unpatch, 'mock'),
-=======
->>>>>>> b3052b69
     };
 });
 
