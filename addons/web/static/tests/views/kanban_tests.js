odoo.define('web.kanban_tests', function (require) {
"use strict";

var KanbanColumnProgressBar = require('web.KanbanColumnProgressBar');
var kanbanExamplesRegistry = require('web.kanban_examples_registry');
var KanbanRenderer = require('web.KanbanRenderer');
var KanbanView = require('web.KanbanView');
var mixins = require('web.mixins');
var testUtils = require('web.test_utils');
var Widget = require('web.Widget');
var widgetRegistry = require('web.widget_registry');

var createView = testUtils.createView;

QUnit.module('Views', {
    before: function () {
        this._initialKanbanProgressBarAnimate = KanbanColumnProgressBar.prototype.ANIMATE;
        KanbanColumnProgressBar.prototype.ANIMATE = false;
    },
    after: function () {
        KanbanColumnProgressBar.prototype.ANIMATE = this._initialKanbanProgressBarAnimate;
    },
    beforeEach: function () {
        this.data = {
            partner: {
                fields: {
                    foo: {string: "Foo", type: "char"},
                    bar: {string: "Bar", type: "boolean"},
                    int_field: {string: "int_field", type: "integer", sortable: true},
                    qux: {string: "my float", type: "float"},
                    product_id: {string: "something_id", type: "many2one", relation: "product"},
                    category_ids: { string: "categories", type: "many2many", relation: 'category'},
                    state: { string: "State", type: "selection", selection: [["abc", "ABC"], ["def", "DEF"], ["ghi", "GHI"]]},
                    date: {string: "Date Field", type: 'date'},
                    datetime: {string: "Datetime Field", type: 'datetime'},
                    image: {string: "Image", type: "binary"},
                },
                records: [
                    {id: 1, bar: true, foo: "yop", int_field: 10, qux: 0.4, product_id: 3, state: "abc", category_ids: [], 'image': 'R0lGODlhAQABAAD/ACwAAAAAAQABAAACAA=='},
                    {id: 2, bar: true, foo: "blip", int_field: 9, qux: 13, product_id: 5, state: "def", category_ids: [6]},
                    {id: 3, bar: true, foo: "gnap", int_field: 17, qux: -3, product_id: 3, state: "ghi", category_ids: [7]},
                    {id: 4, bar: false, foo: "blip", int_field: -4, qux: 9, product_id: 5, state: "ghi", category_ids: []},
                ]
            },
            product: {
                fields: {
                    id: {string: "ID", type: "integer"},
                    name: {string: "Display Name", type: "char"},
                },
                records: [
                    {id: 3, name: "hello"},
                    {id: 5, name: "xmo"},
                ]
            },
            category: {
                fields: {
                    name: {string: "Category Name", type: "char"},
                    color: {string: "Color index", type: "integer"},
                },
                records: [
                    {id: 6, name: "gold", color: 2},
                    {id: 7, name: "silver", color: 5},
                ]
            },
        };
    },
}, function () {

    QUnit.module('KanbanView');

    QUnit.test('basic ungrouped rendering', function (assert) {
        assert.expect(5);

        var kanban = createView({
            View: KanbanView,
            model: 'partner',
            data: this.data,
            arch: '<kanban class="o_kanban_test"><templates><t t-name="kanban-box">' +
                    '<div>' +
                    '<t t-esc="record.foo.value"/>' +
                    '<field name="foo"/>' +
                    '</div>' +
                '</t></templates></kanban>',
        });

        assert.ok(kanban.$('.o_kanban_view').hasClass('o_kanban_ungrouped'),
                        "should have classname 'o_kanban_ungrouped'");
        assert.ok(kanban.$('.o_kanban_view').hasClass('o_kanban_test'),
                        "should have classname 'o_kanban_test'");

        assert.strictEqual(kanban.$('.o_kanban_record:not(.o_kanban_ghost)').length, 4,
                        "should have 4 records");
        assert.strictEqual(kanban.$('.o_kanban_ghost').length, 6, "should have 6 ghosts");
        assert.strictEqual(kanban.$('.o_kanban_record:contains(gnap)').length, 1,
                        "should contain gnap");
        kanban.destroy();
    });

    QUnit.test('basic grouped rendering', function (assert) {
        assert.expect(11);

        var kanban = createView({
            View: KanbanView,
            model: 'partner',
            data: this.data,
            arch: '<kanban class="o_kanban_test">' +
                        '<field name="bar"/>' +
                        '<templates><t t-name="kanban-box">' +
                        '<div><field name="foo"/></div>' +
                    '</t></templates></kanban>',
            groupBy: ['bar'],
            mockRPC: function (route, args) {
                if (args.method === 'read_group') {
                    // the lazy option is important, so the server can fill in
                    // the empty groups
                    assert.ok(args.kwargs.lazy, "should use lazy read_group");
                }
                return this._super(route, args);
            },
        });

        assert.ok(kanban.$('.o_kanban_view').hasClass('o_kanban_grouped'),
                        "should have classname 'o_kanban_grouped'");
        assert.ok(kanban.$('.o_kanban_view').hasClass('o_kanban_test'),
                        "should have classname 'o_kanban_test'");
        assert.strictEqual(kanban.$('.o_kanban_group').length, 2, "should have " + 2 + " columns");
        assert.strictEqual(kanban.$('.o_kanban_group:nth-child(1) .o_kanban_record').length, 1,
                        "column should contain " + 1 + " record(s)");
        assert.strictEqual(kanban.$('.o_kanban_group:nth-child(2) .o_kanban_record').length, 3,
                        "column should contain " + 3 + " record(s)");
        // check available actions in kanban header's config dropdown
        assert.ok(kanban.$('.o_kanban_header:first .o_kanban_config .o_kanban_toggle_fold').length,
                        "should be able to fold the column");
        assert.ok(!kanban.$('.o_kanban_header:first .o_kanban_config .o_column_edit').length,
                        "should not be able to edit the column");
        assert.ok(!kanban.$('.o_kanban_header:first .o_kanban_config .o_column_delete').length,
                        "should not be able to delete the column");

        // the next line makes sure that reload works properly.  It looks useless,
        // but it actually test that a grouped local record can be reloaded without
        // changing its result.
        kanban.reload();
        assert.strictEqual(kanban.$('.o_kanban_group:nth-child(2) .o_kanban_record').length, 3,
                        "column should contain " + 3 + " record(s)");
        kanban.destroy();
    });

    QUnit.test('pager should be hidden in grouped mode', function (assert) {
        assert.expect(1);

        var kanban = createView({
            View: KanbanView,
            model: 'partner',
            data: this.data,
            arch: '<kanban class="o_kanban_test">' +
                        '<field name="bar"/>' +
                        '<templates><t t-name="kanban-box">' +
                        '<div><field name="foo"/></div>' +
                    '</t></templates></kanban>',
            groupBy: ['bar'],
        });
        kanban.renderPager();

        assert.ok(kanban.pager.$el.hasClass('o_hidden'),
                        "pager should be hidden in grouped kanban");
        kanban.destroy();
    });

    QUnit.test('pager, ungrouped, with default limit', function (assert) {
        assert.expect(3);

        var kanban = createView({
            View: KanbanView,
            model: 'partner',
            data: this.data,
            arch: '<kanban class="o_kanban_test">' +
                        '<templates><t t-name="kanban-box">' +
                        '<div><field name="foo"/></div>' +
                    '</t></templates></kanban>',
            mockRPC: function (route, args) {
                assert.strictEqual(args.limit, 40, "default limit should be 40 in Kanban");
                return this._super.apply(this, arguments);
            },
        });

        assert.ok(!kanban.pager.$el.hasClass('o_hidden'),
                        "pager should be visible in ungrouped kanban");
        assert.strictEqual(kanban.pager.state.size, 4, "pager's size should be 4");
        kanban.destroy();
    });

    QUnit.test('pager, ungrouped, with limit given in options', function (assert) {
        assert.expect(3);

        var kanban = createView({
            View: KanbanView,
            model: 'partner',
            data: this.data,
            arch: '<kanban class="o_kanban_test">' +
                        '<templates><t t-name="kanban-box">' +
                        '<div><field name="foo"/></div>' +
                    '</t></templates></kanban>',
            mockRPC: function (route, args) {
                assert.strictEqual(args.limit, 2, "limit should be 2");
                return this._super.apply(this, arguments);
            },
            viewOptions: {
                limit: 2,
            },
        });

        assert.strictEqual(kanban.pager.state.limit, 2, "pager's limit should be 2");
        assert.strictEqual(kanban.pager.state.size, 4, "pager's size should be 4");
        kanban.destroy();
    });

    QUnit.test('pager, ungrouped, with limit set on arch and given in options', function (assert) {
        assert.expect(3);

        // the limit given in the arch should take the priority over the one given in options
        var kanban = createView({
            View: KanbanView,
            model: 'partner',
            data: this.data,
            arch: '<kanban class="o_kanban_test" limit="3">' +
                        '<templates><t t-name="kanban-box">' +
                        '<div><field name="foo"/></div>' +
                    '</t></templates></kanban>',
            mockRPC: function (route, args) {
                assert.strictEqual(args.limit, 3, "limit should be 3");
                return this._super.apply(this, arguments);
            },
            viewOptions: {
                limit: 2,
            },
        });

        assert.strictEqual(kanban.pager.state.limit, 3, "pager's limit should be 3");
        assert.strictEqual(kanban.pager.state.size, 4, "pager's size should be 4");
        kanban.destroy();
    });

    QUnit.test('create in grouped on m2o', function (assert) {
        assert.expect(5);

        var kanban = createView({
            View: KanbanView,
            model: 'partner',
            data: this.data,
            arch: '<kanban class="o_kanban_test" on_create="quick_create">' +
                        '<field name="product_id"/>' +
                        '<templates><t t-name="kanban-box">' +
                            '<div><field name="foo"/></div>' +
                        '</t></templates>' +
                    '</kanban>',
            groupBy: ['product_id'],
        });
        kanban.renderButtons();

        assert.ok(kanban.$('.o_kanban_view').hasClass('ui-sortable'),
            "columns are sortable when grouped by a m2o field");
        assert.ok(kanban.$buttons.find('.o-kanban-button-new').hasClass('btn-primary'),
            "'create' button should be btn-primary for grouped kanban with at least one column");
        assert.ok(kanban.$('.o_kanban_view > div:last').hasClass('o_column_quick_create'),
            "column quick create should be enabled when grouped by a many2one field)");

        kanban.$buttons.find('.o-kanban-button-new').click(); // Click on 'Create'
        assert.ok(kanban.$('.o_kanban_group:first() > div:nth(1)').hasClass('o_kanban_quick_create'),
            "clicking on create should open the quick_create in the first column");

        assert.ok(kanban.$('span.o_column_title:contains(hello)').length,
            "should have a column title with a value from the many2one");
        kanban.destroy();
    });

    QUnit.test('create in grouped on char', function (assert) {
        assert.expect(4);

        var kanban = createView({
            View: KanbanView,
            model: 'partner',
            data: this.data,
            arch: '<kanban class="o_kanban_test" on_create="quick_create">' +
                        '<templates><t t-name="kanban-box">' +
                            '<div><field name="foo"/></div>' +
                        '</t></templates>' +
                    '</kanban>',
            groupBy: ['foo'],
        });

        assert.ok(!kanban.$('.o_kanban_view').hasClass('ui-sortable'),
            "columns aren't sortable when not grouped by a m2o field");
        assert.strictEqual(kanban.$('.o_kanban_group').length, 3, "should have " + 3 + " columns");
        assert.strictEqual(kanban.$('.o_kanban_group:first() .o_column_title').text(), "yop",
            "'yop' column should be the first column");
        assert.ok(!kanban.$('.o_kanban_view > div:last').hasClass('o_column_quick_create'),
            "column quick create should be disabled when not grouped by a many2one field)");
        kanban.destroy();
    });

    QUnit.test('quick create record without quick_create_view', function (assert) {
        assert.expect(16);

        var kanban = createView({
            View: KanbanView,
            model: 'partner',
            data: this.data,
            arch: '<kanban on_create="quick_create">' +
                        '<field name="bar"/>' +
                        '<templates><t t-name="kanban-box">' +
                        '<div><field name="foo"/></div>' +
                    '</t></templates></kanban>',
            groupBy: ['bar'],
            mockRPC: function (route, args) {
                assert.step(args.method || route);
                if (args.method === 'name_create') {
                    assert.strictEqual(args.args[0], 'new partner',
                        "should send the correct value");
                }
                return this._super.apply(this, arguments);
            },
        });

        assert.strictEqual(kanban.$('.o_kanban_group:first .o_kanban_record').length, 1,
            "first column should contain one record");

        // click on 'Create' -> should open the quick create in the first column
        kanban.$buttons.find('.o-kanban-button-new').click();
        var $quickCreate = kanban.$('.o_kanban_group:first .o_kanban_quick_create');

        assert.strictEqual($quickCreate.length, 1,
            "should have a quick create element in the first column");
        assert.strictEqual($quickCreate.find('.o_form_view.o_xxs_form_view').length, 1,
            "should have rendered an XXS form view");
        assert.strictEqual($quickCreate.find('input').length, 1,
            "should have only one input");
        assert.ok($quickCreate.find('input').hasClass('o_required_modifier'),
            "the field should be required");
        assert.strictEqual($quickCreate.find('input[placeholder=Title]').length, 1,
            "input placeholder should be 'Title'");

        // fill the quick create and validate
        $quickCreate.find('input').val('new partner').trigger('input');
        $quickCreate.find('button.o_kanban_add').click();

        assert.strictEqual(kanban.$('.o_kanban_group:first .o_kanban_record').length, 2,
            "first column should contain two records");

        assert.verifySteps([
            'read_group', // initial read_group
            '/web/dataset/search_read', // initial search_read (first column)
            '/web/dataset/search_read', // initial search_read (second column)
            'default_get', // quick create
            'name_create', // should perform a name_create to create the record
            'read', // read the created record
            'default_get', // reopen the quick create automatically
        ]);

        kanban.destroy();
    });

    QUnit.test('quick create record with quick_create_view', function (assert) {
        assert.expect(17);

        var kanban = createView({
            View: KanbanView,
            model: 'partner',
            data: this.data,
            arch: '<kanban on_create="quick_create" quick_create_view="some_view_ref">' +
                        '<field name="bar"/>' +
                        '<templates><t t-name="kanban-box">' +
                        '<div><field name="foo"/></div>' +
                    '</t></templates></kanban>',
            archs: {
                'partner,some_view_ref,form': '<form>' +
                    '<field name="foo"/>' +
                    '<field name="int_field"/>' +
                    '<field name="state" widget="priority"/>' +
                '</form>',
            },
            groupBy: ['bar'],
            mockRPC: function (route, args) {
                assert.step(args.method || route);
                if (args.method === 'create') {
                    assert.deepEqual(args.args[0], {
                        foo: 'new partner',
                        int_field: 4,
                        state: 'def',
                    }, "should send the correct values");
                }
                return this._super.apply(this, arguments);
            },
        });

        assert.strictEqual(kanban.$('.o_kanban_group:first .o_kanban_record').length, 1,
            "first column should contain one record");

        // click on 'Create' -> should open the quick create in the first column
        kanban.$buttons.find('.o-kanban-button-new').click();
        var $quickCreate = kanban.$('.o_kanban_group:first .o_kanban_quick_create');

        assert.strictEqual($quickCreate.length, 1,
            "should have a quick create element in the first column");
        assert.strictEqual($quickCreate.find('.o_form_view.o_xxs_form_view').length, 1,
            "should have rendered an XXS form view");
        assert.strictEqual($quickCreate.find('input').length, 2,
            "should have two inputs");
        assert.strictEqual($quickCreate.find('.o_field_widget').length, 3,
            "should have rendered three widgets");

        // fill the quick create and validate
        $quickCreate.find('.o_field_widget[name=foo]').val('new partner').trigger('input');
        $quickCreate.find('.o_field_widget[name=int_field]').val('4').trigger('input');
        $quickCreate.find('.o_field_widget[name=state] .o_priority_star:first').click();
        $quickCreate.find('button.o_kanban_add').click();

        assert.strictEqual(kanban.$('.o_kanban_group:first .o_kanban_record').length, 2,
            "first column should contain two records");

        assert.verifySteps([
            'read_group', // initial read_group
            '/web/dataset/search_read', // initial search_read (first column)
            '/web/dataset/search_read', // initial search_read (second column)
            'load_views', // form view in quick create
            'default_get', // quick create
            'create', // should perform a create to create the record
            'read', // read the created record
            'load_views', // form view in quick create (is actually in cache)
            'default_get', // reopen the quick create automatically
        ]);

        kanban.destroy();
    });

    QUnit.test('quick create record in grouped on m2o (no quick_create_view)', function (assert) {
        assert.expect(12);

        var kanban = createView({
            View: KanbanView,
            model: 'partner',
            data: this.data,
            arch: '<kanban on_create="quick_create">' +
                        '<field name="product_id"/>' +
                        '<templates><t t-name="kanban-box">' +
                            '<div><field name="foo"/></div>' +
                        '</t></templates>' +
                    '</kanban>',
            groupBy: ['product_id'],
            mockRPC: function (route, args) {
                assert.step(args.method || route);
                if (args.method === 'name_create') {
                    assert.strictEqual(args.args[0], 'new partner',
                        "should send the correct value");
                    assert.deepEqual(args.kwargs.context, {
                        default_product_id: 3,
                        default_qux: 2.5,
                    }, "should send the correct context");
                }
                return this._super.apply(this, arguments);
            },
            viewOptions: {
                context: {default_qux: 2.5},
            },
        });

        assert.strictEqual(kanban.$('.o_kanban_group:first .o_kanban_record').length, 2,
            "first column should contain two records");

        // click on 'Create', fill the quick create and validate
        kanban.$buttons.find('.o-kanban-button-new').click();
        var $quickCreate = kanban.$('.o_kanban_group:first .o_kanban_quick_create');
        $quickCreate.find('input').val('new partner').trigger('input');
        $quickCreate.find('button.o_kanban_add').click();

        assert.strictEqual(kanban.$('.o_kanban_group:first .o_kanban_record').length, 3,
            "first column should contain three records");

        assert.verifySteps([
            'read_group', // initial read_group
            '/web/dataset/search_read', // initial search_read (first column)
            '/web/dataset/search_read', // initial search_read (second column)
            'default_get', // quick create
            'name_create', // should perform a name_create to create the record
            'read', // read the created record
            'default_get', // reopen the quick create automatically
        ]);

        kanban.destroy();
    });

    QUnit.test('quick create record in grouped on m2o (with quick_create_view)', function (assert) {
        assert.expect(14);

        var kanban = createView({
            View: KanbanView,
            model: 'partner',
            data: this.data,
            arch: '<kanban on_create="quick_create" quick_create_view="some_view_ref">' +
                        '<field name="product_id"/>' +
                        '<templates><t t-name="kanban-box">' +
                        '<div><field name="foo"/></div>' +
                    '</t></templates></kanban>',
            archs: {
                'partner,some_view_ref,form': '<form>' +
                    '<field name="foo"/>' +
                    '<field name="int_field"/>' +
                    '<field name="state" widget="priority"/>' +
                '</form>',
            },
            groupBy: ['product_id'],
            mockRPC: function (route, args) {
                assert.step(args.method || route);
                if (args.method === 'create') {
                    assert.deepEqual(args.args[0], {
                        foo: 'new partner',
                        int_field: 4,
                        state: 'def',
                    }, "should send the correct values");
                    assert.deepEqual(args.kwargs.context, {
                        default_product_id: 3,
                        default_qux: 2.5,
                    }, "should send the correct context");
                }
                return this._super.apply(this, arguments);
            },
            viewOptions: {
                context: {default_qux: 2.5},
            },
        });

        assert.strictEqual(kanban.$('.o_kanban_group:first .o_kanban_record').length, 2,
            "first column should contain two records");

        // click on 'Create', fill the quick create and validate
        kanban.$buttons.find('.o-kanban-button-new').click();
        var $quickCreate = kanban.$('.o_kanban_group:first .o_kanban_quick_create');
        $quickCreate.find('.o_field_widget[name=foo]').val('new partner').trigger('input');
        $quickCreate.find('.o_field_widget[name=int_field]').val('4').trigger('input');
        $quickCreate.find('.o_field_widget[name=state] .o_priority_star:first').click();
        $quickCreate.find('button.o_kanban_add').click();

        assert.strictEqual(kanban.$('.o_kanban_group:first .o_kanban_record').length, 3,
            "first column should contain three records");

        assert.verifySteps([
            'read_group', // initial read_group
            '/web/dataset/search_read', // initial search_read (first column)
            '/web/dataset/search_read', // initial search_read (second column)
            'load_views', // form view in quick create
            'default_get', // quick create
            'create', // should perform a create to create the record
            'read', // read the created record
            'load_views', // form view in quick create (is actually in cache)
            'default_get', // reopen the quick create automatically
        ]);

        kanban.destroy();
    });

    QUnit.test('quick create record with default values and onchanges', function (assert) {
        assert.expect(11);

        this.data.partner.fields.int_field.default = 4;
        this.data.partner.onchanges = {
            foo: function (obj) {
                if (obj.foo) {
                    obj.int_field = 8;
                }
            },
        };

        var kanban = createView({
            View: KanbanView,
            model: 'partner',
            data: this.data,
            arch: '<kanban on_create="quick_create" quick_create_view="some_view_ref">' +
                        '<field name="bar"/>' +
                        '<templates><t t-name="kanban-box">' +
                        '<div><field name="foo"/></div>' +
                    '</t></templates></kanban>',
            archs: {
                'partner,some_view_ref,form': '<form>' +
                    '<field name="foo"/>' +
                    '<field name="int_field"/>' +
                '</form>',
            },
            groupBy: ['bar'],
            mockRPC: function (route, args) {
                assert.step(args.method || route);
                return this._super.apply(this, arguments);
            },
        });

        // click on 'Create' -> should open the quick create in the first column
        kanban.$buttons.find('.o-kanban-button-new').click();
        var $quickCreate = kanban.$('.o_kanban_group:first .o_kanban_quick_create');

        assert.strictEqual($quickCreate.length, 1,
            "should have a quick create element in the first column");
        assert.strictEqual($quickCreate.find('.o_field_widget[name=int_field]').val(), '4',
            "default value should be set");

        // fill the 'foo' field -> should trigger the onchange
        $quickCreate.find('.o_field_widget[name=foo]').val('new partner').trigger('input');

        assert.strictEqual($quickCreate.find('.o_field_widget[name=int_field]').val(), '8',
            "onchange should have been triggered");

        assert.verifySteps([
            'read_group', // initial read_group
            '/web/dataset/search_read', // initial search_read (first column)
            '/web/dataset/search_read', // initial search_read (second column)
            'load_views', // form view in quick create
            'default_get', // quick create
            'onchange', // default_get's onchange
            'onchange', // onchange due to 'foo' field change
        ]);

        kanban.destroy();
    });

    QUnit.test('quick create record with quick_create_view: modifiers', function (assert) {
        assert.expect(3);

        var kanban = createView({
            View: KanbanView,
            model: 'partner',
            data: this.data,
            arch: '<kanban quick_create_view="some_view_ref">' +
                        '<field name="bar"/>' +
                        '<templates><t t-name="kanban-box">' +
                        '<div><field name="foo"/></div>' +
                    '</t></templates></kanban>',
            archs: {
                'partner,some_view_ref,form': '<form>' +
                    '<field name="foo" required="1"/>' +
                    '<field name="int_field" attrs=\'{"invisible": [["foo", "=", false]]}\'/>' +
                '</form>',
            },
            groupBy: ['bar'],
        });

        // create a new record
        kanban.$('.o_kanban_group:first .o_kanban_quick_add').click();
        var $quickCreate = kanban.$('.o_kanban_group:first .o_kanban_quick_create');

        assert.ok($quickCreate.find('.o_field_widget[name=foo]').hasClass('o_required_modifier'),
            "foo field should be required");
        assert.ok($quickCreate.find('.o_field_widget[name=int_field]').hasClass('o_invisible_modifier'),
            "int_field should be invisible");

        // fill 'foo' field
        $quickCreate.find('.o_field_widget[name=foo]').val('new partner').trigger('input');

        assert.notOk($quickCreate.find('.o_field_widget[name=int_field]').hasClass('o_invisible_modifier'),
            "int_field should now be visible");

        kanban.destroy();
    });

    QUnit.test('quick create record and change state in grouped mode', function (assert) {
        assert.expect(1);

        this.data.partner.fields.kanban_state = {
            string: "Kanban State",
            type: "selection",
            selection: [["normal", "Grey"], ["done", "Green"], ["blocked", "Red"]],
        };

        var kanban = createView({
            View: KanbanView,
            model: 'partner',
            data: this.data,
            arch: '<kanban class="o_kanban_test" on_create="quick_create">' +
                        '<templates><t t-name="kanban-box">' +
                        '<div><field name="foo"/></div>' +
                        '<div class="oe_kanban_bottom_right">' +
                        '<field name="kanban_state" widget="state_selection"/>' +
                        '</div>' +
                        '</t></templates>' +
                  '</kanban>',
            groupBy: ['foo'],
        });

        // Quick create kanban record
        kanban.$('.o_kanban_header .o_kanban_quick_add i').first().click();
        var $quickAdd = kanban.$('.o_kanban_quick_create');
        $quickAdd.find('.o_input').val('Test');
        $quickAdd.find('.o_kanban_add').click();

        // Select state in kanban
        kanban.$('.o_status').first().click();
        kanban.$('.o_selection ul:first li:first').click();
        assert.ok(kanban.$('.o_status').first().hasClass('o_status_green'),
            "Kanban state should be done (Green)");
        kanban.destroy();
    });

    QUnit.test('quick create record: cancel and validate without using the buttons', function (assert) {
        assert.expect(8);

        var nbRecords = 4;
        var kanban = createView({
            View: KanbanView,
            model: 'partner',
            data: this.data,
            arch: '<kanban on_create="quick_create">' +
                        '<field name="bar"/>' +
                        '<templates><t t-name="kanban-box">' +
                        '<div><field name="foo"/></div>' +
                    '</t></templates></kanban>',
            groupBy: ['bar'],
            intercepts: {
                env_updated: function (event) {
                    assert.strictEqual(event.data.env.ids.length, nbRecords,
                        "should update the env with the records ids");
                },
            }
        });

        // click to add an element and cancel the quick creation by pressing ESC
        kanban.$('.o_kanban_header .o_kanban_quick_add i').first().click();

        var $quickCreate = kanban.$('.o_kanban_quick_create');
        assert.strictEqual($quickCreate.length, 1, "should have a quick create element");

        $quickCreate.find('input').trigger($.Event('keydown', {
            keyCode: $.ui.keyCode.ESCAPE,
            which: $.ui.keyCode.ESCAPE,
        }));
        assert.strictEqual(kanban.$('.o_kanban_quick_create').length, 0,
            "should have destroyed the quick create element");

        // click to add and element and click outside, should cancel the quick creation
        kanban.$('.o_kanban_header .o_kanban_quick_add i').first().click();
        kanban.$('.o_kanban_group .o_kanban_record:first').click();
        assert.strictEqual(kanban.$('.o_kanban_quick_create').length, 0,
            "the quick create should be destroyed when the user clicks outside");

        // click to really add an element
        kanban.$('.o_kanban_header .o_kanban_quick_add i').first().click();
        $quickCreate = kanban.$('.o_kanban_quick_create');
        $quickCreate.find('input').val('new partner').trigger('input');

        // clicking outside should no longer destroy the quick create as it is dirty
        kanban.$('.o_kanban_group .o_kanban_record:first').click();
        assert.strictEqual(kanban.$('.o_kanban_quick_create').length, 1,
            "the quick create should not have been destroyed");

        // confirm by pressing ENTER
        nbRecords = 5;
        $quickCreate.find('input').trigger($.Event('keydown', {
            keyCode: $.ui.keyCode.ENTER,
            which: $.ui.keyCode.ENTER,
        }));

        assert.strictEqual(this.data.partner.records.length, 5,
            "should have created a partner");
        assert.strictEqual(_.last(this.data.partner.records).name, "new partner",
            "should have correct name");

        kanban.destroy();
    });

    QUnit.test('quick create when first column is folded', function (assert) {
        assert.expect(6);

        var kanban = createView({
            View: KanbanView,
            model: 'partner',
            data: this.data,
            arch: '<kanban on_create="quick_create">' +
                        '<field name="bar"/>' +
                        '<templates><t t-name="kanban-box">' +
                        '<div><field name="foo"/></div>' +
                    '</t></templates></kanban>',
            groupBy: ['bar'],
        });

        assert.notOk(kanban.$('.o_kanban_group:first').hasClass('o_column_folded'),
            "first column should not be folded");

        // fold the first column
        kanban.$('.o_kanban_group:first .o_kanban_toggle_fold').click();

        assert.ok(kanban.$('.o_kanban_group:first').hasClass('o_column_folded'),
            "first column should be folded");

        // click on 'Create' to open the quick create in the first column
        kanban.$buttons.find('.o-kanban-button-new').click();

        assert.notOk(kanban.$('.o_kanban_group:first').hasClass('o_column_folded'),
            "first column should no longer be folded");
        var $quickCreate = kanban.$('.o_kanban_group:first .o_kanban_quick_create');
        assert.strictEqual($quickCreate.length, 1,
            "should have added a quick create element in first column");

        // fold again the first column
        kanban.$('.o_kanban_group:first .o_kanban_toggle_fold').click();

        assert.ok(kanban.$('.o_kanban_group:first').hasClass('o_column_folded'),
            "first column should be folded");
        assert.strictEqual(kanban.$('.o_kanban_quick_create').length, 0,
            "there should be no more quick create");

        kanban.destroy();
    });

    QUnit.test('quick create record: cancel when not dirty', function (assert) {
        assert.expect(9);

        var kanban = createView({
            View: KanbanView,
            model: 'partner',
            data: this.data,
            arch: '<kanban>' +
                        '<field name="bar"/>' +
                        '<templates><t t-name="kanban-box">' +
                        '<div><field name="foo"/></div>' +
                    '</t></templates></kanban>',
            groupBy: ['bar'],
        });

        assert.strictEqual(kanban.$('.o_kanban_group:first .o_kanban_record').length, 1,
            "first column should contain one record");

        // click to add an element
        kanban.$('.o_kanban_header .o_kanban_quick_add i').first().click();
        assert.strictEqual(kanban.$('.o_kanban_quick_create').length, 1,
            "should have open the quick create widget");

        // click again to add an element -> should have kept the quick create open
        kanban.$('.o_kanban_header .o_kanban_quick_add i').first().click();
        assert.strictEqual(kanban.$('.o_kanban_quick_create').length, 1,
            "should have kept the quick create open");

        // click outside: should remove the quick create
        kanban.$('.o_kanban_group .o_kanban_record:first').click();
        assert.strictEqual(kanban.$('.o_kanban_quick_create').length, 0,
            "the quick create should not have been destroyed");

        // click to reopen the quick create
        kanban.$('.o_kanban_header .o_kanban_quick_add i').first().click();
        assert.strictEqual(kanban.$('.o_kanban_quick_create').length, 1,
            "should have open the quick create widget");

        // press ESC: should remove the quick create
        kanban.$('.o_kanban_quick_create input').trigger($.Event('keydown', {
            keyCode: $.ui.keyCode.ESCAPE,
            which: $.ui.keyCode.ESCAPE,
        }));
        assert.strictEqual(kanban.$('.o_kanban_quick_create').length, 0,
            "quick create widget should have been removed");

        // click to reopen the quick create
        kanban.$('.o_kanban_header .o_kanban_quick_add i').first().click();
        assert.strictEqual(kanban.$('.o_kanban_quick_create').length, 1,
            "should have open the quick create widget");

        // click on 'Discard': should remove the quick create
        kanban.$('.o_kanban_header .o_kanban_quick_add i').first().click();
        kanban.$('.o_kanban_group .o_kanban_record:first').click();
        assert.strictEqual(kanban.$('.o_kanban_quick_create').length, 0,
            "the quick create should be destroyed when the user clicks outside");

        assert.strictEqual(kanban.$('.o_kanban_group:first .o_kanban_record').length, 1,
            "first column should still contain one record");

        kanban.destroy();
    });

    QUnit.test('quick create record: cancel when dirty', function (assert) {
        assert.expect(7);

        var kanban = createView({
            View: KanbanView,
            model: 'partner',
            data: this.data,
            arch: '<kanban>' +
                        '<field name="bar"/>' +
                        '<templates><t t-name="kanban-box">' +
                        '<div><field name="foo"/></div>' +
                    '</t></templates></kanban>',
            groupBy: ['bar'],
        });

        assert.strictEqual(kanban.$('.o_kanban_group:first .o_kanban_record').length, 1,
            "first column should contain one record");

        // click to add an element and edit it
        kanban.$('.o_kanban_header .o_kanban_quick_add i').first().click();
        assert.strictEqual(kanban.$('.o_kanban_quick_create').length, 1,
            "should have open the quick create widget");

        var $quickCreate = kanban.$('.o_kanban_quick_create');
        $quickCreate.find('input').val('some value').trigger('input');

        // click outside: should not remove the quick create
        kanban.$('.o_kanban_group .o_kanban_record:first').click();
        assert.strictEqual(kanban.$('.o_kanban_quick_create').length, 1,
            "the quick create should not have been destroyed");

        // press ESC: should remove the quick create
        $quickCreate.find('input').trigger($.Event('keydown', {
            keyCode: $.ui.keyCode.ESCAPE,
            which: $.ui.keyCode.ESCAPE,
        }));
        assert.strictEqual(kanban.$('.o_kanban_quick_create').length, 0,
            "quick create widget should have been removed");

        // click to reopen quick create and edit it
        kanban.$('.o_kanban_header .o_kanban_quick_add i').first().click();
        assert.strictEqual(kanban.$('.o_kanban_quick_create').length, 1,
            "should have open the quick create widget");

        $quickCreate = kanban.$('.o_kanban_quick_create');
        $quickCreate.find('input').val('some value').trigger('input');

        // click on 'Discard': should remove the quick create
        kanban.$('.o_kanban_quick_create .o_kanban_cancel').click();
        assert.strictEqual(kanban.$('.o_kanban_quick_create').length, 0,
            "the quick create should be destroyed when the user clicks outside");

        assert.strictEqual(kanban.$('.o_kanban_group:first .o_kanban_record').length, 1,
            "first column should still contain one record");

        kanban.destroy();
    });

    QUnit.test('quick create record and edit in grouped mode', function (assert) {
        assert.expect(6);

        var newRecordID;
        var kanban = createView({
            View: KanbanView,
            model: 'partner',
            data: this.data,
            arch: '<kanban class="o_kanban_test" on_create="quick_create">' +
                        '<field name="bar"/>' +
                        '<templates><t t-name="kanban-box">' +
                        '<div><field name="foo"/></div>' +
                    '</t></templates></kanban>',
            mockRPC: function (route, args) {
                var def = this._super.apply(this, arguments);
                if (args.method === 'name_create') {
                    def.then(function (result) {
                        newRecordID = result[0];
                    });
                }
                return def;
            },
            groupBy: ['bar'],
            intercepts: {
                switch_view: function (event) {
                    assert.strictEqual(event.data.mode, "edit",
                        "should trigger 'open_record' event in edit mode");
                    assert.strictEqual(event.data.res_id, newRecordID,
                        "should open the correct record");
                },
            },
        });

        assert.strictEqual(kanban.$('.o_kanban_group:first .o_kanban_record').length, 1,
            "first column should contain one record");

        // click to add and edit an element
        var $quickCreate = kanban.$('.o_kanban_quick_create');
        kanban.$('.o_kanban_header .o_kanban_quick_add i').first().click();
        $quickCreate = kanban.$('.o_kanban_quick_create');
        $quickCreate.find('input').val('new partner').trigger('input');
        $quickCreate.find('button.o_kanban_edit').click();

        assert.strictEqual(this.data.partner.records.length, 5,
            "should have created a partner");
        assert.strictEqual(_.last(this.data.partner.records).name, "new partner",
            "should have correct name");
        assert.strictEqual(kanban.$('.o_kanban_group:first .o_kanban_record').length, 2,
            "first column should now contain two records");

        kanban.destroy();
    });

    QUnit.test('quick create several records in a row', function (assert) {
        assert.expect(6);

        var kanban = createView({
            View: KanbanView,
            model: 'partner',
            data: this.data,
            arch: '<kanban class="o_kanban_test" on_create="quick_create">' +
                        '<field name="bar"/>' +
                        '<templates><t t-name="kanban-box">' +
                        '<div><field name="foo"/></div>' +
                    '</t></templates></kanban>',
            groupBy: ['bar'],
        });

        assert.strictEqual(kanban.$('.o_kanban_group:first .o_kanban_record').length, 1,
            "first column should contain one record");

        // click to add an element, fill the input and press ENTER
        kanban.$('.o_kanban_header .o_kanban_quick_add i').first().click();

        assert.strictEqual(kanban.$('.o_kanban_quick_create').length, 1,
            "the quick create should be open");

        kanban.$('.o_kanban_quick_create input')
            .val('new partner 1')
            .trigger('input')
            .trigger($.Event('keydown', {
                which: $.ui.keyCode.ENTER,
                keyCode: $.ui.keyCode.ENTER,
            }));

        assert.strictEqual(kanban.$('.o_kanban_group:first .o_kanban_record').length, 2,
            "first column should now contain two records");
        assert.strictEqual(kanban.$('.o_kanban_quick_create').length, 1,
            "the quick create should still be open");

        // create a second element in a row
        kanban.$('.o_kanban_quick_create input')
            .val('new partner 2')
            .trigger('input')
            .trigger($.Event('keydown', {
                which: $.ui.keyCode.ENTER,
                keyCode: $.ui.keyCode.ENTER,
            }));

        assert.strictEqual(kanban.$('.o_kanban_group:first .o_kanban_record').length, 3,
            "first column should now contain three records");
        assert.strictEqual(kanban.$('.o_kanban_quick_create').length, 1,
            "the quick create should still be open");

        kanban.destroy();
    });

    QUnit.test('quick create several records on slow network', function (assert) {
        assert.expect(6);

        var self = this;
        var def;
        var kanban = createView({
            View: KanbanView,
            model: 'partner',
            data: this.data,
            arch: '<kanban class="o_kanban_test" on_create="quick_create">' +
                        '<field name="bar"/>' +
                        '<templates><t t-name="kanban-box">' +
                        '<div><field name="foo"/></div>' +
                    '</t></templates></kanban>',
            groupBy: ['bar'],
            mockRPC: function (route, args) {
                var result = this._super.apply(this, arguments);
                if (args.method === 'name_create') {
                    return result.then(function (result) {
                        // simulate a dynamic default value for foo based on display_name,
                        // so that we can check that the record has been fetched before
                        // being displayed
                        var newRec = _.findWhere(self.data.partner.records, {id: result[0]});
                        newRec.foo = newRec.display_name;
                        return result;
                    });
                }
                if (args.method === 'read') {
                    return $.when(def).then(_.constant(result));
                }
                return result;
            },
        });

        assert.strictEqual(kanban.$('.o_kanban_group:first .o_kanban_record').length, 1,
            "first column should contain one record");

        // click to add a record, and add two in a row (first one will be delayed)
        kanban.$('.o_kanban_header .o_kanban_quick_add i').first().click();

        assert.strictEqual(kanban.$('.o_kanban_quick_create').length, 1,
            "the quick create should be open");

        def = $.Deferred();
        kanban.$('.o_kanban_quick_create input')
            .val('new partner 1')
            .trigger('input')
            .trigger($.Event('keydown', {
                which: $.ui.keyCode.ENTER,
                keyCode: $.ui.keyCode.ENTER,
            }));
        var firstDef = def;
        def = null;
        kanban.$('.o_kanban_quick_create input')
            .val('new partner 2')
            .trigger('input')
            .trigger($.Event('keydown', {
                which: $.ui.keyCode.ENTER,
                keyCode: $.ui.keyCode.ENTER,
            }));

        assert.strictEqual(kanban.$('.o_kanban_group:first .o_kanban_record').length, 2,
            "first column should now contain two records");
        assert.strictEqual(kanban.$('.o_kanban_group:first .o_kanban_record:first').text(),
            'new partner 2', "new record should have been fetched");

        firstDef.resolve();

        assert.strictEqual(kanban.$('.o_kanban_group:first .o_kanban_record').length, 3,
            "first column should now contain three records");
        assert.strictEqual(kanban.$('.o_kanban_group:first .o_kanban_record:first').text(),
            'new partner 1', "new record should have been fetched");

        kanban.destroy();
    });

    QUnit.test('quick create record fail in grouped by many2one', function (assert) {
        assert.expect(7);

        var kanban = createView({
            View: KanbanView,
            model: 'partner',
            data: this.data,
            arch: '<kanban class="o_kanban_test" on_create="quick_create">' +
                    '<field name="product_id"/>' +
                    '<templates><t t-name="kanban-box">' +
                        '<div><field name="foo"/></div>' +
                    '</t></templates>' +
                '</kanban>',
            archs: {
                'partner,false,form': '<form string="Partner">' +
                        '<field name="product_id"/>' +
                        '<field name="foo"/>' +
                    '</form>',
            },
            groupBy: ['product_id'],
            mockRPC: function (route, args) {
                if (args.method === 'name_create') {
                    return $.Deferred().reject({
                        code: 200,
                        data: {},
                        message: "Odoo server error",
                    }, $.Event());
                }
                return this._super.apply(this, arguments);
            },
        });

        assert.strictEqual(kanban.$('.o_kanban_group:first .o_kanban_record').length, 2,
            "there should be 2 records in first column");

        kanban.$buttons.find('.o-kanban-button-new').click(); // Click on 'Create'
        assert.ok(kanban.$('.o_kanban_group:first() > div:nth(1)').hasClass('o_kanban_quick_create'),
            "clicking on create should open the quick_create in the first column");

        kanban.$('.o_kanban_quick_create input')
            .val('test')
            .trigger('input')
            .trigger($.Event('keydown', {
                keyCode: $.ui.keyCode.ENTER,
                which: $.ui.keyCode.ENTER,
            }));

        assert.strictEqual($('.modal .o_form_view.o_form_editable').length, 1,
            "a form view dialog should have been opened (in edit)");
        assert.strictEqual($('.modal .o_field_many2one input').val(), 'hello',
            "the correct product_id should already be set");

        // specify a name and save
        $('.modal input[name=foo]').val('test').trigger('input');
        $('.modal-footer .btn-primary').click();

        assert.strictEqual($('.modal').length, 0, "the modal should be closed");
        assert.strictEqual(kanban.$('.o_kanban_group:first .o_kanban_record').length, 3,
            "there should be 3 records in first column");
        var $firstRecord = kanban.$('.o_kanban_group:first .o_kanban_record:first');
        assert.strictEqual($firstRecord.text(), 'test',
            "the first record of the first column should be the new one");

        kanban.destroy();
    });

    QUnit.test('quick create record fails in grouped by char', function (assert) {
        assert.expect(7);

        var kanban = createView({
            View: KanbanView,
            model: 'partner',
            data: this.data,
            arch: '<kanban class="o_kanban_test" on_create="quick_create">' +
                    '<templates><t t-name="kanban-box">' +
                        '<div><field name="foo"/></div>' +
                    '</t></templates>' +
                '</kanban>',
            archs: {
                'partner,false,form': '<form>' +
                        '<field name="foo"/>' +
                    '</form>',
            },
            mockRPC: function (route, args) {
                if (args.method === 'name_create') {
                    return $.Deferred().reject({
                        code: 200,
                        data: {},
                        message: "Odoo server error",
                    }, $.Event());
                }
                if (args.method === 'create') {
                    assert.deepEqual(args.args[0], {foo: 'yop'},
                        "should write the correct value for foo");
                    assert.deepEqual(args.kwargs.context, {default_foo: 'yop', default_name: 'test'},
                        "should send the correct default value for foo");
                }
                return this._super.apply(this, arguments);
            },
            groupBy: ['foo'],
        });

        assert.strictEqual(kanban.$('.o_kanban_group:first .o_kanban_record').length, 1,
            "there should be 1 record in first column");

        kanban.$('.o_kanban_header:first .o_kanban_quick_add i').click();
        kanban.$('.o_kanban_quick_create input').val('test').trigger('input');
        kanban.$('.o_kanban_add').click();

        assert.strictEqual($('.modal .o_form_view.o_form_editable').length, 1,
            "a form view dialog should have been opened (in edit)");
        assert.strictEqual($('.modal .o_field_widget[name=foo]').val(), 'yop',
            "the correct default value for foo should already be set");

        $('.modal-footer .btn-primary').click();

        assert.strictEqual($('.modal').length, 0, "the modal should be closed");
        assert.strictEqual(kanban.$('.o_kanban_group:first .o_kanban_record').length, 2,
            "there should be 2 records in first column");

        kanban.destroy();
    });

    QUnit.test('quick create record fails in grouped by selection', function (assert) {
        assert.expect(7);

        var kanban = createView({
            View: KanbanView,
            model: 'partner',
            data: this.data,
            arch: '<kanban class="o_kanban_test" on_create="quick_create">' +
                    '<templates><t t-name="kanban-box">' +
                        '<div><field name="state"/></div>' +
                    '</t></templates>' +
                '</kanban>',
            archs: {
                'partner,false,form': '<form>' +
                        '<field name="state"/>' +
                    '</form>',
            },
            mockRPC: function (route, args) {
                if (args.method === 'name_create') {
                    return $.Deferred().reject({
                        code: 200,
                        data: {},
                        message: "Odoo server error",
                    }, $.Event());
                }
                if (args.method === 'create') {
                    assert.deepEqual(args.args[0], {state: 'abc'},
                        "should write the correct value for state");
                    assert.deepEqual(args.kwargs.context, {default_state: 'abc', default_name: 'test'},
                        "should send the correct default value for state");
                }
                return this._super.apply(this, arguments);
            },
            groupBy: ['state'],
        });

        assert.strictEqual(kanban.$('.o_kanban_group:first .o_kanban_record').length, 1,
            "there should be 1 record in first column");

        kanban.$('.o_kanban_header:first .o_kanban_quick_add i').click();
        kanban.$('.o_kanban_quick_create input').val('test').trigger('input');
        kanban.$('.o_kanban_add').click();

        assert.strictEqual($('.modal .o_form_view.o_form_editable').length, 1,
            "a form view dialog should have been opened (in edit)");
        assert.strictEqual($('.modal .o_field_widget[name=state]').val(), '"abc"',
            "the correct default value for state should already be set");

        $('.modal-footer .btn-primary').click();

        assert.strictEqual($('.modal').length, 0, "the modal should be closed");
        assert.strictEqual(kanban.$('.o_kanban_group:first .o_kanban_record').length, 2,
            "there should be 2 records in first column");

        kanban.destroy();
    });

    QUnit.test('quick create record in empty grouped kanban', function (assert) {
        assert.expect(3);

        var kanban = createView({
            View: KanbanView,
            model: 'partner',
            data: this.data,
            arch: '<kanban on_create="quick_create">' +
                    '<field name="product_id"/>' +
                    '<templates><t t-name="kanban-box">' +
                        '<div><field name="foo"/></div>' +
                    '</t></templates>' +
                '</kanban>',
            groupBy: ['product_id'],
            mockRPC: function (route, args) {
                if (args.method === 'read_group') {
                    // override read_group to return empty groups, as this is
                    // the case for several models (e.g. project.task grouped
                    // by stage_id)
                    var result = [
                        {__domain: [['product_id', '=', 3]], product_id_count: 0},
                        {__domain: [['product_id', '=', 5]], product_id_count: 0},
                    ];
                    return $.when(result);
                }
                return this._super.apply(this, arguments);
            },
        });

        assert.strictEqual(kanban.$('.o_kanban_group').length, 2,
            "there should be 2 columns");
        assert.strictEqual(kanban.$('.o_kanban_record').length, 0,
            "both columns should be empty");

        kanban.$buttons.find('.o-kanban-button-new').click();

        assert.strictEqual(kanban.$('.o_kanban_group:first .o_kanban_quick_create').length, 1,
            "should have opened the quick create in the first column");

        kanban.destroy();
    });

    QUnit.test('quick create record in grouped on date(time) field', function (assert) {
        assert.expect(6);

        var kanban = createView({
            View: KanbanView,
            model: 'partner',
            data: this.data,
            arch: '<kanban class="o_kanban_test" on_create="quick_create">' +
                        '<templates><t t-name="kanban-box">' +
                            '<div><field name="display_name"/></div>' +
                        '</t></templates>' +
                    '</kanban>',
            groupBy: ['date'],
            intercepts: {
                switch_view: function (ev) {
                    assert.deepEqual(_.pick(ev.data, 'res_id', 'view_type'), {
                        res_id: undefined,
                        view_type: 'form',
                    }, "should trigger an event to open the form view (twice)");
                },
            },
        });

        assert.strictEqual(kanban.$('.o_kanban_header .o_kanban_quick_add i').length, 0,
            "quick create should be disabled when grouped on a date field");

        // clicking on CREATE in control panel should not open a quick create
        kanban.$buttons.find('.o-kanban-button-new').click();
        assert.strictEqual(kanban.$('.o_kanban_quick_create').length, 0,
            "should not have opened the quick create widget");

        kanban.reload({groupBy: ['datetime']});

        assert.strictEqual(kanban.$('.o_kanban_header .o_kanban_quick_add i').length, 0,
            "quick create should be disabled when grouped on a datetime field");

        // clicking on CREATE in control panel should not open a quick create
        kanban.$buttons.find('.o-kanban-button-new').click();
        assert.strictEqual(kanban.$('.o_kanban_quick_create').length, 0,
            "should not have opened the quick create widget");

        kanban.destroy();
    });

    QUnit.test('quick create record feature is properly enabled/disabled at reload', function (assert) {
        assert.expect(3);

        var kanban = createView({
            View: KanbanView,
            model: 'partner',
            data: this.data,
            arch: '<kanban class="o_kanban_test" on_create="quick_create">' +
                        '<templates><t t-name="kanban-box">' +
                            '<div><field name="display_name"/></div>' +
                        '</t></templates>' +
                    '</kanban>',
            groupBy: ['foo'],
        });

        assert.strictEqual(kanban.$('.o_kanban_header .o_kanban_quick_add i').length, 3,
            "quick create should be enabled when grouped on a char field");

        kanban.reload({groupBy: ['date']});

        assert.strictEqual(kanban.$('.o_kanban_header .o_kanban_quick_add i').length, 0,
            "quick create should now be disabled (grouped on date field)");

        kanban.reload({groupBy: ['bar']});

        assert.strictEqual(kanban.$('.o_kanban_header .o_kanban_quick_add i').length, 2,
            "quick create should be enabled again (grouped on boolean field)");

        kanban.destroy();
    });

    QUnit.test('quick create record in grouped by char field', function (assert) {
        assert.expect(4);

        var kanban = createView({
            View: KanbanView,
            model: 'partner',
            data: this.data,
            arch: '<kanban class="o_kanban_test" on_create="quick_create">' +
                        '<templates><t t-name="kanban-box">' +
                            '<div><field name="display_name"/></div>' +
                        '</t></templates>' +
                    '</kanban>',
            groupBy: ['foo'],
            mockRPC: function (route, args) {
                if (args.method === 'name_create') {
                    assert.deepEqual(args.kwargs.context, {default_foo: 'yop'},
                        "should send the correct default value for foo");
                }
                return this._super.apply(this, arguments);
            },
        });

        assert.strictEqual(kanban.$('.o_kanban_header .o_kanban_quick_add i').length, 3,
            "quick create should be enabled when grouped on a char field");
        assert.strictEqual(kanban.$('.o_kanban_group:first .o_kanban_record').length, 1,
            "first column should contain 1 record");

        kanban.$('.o_kanban_header:first .o_kanban_quick_add i').click();
        kanban.$('.o_kanban_quick_create input').val('new record').trigger('input');
        kanban.$('.o_kanban_add').click();

        assert.strictEqual(kanban.$('.o_kanban_group:first .o_kanban_record').length, 2,
            "first column should now contain 2 records");

        kanban.destroy();
    });

    QUnit.test('quick create record in grouped by boolean field', function (assert) {
        assert.expect(4);

        var kanban = createView({
            View: KanbanView,
            model: 'partner',
            data: this.data,
            arch: '<kanban class="o_kanban_test" on_create="quick_create">' +
                        '<templates><t t-name="kanban-box">' +
                            '<div><field name="display_name"/></div>' +
                        '</t></templates>' +
                    '</kanban>',
            groupBy: ['bar'],
            mockRPC: function (route, args) {
                if (args.method === 'name_create') {
                    assert.deepEqual(args.kwargs.context, {default_bar: true},
                        "should send the correct default value for bar");
                }
                return this._super.apply(this, arguments);
            },
        });

        assert.strictEqual(kanban.$('.o_kanban_header .o_kanban_quick_add i').length, 2,
            "quick create should be enabled when grouped on a boolean field");
        assert.strictEqual(kanban.$('.o_kanban_group:nth(1) .o_kanban_record').length, 3,
            "second column (true) should contain 3 records");

        kanban.$('.o_kanban_header:nth(1) .o_kanban_quick_add i').click();
        kanban.$('.o_kanban_quick_create input').val('new record').trigger('input');
        kanban.$('.o_kanban_add').click();

        assert.strictEqual(kanban.$('.o_kanban_group:nth(1) .o_kanban_record').length, 4,
            "second column (true) should now contain 4 records");

        kanban.destroy();
    });

    QUnit.test('quick create record in grouped on selection field', function (assert) {
        assert.expect(4);

        var kanban = createView({
            View: KanbanView,
            model: 'partner',
            data: this.data,
            arch: '<kanban class="o_kanban_test" on_create="quick_create">' +
                        '<templates><t t-name="kanban-box">' +
                            '<div><field name="display_name"/></div>' +
                        '</t></templates>' +
                    '</kanban>',
            mockRPC: function (route, args) {
                if (args.method === 'name_create') {
                    assert.deepEqual(args.kwargs.context, {default_state: 'abc'},
                        "should send the correct default value for bar");
                }
                return this._super.apply(this, arguments);
            },
            groupBy: ['state'],
        });

        assert.strictEqual(kanban.$('.o_kanban_header .o_kanban_quick_add i').length, 3,
            "quick create should be enabled when grouped on a selection field");
        assert.strictEqual(kanban.$('.o_kanban_group:first .o_kanban_record').length, 1,
            "first column (abc) should contain 1 record");

        kanban.$('.o_kanban_header:first .o_kanban_quick_add i').click();
        kanban.$('.o_kanban_quick_create input').val('new record').trigger('input');
        kanban.$('.o_kanban_add').click();

        assert.strictEqual(kanban.$('.o_kanban_group:first .o_kanban_record').length, 2,
            "first column (abc) should contain 2 records");

        kanban.destroy();
    });

    QUnit.test('quick create record in grouped by char field (within quick_create_view)', function (assert) {
        assert.expect(6);

        var kanban = createView({
            View: KanbanView,
            model: 'partner',
            data: this.data,
            arch: '<kanban on_create="quick_create" quick_create_view="some_view_ref">' +
                        '<templates><t t-name="kanban-box">' +
                            '<div><field name="foo"/></div>' +
                        '</t></templates>' +
                    '</kanban>',
            archs: {
                'partner,some_view_ref,form': '<form>' +
                    '<field name="foo"/>' +
                '</form>',
            },
            groupBy: ['foo'],
            mockRPC: function (route, args) {
                if (args.method === 'create') {
                    assert.deepEqual(args.args[0], {foo: 'yop'},
                        "should write the correct value for foo");
                    assert.deepEqual(args.kwargs.context, {default_foo: 'yop'},
                        "should send the correct default value for foo");
                }
                return this._super.apply(this, arguments);
            },
        });

        assert.strictEqual(kanban.$('.o_kanban_header .o_kanban_quick_add i').length, 3,
            "quick create should be enabled when grouped on a char field");
        assert.strictEqual(kanban.$('.o_kanban_group:first .o_kanban_record').length, 1,
            "first column should contain 1 record");

        kanban.$('.o_kanban_header:first .o_kanban_quick_add i').click();
        assert.strictEqual(kanban.$('.o_kanban_quick_create input').val(), 'yop',
            "should have set the correct foo value by default");
        kanban.$('.o_kanban_add').click();

        assert.strictEqual(kanban.$('.o_kanban_group:first .o_kanban_record').length, 2,
            "first column should now contain 2 records");

        kanban.destroy();
    });

    QUnit.test('quick create record in grouped by boolean field (within quick_create_view)', function (assert) {
        assert.expect(6);

        var kanban = createView({
            View: KanbanView,
            model: 'partner',
            data: this.data,
            arch: '<kanban on_create="quick_create" quick_create_view="some_view_ref">' +
                        '<templates><t t-name="kanban-box">' +
                            '<div><field name="bar"/></div>' +
                        '</t></templates>' +
                    '</kanban>',
            archs: {
                'partner,some_view_ref,form': '<form>' +
                    '<field name="bar"/>' +
                '</form>',
            },
            groupBy: ['bar'],
            mockRPC: function (route, args) {
                if (args.method === 'create') {
                    assert.deepEqual(args.args[0], {bar: true},
                        "should write the correct value for bar");
                    assert.deepEqual(args.kwargs.context, {default_bar: true},
                        "should send the correct default value for bar");
                }
                return this._super.apply(this, arguments);
            },
        });

        assert.strictEqual(kanban.$('.o_kanban_header .o_kanban_quick_add i').length, 2,
            "quick create should be enabled when grouped on a boolean field");
        assert.strictEqual(kanban.$('.o_kanban_group:nth(1) .o_kanban_record').length, 3,
            "second column (true) should contain 3 records");

        kanban.$('.o_kanban_header:nth(1) .o_kanban_quick_add i').click();
        assert.ok(kanban.$('.o_kanban_quick_create .o_field_boolean input').is(':checked'),
            "should have set the correct bar value by default");
        kanban.$('.o_kanban_add').click();

        assert.strictEqual(kanban.$('.o_kanban_group:nth(1) .o_kanban_record').length, 4,
            "second column (true) should now contain 4 records");

        kanban.destroy();
    });

    QUnit.test('quick create record in grouped by selection field (within quick_create_view)', function (assert) {
        assert.expect(6);

        var kanban = createView({
            View: KanbanView,
            model: 'partner',
            data: this.data,
            arch: '<kanban on_create="quick_create" quick_create_view="some_view_ref">' +
                        '<templates><t t-name="kanban-box">' +
                            '<div><field name="state"/></div>' +
                        '</t></templates>' +
                    '</kanban>',
            archs: {
                'partner,some_view_ref,form': '<form>' +
                    '<field name="state"/>' +
                '</form>',
            },
            groupBy: ['state'],
            mockRPC: function (route, args) {
                if (args.method === 'create') {
                    assert.deepEqual(args.args[0], {state: 'abc'},
                        "should write the correct value for state");
                    assert.deepEqual(args.kwargs.context, {default_state: 'abc'},
                        "should send the correct default value for state");
                }
                return this._super.apply(this, arguments);
            },
        });

        assert.strictEqual(kanban.$('.o_kanban_header .o_kanban_quick_add i').length, 3,
            "quick create should be enabled when grouped on a selection field");
        assert.strictEqual(kanban.$('.o_kanban_group:first .o_kanban_record').length, 1,
            "first column (abc) should contain 1 record");

        kanban.$('.o_kanban_header:first .o_kanban_quick_add i').click();
        assert.strictEqual(kanban.$('.o_kanban_quick_create select').val(), '"abc"',
            "should have set the correct state value by default");
        kanban.$('.o_kanban_add').click();

        assert.strictEqual(kanban.$('.o_kanban_group:first .o_kanban_record').length, 2,
            "first column (abc) should now contain 2 records");

        kanban.destroy();
    });

    QUnit.test('many2many_tags in kanban views', function (assert) {
        assert.expect(12);

        this.data.partner.records[0].category_ids = [6, 7];
        this.data.partner.records[1].category_ids = [7, 8];
        this.data.category.records.push({
            id: 8,
            name: "hello",
            color: 0,
        });

        var kanban = createView({
            View: KanbanView,
            model: 'partner',
            data: this.data,
            arch: '<kanban class="o_kanban_test">' +
                        '<templates><t t-name="kanban-box">' +
                            '<div class="oe_kanban_global_click">' +
                                '<field name="category_ids" widget="many2many_tags" options="{\'color_field\': \'color\'}"/>' +
                                '<field name="foo"/>' +
                                '<field name="state" widget="priority"/>' +
                            '</div>' +
                        '</t></templates>' +
                    '</kanban>',
            mockRPC: function (route) {
                assert.step(route);
                return this._super.apply(this, arguments);
            },
            intercepts: {
                switch_view: function (event) {
                    assert.deepEqual(_.pick(event.data, 'mode', 'model', 'res_id', 'view_type'), {
                        mode: 'readonly',
                        model: 'partner',
                        res_id: 1,
                        view_type: 'form',
                    }, "should trigger an event to open the clicked record in a form view");
                },
            },
        });

        var $first_record = kanban.$('.o_kanban_record:first()');
        assert.strictEqual($first_record.find('.o_field_many2manytags .o_tag').length, 2,
            'first record should contain 2 tags');
        assert.ok($first_record.find('.o_tag:first()').hasClass('o_tag_color_2'),
            'first tag should have color 2');
        assert.verifySteps(['/web/dataset/search_read', '/web/dataset/call_kw/category/read'],
            'two RPC should have been done (one search read and one read for the m2m)');

        // Checks that second records has only one tag as one should be hidden (color 0)
        assert.strictEqual(kanban.$('.o_kanban_record').eq(1).find('.o_tag').length, 1,
            'there should be only one tag in second record');

        // Write on the record using the priority widget to trigger a re-render in readonly
        kanban.$('.o_field_widget.o_priority a.o_priority_star.fa-star-o').first().click();
        assert.verifySteps([
            '/web/dataset/search_read',
            '/web/dataset/call_kw/category/read',
            '/web/dataset/call_kw/partner/write',
            '/web/dataset/call_kw/partner/read',
            '/web/dataset/call_kw/category/read'
        ], 'five RPCs should have been done (previous 2, 1 write (triggers a re-render), same 2 at re-render');
        assert.strictEqual(kanban.$('.o_kanban_record:first()').find('.o_field_many2manytags .o_tag').length, 2,
            'first record should still contain only 2 tags');

        // click on a tag (should trigger switch_view)
        kanban.$('.o_tag:contains(gold):first').click();

        kanban.destroy();
    });

    QUnit.test('Do not open record when clicking on `a` with `href`', function (assert) {
        assert.expect(5);

        this.data.partner.records = [
            { id: 1, foo: 'yop' },
        ];

        var kanban = createView({
            View: KanbanView,
            model: 'partner',
            data: this.data,
            arch: '<kanban class="o_kanban_test">' +
                        '<templates>' +
                            '<t t-name="kanban-box">' +
                                '<div class="oe_kanban_global_click">' +
                                    '<field name="foo"/>' +
                                    '<div>' +
                                        '<a class="o_test_link" href="#">test link</a>' +
                                    '</div>' +
                                '</div>' +
                            '</t>' +
                        '</templates>' +
                    '</kanban>',
            intercepts: {
                // when clicking on a record in kanban view,
                // it switches to form view.
                switch_view: function () {
                    throw new Error("should not switch view");
                },
            },
        });

        var $record = kanban.$('.o_kanban_record:not(.o_kanban_ghost)');
        assert.strictEqual($record.length, 1,
            "should display a kanban record");

        var $testLink = $record.find('a');
        assert.strictEqual($testLink.length, 1,
            "should contain a link in the kanban record");
        assert.ok(!!$testLink[0].href,
            "link inside kanban record should have non-empty href");

        // Mocked views prevent accessing a link with href. This is intented
        // most of the time, but not in this test which specifically needs to
        // let the browser access a link with href.
        kanban.$el.off('click', 'a');
        // Prevent the browser default behaviour when clicking on anything.
        // This includes clicking on a `<a>` with `href`, so that it does not
        // change the URL in the address bar.
        // Note that we should not specify a click listener on 'a', otherwise
        // it may influence the kanban record global click handler to not open
        // the record.
        $(document.body).on('click.o_test', function (ev) {
            assert.notOk(ev.isDefaultPrevented(),
                "should not prevented browser default behaviour beforehand");
            assert.strictEqual(ev.target, $testLink[0],
                "should have clicked on the test link in the kanban record");
            ev.preventDefault();
        });

        $testLink.click();

        $(document.body).off('click.o_test');
        kanban.destroy();
    });

    QUnit.test('can drag and drop a record from one column to the next', function (assert) {
        assert.expect(9);

        var envIDs = [1, 3, 2, 4]; // the ids that should be in the environment during this test
        this.data.partner.fields.sequence = {type: 'number', string: "Sequence"};
        var kanban = createView({
            View: KanbanView,
            model: 'partner',
            data: this.data,
            arch: '<kanban class="o_kanban_test" on_create="quick_create">' +
                        '<field name="product_id"/>' +
                        '<templates><t t-name="kanban-box">' +
                            '<div><field name="foo"/>' +
                                '<t t-if="widget.editable"><span class="thisiseditable">edit</span></t>' +
                            '</div>' +
                        '</t></templates>' +
                    '</kanban>',
            groupBy: ['product_id'],
            mockRPC: function (route, args) {
                if (route === '/web/dataset/resequence') {
                    assert.ok(true, "should call resequence");
                    return $.when(true);
                }
                return this._super(route, args);
            },
            intercepts: {
                env_updated: function (event) {
                    assert.deepEqual(event.data.env.ids, envIDs,
                        "should notify the environment with the correct ids");
                },
            },
        });
        assert.strictEqual(kanban.$('.o_kanban_group:nth-child(1) .o_kanban_record').length, 2,
                        "column should contain 2 record(s)");
        assert.strictEqual(kanban.$('.o_kanban_group:nth-child(2) .o_kanban_record').length, 2,
                        "column should contain 2 record(s)");

        assert.strictEqual(kanban.$('.thisiseditable').length, 4, "all records should be editable");
        var $record = kanban.$('.o_kanban_group:nth-child(1) .o_kanban_record:first');
        var $group = kanban.$('.o_kanban_group:nth-child(2)');
        envIDs = [3, 2, 4, 1]; // first record of first column moved to the bottom of second column
        testUtils.dragAndDrop($record, $group);

        assert.strictEqual(kanban.$('.o_kanban_group:nth-child(1) .o_kanban_record').length, 1,
                        "column should now contain 1 record(s)");
        assert.strictEqual(kanban.$('.o_kanban_group:nth-child(2) .o_kanban_record').length, 3,
                        "column should contain 3 record(s)");
        assert.strictEqual(kanban.$('.thisiseditable').length, 4, "all records should be editable");
        kanban.destroy();
    });

    QUnit.test('drag and drop a record, grouped by selection', function (assert) {
        assert.expect(6);

        var kanban = createView({
            View: KanbanView,
            model: 'partner',
            data: this.data,
            arch: '<kanban class="o_kanban_test" on_create="quick_create">' +
                        '<templates>' +
                            '<t t-name="kanban-box">' +
                                '<div><field name="state"/></div>' +
                            '</t>' +
                        '</templates>' +
                    '</kanban>',
            groupBy: ['state'],
            mockRPC: function (route, args) {
                if (route === '/web/dataset/resequence') {
                    assert.ok(true, "should call resequence");
                    return $.when(true);
                }
                if (args.model === 'partner' && args.method === 'write') {
                    assert.deepEqual(args.args[1], {state: 'def'});
                }
                return this._super(route, args);
            },
        });
        assert.strictEqual(kanban.$('.o_kanban_group:nth-child(1) .o_kanban_record').length, 1,
                        "column should contain 1 record(s)");
        assert.strictEqual(kanban.$('.o_kanban_group:nth-child(2) .o_kanban_record').length, 1,
                        "column should contain 1 record(s)");

        var $record = kanban.$('.o_kanban_group:nth-child(1) .o_kanban_record:first');
        var $group = kanban.$('.o_kanban_group:nth-child(2)');
        testUtils.dragAndDrop($record, $group);

        assert.strictEqual(kanban.$('.o_kanban_group:nth-child(1) .o_kanban_record').length, 0,
                        "column should now contain 0 record(s)");
        assert.strictEqual(kanban.$('.o_kanban_group:nth-child(2) .o_kanban_record').length, 2,
                        "column should contain 2 record(s)");
        kanban.destroy();
    });

    QUnit.test('prevent drag and drop of record if grouped by readonly', function (assert) {
        assert.expect(12);

        this.data.partner.fields.foo.readonly = true;
        var kanban = createView({
            View: KanbanView,
            model: 'partner',
            data: this.data,
            arch: '<kanban>' +
                        '<templates>' +
                            '<t t-name="kanban-box"><div>' +
                                '<field name="foo"/>' +
                                '<field name="state" readonly="1"/>' +
                            '</div></t>' +
                        '</templates>' +
                    '</kanban>',
            mockRPC: function (route, args) {
                if (route === '/web/dataset/resequence') {
                    return $.when();
                }
                if (args.model === 'partner' && args.method === 'write') {
                    throw new Error('should not be draggable');
                }
                return this._super(route, args);
            },
        });
        // simulate an update coming from the searchview, with another groupby given
        kanban.update({groupBy: ['state']});
        assert.strictEqual(kanban.$('.o_kanban_group:nth-child(1) .o_kanban_record').length, 1,
                        "column should contain 1 record(s)");
        assert.strictEqual(kanban.$('.o_kanban_group:nth-child(2) .o_kanban_record').length, 1,
                        "column should contain 1 record(s)");
        // drag&drop a record in another column
        var $record = kanban.$('.o_kanban_group:nth-child(1) .o_kanban_record:first');
        var $group = kanban.$('.o_kanban_group:nth-child(2)');
        testUtils.dragAndDrop($record, $group);
        // should not be draggable
        assert.strictEqual(kanban.$('.o_kanban_group:nth-child(1) .o_kanban_record').length, 1,
                        "column should now contain 1 record(s)");
        assert.strictEqual(kanban.$('.o_kanban_group:nth-child(2) .o_kanban_record').length, 1,
                        "column should contain 1 record(s)");

        // simulate an update coming from the searchview, with another groupby given
        kanban.update({groupBy: ['foo']});
        assert.strictEqual(kanban.$('.o_kanban_group:nth-child(1) .o_kanban_record').length, 1,
                        "column should contain 1 record(s)");
        assert.strictEqual(kanban.$('.o_kanban_group:nth-child(2) .o_kanban_record').length, 2,
                        "column should contain 2 record(s)");
        // drag&drop a record in another column
        $record = kanban.$('.o_kanban_group:nth-child(1) .o_kanban_record:first');
        $group = kanban.$('.o_kanban_group:nth-child(2)');
        testUtils.dragAndDrop($record, $group);
        // should not be draggable
        assert.strictEqual(kanban.$('.o_kanban_group:nth-child(1) .o_kanban_record').length, 1,
                        "column should now contain 1 record(s)");
        assert.strictEqual(kanban.$('.o_kanban_group:nth-child(2) .o_kanban_record').length, 2,
                        "column should contain 2 record(s)");

        // drag&drop a record in the same column
        var $record1 = kanban.$('.o_kanban_group:nth-child(2) .o_kanban_record:eq(0)');
        var $record2 = kanban.$('.o_kanban_group:nth-child(2) .o_kanban_record:eq(1)');
        assert.strictEqual($record1.text(), "blipDEF", "first record should be DEF");
        assert.strictEqual($record2.text(), "blipGHI", "second record should be GHI");
        testUtils.dragAndDrop($record2, $record1, {position: 'top'});
        // should still be able to resequence
        assert.strictEqual(kanban.$('.o_kanban_group:nth-child(2) .o_kanban_record:eq(0)').text(), "blipGHI",
            "records should have been resequenced");
        assert.strictEqual(kanban.$('.o_kanban_group:nth-child(2) .o_kanban_record:eq(1)').text(), "blipDEF",
            "records should have been resequenced");

        kanban.destroy();
    });

    QUnit.test('kanban view with default_group_by', function (assert) {
        assert.expect(7);
        this.data.partner.records.product_id = 1;
        this.data.product.records.push({id: 1, display_name: "third product"});

        var readGroupCount = 0;
        var kanban = createView({
            View: KanbanView,
            model: 'partner',
            data: this.data,
            arch: '<kanban class="o_kanban_test" default_group_by="bar">' +
                        '<field name="bar"/>' +
                        '<templates><t t-name="kanban-box">' +
                        '<div><field name="foo"/></div>' +
                    '</t></templates></kanban>',
            mockRPC: function (route, args) {
                if (route === '/web/dataset/call_kw/partner/read_group') {
                    readGroupCount++;
                    var correctGroupBy;
                    if (readGroupCount === 2) {
                        correctGroupBy = ['product_id'];
                    } else {
                        correctGroupBy = ['bar'];
                    }
                    // this is done three times
                    assert.ok(_.isEqual(args.kwargs.groupby, correctGroupBy),
                        "groupby args should be correct");
                }
                return this._super.apply(this, arguments);
            },
        });

        assert.ok(kanban.$('.o_kanban_view').hasClass('o_kanban_grouped'),
                        "should have classname 'o_kanban_grouped'");
        assert.strictEqual(kanban.$('.o_kanban_group').length, 2, "should have " + 2 + " columns");

        // simulate an update coming from the searchview, with another groupby given
        kanban.update({groupBy: ['product_id']});
        assert.strictEqual(kanban.$('.o_kanban_group').length, 2, "should now have " + 3 + " columns");

        // simulate an update coming from the searchview, removing the previously set groupby
        kanban.update({groupBy: []});
        assert.strictEqual(kanban.$('.o_kanban_group').length, 2, "should have " + 2 + " columns again");
        kanban.destroy();
    });

    QUnit.test('kanban view with create=False', function (assert) {
        assert.expect(1);

        var kanban = createView({
            View: KanbanView,
            model: 'partner',
            data: this.data,
            arch: '<kanban class="o_kanban_test" create="0">' +
                        '<templates><t t-name="kanban-box">' +
                        '<div><field name="foo"/></div>' +
                    '</t></templates></kanban>',
        });

        assert.ok(!kanban.$buttons || !kanban.$buttons.find('.o-kanban-button-new').length,
            "Create button shouldn't be there");
        kanban.destroy();
    });

    QUnit.test('clicking on a link triggers correct event', function (assert) {
        assert.expect(1);

        var kanban = createView({
            View: KanbanView,
            model: 'partner',
            data: this.data,
            arch: '<kanban class="o_kanban_test"><templates><t t-name="kanban-box">' +
                    '<div><a type="edit">Edit</a></div>' +
                '</t></templates></kanban>',
        });

        testUtils.intercept(kanban, 'switch_view', function (event) {
            assert.deepEqual(event.data, {
                view_type: 'form',
                res_id: 1,
                mode: 'edit',
                model: 'partner',
            });
        });
        kanban.$('a').first().click();
        kanban.destroy();
    });

    QUnit.test('environment is updated when (un)folding groups', function (assert) {
        assert.expect(3);

        var envIDs = [1, 3, 2, 4]; // the ids that should be in the environment during this test
        var kanban = createView({
            View: KanbanView,
            model: 'partner',
            data: this.data,
            arch: '<kanban>' +
                        '<field name="product_id"/>' +
                        '<templates><t t-name="kanban-box">' +
                            '<div><field name="foo"/></div>' +
                        '</t></templates>' +
                    '</kanban>',
            groupBy: ['product_id'],
            intercepts: {
                env_updated: function (event) {
                    assert.deepEqual(event.data.env.ids, envIDs,
                        "should notify the environment with the correct ids");
                },
            },
        });

        // fold the second group and check that the res_ids it contains are no
        // longer in the environment
        envIDs = [1, 3];
        kanban.$('.o_kanban_group:last .o_kanban_toggle_fold').click();

        // re-open the second group and check that the res_ids it contains are
        // back in the environment
        envIDs = [1, 3, 2, 4];
        kanban.$('.o_kanban_group:last .o_kanban_toggle_fold').click();

        kanban.destroy();
    });

    QUnit.test('create a column in grouped on m2o', function (assert) {
        assert.expect(14);

        var nbRPCs = 0;
        var kanban = createView({
            View: KanbanView,
            model: 'partner',
            data: this.data,
            arch: '<kanban class="o_kanban_test" on_create="quick_create">' +
                        '<field name="product_id"/>' +
                        '<templates><t t-name="kanban-box">' +
                            '<div><field name="foo"/></div>' +
                        '</t></templates>' +
                    '</kanban>',
            groupBy: ['product_id'],
            mockRPC: function (route, args) {
                nbRPCs++;
                if (args.method === 'name_create') {
                    assert.ok(true, "should call name_create");
                }
                //Create column will call resequence to set column order
                if (route === '/web/dataset/resequence') {
                    assert.ok(true, "should call resequence");
                    return $.when(true);
                }
                return this._super(route, args);
            },
        });
        assert.strictEqual(kanban.$('.o_column_quick_create').length, 1, "should have a quick create column");
        assert.notOk(kanban.$('.o_column_quick_create input').is(':visible'),
            "the input should not be visible");

        kanban.$('.o_quick_create_folded').click();

        assert.ok(kanban.$('.o_column_quick_create input').is(':visible'),
            "the input should be visible");

        // discard the column creation and click it again
        kanban.$('.o_column_quick_create input').trigger($.Event('keydown', {
            keyCode: $.ui.keyCode.ESCAPE,
            which: $.ui.keyCode.ESCAPE,
        }));
        assert.notOk(kanban.$('.o_column_quick_create input').is(':visible'),
            "the input should not be visible after discard");

        kanban.$('.o_quick_create_folded').click();
        assert.ok(kanban.$('.o_column_quick_create input').is(':visible'),
            "the input should be visible");

        kanban.$('.o_column_quick_create input').val('new value');
        kanban.$('.o_column_quick_create button.o_kanban_add').click();

        assert.strictEqual(kanban.$('.o_kanban_group:last span:contains(new value)').length, 1,
            "the last column should be the newly created one");
        assert.ok(_.isNumber(kanban.$('.o_kanban_group:last').data('id')),
            'the created column should have the correct id');
        assert.ok(!kanban.$('.o_kanban_group:last').hasClass('o_column_folded'),
            'the created column should not be folded');

        // fold and unfold the created column, and check that no RPC is done (as there is no record)
        nbRPCs = 0;
        kanban.$('.o_kanban_group:last .o_kanban_toggle_fold').click(); // fold the group
        assert.ok(kanban.$('.o_kanban_group:last').hasClass('o_column_folded'),
            'the created column should now be folded');
        kanban.$('.o_kanban_group:last').click();
        assert.ok(!kanban.$('.o_kanban_group:last').hasClass('o_column_folded'),
            'the created column should not be folded');
        assert.strictEqual(nbRPCs, 0, 'no rpc should have been done when folding/unfolding');

        // quick create a record
        kanban.$buttons.find('.o-kanban-button-new').click(); // Click on 'Create'
        assert.ok(kanban.$('.o_kanban_group:first() > div:nth(1)').hasClass('o_kanban_quick_create'),
            "clicking on create should open the quick_create in the first column");
        kanban.destroy();
    });

    QUnit.test('hide and display help message (ESC) in kanban quick create', function (assert) {
        assert.expect(2);

        var kanban = createView({
            View: KanbanView,
            model: 'partner',
            data: this.data,
            arch: '<kanban>' +
                        '<field name="product_id"/>' +
                        '<templates><t t-name="kanban-box">' +
                            '<div><field name="foo"/></div>' +
                        '</t></templates>' +
                    '</kanban>',
            groupBy: ['product_id'],
        });

        kanban.$('.o_quick_create_folded').click();

        assert.ok(kanban.$('.o_discard_msg').is(':visible'),
            'the ESC to discard message is visible');

        // click in the column, but outside the input (to lose focus)
        kanban.$('.o_kanban_header').click();
        assert.notOk(kanban.$('.o_discard_msg').is(':visible'),
            'the ESC to discard message is no longer visible');

        kanban.destroy();
    });

    QUnit.test('delete a column in grouped on m2o', function (assert) {
        assert.expect(32);

        testUtils.patch(KanbanRenderer, {
            _renderGrouped: function () {
                this._super.apply(this, arguments);
                // set delay and revert animation time to 0 so dummy drag and drop works
                if (this.$el.sortable('instance')) {
                    this.$el.sortable('option', {delay: 0, revert: 0});
                }
            },
        });

        var resequencedIDs;

        var kanban = createView({
            View: KanbanView,
            model: 'partner',
            data: this.data,
            arch: '<kanban class="o_kanban_test" on_create="quick_create">' +
                        '<field name="product_id"/>' +
                        '<templates><t t-name="kanban-box">' +
                            '<div><field name="foo"/></div>' +
                        '</t></templates>' +
                    '</kanban>',
            groupBy: ['product_id'],
            mockRPC: function (route, args) {
                if (route === '/web/dataset/resequence') {
                    resequencedIDs = args.ids;
                    assert.strictEqual(_.reject(args.ids, _.isNumber).length, 0,
                        "column resequenced should be existing records with IDs");
                    return $.when(true);
                }
                if (args.method) {
                    assert.step(args.method);
                }
                return this._super(route, args);
            },
        });

        // check the initial rendering
        assert.strictEqual(kanban.$('.o_kanban_group').length, 2, "should have two columns");
        assert.strictEqual(kanban.$('.o_kanban_group:first').data('id'), 3,
            'first column should be [3, "hello"]');
        assert.strictEqual(kanban.$('.o_kanban_group:last').data('id'), 5,
            'second column should be [5, "xmo"]');
        assert.strictEqual(kanban.$('.o_kanban_group:last .o_column_title').text(), 'xmo',
            'second column should have correct title');
        assert.strictEqual(kanban.$('.o_kanban_group:last .o_kanban_record').length, 2,
            "second column should have two records");

        // check available actions in kanban header's config dropdown
        assert.ok(kanban.$('.o_kanban_group:first .o_kanban_toggle_fold').length,
                        "should be able to fold the column");
        assert.ok(kanban.$('.o_kanban_group:first .o_column_edit').length,
                        "should be able to edit the column");
        assert.ok(kanban.$('.o_kanban_group:first .o_column_delete').length,
                        "should be able to delete the column");

        // delete second column (first cancel the confirm request, then confirm)
        kanban.$('.o_kanban_group:last .o_column_delete').click(); // click on delete
        assert.ok($('.modal').length, 'a confirm modal should be displayed');
        $('.modal .modal-footer .btn-default').click(); // click on cancel
        assert.strictEqual(kanban.$('.o_kanban_group:last').data('id'), 5,
            'column [5, "xmo"] should still be there');
        kanban.$('.o_kanban_group:last .o_column_delete').click(); // click on delete
        assert.ok($('.modal').length, 'a confirm modal should be displayed');
        $('.modal .modal-footer .btn-primary').click(); // click on confirm
        assert.strictEqual(kanban.$('.o_kanban_group:last').data('id'), 3,
            'last column should now be [3, "hello"]');
        assert.strictEqual(kanban.$('.o_kanban_group').length, 2, "should still have two columns");
        assert.ok(!_.isNumber(kanban.$('.o_kanban_group:first').data('id')),
            'first column should have no id (Undefined column)');
        // check available actions on 'Undefined' column
        assert.ok(kanban.$('.o_kanban_group:first .o_kanban_toggle_fold').length,
                        "should be able to fold the column");
        assert.ok(!kanban.$('.o_kanban_group:first .o_column_delete').length,
            'Undefined column could not be deleted');
        assert.ok(!kanban.$('.o_kanban_group:first .o_column_edit').length,
            'Undefined column could not be edited');
        assert.verifySteps(['read_group', 'unlink', 'read_group']);
        assert.strictEqual(kanban.renderer.widgets.length, 2,
            "the old widgets should have been correctly deleted");

        // test column drag and drop having an 'Undefined' column
        testUtils.dragAndDrop(
            kanban.$('.o_kanban_header_title:first'),
            kanban.$('.o_kanban_header_title:last'), {position: 'right'}
        );
        assert.strictEqual(resequencedIDs, undefined,
            "resequencing require at least 2 not Undefined columns");
        kanban.$('.o_column_quick_create input').val('once third column');
        kanban.$('.o_column_quick_create button.o_kanban_add').click();
        var newColumnID = kanban.$('.o_kanban_group:last').data('id');
        testUtils.dragAndDrop(
            kanban.$('.o_kanban_header_title:first'),
            kanban.$('.o_kanban_header_title:last'), {position: 'right'}
        );
        assert.deepEqual([3, newColumnID], resequencedIDs,
            "moving the Undefined column should not affect order of other columns")
        testUtils.dragAndDrop(
            kanban.$('.o_kanban_header_title:first'),
            kanban.$('.o_kanban_header_title:nth(1)'), {position: 'right'}
        );
        assert.deepEqual([newColumnID, 3], resequencedIDs,
            "moved column should be resequenced accordingly")

        kanban.destroy();
        testUtils.unpatch(KanbanRenderer);
    });

    QUnit.test('create a column, delete it and create another one', function (assert) {
        assert.expect(5);

        var kanban = createView({
            View: KanbanView,
            model: 'partner',
            data: this.data,
            arch: '<kanban on_create="quick_create">' +
                        '<field name="product_id"/>' +
                        '<templates><t t-name="kanban-box">' +
                            '<div><field name="foo"/></div>' +
                        '</t></templates>' +
                    '</kanban>',
            groupBy: ['product_id'],
        });

        assert.strictEqual(kanban.$('.o_kanban_group').length, 2, "should have two columns");

        kanban.$('.o_column_quick_create').click();
        kanban.$('.o_column_quick_create input').val('new column 1');
        kanban.$('.o_column_quick_create button.o_kanban_add').click();

        assert.strictEqual(kanban.$('.o_kanban_group').length, 3, "should have two columns");

        kanban.$('.o_kanban_group:last .o_column_delete').click();
        $('.modal .modal-footer .btn-primary').click();

        assert.strictEqual(kanban.$('.o_kanban_group').length, 2, "should have twos columns");

        kanban.$('.o_column_quick_create').click();
        kanban.$('.o_column_quick_create input').val('new column 2');
        kanban.$('.o_column_quick_create button.o_kanban_add').click();

        assert.strictEqual(kanban.$('.o_kanban_group').length, 3, "should have three columns");
        assert.strictEqual(kanban.$('.o_kanban_group:last span:contains(new column 2)').length, 1,
            "the last column should be the newly created one");
        kanban.destroy();
    });

    QUnit.test('edit a column in grouped on m2o', function (assert) {
        assert.expect(12);

        var nbRPCs = 0;
        var kanban = createView({
            View: KanbanView,
            model: 'partner',
            data: this.data,
            arch: '<kanban class="o_kanban_test" on_create="quick_create">' +
                        '<field name="product_id"/>' +
                        '<templates><t t-name="kanban-box">' +
                            '<div><field name="foo"/></div>' +
                        '</t></templates>' +
                    '</kanban>',
            groupBy: ['product_id'],
            archs: {
                'product,false,form': '<form string="Product"><field name="display_name"/></form>',
            },
            mockRPC: function (route, args) {
                nbRPCs++;
                return this._super(route, args);
            },
        });
        assert.strictEqual(kanban.$('.o_kanban_group[data-id=5] .o_column_title').text(), 'xmo',
            'title of the column should be "xmo"');

        // edit the title of column [5, 'xmo'] and close without saving
        kanban.$('.o_kanban_group[data-id=5] .o_column_edit').click(); // click on 'Edit'
        assert.ok($('.modal .o_form_editable').length, 'a form view should be open in a modal');
        assert.strictEqual($('.modal .o_form_editable input').val(), 'xmo',
            'the name should be "xmo"');
        $('.modal .o_form_editable input').val('ged').trigger('input'); // change the value
        nbRPCs = 0;
        $('.modal .modal-header .close').click(); // click on the cross to close the modal
        assert.ok(!$('.modal').length, 'the modal should be closed');
        assert.strictEqual(kanban.$('.o_kanban_group[data-id=5] .o_column_title').text(), 'xmo',
            'title of the column should still be "xmo"');
        assert.strictEqual(nbRPCs, 0, 'no RPC should have been done');

        // edit the title of column [5, 'xmo'] and discard
        kanban.$('.o_kanban_group[data-id=5] .o_column_edit').click(); // click on 'Edit'
        $('.modal .o_form_editable input').val('ged').trigger('input'); // change the value
        nbRPCs = 0;
        $('.modal .modal-footer .btn-default').click(); // click on discard
        assert.ok(!$('.modal').length, 'the modal should be closed');
        assert.strictEqual(kanban.$('.o_kanban_group[data-id=5] .o_column_title').text(), 'xmo',
            'title of the column should still be "xmo"');
        assert.strictEqual(nbRPCs, 0, 'no RPC should have been done');

        // edit the title of column [5, 'xmo'] and save
        kanban.$('.o_kanban_group[data-id=5] .o_column_edit').click(); // click on 'Edit'
        $('.modal .o_form_editable input').val('ged').trigger('input'); // change the value
        nbRPCs = 0;
        $('.modal .modal-footer .btn-primary').click(); // click on save
        assert.ok(!$('.modal').length, 'the modal should be closed');
        assert.strictEqual(kanban.$('.o_kanban_group[data-id=5] .o_column_title').text(), 'ged',
            'title of the column should be "ged"');
        assert.strictEqual(nbRPCs, 4, 'should have done 1 write, 1 read_group and 2 search_read');
        kanban.destroy();
    });

    QUnit.test('quick create column should be opened if there is no column', function (assert) {
        assert.expect(3);

        var kanban = createView({
            View: KanbanView,
            model: 'partner',
            data: this.data,
            arch: '<kanban class="o_kanban_test">' +
                        '<field name="product_id"/>' +
                        '<templates><t t-name="kanban-box">' +
                            '<div><field name="foo"/></div>' +
                        '</t></templates>' +
                    '</kanban>',
            groupBy: ['product_id'],
            domain: [['foo', '=', 'norecord']],
        });

        assert.strictEqual(kanban.$('.o_kanban_group').length, 0,
            "there should be no column");
        assert.strictEqual(kanban.$('.o_column_quick_create').length, 1,
            "should have a quick create column");
        assert.ok(kanban.$('.o_column_quick_create input').is(':visible'),
            "the quick create should be opened");

        kanban.destroy();
    });

    QUnit.test('quick create several columns in a row', function (assert) {
        assert.expect(10);

        var kanban = createView({
            View: KanbanView,
            model: 'partner',
            data: this.data,
            arch: '<kanban>' +
                        '<field name="product_id"/>' +
                        '<templates><t t-name="kanban-box">' +
                            '<div><field name="foo"/></div>' +
                        '</t></templates>' +
                    '</kanban>',
            groupBy: ['product_id'],
        });

        assert.strictEqual(kanban.$('.o_kanban_group').length, 2,
            "should have two columns");
        assert.strictEqual(kanban.$('.o_column_quick_create').length, 1,
            "should have a ColumnQuickCreate widget");
        assert.strictEqual(kanban.$('.o_column_quick_create .o_quick_create_folded:visible').length, 1,
            "the ColumnQuickCreate should be folded");
        assert.strictEqual(kanban.$('.o_column_quick_create .o_quick_create_unfolded:visible').length, 0,
            "the ColumnQuickCreate should be folded");

        // add a new column
        kanban.$('.o_column_quick_create .o_quick_create_folded').click();
        assert.strictEqual(kanban.$('.o_column_quick_create .o_quick_create_folded:visible').length, 0,
            "the ColumnQuickCreate should be unfolded");
        assert.strictEqual(kanban.$('.o_column_quick_create .o_quick_create_unfolded:visible').length, 1,
            "the ColumnQuickCreate should be unfolded");
        kanban.$('.o_column_quick_create input').val('New Column 1');
        kanban.$('.o_column_quick_create .btn-primary').click();
        assert.strictEqual(kanban.$('.o_kanban_group').length, 3,
            "should now have three columns");

        // add another column
        assert.strictEqual(kanban.$('.o_column_quick_create .o_quick_create_folded:visible').length, 0,
            "the ColumnQuickCreate should still be unfolded");
        assert.strictEqual(kanban.$('.o_column_quick_create .o_quick_create_unfolded:visible').length, 1,
            "the ColumnQuickCreate should still be unfolded");
        kanban.$('.o_column_quick_create input').val('New Column 2');
        kanban.$('.o_column_quick_create .btn-primary').click();
        assert.strictEqual(kanban.$('.o_kanban_group').length, 4,
            "should now have four columns");

        kanban.destroy();
    });

    QUnit.test('quick create column and examples', function (assert) {
        assert.expect(12);

        kanbanExamplesRegistry.add('test', [{
            name: "A first example",
            columns: ["Column 1", "Column 2", "Column 3"],
            description: "Some description",
        }, {
            name: "A second example",
            columns: ["Col 1", "Col 2"],
        }]);

        var kanban = createView({
            View: KanbanView,
            model: 'partner',
            data: this.data,
            arch: '<kanban examples="test">' +
                        '<field name="product_id"/>' +
                        '<templates><t t-name="kanban-box">' +
                            '<div><field name="foo"/></div>' +
                        '</t></templates>' +
                    '</kanban>',
            groupBy: ['product_id'],
        });

        assert.strictEqual(kanban.$('.o_column_quick_create').length, 1,
            "should have a ColumnQuickCreate widget");

        // open the quick create
        kanban.$('.o_column_quick_create .o_quick_create_folded').click();

        assert.strictEqual(kanban.$('.o_column_quick_create .o_kanban_examples:visible').length, 1,
            "should have a link to see examples");

        // click to see the examples
        kanban.$('.o_column_quick_create .o_kanban_examples').click();

        assert.strictEqual($('.modal .o_kanban_examples_dialog').length, 1,
            "should have open the examples dialog");
        assert.strictEqual($('.modal .o_kanban_examples_dialog_nav li').length, 2,
            "should have two examples (in the menu)");
        assert.strictEqual($('.modal .o_kanban_examples_dialog_nav a').text(),
            ' A first example  A second example ', "example names should be correct");
        assert.strictEqual($('.modal .o_kanban_examples_dialog_content .tab-pane').length, 2,
            "should have two examples");

        var $firstPane = $('.modal .o_kanban_examples_dialog_content .tab-pane:first');
        assert.strictEqual($firstPane.find('.o_kanban_examples_group').length, 3,
            "there should be 3 stages in the first example");
        assert.strictEqual($firstPane.find('h6').text(), 'Column 1Column 2Column 3',
            "column titles should be correct");
        assert.strictEqual($firstPane.find('.o_kanban_examples_description').text().trim(),
            "Some description", "the correct description should be displayed");

        var $secondPane = $('.modal .o_kanban_examples_dialog_content .tab-pane:nth(1)');
        assert.strictEqual($secondPane.find('.o_kanban_examples_group').length, 2,
            "there should be 2 stages in the second example");
        assert.strictEqual($secondPane.find('h6').text(), 'Col 1Col 2',
            "column titles should be correct");
        assert.strictEqual($secondPane.find('.o_kanban_examples_description').text().trim(),
            "", "there should be no description for the second example");

        kanban.destroy();
    });

    QUnit.test('if view was grouped at start, it stays grouped', function (assert) {
        assert.expect(1);

        var kanban = createView({
            View: KanbanView,
            model: 'partner',
            data: this.data,
            arch: '<kanban class="o_kanban_test" on_create="quick_create">' +
                        '<field name="product_id"/>' +
                        '<templates><t t-name="kanban-box">' +
                            '<div><field name="foo"/></div>' +
                        '</t></templates>' +
                    '</kanban>',
            groupBy: ['product_id'],
        });
        kanban.update({groupBy: []});

        assert.ok(kanban.$('.o_kanban_view').hasClass('o_kanban_grouped'));
        kanban.destroy();
    });

    QUnit.test('if view was not grouped at start, it can be grouped and ungrouped', function (assert) {
        assert.expect(3);

        var kanban = createView({
            View: KanbanView,
            model: 'partner',
            data: this.data,
            arch: '<kanban class="o_kanban_test" on_create="quick_create">' +
                        '<field name="product_id"/>' +
                        '<templates><t t-name="kanban-box">' +
                            '<div><field name="foo"/></div>' +
                        '</t></templates>' +
                    '</kanban>',
        });
        assert.notOk(kanban.$('.o_kanban_view').hasClass('o_kanban_grouped'), "should not be grouped");
        kanban.update({groupBy: ['product_id']});
        assert.ok(kanban.$('.o_kanban_view').hasClass('o_kanban_grouped'), "should be grouped");
        kanban.update({groupBy: []});
        assert.notOk(kanban.$('.o_kanban_view').hasClass('o_kanban_grouped'), "should not be grouped");
        kanban.destroy();
    });

    QUnit.test('no content helper when no data', function (assert) {
        assert.expect(3);

        var records = this.data.partner.records;

        this.data.partner.records = [];

        var kanban = createView({
            View: KanbanView,
            model: 'partner',
            data: this.data,
            arch: '<kanban class="o_kanban_test"><templates><t t-name="kanban-box">' +
                    '<div>' +
                    '<t t-esc="record.foo.value"/>' +
                    '<field name="foo"/>' +
                    '</div>' +
                '</t></templates></kanban>',
            viewOptions: {
                action: {
                    help: '<p class="hello">click to add a partner</p>'
                }
            },
        });

        assert.strictEqual(kanban.$('.o_view_nocontent').length, 1,
            "should display the no content helper");

        assert.strictEqual(kanban.$('.o_view_nocontent p.hello:contains(add a partner)').length, 1,
            "should have rendered no content helper from action");

        this.data.partner.records = records;
        kanban.reload();

        assert.strictEqual(kanban.$('.o_view_nocontent').length, 0,
            "should not display the no content helper");
        kanban.destroy();
    });

    QUnit.test('no nocontent helper for grouped kanban with empty groups', function (assert) {
        assert.expect(2);

        var kanban = createView({
            View: KanbanView,
            model: 'partner',
            data: this.data,
            arch: '<kanban>' +
                        '<field name="product_id"/>' +
                        '<templates><t t-name="kanban-box">' +
                            '<div><field name="foo"/></div>' +
                        '</t></templates>' +
                    '</kanban>',
            groupBy: ['product_id'],
            mockRPC: function (route, args) {
                if (args.method === 'read_group') {
                    // override read_group to return empty groups, as this is
                    // the case for several models (e.g. project.task grouped
                    // by stage_id)
                    return this._super.apply(this, arguments).then(function (result) {
                        _.each(result, function (group) {
                            group[args.kwargs.groupby[0] + '_count'] = 0;
                        });
                        return result;
                    });
                }
                return this._super.apply(this, arguments);
            },
            viewOptions: {
                action: {
                    help: "No content helper",
                },
            },
        });

        assert.strictEqual(kanban.$('.o_kanban_group').length, 2,
            "there should be two columns");
        assert.strictEqual(kanban.$('.o_kanban_record').length, 0,
            "there should be no records");

        kanban.destroy();
    });

    QUnit.test('no nocontent helper for grouped kanban with no records', function (assert) {
        assert.expect(4);

        this.data.partner.records = [];

        var kanban = createView({
            View: KanbanView,
            model: 'partner',
            data: this.data,
            arch: '<kanban>' +
                        '<templates><t t-name="kanban-box">' +
                            '<div><field name="foo"/></div>' +
                        '</t></templates>' +
                    '</kanban>',
            groupBy: ['product_id'],
            viewOptions: {
                action: {
                    help: "No content helper",
                },
            },
        });

        assert.strictEqual(kanban.$('.o_kanban_group').length, 0,
            "there should be no columns");
        assert.strictEqual(kanban.$('.o_kanban_record').length, 0,
            "there should be no records");
        assert.strictEqual(kanban.$('.o_view_nocontent').length, 0,
            "there should be no nocontent helper (we are in 'column creation mode')");
        assert.strictEqual(kanban.$('.o_column_quick_create').length, 1,
            "there should be a column quick create");
        kanban.destroy();
    });

    QUnit.test('no nocontent helper is shown when no longer creating column', function (assert) {
        assert.expect(3);

        this.data.partner.records = [];

        var kanban = createView({
            View: KanbanView,
            model: 'partner',
            data: this.data,
            arch: '<kanban>' +
                        '<templates><t t-name="kanban-box">' +
                            '<div><field name="foo"/></div>' +
                        '</t></templates>' +
                    '</kanban>',
            groupBy: ['product_id'],
            viewOptions: {
                action: {
                    help: "No content helper",
                },
            },
        });

        assert.strictEqual(kanban.$('.o_view_nocontent').length, 0,
            "there should be no nocontent helper (we are in 'column creation mode')");

        // creating a new column
        kanban.$('.o_column_quick_create .o_input').val('applejack');
        kanban.$('.o_column_quick_create .o_kanban_add').click();

        assert.strictEqual(kanban.$('.o_view_nocontent').length, 0,
            "there should be no nocontent helper (still in 'column creation mode')");

        // leaving column creation mode
        kanban.$('.o_column_quick_create .o_input').trigger($.Event('keydown', {
            keyCode: $.ui.keyCode.ESCAPE,
            which: $.ui.keyCode.ESCAPE,
        }));

        assert.strictEqual(kanban.$('.o_view_nocontent').length, 1,
            "there should be a nocontent helper");

        kanban.destroy();
    });

    QUnit.test('no nocontent helper is hidden when quick creating a column', function (assert) {
        assert.expect(2);

        this.data.partner.records = [];

        var kanban = createView({
            View: KanbanView,
            model: 'partner',
            data: this.data,
            arch: '<kanban>' +
                        '<templates><t t-name="kanban-box">' +
                            '<div><field name="foo"/></div>' +
                        '</t></templates>' +
                    '</kanban>',
            groupBy: ['product_id'],
            mockRPC: function (route, args) {
                if (args.method === 'read_group') {
                    var result = [
                        {__domain: [['product_id', '=', 3]], product_id_count: 0, product_id: [3, 'hello']},
                    ];
                    return $.when(result);
                }
                return this._super.apply(this, arguments);
            },
            viewOptions: {
                action: {
                    help: "No content helper",
                },
            },
        });

        assert.strictEqual(kanban.$('.o_view_nocontent').length, 1,
            "there should be a nocontent helper");

        kanban.$('.o_kanban_add_column').click();

        assert.strictEqual(kanban.$('.o_view_nocontent').length, 0,
            "there should be no nocontent helper (we are in 'column creation mode')");

        kanban.destroy();
    });

    QUnit.test('remove nocontent helper after adding a record', function (assert) {
        assert.expect(2);

        this.data.partner.records = [];

        var kanban = createView({
            View: KanbanView,
            model: 'partner',
            data: this.data,
            arch: '<kanban>' +
                        '<templates><t t-name="kanban-box">' +
                            '<div><field name="name"/></div>' +
                        '</t></templates>' +
                    '</kanban>',
            groupBy: ['product_id'],
            mockRPC: function (route, args) {
                if (args.method === 'read_group') {
                    var result = [
                        {__domain: [['product_id', '=', 3]], product_id_count: 0, product_id: [3, 'hello']},
                    ];
                    return $.when(result);
                }
                return this._super.apply(this, arguments);
            },
            viewOptions: {
                action: {
                    help: "No content helper",
                },
            },
        });

        assert.strictEqual(kanban.$('.o_view_nocontent').length, 1,
            "there should be a nocontent helper");

        // add a record
        kanban.$('.o_kanban_quick_add').click();
        kanban.$('.o_kanban_quick_create .o_input').val('twilight sparkle').trigger('input');
        kanban.$('button.o_kanban_add').click();

        assert.strictEqual(kanban.$('.o_view_nocontent').length, 0,
            "there should be no nocontent helper (there is now one record)");

        kanban.destroy();
    });

    QUnit.test('remove nocontent helper when adding a record', function (assert) {
        assert.expect(2);

        this.data.partner.records = [];

        var kanban = createView({
            View: KanbanView,
            model: 'partner',
            data: this.data,
            arch: '<kanban>' +
                        '<templates><t t-name="kanban-box">' +
                            '<div><field name="name"/></div>' +
                        '</t></templates>' +
                    '</kanban>',
            groupBy: ['product_id'],
            mockRPC: function (route, args) {
                if (args.method === 'read_group') {
                    var result = [
                        {__domain: [['product_id', '=', 3]], product_id_count: 0, product_id: [3, 'hello']},
                    ];
                    return $.when(result);
                }
                return this._super.apply(this, arguments);
            },
            viewOptions: {
                action: {
                    help: "No content helper",
                },
            },
        });

        assert.strictEqual(kanban.$('.o_view_nocontent').length, 1,
            "there should be a nocontent helper");

        // add a record
        kanban.$('.o_kanban_quick_add').click();
        kanban.$('.o_kanban_quick_create .o_input').val('twilight sparkle').trigger('input');

        assert.strictEqual(kanban.$('.o_view_nocontent').length, 0,
            "there should be no nocontent helper (there is now one record)");

        kanban.destroy();
    });

    QUnit.test('nocontent helper is displayed again after canceling quick create', function (assert) {
        assert.expect(1);

        this.data.partner.records = [];

        var kanban = createView({
            View: KanbanView,
            model: 'partner',
            data: this.data,
            arch: '<kanban>' +
                        '<templates><t t-name="kanban-box">' +
                            '<div><field name="name"/></div>' +
                        '</t></templates>' +
                    '</kanban>',
            groupBy: ['product_id'],
            mockRPC: function (route, args) {
                if (args.method === 'read_group') {
                    var result = [
                        {__domain: [['product_id', '=', 3]], product_id_count: 0, product_id: [3, 'hello']},
                    ];
                    return $.when(result);
                }
                return this._super.apply(this, arguments);
            },
            viewOptions: {
                action: {
                    help: "No content helper",
                },
            },
        });

        // add a record
        kanban.$('.o_kanban_quick_add').click();

        kanban.$('.o_kanban_view').click();

        assert.strictEqual(kanban.$('.o_view_nocontent').length, 1,
            "there should be again a nocontent helper");

        kanban.destroy();
    });


    QUnit.test('nocontent helper for grouped kanban with no records with no group_create', function (assert) {
        assert.expect(4);

        this.data.partner.records = [];

        var kanban = createView({
            View: KanbanView,
            model: 'partner',
            data: this.data,
            arch: '<kanban group_create="false">' +
                        '<templates><t t-name="kanban-box">' +
                            '<div><field name="foo"/></div>' +
                        '</t></templates>' +
                    '</kanban>',
            groupBy: ['product_id'],
            viewOptions: {
                action: {
                    help: "No content helper",
                },
            },
        });

        assert.strictEqual(kanban.$('.o_kanban_group').length, 0,
            "there should be no columns");
        assert.strictEqual(kanban.$('.o_kanban_record').length, 0,
            "there should be no records");
        assert.strictEqual(kanban.$('.o_view_nocontent').length, 0,
            "there should not be a nocontent helper");
        assert.strictEqual(kanban.$('.o_column_quick_create').length, 0,
            "there should not be a column quick create");
        kanban.destroy();
    });

    QUnit.test('buttons with modifiers', function (assert) {
        assert.expect(2);

        this.data.partner.records[1].bar = false; // so that test is more complete

        var kanban = createView({
            View: KanbanView,
            model: "partner",
            data: this.data,
            arch:
                '<kanban>' +
                    '<field name="foo"/>' +
                    '<field name="bar"/>' +
                    '<field name="state"/>' +
                    '<templates><div t-name="kanban-box">' +
                        '<button class="o_btn_test_1" type="object" name="a1" ' +
                            'attrs="{\'invisible\': [[\'foo\', \'!=\', \'yop\']]}"/>' +
                        '<button class="o_btn_test_2" type="object" name="a2" ' +
                            'attrs="{\'invisible\': [[\'bar\', \'=\', True]]}" ' +
                            'states="abc,def"/>' +
                    '</div></templates>' +
                '</kanban>',
        });

        assert.strictEqual(kanban.$(".o_btn_test_1").length, 1,
            "kanban should have one buttons of type 1");
        assert.strictEqual(kanban.$(".o_btn_test_2").length, 3,
            "kanban should have three buttons of type 2");
        kanban.destroy();
    });

    QUnit.test('button executes action and reloads', function (assert) {
        assert.expect(6);

        var kanban = createView({
            View: KanbanView,
            model: "partner",
            data: this.data,
            arch:
                '<kanban>' +
                    '<templates><div t-name="kanban-box">' +
                        '<field name="foo"/>' +
                        '<button type="object" name="a1" />' +
                    '</div></templates>' +
                '</kanban>',
            mockRPC: function (route) {
                assert.step(route);
                return this._super.apply(this, arguments);
            },
        });

        assert.ok(kanban.$('button[data-name="a1"]').length,
            "kanban should have at least one button a1");

        var count = 0;
        testUtils.intercept(kanban, 'execute_action', function (event) {
            count++;
            event.data.on_closed();
        });
        $('button[data-name="a1"]').first().click();
        assert.strictEqual(count, 1, "should have triggered a execute action");

        $('button[data-name="a1"]').first().click();
        assert.strictEqual(count, 1, "double-click on kanban actions should be debounced");

        assert.verifySteps([
            '/web/dataset/search_read',
            '/web/dataset/call_kw/partner/read'
        ], 'a read should be done after the call button to reload the record');

        kanban.destroy();
    });

    QUnit.test('button executes action and check domain', function (assert) {
        assert.expect(2);

        var data = this.data;
        data.partner.fields.active = {string: "Active", type: "boolean", default: true};
        for (var k in this.data.partner.records) {
            data.partner.records[k].active = true;
        }

        var kanban = createView({
            View: KanbanView,
            model: "partner",
            data: data,
            arch:
                '<kanban>' +
                    '<templates><div t-name="kanban-box">' +
                        '<field name="foo"/>' +
                        '<field name="active"/>' +
                        '<button type="object" name="a1" />' +
                        '<button type="object" name="toggle_active" />' +
                    '</div></templates>' +
                '</kanban>',
        });

        testUtils.intercept(kanban, 'execute_action', function (event) {
            data.partner.records[0].active = false;
            event.data.on_closed();
        });

        assert.strictEqual(kanban.$('.o_kanban_record:contains(yop)').length, 1, "should display 'yop' record");
        kanban.$('.o_kanban_record:contains(yop) button[data-name="toggle_active"]').click();
        assert.strictEqual(kanban.$('.o_kanban_record:contains(yop)').length, 0, "should remove 'yop' record from the view");

        kanban.destroy();
    });

    QUnit.test('button executes action with domain field not in view', function (assert) {
        assert.expect(1);

        var kanban = createView({
            View: KanbanView,
            model: "partner",
            data: this.data,
            domain: [['bar', '=', true]],
            arch:
                '<kanban>' +
                    '<templates><div t-name="kanban-box">' +
                        '<field name="foo"/>' +
                        '<button type="object" name="a1" />' +
                        '<button type="object" name="toggle_action" />' +
                    '</div></templates>' +
                '</kanban>',
        });

        testUtils.intercept(kanban, 'execute_action', function (event) {
            event.data.on_closed();
        });

        try {
            kanban.$('.o_kanban_record:contains(yop) button[data-name="toggle_action"]').click();
            assert.strictEqual(true, true, 'Everything went fine');
        } catch (e) {
            assert.strictEqual(true, false, 'Error triggered at action execution');
        }
        kanban.destroy();
    });

    QUnit.test('rendering date and datetime', function (assert) {
        assert.expect(2);

        this.data.partner.records[0].date = "2017-01-25";
        this.data.partner.records[1].datetime= "2016-12-12 10:55:05";

        var kanban = createView({
            View: KanbanView,
            model: 'partner',
            data: this.data,
            arch: '<kanban class="o_kanban_test">' +
                    '<field name="date"/>' +
                    '<field name="datetime"/>' +
                    '<templates><t t-name="kanban-box">' +
                        '<div>' +
                        '<t t-esc="record.date.raw_value"/>' +
                        '<t t-esc="record.datetime.raw_value"/>' +
                        '</div>' +
                    '</t></templates>' +
                '</kanban>',
        });

        // FIXME: this test is locale dependant. we need to do it right.
        assert.strictEqual(kanban.$('div.o_kanban_record:contains(Wed Jan 25)').length, 1,
            "should have formatted the date");
        assert.strictEqual(kanban.$('div.o_kanban_record:contains(Mon Dec 12)').length, 1,
            "should have formatted the datetime");
        kanban.destroy();
    });

    QUnit.test('evaluate conditions on relational fields', function (assert) {
        assert.expect(3);

        this.data.partner.records[0].product_id = false;

        var kanban = createView({
            View: KanbanView,
            model: 'partner',
            data: this.data,
            arch: '<kanban class="o_kanban_test">' +
                    '<field name="product_id"/>' +
                    '<field name="category_ids"/>' +
                    '<templates><t t-name="kanban-box">' +
                        '<div>' +
                        '<button t-if="!record.product_id.raw_value" class="btn_a">A</button>' +
                        '<button t-if="!record.category_ids.raw_value.length" class="btn_b">B</button>' +
                        '</div>' +
                    '</t></templates>' +
                '</kanban>',
        });

        assert.strictEqual($('.o_kanban_record:not(.o_kanban_ghost)').length, 4,
            "there should be 4 records");
        assert.strictEqual($('.o_kanban_record:not(.o_kanban_ghost) .btn_a').length, 1,
            "only 1 of them should have the 'Action' button");
        assert.strictEqual($('.o_kanban_record:not(.o_kanban_ghost) .btn_b').length, 2,
            "only 2 of them should have the 'Action' button");

        kanban.destroy();
    });

    QUnit.test('resequence columns in grouped by m2o', function (assert) {
        assert.expect(7);
        this.data.product.fields.sequence = {string: "Sequence", type: "integer"};

        var envIDs = [1, 3, 2, 4]; // the ids that should be in the environment during this test
        var kanban = createView({
            View: KanbanView,
            model: 'partner',
            data: this.data,
            arch: '<kanban>' +
                        '<field name="product_id"/>' +
                        '<templates><t t-name="kanban-box">' +
                            '<div><field name="foo"/></div>' +
                        '</t></templates>' +
                    '</kanban>',
            groupBy: ['product_id'],
            intercepts: {
                env_updated: function (event) {
                    assert.deepEqual(event.data.env.ids, envIDs,
                        "should notify the environment with the correct ids");
                },
            },
        });

        assert.ok(kanban.$('.o_kanban_view').hasClass('ui-sortable'),
            "columns should be sortable");
        assert.strictEqual(kanban.$('.o_kanban_group').length, 2,
            "should have two columns");
        assert.strictEqual(kanban.$('.o_kanban_group:first').data('id'), 3,
            "first column should be id 3 before resequencing");

        // there is a 100ms delay on the d&d feature (jquery sortable) for
        // kanban columns, making it hard to test. So we rather bypass the d&d
        // for this test, and directly call the event handler
        envIDs = [2, 4, 1, 3]; // the columns will be inverted
        kanban._onResequenceColumn({data: {ids: [5, 3]}});
        kanban.update({}, {reload: false}); // re-render without reloading

        assert.strictEqual(kanban.$('.o_kanban_group:first').data('id'), 5,
            "first column should be id 5 after resequencing");

        kanban.destroy();
    });

    QUnit.test('properly evaluate more complex domains', function (assert) {
        assert.expect(1);

        var kanban = createView({
            View: KanbanView,
            model: 'partner',
            data: this.data,
            arch: '<kanban>' +
                    '<field name="foo"/>' +
                    '<field name="bar"/>' +
                    '<field name="category_ids"/>' +
                    '<templates>' +
                        '<t t-name="kanban-box">' +
                            '<div>' +
                                '<field name="foo"/>' +
                                '<button type="object" attrs="{\'invisible\':[\'|\', (\'bar\',\'=\',True), (\'category_ids\', \'!=\', [])]}" class="btn btn-primary pull-right btn-sm" name="channel_join_and_get_info">Join</button>' +
                            '</div>' +
                        '</t>' +
                    '</templates>' +
                '</kanban>',
        });

        assert.strictEqual(kanban.$('button.oe_kanban_action_button').length, 1,
            "only one button should be visible");
        kanban.destroy();
    });

    QUnit.test('edit the kanban color with the colorpicker', function (assert) {
        assert.expect(5);

        var writeOnColor;

        this.data.category.records[0].color = 12;

        var kanban = createView({
            View: KanbanView,
            model: 'category',
            data: this.data,
            arch: '<kanban>' +
                    '<field name="color"/>' +
                    '<templates>' +
                        '<t t-name="kanban-box">' +
                            '<div color="color">' +
                                '<div class="o_dropdown_kanban dropdown">' +
                                    '<a class="dropdown-toggle btn" data-toggle="dropdown" href="#">' +
                                            '<span class="fa fa-bars fa-lg"/>' +
                                    '</a>' +
                                    '<ul class="dropdown-menu" role="menu" aria-labelledby="dLabel">' +
                                        '<li>' +
                                            '<ul class="oe_kanban_colorpicker"/>' +
                                        '</li>' +
                                    '</ul>' +
                                '</div>' +
                                '<field name="name"/>' +
                            '</div>' +
                        '</t>' +
                    '</templates>' +
                '</kanban>',
            mockRPC: function (route, args) {
                if (args.method === 'write' && 'color' in args.args[1]) {
                    writeOnColor = true;
                }
                return this._super.apply(this, arguments);
            },
        });

        var $firstRecord = kanban.$('.o_kanban_record:first()');

        assert.strictEqual(kanban.$('.o_kanban_record.oe_kanban_color_12').length, 0,
            "no record should have the color 12");
        assert.strictEqual($firstRecord.find('.oe_kanban_colorpicker').length, 1,
            "there should be a color picker");
        assert.strictEqual($firstRecord.find('.oe_kanban_colorpicker').children().length, 12,
            "the color picker should have 12 children (the colors)");

        // Set a color
        $firstRecord.find('.oe_kanban_colorpicker a.oe_kanban_color_9').click();
        assert.ok(writeOnColor, "should write on the color field");
        $firstRecord = kanban.$('.o_kanban_record:first()'); // First record is reloaded here
        assert.ok($firstRecord.is('.oe_kanban_color_9'),
            "the first record should have the color 9");

        kanban.destroy();
    });

    QUnit.test('load more records in column', function (assert) {
        assert.expect(12);

        var envIDs = [1, 2, 4]; // the ids that should be in the environment during this test
        var kanban = createView({
            View: KanbanView,
            model: 'partner',
            data: this.data,
            arch: '<kanban>' +
                '<templates><t t-name="kanban-box">' +
                    '<div><field name="foo"/></div>' +
                '</t></templates>' +
            '</kanban>',
            groupBy: ['bar'],
            viewOptions: {
                limit: 2,
            },
            mockRPC: function (route, args) {
                if (route === '/web/dataset/search_read') {
                    assert.step([args.limit, args.offset]);
                }
                return this._super.apply(this, arguments);
            },
            intercepts:{
                env_updated: function (event) {
                    assert.deepEqual(event.data.env.ids, envIDs,
                        "should notify the environment with the correct ids");
                },
            },
        });

        assert.strictEqual(kanban.$('.o_kanban_group:eq(1) .o_kanban_record').length, 2,
            "there should be 2 records in the column");

        // load more
        envIDs = [1, 2, 3, 4]; // id 3 will be loaded
        kanban.$('.o_kanban_group:eq(1)').find('.o_kanban_load_more').click();

        assert.strictEqual(kanban.$('.o_kanban_group:eq(1) .o_kanban_record').length, 3,
            "there should now be 3 records in the column");

        assert.verifySteps([[2, undefined], [2, undefined], [2, 2]],
            "the records should be correctly fetched");

        // reload
        kanban.reload();
        assert.strictEqual(kanban.$('.o_kanban_group:eq(1) .o_kanban_record').length, 3,
            "there should still be 3 records in the column after reload");

        kanban.destroy();
    });

    QUnit.test('load more records in column with x2many', function (assert) {
        assert.expect(10);

        this.data.partner.records[0].category_ids = [7];
        this.data.partner.records[1].category_ids = [];
        this.data.partner.records[2].category_ids = [6];
        this.data.partner.records[3].category_ids = [];

        // record [2] will be loaded after

        var kanban = createView({
            View: KanbanView,
            model: 'partner',
            data: this.data,
            arch: '<kanban>' +
                '<templates><t t-name="kanban-box">' +
                    '<div>' +
                        '<field name="category_ids"/>' +
                        '<field name="foo"/>' +
                    '</div>' +
                '</t></templates>' +
            '</kanban>',
            groupBy: ['bar'],
            viewOptions: {
                limit: 2,
            },
            mockRPC: function (route, args) {
                if (args.model === 'category' && args.method === 'read') {
                    assert.step(args.args[0]);
                }
                if (route === '/web/dataset/search_read') {
                    if (args.limit) {
                        assert.strictEqual(args.limit, 2,
                            "the limit should be correctly set");
                    }
                    if (args.offset) {
                        assert.strictEqual(args.offset, 2,
                            "the offset should be correctly set at load more");
                    }
                }
                return this._super.apply(this, arguments);
            },
        });

        assert.strictEqual(kanban.$('.o_kanban_group:eq(1) .o_kanban_record').length, 2,
            "there should be 2 records in the column");

        assert.verifySteps([[7]], "only the appearing category should be fetched");

        // load more
        kanban.$('.o_kanban_group:eq(1)').find('.o_kanban_load_more').click();

        assert.strictEqual(kanban.$('.o_kanban_group:eq(1) .o_kanban_record').length, 3,
            "there should now be 3 records in the column");

        assert.verifySteps([[7], [6]], "the other categories should not be fetched");

        kanban.destroy();
    });

    QUnit.test('update buttons after column creation', function (assert) {
        assert.expect(2);

        this.data.partner.records = [];

        var kanban = createView({
            View: KanbanView,
            model: 'partner',
            data: this.data,
            arch: '<kanban>' +
                        '<templates><t t-name="kanban-box">' +
                        '<div><field name="foo"/></div>' +
                    '</t></templates></kanban>',
            groupBy: ['product_id'],
        });

        assert.ok(kanban.$buttons.find('.o-kanban-button-new').hasClass('o_hidden'),
            "Create button should be hidden");

        kanban.$('.o_column_quick_create').click();
        kanban.$('.o_column_quick_create input').val('new column');
        kanban.$('.o_column_quick_create button.o_kanban_add').click();

        assert.notOk(kanban.$buttons.find('.o-kanban-button-new').hasClass('o_hidden'),
            "Create button should now be visible");
        kanban.destroy();
    });

    QUnit.test('group_by_tooltip option when grouping on a many2one', function (assert) {
        assert.expect(12);
        delete this.data.partner.records[3].product_id;
        var kanban = createView({
            View: KanbanView,
            model: 'partner',
            data: this.data,
            arch: '<kanban default_group_by="bar">' +
                    '<field name="bar"/>' +
                    '<field name="product_id" '+
                        'options=\'{"group_by_tooltip": {"name": "Kikou"}}\'/>' +
                    '<templates><t t-name="kanban-box">' +
                    '<div><field name="foo"/></div>' +
                '</t></templates></kanban>',
            mockRPC: function (route, args) {
                if (route === '/web/dataset/call_kw/product/read') {
                    assert.strictEqual(args.args[0].length, 2,
                        "read on two groups");
                    assert.deepEqual(args.args[1], ['display_name', 'name'],
                        "should read on specified fields on the group by relation");
                }
                return this._super.apply(this, arguments);
            },
        });

        assert.ok(kanban.$('.o_kanban_view').hasClass('o_kanban_grouped'),
                        "should have classname 'o_kanban_grouped'");
        assert.strictEqual(kanban.$('.o_kanban_group').length, 2, "should have " + 2 + " columns");

        // simulate an update coming from the searchview, with another groupby given
        kanban.update({groupBy: ['product_id']});
        assert.strictEqual(kanban.$('.o_kanban_group').length, 3, "should have " + 3 + " columns");
        assert.strictEqual(kanban.$('.o_kanban_group:nth-child(1) .o_kanban_record').length, 1,
                        "column should contain 1 record(s)");
        assert.strictEqual(kanban.$('.o_kanban_group:nth-child(2) .o_kanban_record').length, 2,
                        "column should contain 2 record(s)");
        assert.strictEqual(kanban.$('.o_kanban_group:nth-child(3) .o_kanban_record').length, 1,
                        "column should contain 1 record(s)");
        assert.ok(kanban.$('.o_kanban_group:first span.o_column_title:contains(Undefined)').length,
            "first column should have a default title for when no value is provided");
        assert.strictEqual(kanban.$('.o_kanban_group:first .o_kanban_header_title').data('original-title'),
            "<p>1 records</p>",
            "first column should have a tooltip with the number of records, but not" +
            "the group_by_tooltip title and the many2one field value since it has no value");
        assert.ok(kanban.$('.o_kanban_group:eq(1) span.o_column_title:contains(hello)').length,
            "second column should have a title with a value from the many2one");
        assert.strictEqual(kanban.$('.o_kanban_group:eq(1) .o_kanban_header_title').data('original-title'),
            "<p>2 records</p><div>Kikou<br>hello</div>",
            "second column should have a tooltip with the number of records, the group_by_tooltip title and many2one field value");

        kanban.destroy();
    });

    QUnit.test('move a record then put it again in the same column', function (assert) {
        assert.expect(6);

        this.data.partner.records = [];

        var kanban = createView({
            View: KanbanView,
            model: 'partner',
            data: this.data,
            arch: '<kanban>' +
                    '<field name="product_id"/>' +
                    '<templates><t t-name="kanban-box">' +
                    '<div><field name="display_name"/></div>' +
                '</t></templates></kanban>',
            groupBy: ['product_id'],
        });

        kanban.$('.o_column_quick_create').click();
        kanban.$('.o_column_quick_create input').val('column1');
        kanban.$('.o_column_quick_create button.o_kanban_add').click();

        kanban.$('.o_column_quick_create').click();
        kanban.$('.o_column_quick_create input').val('column2');
        kanban.$('.o_column_quick_create button.o_kanban_add').click();

        kanban.$('.o_kanban_group:eq(1) .o_kanban_quick_add i').click();
        var $quickCreate = kanban.$('.o_kanban_group:eq(1) .o_kanban_quick_create');
        $quickCreate.find('input').val('new partner').trigger('input');
        $quickCreate.find('button.o_kanban_add').click();

        assert.strictEqual(kanban.$('.o_kanban_group:eq(0) .o_kanban_record').length, 0,
                        "column should contain 0 record");
        assert.strictEqual(kanban.$('.o_kanban_group:eq(1) .o_kanban_record').length, 1,
                        "column should contain 1 records");

        var $record = kanban.$('.o_kanban_group:eq(1) .o_kanban_record:eq(0)');
        var $group = kanban.$('.o_kanban_group:eq(0)');
        testUtils.dragAndDrop($record, $group);

        assert.strictEqual(kanban.$('.o_kanban_group:eq(0) .o_kanban_record').length, 1,
                        "column should contain 1 records");
        assert.strictEqual(kanban.$('.o_kanban_group:eq(1) .o_kanban_record').length, 0,
                        "column should contain 0 records");

        $record = kanban.$('.o_kanban_group:eq(0) .o_kanban_record:eq(0)');
        $group = kanban.$('.o_kanban_group:eq(1)');

        testUtils.dragAndDrop($record, $group);

        assert.strictEqual(kanban.$('.o_kanban_group:eq(0) .o_kanban_record').length, 0,
                        "column should contain 0 records");
        assert.strictEqual(kanban.$('.o_kanban_group:eq(1) .o_kanban_record').length, 1,
                        "column should contain 1 records");
        kanban.destroy();
    });

    QUnit.test('resequence a record twice', function (assert) {
        assert.expect(10);

        this.data.partner.records = [];

        var nbResequence = 0;
        var kanban = createView({
            View: KanbanView,
            model: 'partner',
            data: this.data,
            arch: '<kanban>' +
                    '<field name="product_id"/>' +
                    '<templates><t t-name="kanban-box">' +
                    '<div><field name="display_name"/></div>' +
                '</t></templates></kanban>',
            groupBy: ['product_id'],
            mockRPC: function (route) {
                if (route === '/web/dataset/resequence') {
                    nbResequence++;
                    return $.when();
                }
                return this._super.apply(this, arguments);
            },
        });

        kanban.$('.o_column_quick_create').click();
        kanban.$('.o_column_quick_create input').val('column1');
        kanban.$('.o_column_quick_create button.o_kanban_add').click();

        kanban.$('.o_kanban_group:eq(0) .o_kanban_quick_add i').click();
        var $quickCreate = kanban.$('.o_kanban_group:eq(0) .o_kanban_quick_create');
        $quickCreate.find('input').val('record1').trigger('input');
        $quickCreate.find('button.o_kanban_add').click();

        kanban.$('.o_kanban_group:eq(0) .o_kanban_quick_add i').click();
        $quickCreate = kanban.$('.o_kanban_group:eq(0) .o_kanban_quick_create');
        $quickCreate.find('input').val('record2').trigger('input');
        $quickCreate.find('button.o_kanban_add').click();

        assert.strictEqual(kanban.$('.o_kanban_group:eq(0) .o_kanban_record').length, 2,
                        "column should contain 2 records");
        assert.strictEqual(kanban.$('.o_kanban_group:eq(0) .o_kanban_record:eq(0)').text(), "record2",
                        "records should be correctly ordered");
        assert.strictEqual(kanban.$('.o_kanban_group:eq(0) .o_kanban_record:eq(1)').text(), "record1",
                        "records should be correctly ordered");

        var $record1 = kanban.$('.o_kanban_group:eq(0) .o_kanban_record:eq(1)');
        var $record2 = kanban.$('.o_kanban_group:eq(0) .o_kanban_record:eq(0)');
        testUtils.dragAndDrop($record1, $record2, {position: 'top'});

        assert.strictEqual(kanban.$('.o_kanban_group:eq(0) .o_kanban_record').length, 2,
                        "column should contain 2 records");
        assert.strictEqual(kanban.$('.o_kanban_group:eq(0) .o_kanban_record:eq(0)').text(), "record1",
                        "records should be correctly ordered");
        assert.strictEqual(kanban.$('.o_kanban_group:eq(0) .o_kanban_record:eq(1)').text(), "record2",
                        "records should be correctly ordered");

        testUtils.dragAndDrop($record2, $record1, {position: 'top'});

        assert.strictEqual(kanban.$('.o_kanban_group:eq(0) .o_kanban_record').length, 2,
                        "column should contain 2 records");
        assert.strictEqual(kanban.$('.o_kanban_group:eq(0) .o_kanban_record:eq(0)').text(), "record2",
                        "records should be correctly ordered");
        assert.strictEqual(kanban.$('.o_kanban_group:eq(0) .o_kanban_record:eq(1)').text(), "record1",
                        "records should be correctly ordered");
        assert.strictEqual(nbResequence, 2, "should have resequenced twice");
        kanban.destroy();
    });

    QUnit.test('basic support for widgets', function (assert) {
        assert.expect(1);

        var MyWidget = Widget.extend({
            init: function (parent, dataPoint) {
                this.data = dataPoint.data;
            },
            start: function () {
                this.$el.text(JSON.stringify(this.data));
            },
        });
        widgetRegistry.add('test', MyWidget);

        var kanban = createView({
            View: KanbanView,
            model: 'partner',
            data: this.data,
            arch: '<kanban class="o_kanban_test"><templates><t t-name="kanban-box">' +
                    '<div>' +
                    '<t t-esc="record.foo.value"/>' +
                    '<field name="foo" blip="1"/>' +
                    '<widget name="test"/>' +
                    '</div>' +
                '</t></templates></kanban>',
        });

        assert.strictEqual(kanban.$('.o_widget:eq(2)').text(), '{"foo":"gnap","id":3}',
            "widget should have been instantiated");

        kanban.destroy();
        delete widgetRegistry.map.test;
    });

    QUnit.test('column progressbars properly work', function (assert) {
        assert.expect(2);

        var kanban = createView({
            View: KanbanView,
            model: 'partner',
            data: this.data,
            arch:
                '<kanban>' +
                    '<field name="bar"/>' +
                    '<field name="int_field"/>' +
                    '<progressbar field="foo" colors=\'{"yop": "success", "gnap": "warning", "blip": "danger"}\' sum_field="int_field"/>' +
                    '<templates><t t-name="kanban-box">' +
                        '<div>' +
                            '<field name="name"/>' +
                        '</div>' +
                    '</t></templates>' +
                '</kanban>',
            groupBy: ['bar'],
        });

        assert.strictEqual(kanban.$('.o_kanban_counter').length, this.data.product.records.length,
            "kanban counters should have been created");

        assert.strictEqual(parseInt(kanban.$('.o_kanban_counter_side').last().text()), 36,
            "counter should display the sum of int_field values");
        kanban.destroy();
    });

    QUnit.test('column progressbars: creating a new column should create a new progressbar', function (assert) {
        assert.expect(1);

        var kanban = createView({
            View: KanbanView,
            model: 'partner',
            data: this.data,
            arch:
                '<kanban>' +
                    '<field name="product_id"/>' +
                    '<progressbar field="foo" colors=\'{"yop": "success", "gnap": "warning", "blip": "danger"}\'/>' +
                    '<templates><t t-name="kanban-box">' +
                        '<div>' +
                            '<field name="name"/>' +
                        '</div>' +
                    '</t></templates>' +
                '</kanban>',
            groupBy: ['product_id'],
        });

        var nbProgressBars = kanban.$('.o_kanban_counter').length;

        // Create a new column: this should create an empty progressbar
        var $columnQuickCreate = kanban.$('.o_column_quick_create');
        $columnQuickCreate.click();
        $columnQuickCreate.find('input').val('test');
        $columnQuickCreate.find('.btn-primary').click();

        assert.strictEqual(kanban.$('.o_kanban_counter').length, nbProgressBars + 1,
            "a new column with a new column progressbar should have been created");

        kanban.destroy();
    });

    QUnit.test('column progressbars on quick create properly update counter', function (assert) {
        assert.expect(1);

        var kanban = createView({
            View: KanbanView,
            model: 'partner',
            data: this.data,
            arch:
                '<kanban>' +
                    '<progressbar field="foo" colors=\'{"yop": "success", "gnap": "warning", "blip": "danger"}\'/>' +
                    '<templates><t t-name="kanban-box">' +
                        '<div>' +
                            '<field name="name"/>' +
                        '</div>' +
                    '</t></templates>' +
                '</kanban>',
            groupBy: ['bar'],
        });

        var initialCount = parseInt(kanban.$('.o_kanban_counter_side:first').text());
        kanban.$('.o_kanban_quick_add:first').click();
        kanban.$('.o_kanban_quick_create input').val('Test').trigger('input');
        kanban.$('.o_kanban_add').click();
        var lastCount = parseInt(kanban.$('.o_kanban_counter_side:first').text());
        assert.strictEqual(lastCount, initialCount + 1,
            "kanban counters should have updated on quick create");

        kanban.destroy();
    });

    QUnit.test('column progressbars are working with load more', function (assert) {
        assert.expect(1);

        var kanban = createView({
            View: KanbanView,
            model: 'partner',
            data: this.data,
            domain: [['bar', '=', true]],
            arch:
                '<kanban limit="1">' +
                    '<progressbar field="foo" colors=\'{"yop": "success", "gnap": "warning", "blip": "danger"}\'/>' +
                    '<templates><t t-name="kanban-box">' +
                        '<div>' +
                            '<field name="id"/>' +
                        '</div>' +
                    '</t></templates>' +
                '</kanban>',
            groupBy: ['bar'],
        });

        // we have 1 record shown, load 2 more and check it worked
        kanban.$('.o_kanban_group').find('.o_kanban_load_more').click();
        kanban.$('.o_kanban_group').find('.o_kanban_load_more').click();
        var shownIDs = _.map(kanban.$('.o_kanban_record'), function(record) {
            return parseInt(record.innerText);
        });
        assert.deepEqual(shownIDs, [1, 2, 3], "intended records are loaded");

        kanban.destroy();
    });

    // XXX test deactivated in saas~11.2 as kanban archiving has been removed (and readded in saas~11.4)
    QUnit.skip('column progressbars on archiving records update counter', function (assert) {
        assert.expect(4);

        // add active field on partner model and make all records active
        this.data.partner.fields.active = {string: 'Active', type: 'char', default: true};

        var kanban = createView({
            View: KanbanView,
            model: 'partner',
            data: this.data,
            arch:
                '<kanban>' +
                    '<field name="active"/>' +
                    '<field name="bar"/>' +
                    '<field name="int_field"/>' +
                    '<progressbar field="foo" colors=\'{"yop": "success", "gnap": "warning", "blip": "danger"}\' sum_field="int_field"/>' +
                    '<templates><t t-name="kanban-box">' +
                        '<div>' +
                            '<field name="name"/>' +
                        '</div>' +
                    '</t></templates>' +
                '</kanban>',
            groupBy: ['bar'],
        });

        assert.strictEqual(kanban.$('.o_kanban_group:eq(1) .o_kanban_counter_side').text(), "36",
            "counter should contain the correct value");
        assert.strictEqual(kanban.$('.o_kanban_group:eq(1) .o_kanban_counter_progress > .progress-bar:first').data('originalTitle'), "1 yop",
            "the counter progressbars should be correctly displayed");

        // archive all records of the second columns
        kanban.$('.o_kanban_group:eq(1) .o_column_archive').click();

        assert.strictEqual(kanban.$('.o_kanban_group:eq(1) .o_kanban_counter_side').text(), "0",
            "counter should contain the correct value");
        assert.strictEqual(kanban.$('.o_kanban_group:eq(1) .o_kanban_counter_progress > .progress-bar:first').data('originalTitle'), "0 yop",
            "the counter progressbars should have been correctly updated");

        kanban.destroy();
    });

    QUnit.skip('kanban with progressbars: correctly update env when archiving records', function (assert) {
        assert.expect(3);

        // add active field on partner model and make all records active
        this.data.partner.fields.active = {string: 'Active', type: 'char', default: true};

        var kanban = createView({
            View: KanbanView,
            model: 'partner',
            data: this.data,
            arch:
                '<kanban>' +
                    '<field name="active"/>' +
                    '<field name="bar"/>' +
                    '<field name="int_field"/>' +
                    '<progressbar field="foo" colors=\'{"yop": "success", "gnap": "warning", "blip": "danger"}\' sum_field="int_field"/>' +
                    '<templates><t t-name="kanban-box">' +
                        '<div>' +
                            '<field name="name"/>' +
                        '</div>' +
                    '</t></templates>' +
                '</kanban>',
            groupBy: ['bar'],
            intercepts: {
                env_updated: function (ev) {
                    assert.step(ev.data.ids);
                },
            },
        });

        // archive all records of the first column
        kanban.$('.o_kanban_group:first .o_column_archive').click();

        assert.verifySteps([
            [1, 2, 3, 4],
            [1, 2, 3],
        ]);

        kanban.destroy();
    });

    QUnit.test('RPCs when (re)loading kanban view progressbars', function (assert) {
        assert.expect(9);

        var kanban = createView({
            View: KanbanView,
            model: 'partner',
            data: this.data,
            arch:
                '<kanban>' +
                    '<field name="bar"/>' +
                    '<field name="int_field"/>' +
                    '<progressbar field="foo" colors=\'{"yop": "success", "gnap": "warning", "blip": "danger"}\' sum_field="int_field"/>' +
                    '<templates><t t-name="kanban-box">' +
                        '<div>' +
                            '<field name="name"/>' +
                        '</div>' +
                    '</t></templates>' +
                '</kanban>',
            groupBy: ['bar'],
            mockRPC: function (route, args) {
                assert.step(args.method || route);
                return this._super.apply(this, arguments);
            },
        });

        kanban.reload();

        assert.verifySteps([
            // initial load
            'read_group',
            '/web/dataset/search_read',
            '/web/dataset/search_read',
            'read_progress_bar',
            // reload
            'read_group',
            '/web/dataset/search_read',
            '/web/dataset/search_read',
            'read_progress_bar',
        ]);

        kanban.destroy();
    });

    QUnit.test('drag & drop records grouped by m2o with progressbar', function (assert) {
        assert.expect(4);

        this.data.partner.records[0].product_id = false;

        var kanban = createView({
            View: KanbanView,
            model: 'partner',
            data: this.data,
            arch:
                '<kanban>' +
                    '<progressbar field="foo" colors=\'{"yop": "success", "gnap": "warning", "blip": "danger"}\'/>' +
                    '<templates><t t-name="kanban-box">' +
                        '<div>' +
                            '<field name="int_field"/>' +
                        '</div>' +
                    '</t></templates>' +
                '</kanban>',
            groupBy: ['product_id'],
            mockRPC: function (route, args) {
                if (route === '/web/dataset/resequence') {
                    return $.when(true);
                }
                return this._super(route, args);
            },
        });

        assert.strictEqual(kanban.$('.o_kanban_group:eq(0) .o_kanban_counter_side').text(), "1",
            "counter should contain the correct value");

        testUtils.dragAndDrop(kanban.$('.o_kanban_group:eq(0) .o_kanban_record:eq(0)'), kanban.$('.o_kanban_group:eq(1)'));
        assert.strictEqual(kanban.$('.o_kanban_group:eq(0) .o_kanban_counter_side').text(), "0",
            "counter should contain the correct value");

        testUtils.dragAndDrop(kanban.$('.o_kanban_group:eq(1) .o_kanban_record:eq(2)'), kanban.$('.o_kanban_group:eq(0)'));
        assert.strictEqual(kanban.$('.o_kanban_group:eq(0) .o_kanban_counter_side').text(), "1",
            "counter should contain the correct value");

        testUtils.dragAndDrop(kanban.$('.o_kanban_group:eq(0) .o_kanban_record:eq(0)'), kanban.$('.o_kanban_group:eq(1)'));
        assert.strictEqual(kanban.$('.o_kanban_group:eq(0) .o_kanban_counter_side').text(), "0",
            "counter should contain the correct value");

        kanban.destroy();
    });

    QUnit.test('progress bar subgroup count recompute', function(assert) {
        assert.expect(2);

        var kanban = createView({
            View: KanbanView,
            model: 'partner',
            data: this.data,
            arch:
                '<kanban>' +
                    '<progressbar field="foo" colors=\'{"yop": "success", "gnap": "warning", "blip": "danger"}\'/>' +
                    '<templates><t t-name="kanban-box">' +
                        '<div>' +
                            '<field name="foo"/>' +
                        '</div>' +
                    '</t></templates>' +
                '</kanban>',
            groupBy: ['bar'],
        });

        var initialCount = parseInt(kanban.$('.o_kanban_counter_side').eq(1).text());
        assert.strictEqual(initialCount, 3,
            "Initial count should be Three");
        kanban.$('.bg-success-full').click();
        var lastCount = parseInt(kanban.$('.o_kanban_counter_side').eq(1).text());
        assert.strictEqual(lastCount, 1,
            "kanban counters should vary according to what subgroup is selected");

        kanban.destroy();
    });

    QUnit.test('column progressbars on quick create with quick_create_view are updated', function (assert) {
        assert.expect(1);

        var kanban = createView({
            View: KanbanView,
            model: 'partner',
            data: this.data,
            arch: '<kanban on_create="quick_create" quick_create_view="some_view_ref">' +
                    '<field name="int_field"/>' +
                    '<progressbar field="foo" colors=\'{"yop": "success", "gnap": "warning", "blip": "danger"}\' sum_field="int_field"/>' +
                    '<templates><t t-name="kanban-box">' +
                        '<div>' +
                            '<field name="name"/>' +
                        '</div>' +
                    '</t></templates>' +
                '</kanban>',
            archs: {
                'partner,some_view_ref,form': '<form>' +
                    '<field name="int_field"/>' +
                '</form>',
            },
            groupBy: ['bar'],
        });

        var initialCount = parseInt(kanban.$('.o_kanban_counter_side:first').text());

        // click on 'Create', fill the quick create and validate
        kanban.$buttons.find('.o-kanban-button-new').click();
        var $quickCreate = kanban.$('.o_kanban_group:first .o_kanban_quick_create');
        $quickCreate.find('.o_field_widget[name=int_field]').val('44').trigger('input');
        $quickCreate.find('button.o_kanban_add').click();

        var lastCount = parseInt(kanban.$('.o_kanban_counter_side:first').text());
        assert.strictEqual(lastCount, initialCount + 44,
            "kanban counters should have been updated on quick create");

        kanban.destroy();
    });

    QUnit.test('keep adding quickcreate in first column after a record from this column was moved', function (assert) {
        assert.expect(2);

        var kanban = createView({
            View: KanbanView,
            model: 'partner',
            data: this.data,
            arch:
                '<kanban on_create="quick_create">' +
                    '<field name="int_field"/>' +
                    '<templates><t t-name="kanban-box">' +
                        '<div><field name="foo"/></div>' +
                    '</t></templates>' +
                '</kanban>',
            groupBy: ['foo'],
            mockRPC: function (route, args) {
                if (route === '/web/dataset/resequence') {
                    return $.when(true);
                }
                return this._super(route, args);
            },
        });

        var $quickCreateGroup;
        var $groups;
        _quickCreateAndTest();
        testUtils.dragAndDrop($groups.first().find('.o_kanban_record:first'), $groups.eq(1));
        _quickCreateAndTest();
        kanban.destroy();

        function _quickCreateAndTest() {
            kanban.$buttons.find('.o-kanban-button-new').click();
            $quickCreateGroup = kanban.$('.o_kanban_quick_create').closest('.o_kanban_group');
            $groups = kanban.$('.o_kanban_group');
            assert.strictEqual($quickCreateGroup[0], $groups[0],
                "quick create should have been added in the first column");
        }
    });

    QUnit.test('test displaying image', function (assert) {
        assert.expect(2);

        var kanban = createView({
            View: KanbanView,
            model: 'partner',
            data: this.data,
            arch: '<kanban class="o_kanban_test">' +
                      '<field name="id"/>' +
                      '<field name="image"/>' +
                      '<templates><t t-name="kanban-box"><div>' +
                          '<img t-att-src="kanban_image(\'partner\', \'image\', record.id.raw_value)"/>' +
                      '</div></t></templates>' +
                  '</kanban>',
        });

        var imageOnRecord = kanban.$('img[data-src*="/web/image"][data-src*="&id=1"]');
        assert.strictEqual(imageOnRecord.length, 1, "partner with image display image");

        var placeholders = kanban.$('img[data-src$="/web/static/src/img/placeholder.png"]');
        assert.strictEqual(placeholders.length, this.data.partner.records.length - 1,
            "partner with no image should display the placeholder");

        kanban.destroy();
    });

    QUnit.test('check if the view destroys all widgets and instances', function (assert) {
        assert.expect(1);

        var instanceNumber = 0;
        testUtils.patch(mixins.ParentedMixin, {
            init: function () {
                instanceNumber++;
                return this._super.apply(this, arguments);
            },
            destroy: function () {
                if (!this.isDestroyed()) {
                    instanceNumber--;
                }
                return this._super.apply(this, arguments);
            }
        });

        var params = {
            View: KanbanView,
            model: 'partner',
            data: this.data,
            arch: '<kanban string="Partners">' +
                    '<field name="foo"/>' +
                    '<field name="bar"/>' +
                    '<field name="int_field"/>' +
                    '<field name="qux"/>' +
                    '<field name="product_id"/>' +
                    '<field name="category_ids"/>' +
                    '<field name="state"/>' +
                    '<field name="date"/>' +
                    '<field name="datetime"/>' +
                    '<templates><t t-name="kanban-box">' +
                        '<div><field name="foo"/></div>' +
                    '</t></templates>' +
                '</kanban>',
        };

        var kanban = createView(params);
        kanban.destroy();

        var initialInstanceNumber = instanceNumber;
        instanceNumber = 0;

        kanban = createView(params);

        // call destroy function of controller to ensure that it correctly destroys everything
        kanban.__destroy();

        assert.strictEqual(instanceNumber, initialInstanceNumber + 3, "every widget must be destroyed exept the parent");

        kanban.destroy();

        testUtils.unpatch(mixins.ParentedMixin);
    });

    QUnit.test('grouped kanban becomes ungrouped when clearing domain then clearing groupby', function (assert) {
        // in this test, we simulate that clearing the domain is slow, so that
        // clearing the groupby does not corrupt the data handled while
        // reloading the kanban view.
        assert.expect(4);

        var def = $.Deferred();

        var kanban = createView({
            View: KanbanView,
            model: 'partner',
            data: this.data,
            arch: '<kanban class="o_kanban_test">' +
                        '<field name="bar"/>' +
                        '<templates><t t-name="kanban-box">' +
                        '<div><field name="foo"/></div>' +
                    '</t></templates></kanban>',
            domain: [['foo', '=', 'norecord']],
            groupBy: ['bar'],
            mockRPC: function (route, args) {
                var result = this._super(route, args);
                if (args.method === 'read_group') {
                    var isFirstUpdate = _.isEmpty(args.kwargs.domain) &&
                                        args.kwargs.groupby &&
                                        args.kwargs.groupby[0] === 'bar';
                    if (isFirstUpdate) {
                        return def.then(_.constant(result));
                    }
                }
                return result;
            },
        });

        assert.ok(kanban.$('.o_kanban_view').hasClass('o_kanban_grouped'),
            "the kanban view should be grouped");
        assert.notOk(kanban.$('.o_kanban_view').hasClass('o_kanban_ungrouped'),
            "the kanban view should not be ungrouped");

        kanban.update({domain: []}); // 1st update on kanban view
        kanban.update({groupBy: false}); // 2n update on kanban view
        def.resolve(); // simulate slow 1st update of kanban view

        assert.notOk(kanban.$('.o_kanban_view').hasClass('o_kanban_grouped'),
            "the kanban view should not longer be grouped");
        assert.ok(kanban.$('.o_kanban_view').hasClass('o_kanban_ungrouped'),
            "the kanban view should have become ungrouped");

        kanban.destroy();
    });

<<<<<<< HEAD
    QUnit.test('keyboard navigation on kanban basic rendering', function (assert) {
        assert.expect(3);

=======
    QUnit.test('quick_create on grouped kanban without column', function (assert) {
        assert.expect(1);
        this.data.partner.records = [];
>>>>>>> a587325c
        var kanban = createView({
            View: KanbanView,
            model: 'partner',
            data: this.data,
<<<<<<< HEAD
            arch: '<kanban class="o_kanban_test"><templates><t t-name="kanban-box">' +
                '<div>' +
                '<t t-esc="record.foo.value"/>' +
                '<field name="foo"/>' +
                '</div>' +
                '</t></templates></kanban>',
        });

        var $fisrtCard = kanban.$('.o_kanban_record:first');
        var $secondCard = kanban.$('.o_kanban_record:eq(1)');

        $fisrtCard.focus();
        assert.strictEqual(document.activeElement, $fisrtCard[0], "the kanban cards are focussable");

        $fisrtCard.trigger($.Event('keydown', { which: $.ui.keyCode.RIGHT, keyCode: $.ui.keyCode.RIGHT, }));
        assert.strictEqual(document.activeElement, $secondCard[0], "the second card should be focussed");

        $secondCard.trigger($.Event('keydown', { which: $.ui.keyCode.LEFT, keyCode: $.ui.keyCode.LEFT, }));
        assert.strictEqual(document.activeElement, $fisrtCard[0], "the first card should be focussed");
        kanban.destroy();
    });

    QUnit.test('keyboard navigation on kanban grouped rendering', function (assert) {
        assert.expect(3);

        var kanban = createView({
            View: KanbanView,
            model: 'partner',
            data: this.data,
            arch: '<kanban class="o_kanban_test">' +
                        '<field name="bar"/>' +
                        '<templates><t t-name="kanban-box">' +
                        '<div><field name="foo"/></div>' +
                    '</t></templates></kanban>',
            groupBy: ['bar'],
        });

        var $firstColumnFisrtCard = kanban.$('.o_kanban_record:first');
        var $secondColumnFirstCard = kanban.$('.o_kanban_group:eq(1) .o_kanban_record:first');
        var $secondColumnSecondCard = kanban.$('.o_kanban_group:eq(1) .o_kanban_record:eq(1)');

        $firstColumnFisrtCard.focus();

        //RIGHT should select the next column
        $firstColumnFisrtCard.trigger($.Event('keydown', { which: $.ui.keyCode.RIGHT, keyCode: $.ui.keyCode.RIGHT, }));
        assert.strictEqual(document.activeElement, $secondColumnFirstCard[0], "RIGHT should select the first card of the next column");

        //DOWN should move up one card
        $secondColumnFirstCard.trigger($.Event('keydown', { which: $.ui.keyCode.DOWN, keyCode: $.ui.keyCode.DOWN, }));
        assert.strictEqual(document.activeElement, $secondColumnSecondCard[0], "DOWN should select the second card of the current column");

        //LEFT should go back to the first column
        $secondColumnSecondCard.trigger($.Event('keydown', { which: $.ui.keyCode.LEFT, keyCode: $.ui.keyCode.LEFT, }));
        assert.strictEqual(document.activeElement, $firstColumnFisrtCard[0], "LEFT should select the first card of the first column");

        kanban.destroy();
    });
    QUnit.test('keyboard navigation on kanban grouped rendering with empty columns', function (assert) {
        assert.expect(2);

        var data = this.data;
        data.partner.records[1].state = "abc";

        var kanban = createView({
            View: KanbanView,
            model: 'partner',
            data: data,
            arch: '<kanban class="o_kanban_test">' +
                        '<field name="bar"/>' +
                        '<templates><t t-name="kanban-box">' +
                        '<div><field name="foo"/></div>' +
                    '</t></templates></kanban>',
            groupBy: ['state'],
            mockRPC: function (route, args) {
                if (args.method === 'read_group') {
                    // override read_group to return empty groups, as this is
                    // the case for several models (e.g. project.task grouped
                    // by stage_id)
                    return this._super.apply(this, arguments).then(function (result) {
                        // add 2 empty columns in the middle
                        result.splice(1,0,{state_count:0,state:'def',
                                           __domain:[["state","=","def"]]});
                        result.splice(1,0,{state_count:0,state:'def',
                                           __domain:[["state","=","def"]]});

                        // add 1 empty column in the beginning and the end
                        result.unshift({state_count:0,state:'def',
                                        __domain:[["state","=","def"]]});
                        result.push({state_count:0,state:'def',
                                    __domain:[["state","=","def"]]});
                        return result;
                    });
                }
                return this._super.apply(this, arguments);
            },
        });

        /**
         * DEF columns are empty
         *
         *    | DEF | ABC  | DEF | DEF | GHI  | DEF
         *    |-----|------|-----|-----|------|-----
         *    |     | yop  |     |     | gnap |
         *    |     | blip |     |     | blip |
         */
        var $yop = kanban.$('.o_kanban_record:first');
        var $gnap = kanban.$('.o_kanban_group:eq(4) .o_kanban_record:first');

        $yop.focus();

        //RIGHT should select the next column that has a card
        $yop.trigger($.Event('keydown', { which: $.ui.keyCode.RIGHT,
            keyCode: $.ui.keyCode.RIGHT, }));
        assert.strictEqual(document.activeElement, $gnap[0],
            "RIGHT should select the first card of the next column that has a card");

        //LEFT should go back to the first column that has a card
        $gnap.trigger($.Event('keydown', { which: $.ui.keyCode.LEFT,
            keyCode: $.ui.keyCode.LEFT, }));
        assert.strictEqual(document.activeElement, $yop[0],
            "LEFT should select the first card of the first column that has a card");

        kanban.destroy();
    });

    QUnit.test('keyboard navigation on kanban when the focus is on a link that' +
     'has an action and the kanban has no oe_kanban_global_... class', function(assert){
        assert.expect(1)
        var kanban = createView({
            View: KanbanView,
            model: 'partner',
            data: this.data,
            arch: '<kanban class="o_kanban_test"><templates><t t-name="kanban-box">' +
                    '<div><a type="edit">Edit</a></div>' +
                '</t></templates></kanban>',
        });

        testUtils.intercept(kanban, 'switch_view', function (event) {
            assert.deepEqual(event.data, {
                view_type: 'form',
                res_id: 1,
                mode: 'edit',
                model: 'partner',
            },'When selecting focusing a card and hitting ENTER, the first link or button is clicked');
        });
        kanban.$('.o_kanban_record').first().focus().trigger($.Event('keydown', {
            keyCode: $.ui.keyCode.ENTER,
            which: $.ui.keyCode.ENTER,
        }));

=======
            arch: '<kanban class="o_kanban_test" on_create="quick_create"><templates><t t-name="kanban-box">' +
                    '<div>' +
                    '<field name="name"/>' +
                    '</div>' +
                '</t></templates></kanban>',
            groupBy: ['product_id'],

            intercepts: {
                switch_view: function (event) {
                    assert.ok(true, "switch_view was called instead of quick_create");
                },
            },
        });
        kanban.$buttons.find('.o-kanban-button-new').click();
>>>>>>> a587325c
        kanban.destroy();
    });
});

});<|MERGE_RESOLUTION|>--- conflicted
+++ resolved
@@ -4159,20 +4159,37 @@
         kanban.destroy();
     });
 
-<<<<<<< HEAD
-    QUnit.test('keyboard navigation on kanban basic rendering', function (assert) {
-        assert.expect(3);
-
-=======
     QUnit.test('quick_create on grouped kanban without column', function (assert) {
         assert.expect(1);
         this.data.partner.records = [];
->>>>>>> a587325c
-        var kanban = createView({
-            View: KanbanView,
-            model: 'partner',
-            data: this.data,
-<<<<<<< HEAD
+        var kanban = createView({
+            View: KanbanView,
+            model: 'partner',
+            data: this.data,
+            arch: '<kanban class="o_kanban_test" on_create="quick_create"><templates><t t-name="kanban-box">' +
+                    '<div>' +
+                    '<field name="name"/>' +
+                    '</div>' +
+                '</t></templates></kanban>',
+            groupBy: ['product_id'],
+
+            intercepts: {
+                switch_view: function (event) {
+                    assert.ok(true, "switch_view was called instead of quick_create");
+                },
+            },
+        });
+        kanban.$buttons.find('.o-kanban-button-new').click();
+        kanban.destroy();
+    });
+
+    QUnit.test('keyboard navigation on kanban basic rendering', function (assert) {
+        assert.expect(3);
+
+        var kanban = createView({
+            View: KanbanView,
+            model: 'partner',
+            data: this.data,
             arch: '<kanban class="o_kanban_test"><templates><t t-name="kanban-box">' +
                 '<div>' +
                 '<t t-esc="record.foo.value"/>' +
@@ -4323,22 +4340,6 @@
             which: $.ui.keyCode.ENTER,
         }));
 
-=======
-            arch: '<kanban class="o_kanban_test" on_create="quick_create"><templates><t t-name="kanban-box">' +
-                    '<div>' +
-                    '<field name="name"/>' +
-                    '</div>' +
-                '</t></templates></kanban>',
-            groupBy: ['product_id'],
-
-            intercepts: {
-                switch_view: function (event) {
-                    assert.ok(true, "switch_view was called instead of quick_create");
-                },
-            },
-        });
-        kanban.$buttons.find('.o-kanban-button-new').click();
->>>>>>> a587325c
         kanban.destroy();
     });
 });
