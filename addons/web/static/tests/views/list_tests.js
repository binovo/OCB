odoo.define('web.list_tests', function (require) {
"use strict";

var config = require('web.config');
var basicFields = require('web.basic_fields');
var FormView = require('web.FormView');
var ListView = require('web.ListView');
var mixins = require('web.mixins');
var testUtils = require('web.test_utils');
var widgetRegistry = require('web.widget_registry');
var Widget = require('web.Widget');

var createView = testUtils.createView;

QUnit.module('Views', {
    beforeEach: function () {
        this.data = {
            foo: {
                fields: {
                    foo: {string: "Foo", type: "char"},
                    bar: {string: "Bar", type: "boolean"},
                    date: {string: "Some Date", type: "date"},
                    int_field: {string: "int_field", type: "integer", sortable: true},
                    qux: {string: "my float", type: "float"},
                    m2o: {string: "M2O field", type: "many2one", relation: "bar"},
                    o2m: {string: "O2M field", type: "one2many", relation: "bar"},
                    m2m: {string: "M2M field", type: "many2many", relation: "bar"},
                    amount: {string: "Monetary field", type: "monetary"},
                    currency_id: {string: "Currency", type: "many2one",
                                  relation: "res_currency", default: 1},
                    datetime: {string: "Datetime Field", type: 'datetime'},
                    reference: {string: "Reference Field", type: 'reference', selection: [
                        ["bar", "Bar"], ["res_currency", "Currency"], ["event", "Event"]]},
                },
                records: [
                    {
                        id: 1,
                        bar: true,
                        foo: "yop",
                        int_field: 10,
                        qux: 0.4,
                        m2o: 1,
                        m2m: [1, 2],
                        amount: 1200,
                        currency_id: 2,
                        date: "2017-01-25",
                        datetime: "2016-12-12 10:55:05",
                        reference: 'bar,1',
                    },
                    {id: 2, bar: true, foo: "blip", int_field: 9, qux: 13,
                     m2o: 2, m2m: [1, 2, 3], amount: 500, reference: 'res_currency,1'},
                    {id: 3, bar: true, foo: "gnap", int_field: 17, qux: -3,
                     m2o: 1, m2m: [], amount: 300, reference: 'res_currency,2'},
                    {id: 4, bar: false, foo: "blip", int_field: -4, qux: 9,
                     m2o: 1, m2m: [1], amount: 0},
                ]
            },
            bar: {
                fields: {},
                records: [
                    {id: 1, display_name: "Value 1"},
                    {id: 2, display_name: "Value 2"},
                    {id: 3, display_name: "Value 3"},
                ]
            },
            res_currency: {
                fields: {
                    symbol: {string: "Symbol", type: "char"},
                    position: {
                        string: "Position",
                        type: "selection",
                        selection: [['after', 'A'], ['before', 'B']],
                    },
                },
                records: [
                    {id: 1, display_name: "USD", symbol: '$', position: 'before'},
                    {id: 2, display_name: "EUR", symbol: '€', position: 'after'},
                ],
            },
            event: {
                fields: {
                    id: {string: "ID", type: "integer"},
                    name: {string: "name", type: "char"},
                },
                records: [
                    {id: "2-20170808020000", name: "virtual"},
                ]
            },
        };
    }
}, function () {

    QUnit.module('ListView');

    QUnit.test('simple readonly list', function (assert) {
        assert.expect(10);

        var list = createView({
            View: ListView,
            model: 'foo',
            data: this.data,
            arch: '<tree><field name="foo"/><field name="int_field"/></tree>',
        });

        assert.notOk(list.$el.hasClass('o_cannot_create'),
            "should not have className 'o_cannot_create'");

        // 3 th (1 for checkbox, 2 for columns)
        assert.strictEqual(list.$('th').length, 3, "should have 3 columns");

        assert.strictEqual(list.$('td:contains(gnap)').length, 1, "should contain gnap");
        assert.strictEqual(list.$('tbody tr').length, 4, "should have 4 rows");
        assert.strictEqual(list.$('th.o_column_sortable').length, 1, "should have 1 sortable column");

        assert.strictEqual(list.$('thead th:nth(2)').css('text-align'), 'right',
            "header cells of integer fields should be right aligned");
        assert.strictEqual(list.$('tbody tr:first td:nth(2)').css('text-align'), 'right',
            "integer cells should be right aligned");

        assert.ok(list.$buttons.find('.o_list_button_add').is(':visible'),
            "should have a visible Create button");
        assert.ok(!list.$buttons.find('.o_list_button_save').is(':visible'),
            "should not have a visible save button");
        assert.ok(!list.$buttons.find('.o_list_button_discard').is(':visible'),
            "should not have a visible save button");
        list.destroy();
    });

    QUnit.test('list with create="0"', function (assert) {
        assert.expect(2);

        var list = createView({
            View: ListView,
            model: 'foo',
            data: this.data,
            arch: '<tree create="0"><field name="foo"/></tree>',
        });

        assert.ok(list.$el.hasClass('o_cannot_create'),
            "should have className 'o_cannot_create'");
        assert.strictEqual(list.$buttons.find('.o_list_button_add').length, 0,
            "should not have the 'Create' button");

        list.destroy();
    });

    QUnit.test('list with delete="0"', function (assert) {
        assert.expect(4);

        var list = createView({
            View: ListView,
            model: 'foo',
            data: this.data,
            viewOptions: {sidebar: true},
            arch: '<tree delete="0"><field name="foo"/></tree>',
        });

        assert.ok(list.sidebar.$el.hasClass('o_hidden'), 'sidebar should be invisible');
        assert.ok(list.$('tbody td.o_list_record_selector').length, 'should have at least one record');

        list.$('tbody td.o_list_record_selector:first input').click();
        assert.ok(!list.sidebar.$el.hasClass('o_hidden'), 'sidebar should be visible');
        assert.notOk(list.sidebar.$('a:contains(Delete)').length, 'sidebar should not have Delete button');

        list.destroy();
    });

    QUnit.test('simple editable rendering', function (assert) {
        assert.expect(12);

        var list = createView({
            View: ListView,
            model: 'foo',
            data: this.data,
            arch: '<tree editable="bottom"><field name="foo"/><field name="bar"/></tree>',
        });

        assert.strictEqual(list.$('th').length, 3, "should have 2 th");
        assert.strictEqual(list.$('th').length, 3, "should have 3 th");
        assert.strictEqual(list.$('td:contains(yop)').length, 1, "should contain yop");

        assert.ok(list.$buttons.find('.o_list_button_add').is(':visible'),
            "should have a visible Create button");
        assert.ok(!list.$buttons.find('.o_list_button_save').is(':visible'),
            "should not have a visible save button");
        assert.ok(!list.$buttons.find('.o_list_button_discard').is(':visible'),
            "should not have a visible discard button");

        list.$('td:not(.o_list_record_selector)').first().click();

        assert.ok(!list.$buttons.find('.o_list_button_add').is(':visible'),
            "should not have a visible Create button");
        assert.ok(list.$buttons.find('.o_list_button_save').is(':visible'),
            "should have a visible save button");
        assert.ok(list.$buttons.find('.o_list_button_discard').is(':visible'),
            "should have a visible discard button");

        list.$buttons.find('.o_list_button_save').click();

        assert.ok(list.$buttons.find('.o_list_button_add').is(':visible'),
            "should have a visible Create button");
        assert.ok(!list.$buttons.find('.o_list_button_save').is(':visible'),
            "should not have a visible save button");
        assert.ok(!list.$buttons.find('.o_list_button_discard').is(':visible'),
            "should not have a visible discard button");
        list.destroy();
    });

    QUnit.test('invisible columns are not displayed', function (assert) {
        assert.expect(1);

        var list = createView({
            View: ListView,
            model: 'foo',
            data: this.data,
            arch: '<tree>' +
                    '<field name="foo"/>' +
                    '<field name="bar" invisible="1"/>' +
                '</tree>',
        });

        // 1 th for checkbox, 1 for 1 visible column
        assert.strictEqual(list.$('th').length, 2, "should have 2 th");
        list.destroy();
    });

    QUnit.test('record-depending invisible lines are correctly aligned', function (assert) {
        assert.expect(4);

        var list = createView({
            View: ListView,
            model: 'foo',
            data: this.data,
            arch: '<tree>' +
                    '<field name="foo"/>' +
                    '<field name="bar" attrs="{\'invisible\': [(\'id\',\'=\', 1)]}"/>' +
                    '<field name="int_field"/>' +
                '</tree>',
        });

        assert.strictEqual(list.$('tbody tr:first td').length, 4,
            "there should be 4 cells in the first row");
        assert.strictEqual(list.$('tbody td.o_invisible_modifier').length, 1,
            "there should be 1 invisible bar cell");
        assert.ok(list.$('tbody tr:first td:eq(2)').hasClass('o_invisible_modifier'),
            "the 3rd cell should be invisible");
        assert.strictEqual(list.$('tbody tr:eq(0) td:visible').length, list.$('tbody tr:eq(1) td:visible').length,
            "there should be the same number of visible cells in different rows");
        list.destroy();
    });

    QUnit.test('do not perform extra RPC to read invisible many2one fields', function (assert) {
        assert.expect(3);

        this.data.foo.fields.m2o.default = 2;

        var list = createView({
            View: ListView,
            model: 'foo',
            data: this.data,
            arch: '<tree editable="top">' +
                    '<field name="foo"/>' +
                    '<field name="m2o" invisible="1"/>' +
                '</tree>',
            mockRPC: function (route, args) {
                assert.step(_.last(route.split('/')));
                return this._super.apply(this, arguments);
            },
        });

        list.$buttons.find('.o_list_button_add').click();
        assert.verifySteps(['search_read', 'default_get'], "no nameget should be done");

        list.destroy();
    });

    QUnit.test('at least 4 rows are rendered, even if less data', function (assert) {
        assert.expect(1);

        var list = createView({
            View: ListView,
            model: 'foo',
            data: this.data,
            arch: '<tree><field name="bar"/></tree>',
            domain: [['bar', '=', true]],
        });

        assert.strictEqual(list.$('tbody tr').length, 4, "should have 4 rows");
        list.destroy();
    });

    QUnit.test('basic grouped list rendering', function (assert) {
        assert.expect(4);

        var list = createView({
            View: ListView,
            model: 'foo',
            data: this.data,
            arch: '<tree><field name="foo"/><field name="bar"/></tree>',
            groupBy: ['bar'],
        });

        assert.strictEqual(list.$('th:contains(Foo)').length, 1, "should contain Foo");
        assert.strictEqual(list.$('th:contains(Bar)').length, 1, "should contain Bar");
        assert.strictEqual(list.$('tr.o_group_header').length, 2, "should have 2 .o_group_header");
        assert.strictEqual(list.$('th.o_group_name').length, 2, "should have 2 .o_group_name");
        list.destroy();
    });

    QUnit.test('ordered list, sort attribute in context', function (assert) {
        assert.expect(1);
        // Equivalent to saving a custom filter

        this.data.foo.fields.foo.sortable = true;
        this.data.foo.fields.date.sortable = true;

        var list = createView({
            View: ListView,
            model: 'foo',
            data: this.data,
            arch: '<tree>' +
                    '<field name="foo"/>' +
                    '<field name="date"/>' +
                '</tree>',
        });

        // Descending order on Foo
        list.$('th.o_column_sortable:contains("Foo")').click();
        list.$('th.o_column_sortable:contains("Foo")').click();

        // Ascending order on Date
        list.$('th.o_column_sortable:contains("Date")').click();

        var listContext = list.getContext();
        assert.deepEqual(listContext,
            {
                orderedBy: [{
                    name: 'date',
                    asc: true,
                }, {
                    name: 'foo',
                    asc: false,
                }]
            }, 'the list should have the right orderedBy in context');
        list.destroy();
    });

    QUnit.test('Loading a filter with a sort attribute', function (assert) {
        assert.expect(2);

        this.data.foo.fields.foo.sortable = true;
        this.data.foo.fields.date.sortable = true;

        var searchReads = 0;
        var list = createView({
            View: ListView,
            model: 'foo',
            data: this.data,
            arch: '<tree>' +
                    '<field name="foo"/>' +
                    '<field name="date"/>' +
                '</tree>',
            context: {
                orderedBy: [{
                        name: 'date',
                        asc: true,
                    }, {
                        name: 'foo',
                        asc: false,
                }]
            },
            mockRPC: function (route, args) {
                if (route === '/web/dataset/search_read') {
                    if (searchReads === 0) {
                        assert.strictEqual(args.sort, 'date ASC, foo DESC',
                            'The sort attribute of the filter should be used by the initial search_read');
                    } else if (searchReads === 1) {
                        assert.strictEqual(args.sort, 'date DESC, foo ASC',
                            'The sort attribute of the filter should be used by the next search_read');
                    }
                    searchReads += 1;
                }
                return this._super.apply(this,arguments);
            },
        });

        // Simulate loading a filter
        list.update({
            context: {
                orderedBy: [{
                        name: 'date',
                        asc: false,
                    }, {
                        name: 'foo',
                        asc: true,
                    }]
                }
            });

        list.destroy()
    });

    QUnit.test('many2one field rendering', function (assert) {
        assert.expect(1);

        var list = createView({
            View: ListView,
            model: 'foo',
            data: this.data,
            arch: '<tree><field name="m2o"/></tree>',
        });

        assert.ok(list.$('td:contains(Value 1)').length,
            "should have the display_name of the many2one");
        list.destroy();
    });

    QUnit.test('grouped list view, with 1 open group', function (assert) {
        assert.expect(6);

        var list = createView({
            View: ListView,
            model: 'foo',
            data: this.data,
            arch: '<tree><field name="foo"/><field name="int_field"/></tree>',
            groupBy: ['foo'],
        });

        list.$('th.o_group_name').get(1).click();
        assert.strictEqual(list.$('tbody:eq(1) tr').length, 2, "open group should contain 2 records");
        assert.strictEqual(list.$('tbody').length, 3, "should contain 3 tbody");
        assert.strictEqual(list.$('td:contains(9)').length, 1, "should contain 9");
        assert.strictEqual(list.$('td:contains(-4)').length, 1, "should contain -4");
        assert.strictEqual(list.$('td:contains(10)').length, 1, "should contain 10");
        assert.strictEqual(list.$('tr.o_group_header td:contains(10)').length, 1, "but 10 should be in a header");
        list.destroy();
    });

    QUnit.test('opening records when clicking on record', function (assert) {
        assert.expect(3);

        var list = createView({
            View: ListView,
            model: 'foo',
            data: this.data,
            arch: '<tree><field name="foo"/></tree>',
        });

        testUtils.intercept(list, "open_record", function () {
            assert.ok("list view should trigger 'open_record' event");
        });

        list.$('tr td:not(.o_list_record_selector)').first().click();
        list.update({groupBy: ['foo']});
        assert.strictEqual(list.$('tr.o_group_header').length, 3, "list should be grouped");
        list.$('th.o_group_name').first().click();

        list.$('tr:not(.o_group_header) td:not(.o_list_record_selector)').first().click();
        list.destroy();
    });

    QUnit.test('editable list view: readonly fields cannot be edited', function (assert) {
        assert.expect(4);

        this.data.foo.fields.foo.readonly = true;

        var list = createView({
            View: ListView,
            model: 'foo',
            data: this.data,
            arch: '<tree editable="bottom">' +
                    '<field name="foo"/>' +
                    '<field name="bar"/>' +
                    '<field name="int_field" readonly="1"/>' +
                '</tree>',
        });
        var $td = list.$('td:not(.o_list_record_selector)').first();
        var $second_td = list.$('td:not(.o_list_record_selector)').eq(1);
        var $third_td = list.$('td:not(.o_list_record_selector)').eq(2);
        $td.click();
        assert.ok($td.parent().hasClass('o_selected_row'),
            "row should be in edit mode");
        assert.ok($td.hasClass('o_readonly_modifier'),
            "foo cell should be readonly in edit mode");
        assert.ok(!$second_td.hasClass('o_readonly_modifier'),
            "bar cell should be editable");
        assert.ok($third_td.hasClass('o_readonly_modifier'),
            "int_field cell should be readonly in edit mode");
        list.destroy();
    });

    QUnit.test('editable list view: no active element', function (assert) {
        assert.expect(3);
        this.data.bar= {
            fields: {
                titi: {string: "Char", type: "char"},
                grosminet: {string: "Bool", type: "boolean"},
            },
            records: [
                {titi: 'cui', grosminet: true},
                {titi: 'cuicui', grosminet: false},
            ]
        };
        this.data.foo.records[0].o2m = [1, 2];
        var form = createView({
            View: FormView,
            model: 'foo',
            data: this.data,
            res_id: 1,
            viewOptions: { mode: 'edit' },
            arch: '<form>'+
                    '<field name="o2m">'+
                        '<tree editable="top">'+
                            '<field name="titi" readonly="1"/>'+
                            '<field name="grosminet" widget="boolean_toggle"/>'+
                        '</tree>'+
                    '</field>'+
                '</form>',
        });
        var $td = form.$('.o_data_cell').first();
        var $td2 = form.$('.o_data_cell').eq(1);
        assert.ok($td.hasClass("o_readonly_modifier"), "first field must be readonly");
        assert.ok($td2.hasClass("o_boolean_toggle_cell"), "second field must be not activable but updatable on click (boolean toggle in this case)"); 
        $td.click(); //select row first
        var $slider = $td2.find('.slider').first();
        try {
            $slider.click(); //toggle boolean
            assert.ok(true);
        }
        catch(e) {
            assert.ok(false, "should not crash when clicking on the slider");
        }
        form.destroy();
    });

    QUnit.test('basic operations for editable list renderer', function (assert) {
        assert.expect(2);

        var list = createView({
            View: ListView,
            model: 'foo',
            data: this.data,
            arch: '<tree editable="bottom"><field name="foo"/><field name="bar"/></tree>',
        });

        var $td = list.$('td:not(.o_list_record_selector)').first();
        assert.ok(!$td.parent().hasClass('o_selected_row'), "td should not be in edit mode");
        $td.click();
        assert.ok($td.parent().hasClass('o_selected_row'), "td should be in edit mode");
        list.destroy();
    });

    QUnit.test('editable list: add a line and discard', function (assert) {
        assert.expect(11);

        testUtils.patch(basicFields.FieldChar, {
            destroy: function () {
                assert.step('destroy');
                this._super.apply(this, arguments);
            },
        });

        var list = createView({
            View: ListView,
            model: 'foo',
            data: this.data,
            arch: '<tree editable="bottom"><field name="foo"/><field name="bar"/></tree>',
            domain: [['foo', '=', 'yop']],
        });

        assert.strictEqual(list.$('tbody tr').length, 4,
            "list should contain 4 rows");
        assert.strictEqual(list.$('.o_data_row').length, 1,
            "list should contain one record (and thus 3 empty rows)");
        assert.strictEqual(list.pager.$('.o_pager_value').text(), '1-1',
            "pager should be correct");

        list.$buttons.find('.o_list_button_add').click();

        assert.strictEqual(list.$('tbody tr').length, 4,
            "list should still contain 4 rows");
        assert.strictEqual(list.$('.o_data_row').length, 2,
            "list should contain two record (and thus 2 empty rows)");
        assert.strictEqual(list.pager.$('.o_pager_value').text(), '1-2',
            "pager should be correct");

        list.$buttons.find('.o_list_button_discard').click();

        assert.strictEqual(list.$('tbody tr').length, 4,
            "list should still contain 4 rows");
        assert.strictEqual(list.$('.o_data_row').length, 1,
            "list should contain one record (and thus 3 empty rows)");
        assert.strictEqual(list.pager.$('.o_pager_value').text(), '1-1',
            "pager should be correct");
        assert.verifySteps(['destroy'],
            "should have destroyed the widget of the removed line");

        testUtils.unpatch(basicFields.FieldChar);
        list.destroy();
    });

    QUnit.test('field changes are triggered correctly', function (assert) {
        assert.expect(2);

        var list = createView({
            View: ListView,
            model: 'foo',
            data: this.data,
            arch: '<tree editable="bottom"><field name="foo"/><field name="bar"/></tree>',
        });
        var $td = list.$('td:not(.o_list_record_selector)').first();

        var n = 0;
        testUtils.intercept(list, "field_changed", function () {
            n += 1;
        });
        $td.click();
        $td.find('input').val('abc').trigger('input');
        assert.strictEqual(n, 1, "field_changed should have been triggered");
        list.$('td:not(.o_list_record_selector)').eq(2).click();
        assert.strictEqual(n, 1, "field_changed should not have been triggered");
        list.destroy();
    });

    QUnit.test('editable list view: basic char field edition', function (assert) {
        assert.expect(4);

        var list = createView({
            View: ListView,
            model: 'foo',
            data: this.data,
            arch: '<tree editable="bottom"><field name="foo"/><field name="bar"/></tree>',
        });
        var $td = list.$('td:not(.o_list_record_selector)').first();
        $td.click();
        $td.find('input').val('abc').trigger('input');
        assert.strictEqual($td.find('input').val(), 'abc', "char field has been edited correctly");

        var $next_row_td = list.$('tbody tr:eq(1) td:not(.o_list_record_selector)').first();
        $next_row_td.click(); // should trigger the save of the previous row
        assert.strictEqual(list.$('td:not(.o_list_record_selector)').first().text(), 'abc',
            'changes should be saved correctly');
        assert.ok(!list.$('tbody tr').first().hasClass('o_selected_row'),
            'saved row should be in readonly mode');
        assert.strictEqual(this.data.foo.records[0].foo, 'abc',
            "the edition should have been properly saved");
        list.destroy();
    });

    QUnit.test('editable list view: save data when list sorting in edit mode', function (assert) {
        assert.expect(3);

        this.data.foo.fields.foo.sortable = true;

        var list = createView({
            View: ListView,
            model: 'foo',
            data: this.data,
            arch: '<tree editable="bottom"><field name="foo"/></tree>',
            mockRPC: function (route, args) {
                if (args.method === 'write') {
                    assert.deepEqual(args.args, [[1], {foo: 'xyz'}],
                        "should correctly save the edited record");
                }
                return this._super.apply(this, arguments);
            }
        });

        list.$('.o_data_cell:first').click();
        list.$('input[name="foo"]').val('xyz').trigger('input');
        list.$('.o_column_sortable').click();

        assert.ok(list.$('.o_data_row:first').hasClass('o_selected_row'),
            "first row should still be in edition");

        list.$buttons.find('.o_list_button_save').click();
        assert.ok(!list.$buttons.hasClass('o-editing'),
            "list buttons should be back to their readonly mode");

        list.destroy();
    });

    QUnit.test('selection changes are triggered correctly', function (assert) {
        assert.expect(8);

        var list = createView({
            View: ListView,
            model: 'foo',
            data: this.data,
            arch: '<tree><field name="foo"/><field name="bar"/></tree>',
        });
        var $tbody_selector = list.$('tbody .o_list_record_selector input').first();
        var $thead_selector = list.$('thead .o_list_record_selector input');

        var n = 0;
        testUtils.intercept(list, "selection_changed", function () {
            n += 1;
        });

        // tbody checkbox click
        $tbody_selector.click();
        assert.strictEqual(n, 1, "selection_changed should have been triggered");
        assert.ok($tbody_selector.is(':checked'), "selection checkbox should be checked");
        $tbody_selector.click();
        assert.strictEqual(n, 2, "selection_changed should have been triggered");
        assert.ok(!$tbody_selector.is(':checked'), "selection checkbox shouldn't be checked");

        // head checkbox click
        $thead_selector.click();
        assert.strictEqual(n, 3, "selection_changed should have been triggered");
        assert.strictEqual(list.$('tbody .o_list_record_selector input:checked').length,
            list.$('tbody tr').length, "all selection checkboxes should be checked");

        $thead_selector.click();
        assert.strictEqual(n, 4, "selection_changed should have been triggered");

        assert.strictEqual(list.$('tbody .o_list_record_selector input:checked').length, 0,
                            "no selection checkbox should be checked");
        list.destroy();
    });

    QUnit.test('selection is reset on reload', function (assert) {
        assert.expect(5);

        var list = createView({
            View: ListView,
            model: 'foo',
            data: this.data,
            arch: '<tree>' +
                    '<field name="foo"/>' +
                    '<field name="int_field" sum="Sum"/>' +
                '</tree>',
        });

        assert.strictEqual(list.$('tfoot td:nth(2)').text(), '32',
            "total should be 32 (no record selected)");

        // select first record
        var $firstRowSelector = list.$('tbody .o_list_record_selector input').first();
        $firstRowSelector.click();
        assert.ok($firstRowSelector.is(':checked'), "first row should be selected");
        assert.strictEqual(list.$('tfoot td:nth(2)').text(), '10',
            "total should be 10 (first record selected)");

        // reload
        list.reload();
        $firstRowSelector = list.$('tbody .o_list_record_selector input').first();
        assert.notOk($firstRowSelector.is(':checked'),
            "first row should no longer be selected");
        assert.strictEqual(list.$('tfoot td:nth(2)').text(), '32',
            "total should be 32 (no more record selected)");

        list.destroy();
    });

    QUnit.test('selection is kept on render without reload', function (assert) {
        assert.expect(5);

        var list = createView({
            View: ListView,
            model: 'foo',
            data: this.data,
            groupBy: ['foo'],
            viewOptions: {sidebar: true},
            arch: '<tree>' +
                    '<field name="foo"/>' +
                    '<field name="int_field" sum="Sum"/>' +
                '</tree>',
        });

        // open blip grouping and check all lines
        list.$('.o_group_header:contains("blip (2)")').click();
        list.$('.o_data_row input').click();
        assert.strictEqual(true, list.sidebar.$el.is(':visible'),
            "element checked so sidebar")

        // open yop grouping and verify blip are still checked
        list.$('.o_group_header:contains("yop (1)")').click()
        assert.strictEqual(2, list.$('.o_data_row input:checked').length,
            "opening a grouping does not uncheck others");
        assert.strictEqual(true, list.sidebar.$el.is(':visible'),
            "element checked so sidebar")

        // close and open blip grouping and verify blip are unchecked
        list.$('.o_group_header:contains("blip (2)")').click();
        list.$('.o_group_header:contains("blip (2)")').click();
        assert.strictEqual(0, list.$('.o_data_row input:checked').length,
            "opening and closing a grouping uncheck its elements");
        assert.strictEqual(false, list.sidebar.$el.is(':visible'),
            "no element checked so no sidebar")

        list.destroy();
    });

    QUnit.test('aggregates are computed correctly', function (assert) {
        assert.expect(4);

        var list = createView({
            View: ListView,
            model: 'foo',
            data: this.data,
            arch: '<tree editable="bottom"><field name="foo"/><field name="int_field" sum="Sum"/></tree>',
        });
        var $tbody_selectors = list.$('tbody .o_list_record_selector input');
        var $thead_selector = list.$('thead .o_list_record_selector input');

        assert.strictEqual(list.$('tfoot td:nth(2)').text(), "32", "total should be 32");

        $tbody_selectors.first().click();
        $tbody_selectors.last().click();
        assert.strictEqual(list.$('tfoot td:nth(2)').text(), "6",
                        "total should be 6 as first and last records are selected");

        $thead_selector.click();
        assert.strictEqual(list.$('tfoot td:nth(2)').text(), "32",
                        "total should be 32 as all records are selected");

        // Let's update the view to dislay NO records
        list.update({domain: ['&', ['bar', '=', false], ['int_field', '>', 0]]});
        assert.strictEqual(list.$('tfoot td:nth(2)').text(), "0", "total should have been recomputed to 0");

        list.destroy();
    });

    QUnit.test('aggregates are computed correctly in grouped lists', function (assert) {
        assert.expect(4);

        var list = createView({
            View: ListView,
            model: 'foo',
            data: this.data,
            groupBy: ['m2o'],
            arch: '<tree editable="bottom"><field name="int_field" sum="Sum"/></tree>',
        });

        var $groupHeader1 = list.$('.o_group_header').filter(function (index, el) {
            return $(el).data('group').res_id === 1;
        });
        var $groupHeader2 = list.$('.o_group_header').filter(function (index, el) {
            return $(el).data('group').res_id === 2;
        });
        assert.strictEqual($groupHeader1.find('td:nth(1)').text(), "23", "first group total should be 23");
        assert.strictEqual($groupHeader2.find('td:nth(1)').text(), "9", "second group total should be 9");
        assert.strictEqual(list.$('tfoot td:nth(2)').text(), "32", "total should be 32");

        $groupHeader1.click();
        list.$('tbody .o_list_record_selector input').first().click();
        assert.strictEqual(list.$('tfoot td:nth(2)').text(), "10",
                        "total should be 10 as first record of first group is selected");
        list.destroy();
    });

    QUnit.test('aggregates are updated when a line is edited', function (assert) {
        assert.expect(2);

        var list = createView({
            View: ListView,
            model: 'foo',
            data: this.data,
            arch: '<tree editable="bottom"><field name="int_field" sum="Sum"/></tree>',
        });

        assert.strictEqual(list.$('td[title="Sum"]').text(), "32", "current total should be 32");

        list.$('tr.o_data_row td.o_data_cell').first().click();
        list.$('td.o_data_cell input').val("15").trigger("input");

        assert.strictEqual(list.$('td[title="Sum"]').text(), "37",
            "current total should now be 37");
        list.destroy();
    });

    QUnit.test('aggregates are formatted according to field widget', function (assert) {
        assert.expect(1);

        var list = createView({
            View: ListView,
            model: 'foo',
            data: this.data,
            arch: '<tree>' +
                    '<field name="foo"/>' +
                    '<field name="qux" widget="float_time" sum="Sum"/>' +
                '</tree>',
        });

        assert.strictEqual(list.$('tfoot td:nth(2)').text(), '19:24',
            "total should be formatted as a float_time");

        list.destroy();
    });

    QUnit.test('groups can be sorted on aggregates', function (assert) {
        assert.expect(10);

        var list = createView({
            View: ListView,
            model: 'foo',
            data: this.data,
            groupBy: ['foo'],
            arch: '<tree editable="bottom"><field name="int_field" sum="Sum"/></tree>',
            mockRPC: function (route, args) {
                if (args.method === 'read_group') {
                    assert.step(args.kwargs.orderby || 'default order');
                }
                return this._super.apply(this, arguments);
            },
        });

        assert.strictEqual(list.$('tbody .o_list_number').text(), '10517',
            "initial order should be 10, 5, 17");
        assert.strictEqual(list.$('tfoot td:nth(2)').text(), '32', "total should be 32");

        list.$('.o_column_sortable').click(); // sort (int_field ASC)
        assert.strictEqual(list.$('tfoot td:nth(2)').text(), '32', "total should still be 32");
        assert.strictEqual(list.$('tbody .o_list_number').text(), '51017',
            "order should be 5, 10, 17");

        list.$('.o_column_sortable').click(); // sort (int_field DESC)
        assert.strictEqual(list.$('tbody .o_list_number').text(), '17105',
            "initial order should be 17, 10, 5");
        assert.strictEqual(list.$('tfoot td:nth(2)').text(), '32', "total should still be 32");

        assert.verifySteps(['default order', 'int_field ASC', 'int_field DESC']);

        list.destroy();
    });

    QUnit.test('properly apply onchange in simple case', function (assert) {
        assert.expect(2);

        this.data.foo.onchanges = {
            foo: function (obj) {
                obj.int_field = obj.foo.length + 1000;
            },
        };
        var list = createView({
            View: ListView,
            model: 'foo',
            data: this.data,
            arch: '<tree editable="top"><field name="foo"/><field name="int_field"/></tree>',
        });

        var $foo_td = list.$('td:not(.o_list_record_selector)').first();
        var $int_field_td = list.$('td:not(.o_list_record_selector)').eq(1);

        assert.strictEqual($int_field_td.text(), '10', "should contain initial value");

        $foo_td.click();
        $foo_td.find('input').val('tralala').trigger('input');

        assert.strictEqual($int_field_td.find('input').val(), "1007",
                        "should contain input with onchange applied");
        list.destroy();
    });

    QUnit.test('column width should not change when switching mode', function (assert) {
        assert.expect(10);

        // Warning: this test is css dependant
        var list = createView({
            View: ListView,
            model: 'foo',
            data: this.data,
            arch: '<tree editable="top">' +
                        '<field name="foo"/>' +
                        '<field name="int_field" readonly="1"/>' +
                        '<field name="m2o"/>' +
                        '<field name="m2m" widget="many2many_tags"/>' +
                    '</tree>',
        });
        var startWidths = _.pluck(list.$('thead th'), 'offsetWidth');

        // start edition of first row
        list.$('td:not(.o_list_record_selector)').first().click();

        var editionWidths = _.pluck(list.$('thead th'), 'offsetWidth');

        // leave edition
        list.$buttons.find('.o_list_button_save').click();
        var readonlyWidths = _.pluck(list.$('thead th'), 'offsetWidth');

        for (var i = 0; i < startWidths.length; i++) {
            assert.strictEqual(startWidths[i], editionWidths[i],
                'width of columns should remain unchanged which switching from readonly to edit mode');
            assert.strictEqual(editionWidths[i], readonlyWidths[i],
                'width of columns should remain unchanged which switching from edit to readonly mode');
        }
        list.destroy();
    });

    QUnit.test('deleting one record', function (assert) {
        assert.expect(5);

        var list = createView({
            View: ListView,
            model: 'foo',
            data: this.data,
            viewOptions: {sidebar: true},
            arch: '<tree><field name="foo"/></tree>',
        });

        assert.ok(list.sidebar.$el.hasClass('o_hidden'), 'sidebar should be invisible');
        assert.strictEqual(list.$('tbody td.o_list_record_selector').length, 4, "should have 4 records");

        list.$('tbody td.o_list_record_selector:first input').click();

        assert.ok(!list.sidebar.$el.hasClass('o_hidden'), 'sidebar should be visible');

        list.sidebar.$('a:contains(Delete)').click();
        assert.ok($('body').hasClass('modal-open'), 'body should have modal-open clsss');

        $('body .modal-dialog button span:contains(Ok)').click();

        assert.strictEqual(list.$('tbody td.o_list_record_selector').length, 3, "should have 3 records");
        list.destroy();
    });

    QUnit.test('archiving one record', function (assert) {
        assert.expect(9);

        // add active field on foo model and make all records active
        this.data.foo.fields.active = {string: 'Active', type: 'boolean', default: true};

        var list = createView({
            View: ListView,
            model: 'foo',
            data: this.data,
            viewOptions: {sidebar: true},
            arch: '<tree><field name="foo"/></tree>',
            mockRPC: function (route) {
                if (route === '/web/dataset/call_kw/ir.attachment/search_read') {
                    return $.when([]);
                }
                assert.step(route);
                return this._super.apply(this, arguments);
            },
        });

        assert.ok(list.sidebar.$el.hasClass('o_hidden'), 'sidebar should be invisible');
        assert.strictEqual(list.$('tbody td.o_list_record_selector').length, 4, "should have 4 records");

        list.$('tbody td.o_list_record_selector:first input').click();

        assert.ok(!list.sidebar.$el.hasClass('o_hidden'), 'sidebar should be visible');

        assert.verifySteps(['/web/dataset/search_read']);
        list.sidebar.$('a:contains(Archive)').click();

        assert.strictEqual(list.$('tbody td.o_list_record_selector').length, 3, "should have 3 records");
        assert.verifySteps(['/web/dataset/search_read', '/web/dataset/call_kw/foo/write', '/web/dataset/search_read']);
        list.destroy();
    });

    QUnit.test('pager (ungrouped and grouped mode), default limit', function (assert) {
        assert.expect(4);

        var list = createView({
            View: ListView,
            model: 'foo',
            data: this.data,
            arch: '<tree><field name="foo"/><field name="bar"/></tree>',
            mockRPC: function (route, args) {
                if (route === '/web/dataset/search_read') {
                    assert.strictEqual(args.limit, 80, "default limit should be 80 in List");
                }
                return this._super.apply(this, arguments);
            },
        });

        assert.ok(!list.pager.$el.hasClass('o_hidden'), "pager should be visible");
        assert.strictEqual(list.pager.state.size, 4, "pager's size should be 4");
        list.update({ groupBy: ['bar']});
        assert.ok(list.pager.$el.hasClass('o_hidden'), "pager should be invisible");
        list.destroy();
    });

    QUnit.test('can sort records when clicking on header', function (assert) {
        assert.expect(9);

        this.data.foo.fields.foo.sortable = true;

        var nbSearchRead = 0;
        var list = createView({
            View: ListView,
            model: 'foo',
            data: this.data,
            arch: '<tree><field name="foo"/><field name="bar"/></tree>',
            mockRPC: function (route) {
                if (route === '/web/dataset/search_read') {
                    nbSearchRead++;
                }
                return this._super.apply(this, arguments);
            },
        });

        assert.strictEqual(nbSearchRead, 1, "should have done one search_read");
        assert.ok(list.$('tbody tr:first td:contains(yop)').length,
            "record 1 should be first");
        assert.ok(list.$('tbody tr:eq(3) td:contains(blip)').length,
            "record 3 should be first");

        nbSearchRead = 0;
        list.$('thead th:contains(Foo)').click();
        assert.strictEqual(nbSearchRead, 1, "should have done one search_read");
        assert.ok(list.$('tbody tr:first td:contains(blip)').length,
            "record 3 should be first");
        assert.ok(list.$('tbody tr:eq(3) td:contains(yop)').length,
            "record 1 should be first");

        nbSearchRead = 0;
        list.$('thead th:contains(Foo)').click();
        assert.strictEqual(nbSearchRead, 1, "should have done one search_read");
        assert.ok(list.$('tbody tr:first td:contains(yop)').length,
            "record 3 should be first");
        assert.ok(list.$('tbody tr:eq(3) td:contains(blip)').length,
            "record 1 should be first");

        list.destroy();
    });

    QUnit.test('use default_order', function (assert) {
        assert.expect(3);

        var list = createView({
            View: ListView,
            model: 'foo',
            data: this.data,
            arch: '<tree default_order="foo"><field name="foo"/><field name="bar"/></tree>',
            mockRPC: function (route, args) {
                if (route === '/web/dataset/search_read') {
                    assert.strictEqual(args.sort, 'foo ASC',
                        "should correctly set the sort attribute");
                }
                return this._super.apply(this, arguments);
            },
        });

        assert.ok(list.$('tbody tr:first td:contains(blip)').length,
            "record 3 should be first");
        assert.ok(list.$('tbody tr:eq(3) td:contains(yop)').length,
            "record 1 should be first");

        list.destroy();
    });

    QUnit.test('use more complex default_order', function (assert) {
        assert.expect(3);

        var list = createView({
            View: ListView,
            model: 'foo',
            data: this.data,
            arch: '<tree default_order="foo, bar desc, int_field">' +
                    '<field name="foo"/><field name="bar"/>' +
                '</tree>',
            mockRPC: function (route, args) {
                if (route === '/web/dataset/search_read') {
                    assert.strictEqual(args.sort, 'foo ASC, bar DESC, int_field ASC',
                        "should correctly set the sort attribute");
                }
                return this._super.apply(this, arguments);
            },
        });

        assert.ok(list.$('tbody tr:first td:contains(blip)').length,
            "record 3 should be first");
        assert.ok(list.$('tbody tr:eq(3) td:contains(yop)').length,
            "record 1 should be first");

        list.destroy();
    });

    QUnit.test('use default_order on editable tree: sort on save', function (assert) {
        assert.expect(8);

        this.data.foo.records[0].o2m = [1, 3];

        var form = createView({
            View: FormView,
            model: 'foo',
            data: this.data,
            arch: '<form>' +
                    '<sheet>' +
                        '<field name="o2m">' +
                            '<tree editable="bottom" default_order="display_name">' +
                                '<field name="display_name"/>' +
                            '</tree>' +
                        '</field>' +
                    '</sheet>' +
                '</form>',
            res_id: 1,
        });

        form.$buttons.find('.o_form_button_edit').click();
        assert.ok(form.$('tbody tr:first td:contains(Value 1)').length,
            "Value 1 should be first");
        assert.ok(form.$('tbody tr:eq(1) td:contains(Value 3)').length,
            "Value 3 should be second");

        var $o2m = form.$('.o_field_widget[name=o2m]');
        form.$('.o_field_x2many_list_row_add a').click();
        $o2m.find('.o_field_widget').val("Value 2").trigger('input');
        assert.ok(form.$('tbody tr:first td:contains(Value 1)').length,
            "Value 1 should be first");
        assert.ok(form.$('tbody tr:eq(1) td:contains(Value 3)').length,
            "Value 3 should be second");
        assert.ok(form.$('tbody tr:eq(2) td input').val(),
            "Value 2 should be third (shouldn't be sorted)");

        form.$buttons.find('.o_form_button_save').click();
        assert.ok(form.$('tbody tr:first td:contains(Value 1)').length,
            "Value 1 should be first");
        assert.ok(form.$('tbody tr:eq(1) td:contains(Value 2)').length,
            "Value 2 should be second (should be sorted after saving)");
        assert.ok(form.$('tbody tr:eq(2) td:contains(Value 3)').length,
            "Value 3 should be third");

        form.destroy();
    });

    QUnit.test('use default_order on editable tree: sort on demand', function (assert) {
        assert.expect(11);

        this.data.foo.records[0].o2m = [1, 3];
        this.data.bar.fields = {name: {string: "Name", type: "char", sortable: true}};
        this.data.bar.records[0].name = "Value 1";
        this.data.bar.records[2].name = "Value 3";

        var form = createView({
            View: FormView,
            model: 'foo',
            data: this.data,
            arch: '<form>' +
                    '<sheet>' +
                        '<field name="o2m">' +
                            '<tree editable="bottom" default_order="name">' +
                                '<field name="name"/>' +
                            '</tree>' +
                        '</field>' +
                    '</sheet>' +
                '</form>',
            res_id: 1,
        });

        form.$buttons.find('.o_form_button_edit').click();
        assert.ok(form.$('tbody tr:first td:contains(Value 1)').length,
            "Value 1 should be first");
        assert.ok(form.$('tbody tr:eq(1) td:contains(Value 3)').length,
            "Value 3 should be second");

        var $o2m = form.$('.o_field_widget[name=o2m]');
        form.$('.o_field_x2many_list_row_add a').click();
        $o2m.find('.o_field_widget').val("Value 2").trigger('input');
        assert.ok(form.$('tbody tr:first td:contains(Value 1)').length,
            "Value 1 should be first");
        assert.ok(form.$('tbody tr:eq(1) td:contains(Value 3)').length,
            "Value 3 should be second");
        assert.ok(form.$('tbody tr:eq(2) td input').val(),
            "Value 2 should be third (shouldn't be sorted)");

        form.$('.o_form_sheet_bg').click(); // validate the row before sorting

        $o2m.find('.o_column_sortable').click(); // resort list after edition
        assert.strictEqual(form.$('tbody tr:first').text(), 'Value 1',
            "Value 1 should be first");
        assert.strictEqual(form.$('tbody tr:eq(1)').text(), 'Value 2',
            "Value 2 should be second (should be sorted after saving)");
        assert.strictEqual(form.$('tbody tr:eq(2)').text(), 'Value 3',
            "Value 3 should be third");

        $o2m.find('.o_column_sortable').click();
        assert.strictEqual(form.$('tbody tr:first').text(), 'Value 3',
            "Value 3 should be first");
        assert.strictEqual(form.$('tbody tr:eq(1)').text(), 'Value 2',
            "Value 2 should be second (should be sorted after saving)");
        assert.strictEqual(form.$('tbody tr:eq(2)').text(), 'Value 1',
            "Value 1 should be third");

        form.destroy();
    });

    QUnit.test('use default_order on editable tree: sort on demand in page', function (assert) {
        assert.expect(4);

        this.data.bar.fields = {name: {string: "Name", type: "char", sortable: true}};

        var ids = [];
        for (var i=0; i<45; i++) {
            var id = 4 + i;
            ids.push(id);
            this.data.bar.records.push({
                id: id,
                name: "Value " + (id < 10 ? '0' : '') + id,
            });
        }
        this.data.foo.records[0].o2m = ids;

        var form = createView({
            View: FormView,
            model: 'foo',
            data: this.data,
            arch: '<form>' +
                    '<sheet>' +
                        '<field name="o2m">' +
                            '<tree editable="bottom" default_order="name">' +
                                '<field name="name"/>' +
                            '</tree>' +
                        '</field>' +
                    '</sheet>' +
                '</form>',
            res_id: 1,
        });

        // Change page
        form.$('.o_pager_next').click();
        assert.strictEqual(form.$('tbody tr:first').text(), 'Value 44',
            "record 44 should be first");
        assert.strictEqual(form.$('tbody tr:eq(4)').text(), 'Value 48',
            "record 48 should be last");

        form.$('.o_column_sortable').click();
        assert.strictEqual(form.$('tbody tr:first').text(), 'Value 08',
            "record 48 should be first");
        assert.strictEqual(form.$('tbody tr:eq(4)').text(), 'Value 04',
            "record 44 should be first");

        form.destroy();
    });

    QUnit.test('can display button in edit mode', function (assert) {
        assert.expect(2);

        var list = createView({
            View: ListView,
            model: 'foo',
            data: this.data,
            arch: '<tree editable="bottom">' +
                    '<field name="foo"/>' +
                    '<button name="notafield" type="object" icon="fa-asterisk" class="o_yeah"/>' +
                '</tree>',
        });
        assert.ok(list.$('tbody button').length, "should have a button");
        assert.ok(list.$('tbody button').hasClass('o_yeah'), "class should be set on the button");
        list.destroy();
    });

    QUnit.test('can display a list with a many2many field', function (assert) {
        assert.expect(3);

        var list = createView({
            View: ListView,
            model: 'foo',
            data: this.data,
            arch: '<tree>' +
                    '<field name="m2m"/>' +
                '</tree>',
            mockRPC: function (route, args) {
                assert.step(route);
                return this._super(route, args);
            },
        });
        assert.verifySteps(['/web/dataset/search_read'], "should have done 1 search_read");
        assert.ok(list.$('td:contains(3 records)').length,
            "should have a td with correct formatted value");
        list.destroy();
    });

    QUnit.test('list without import button', function (assert) {
        assert.expect(1);

        var list = createView({
            View: ListView,
            model: 'foo',
            data: this.data,
            arch: '<tree><field name="foo"/></tree>',
            context: {
                group_by_no_leaf: true,
            }
        });

        assert.ok(!list.$buttons, "should not have any buttons");
        list.destroy();
    });

    QUnit.test('display a tooltip on a field', function (assert) {
        assert.expect(2);

        var initialDebugMode = config.debug;
        config.debug = false;

        var list = createView({
            View: ListView,
            model: 'foo',
            data: this.data,
            arch: '<tree><field name="foo"/></tree>',
        });

        // this is done to force the tooltip to show immediately instead of waiting
        // 1000 ms. not totally academic, but a short test suite is easier to sell :(
        list.$('th:not(.o_list_record_selector)').tooltip('show', false);

        list.$('th:not(.o_list_record_selector)').trigger($.Event('mouseenter'));
        assert.strictEqual($('.tooltip .oe_tooltip_string').length, 0, "should not have rendered a tooltip");

        config.debug = true;
        // it is necessary to rerender the list so tooltips can be properly created
        list.reload();
        list.$('th:not(.o_list_record_selector)').tooltip('show', false);

        list.$('th:not(.o_list_record_selector)').trigger($.Event('mouseenter'));
        assert.strictEqual($('.tooltip .oe_tooltip_string').length, 1, "should have rendered a tooltip");

        config.debug = initialDebugMode;
        list.destroy();
    });

    QUnit.test('support row decoration', function (assert) {
        assert.expect(2);

        var list = createView({
            View: ListView,
            model: 'foo',
            data: this.data,
            arch: '<tree decoration-info="int_field > 5">' +
                    '<field name="foo"/><field name="int_field"/>' +
                '</tree>',
        });

        assert.strictEqual(list.$('tbody tr.text-info').length, 3,
            "should have 3 columns with text-info class");

        assert.strictEqual(list.$('tbody tr').length, 4, "should have 4 rows");
        list.destroy();
    });

    QUnit.test('support row decoration (with unset numeric values)', function (assert) {
        assert.expect(2);

        this.data.foo.records = [];

        var list = createView({
            View: ListView,
            model: 'foo',
            data: this.data,
            arch: '<tree editable="bottom" decoration-danger="int_field &lt; 0">' +
                    '<field name="int_field"/>' +
                '</tree>',
        });

        list.$buttons.find('.o_list_button_add').click();

        assert.strictEqual(list.$('tr.o_data_row.text-danger').length, 0,
            "the data row should not have .text-danger decoration (int_field is unset)");
        list.$('input[name="int_field"]').val('-3').trigger('input');
        assert.strictEqual(list.$('tr.o_data_row.text-danger').length, 1,
            "the data row should have .text-danger decoration (int_field is negative)");
        list.destroy();
    });

    QUnit.test('support row decoration with date', function (assert) {
        assert.expect(3);

        this.data.foo.records[0].datetime = '2017-02-27 12:51:35';

        var list = createView({
            View: ListView,
            model: 'foo',
            data: this.data,
            arch: '<tree decoration-info="datetime == \'2017-02-27 12:51:35\'" decoration-danger="datetime &gt; \'2017-02-27 12:51:35\' AND datetime &lt; \'2017-02-27 10:51:35\'">' +
                    '<field name="datetime"/><field name="int_field"/>' +
                '</tree>',
        });

        assert.strictEqual(list.$('tbody tr.text-info').length, 1,
            "should have 1 columns with text-info class with good datetime");

        assert.strictEqual(list.$('tbody tr.text-danger').length, 0,
            "should have 0 columns with text-danger class with wrong timezone datetime");

        assert.strictEqual(list.$('tbody tr').length, 4, "should have 4 rows");
        list.destroy();
    });

    QUnit.test('no content helper when no data', function (assert) {
        assert.expect(5);

        var records = this.data.foo.records;

        this.data.foo.records = [];

        var list = createView({
            View: ListView,
            model: 'foo',
            data: this.data,
            arch: '<tree><field name="foo"/></tree>',
            viewOptions: {
                action: {
                    help: '<p class="hello">click to add a partner</p>'
                }
            },
        });

        assert.strictEqual(list.$('.oe_view_nocontent').length, 1,
            "should display the no content helper");

        assert.strictEqual(list.$('table').length, 0, "should not have a table in the dom");

        assert.strictEqual(list.$('.oe_view_nocontent p.hello:contains(add a partner)').length, 1,
            "should have rendered no content helper from action");

        this.data.foo.records = records;
        list.reload();

        assert.strictEqual(list.$('.oe_view_nocontent').length, 0,
            "should not display the no content helper");
        assert.strictEqual(list.$('table').length, 1, "should have a table in the dom");
        list.destroy();
    });

    QUnit.test('no nocontent helper when no data and no help', function (assert) {
        assert.expect(3);

        this.data.foo.records = [];

        var list = createView({
            View: ListView,
            model: 'foo',
            data: this.data,
            arch: '<tree><field name="foo"/></tree>',
        });

        assert.strictEqual(list.$('.oe_view_nocontent').length, 0,
            "should not display the no content helper");

        assert.strictEqual(list.$('tr.o_data_row').length, 0,
            "should not have any data row");

        assert.strictEqual(list.$('table').length, 1, "should have a table in the dom");
        list.destroy();
    });

    QUnit.test('list view, editable, without data', function (assert) {
        assert.expect(11);

        this.data.foo.records = [];

        this.data.foo.fields.date.default = "2017-02-10";

        var list = createView({
            View: ListView,
            model: 'foo',
            data: this.data,
            arch: '<tree string="Phonecalls" editable="top">' +
                    '<field name="date"/>' +
                    '<field name="m2o"/>' +
                    '<field name="foo"/>' +
                    '<button type="object" icon="fa-plus-square" name="method"/>' +
                '</tree>',
            viewOptions: {
                action: {
                    help: '<p class="hello">click to add a partner</p>'
                }
            },
            mockRPC: function (route, args) {
                if (args.method === 'create') {
                    assert.ok(true, "should have created a record");
                }
                return this._super.apply(this, arguments);
            },
        });

        assert.strictEqual(list.$('.oe_view_nocontent').length, 1,
            "should have a no content helper displayed");

        assert.strictEqual(list.$('div.table-responsive').length, 0,
            "should not have a div.table-responsive");
        assert.strictEqual(list.$('table').length, 0, "should not have rendered a table");

        list.$buttons.find('.o_list_button_add').click();

        assert.strictEqual(list.$('.oe_view_nocontent').length, 0,
            "should not have a no content helper displayed");
        assert.strictEqual(list.$('table').length, 1, "should have rendered a table");
        assert.strictEqual(list.$el.css('height'), list.$('div.table-responsive').css('height'),
            "the div for the table should take the full height");


        assert.ok(list.$('tbody tr:eq(0)').hasClass('o_selected_row'),
            "the date field td should be in edit mode");
        assert.strictEqual(list.$('tbody tr:eq(0) td:eq(1)').text().trim(), "",
            "the date field td should not have any content");

        assert.strictEqual(list.$('.o_list_button button').prop('disabled'), true,
            "buttons should be disabled while the record is not yet created");

        list.$buttons.find('.o_list_button_save').click();

        assert.strictEqual(list.$('.o_list_button button').prop('disabled'), false,
            "buttons should not be disabled once the record is created");

        list.destroy();
    });

    QUnit.test('list view, editable, with a button', function (assert) {
        assert.expect(1);

        this.data.foo.records = [];

        var list = createView({
            View: ListView,
            model: 'foo',
            data: this.data,
            arch: '<tree string="Phonecalls" editable="top">' +
                    '<field name="foo"/>' +
                    '<button string="abc" icon="fa-phone" type="object" name="schedule_another_phonecall"/>' +
                '</tree>',
        });

        list.$buttons.find('.o_list_button_add').click();

        assert.strictEqual(list.$('table button.o_icon_button i.fa-phone').length, 1,
            "should have rendered a button");
        list.destroy();
    });

    QUnit.test('list view with a button without icon', function (assert) {
        assert.expect(1);

        var list = createView({
            View: ListView,
            model: 'foo',
            data: this.data,
            arch: '<tree string="Phonecalls" editable="top">' +
                    '<field name="foo"/>' +
                    '<button string="abc" type="object" name="schedule_another_phonecall"/>' +
                '</tree>',
        });

        assert.strictEqual(list.$('table button').first().text(), 'abc',
            "should have rendered a button with string attribute as label");
        list.destroy();
    });

    QUnit.test('list view, editable, can discard', function (assert) {
        assert.expect(5);

        var list = createView({
            View: ListView,
            model: 'foo',
            data: this.data,
            arch: '<tree string="Phonecalls" editable="top">' +
                    '<field name="foo"/>' +
                '</tree>',
        });

        assert.strictEqual(list.$('td:not(.o_list_record_selector) input').length, 0, "no input should be in the table");

        list.$('tbody td:not(.o_list_record_selector):first').click();
        assert.strictEqual(list.$('td:not(.o_list_record_selector) input').length, 1, "first cell should be editable");

        assert.ok(list.$buttons.find('.o_list_button_discard').is(':visible'),
            "discard button should be visible");

        list.$buttons.find('.o_list_button_discard').click();

        assert.strictEqual(list.$('td:not(.o_list_record_selector) input').length, 0, "no input should be in the table");

        assert.ok(!list.$buttons.find('.o_list_button_discard').is(':visible'),
            "discard button should not be visible");
        list.destroy();
    });

    QUnit.test('editable list view, click on the list to save', function (assert) {
        assert.expect(3);

        this.data.foo.fields.date.default = "2017-02-10";
        this.data.foo.records = [];

        var createCount = 0;

        var list = createView({
            View: ListView,
            model: 'foo',
            data: this.data,
            arch: '<tree string="Phonecalls" editable="top">' +
                    '<field name="date"/>' +
                '</tree>',
            mockRPC: function (route, args) {
                if (args.method === 'create') {
                    createCount++;
                }
                return this._super.apply(this, arguments);
            },
        });

        list.$buttons.find('.o_list_button_add').click();
        list.$('div.table-responsive').click();

        assert.strictEqual(createCount, 1, "should have created a record");

        list.$buttons.find('.o_list_button_add').click();
        list.$('tfoot').click();

        assert.strictEqual(createCount, 2, "should have created a record");

        list.$buttons.find('.o_list_button_add').click();
        list.$('tbody tr').last().click();

        assert.strictEqual(createCount, 3, "should have created a record");
        list.destroy();
    });

    QUnit.test('click on a button in a list view', function (assert) {
        assert.expect(9);

        var list = createView({
            View: ListView,
            model: 'foo',
            data: this.data,
            arch: '<tree>' +
                    '<field name="foo"/>' +
                    '<button string="a button" name="button_action" icon="fa-car" type="object"/>' +
                '</tree>',
            mockRPC: function (route) {
                assert.step(route);
                return this._super.apply(this, arguments);
            },
            intercepts: {
                execute_action: function (event) {
                    assert.deepEqual(event.data.env.currentID, 1,
                        'should call with correct id');
                    assert.strictEqual(event.data.env.model, 'foo',
                        'should call with correct model');
                    assert.strictEqual(event.data.action_data.name, 'button_action',
                        "should call correct method");
                    assert.strictEqual(event.data.action_data.type, 'object',
                        'should have correct type');
                    event.data.on_closed();
                },
            },
        });

        assert.strictEqual(list.$('.o_list_button').length, 4,
            "there should be one button per row");
        assert.strictEqual(list.$('.o_list_button:first .o_icon_button .fa.fa-car').length, 1,
            'buttons should have correct icon');

        list.$('.o_list_button:first > button').click(); // click on the button
        assert.verifySteps(['/web/dataset/search_read', '/web/dataset/search_read'],
            "should have reloaded the view (after the action is complete)");
        list.destroy();
    });

    QUnit.test('invisible attrs in readonly and editable list', function (assert) {
        assert.expect(5);

        var list = createView({
            View: ListView,
            model: 'foo',
            data: this.data,
            arch: '<tree editable="top">' +
                    '<button string="a button" name="button_action" icon="fa-car" ' +
                        'type="object" attrs="{\'invisible\': [(\'id\',\'=\', 1)]}"/>' +
                    '<field name="int_field"/>' +
                    '<field name="qux"/>' +
                    '<field name="foo" attrs="{\'invisible\': [(\'id\',\'=\', 1)]}"/>' +
                '</tree>',
        });

        assert.equal(list.$('tbody tr:nth(0) td:nth(4)').html(), "",
            "td that contains an invisible field should be empty");
        assert.equal(list.$('tbody tr:nth(0) td:nth(1)').html(), "",
            "td that contains an invisible button should be empty");

        // edit first row
        list.$('tbody tr:nth(0) td:nth(2)').click(); // click on first row to edit it
        assert.strictEqual(list.$('tbody tr:nth(0) td:nth(4) input.o_invisible_modifier').length, 1,
            "td that contains an invisible field should not be empty in edition");
        assert.strictEqual(list.$('tbody tr:nth(0) td:nth(1) > button.o_invisible_modifier').length, 1,
            "td that contains an invisible button should not be empty in edition");
        list.$buttons.find('.o_list_button_discard').click(); // leave edition

        // click on the invisible field's cell to edit first row
        list.$('tbody tr:nth(0) td:nth(4)').click();
        assert.ok(list.$('tbody tr:nth(0)').hasClass('o_selected_row'),
            "first row should be in edition");
        list.destroy();
    });

    QUnit.test('monetary fields are properly rendered', function (assert) {
        assert.expect(3);

        var currencies = {};
        _.each(this.data.res_currency.records, function (currency) {
            currencies[currency.id] = currency;
        });
        var list = createView({
            View: ListView,
            model: 'foo',
            data: this.data,
            arch: '<tree>' +
                    '<field name="id"/>' +
                    '<field name="amount"/>' +
                    '<field name="currency_id" invisible="1"/>' +
                '</tree>',
            session: {
                currencies: currencies,
            },
        });

        assert.strictEqual(list.$('tbody tr:first td').length, 3,
            "currency_id column should not be in the table");
        assert.strictEqual(list.$('tbody tr:first td:nth(2)').text().replace(/\s/g, ' '),
            '1200.00 €', "currency_id column should not be in the table");
        assert.strictEqual(list.$('tbody tr:nth(1) td:nth(2)').text().replace(/\s/g, ' '),
            '$ 500.00', "currency_id column should not be in the table");

        list.destroy();
    });

    QUnit.test('simple list with date and datetime', function (assert) {
        assert.expect(2);

        var list = createView({
            View: ListView,
            model: 'foo',
            data: this.data,
            arch: '<tree><field name="date"/><field name="datetime"/></tree>',
            session: {
                getTZOffset: function () {
                    return 120;
                },
            },
        });

        assert.strictEqual(list.$('td:eq(1)').text(), "01/25/2017",
            "should have formatted the date");
        assert.strictEqual(list.$('td:eq(2)').text(), "12/12/2016 12:55:05",
            "should have formatted the datetime");
        list.destroy();
    });

    QUnit.test('edit a row by clicking on a readonly field', function (assert) {
        assert.expect(8);

        this.data.foo.fields.foo.readonly = true;

        var list = createView({
            View: ListView,
            model: 'foo',
            data: this.data,
            arch: '<tree editable="bottom"><field name="foo"/><field name="int_field"/></tree>',
        });

        assert.ok(list.$('.o_data_row:first td:nth(1)').hasClass('o_readonly_modifier'),
            "foo field cells should have class 'o_readonly_modifier'");

        // edit the first row
        list.$('.o_data_row:first td:nth(1)').click();
        assert.ok(list.$('.o_data_row:first').hasClass('o_selected_row'),
            "first row should be selected");
        var $cell = list.$('.o_data_row:first td:nth(1)');
        assert.ok($cell.hasClass('o_readonly_modifier') && $cell.parent().hasClass('o_selected_row'),
            "foo field cells should have class 'o_readonly_modifier' and the row should be in edition");
        assert.strictEqual(list.$('.o_data_row:first td:nth(1) span').text(), 'yop',
            "a widget should have been rendered for readonly fields");
        assert.ok(list.$('.o_data_row:first td:nth(2)').parent().hasClass('o_selected_row'),
            "field 'int_field' should be in edition");
        assert.strictEqual(list.$('.o_data_row:first td:nth(2) input').length, 1,
            "a widget for field 'int_field should have been rendered'");

        // click again on readonly cell of first line: nothing should have changed
        list.$('.o_data_row:first td:nth(1)').click();
        assert.ok(list.$('.o_data_row:first').hasClass('o_selected_row'),
            "first row should be selected");
        assert.strictEqual(list.$('.o_data_row:first td:nth(2) input').length, 1,
            "a widget for field 'int_field' should have been rendered (only once)");

        list.destroy();
    });

    QUnit.test('list view with nested groups', function (assert) {
        assert.expect(42);

        this.data.foo.records.push({id: 5, foo: "blip", int_field: -7, m2o: 1});
        this.data.foo.records.push({id: 6, foo: "blip", int_field: 5, m2o: 2});

        var nbRPCs = {readGroup: 0, searchRead: 0};
        var envIDs = []; // the ids that should be in the environment during this test

        var list = createView({
            View: ListView,
            model: 'foo',
            data: this.data,
            arch: '<tree><field name="id"/><field name="int_field"/></tree>',
            groupBy: ['m2o', 'foo'],
            mockRPC: function (route, args) {
                if (args.method === 'read_group') {
                    if (args.kwargs.groupby[0] === 'foo') { // nested read_group
                        // called twice (once when opening the group, once when sorting)
                        assert.deepEqual(args.kwargs.domain, [['m2o', '=', 1]],
                            "nested read_group should be called with correct domain");
                    }
                    nbRPCs.readGroup++;
                } else if (route === '/web/dataset/search_read') {
                    // called twice (once when opening the group, once when sorting)
                    assert.deepEqual(args.domain, [['foo', '=', 'blip'], ['m2o', '=', 1]],
                        "nested search_read should be called with correct domain");
                    nbRPCs.searchRead++;
                }
                return this._super.apply(this, arguments);
            },
            intercepts: {
                switch_view: function (event) {
                    assert.strictEqual(event.data.res_id, 4,
                        "'switch_view' event has been triggered");
                },
                env_updated: function (event) {
                    assert.deepEqual(event.data.ids, envIDs,
                        "should notify the environment with the correct ids");
                },
            },
        });

        assert.strictEqual(nbRPCs.readGroup, 1, "should have done one read_group");
        assert.strictEqual(nbRPCs.searchRead, 0, "should have done no search_read");

        // basic rendering tests
        assert.strictEqual(list.$('tbody').length, 1, "there should be 1 tbody");
        assert.strictEqual(list.$('.o_group_header').length, 2,
            "should contain 2 groups at first level");
        assert.strictEqual(list.$('.o_group_name:first').text(), 'Value 1 (4)',
            "group should have correct name and count");
        assert.strictEqual(list.$('.o_group_name .fa-caret-right').length, 2,
            "the carret of closed groups should be right");
        assert.strictEqual(list.$('.o_group_name:first span').css('padding-left'),
            '0px', "groups of level 1 should have a 0px padding-left");
        assert.strictEqual(list.$('.o_group_header:first td:last').text(), '16',
            "group aggregates are correctly displayed");

        // open the first group
        nbRPCs = {readGroup: 0, searchRead: 0};
        list.$('.o_group_header:first').click();
        assert.strictEqual(nbRPCs.readGroup, 1, "should have done one read_group");
        assert.strictEqual(nbRPCs.searchRead, 0, "should have done no search_read");

        var $openGroup = list.$('tbody:nth(1)');
        assert.strictEqual(list.$('.o_group_name:first').text(), 'Value 1 (4)',
            "group should have correct name and count (of records, not inner subgroups)");
        assert.strictEqual(list.$('tbody').length, 3, "there should be 3 tbodys");
        assert.strictEqual(list.$('.o_group_name:first .fa-caret-down').length, 1,
            "the carret of open groups should be down");
        assert.strictEqual($openGroup.find('.o_group_header').length, 3,
            "open group should contain 3 groups");
        assert.strictEqual($openGroup.find('.o_group_name:nth(2)').text(), 'blip (2)',
            "group should have correct name and count");
        assert.strictEqual($openGroup.find('.o_group_name:nth(2) span').css('padding-left'),
            '20px', "groups of level 2 should have a 20px padding-left");
        assert.strictEqual($openGroup.find('.o_group_header:nth(2) td:last').text(), '-11',
            "inner group aggregates are correctly displayed");

        // open subgroup
        nbRPCs = {readGroup: 0, searchRead: 0};
        envIDs = [4, 5]; // the opened subgroup contains these two records
        $openGroup.find('.o_group_header:nth(2)').click();
        assert.strictEqual(nbRPCs.readGroup, 0, "should have done no read_group");
        assert.strictEqual(nbRPCs.searchRead, 1, "should have done one search_read");

        var $openSubGroup = list.$('tbody:nth(2)');
        assert.strictEqual(list.$('tbody').length, 4, "there should be 4 tbodys");
        assert.strictEqual($openSubGroup.find('.o_data_row').length, 2,
            "open subgroup should contain 2 data rows");
        assert.strictEqual($openSubGroup.find('.o_data_row:first td:last').text(), '-4',
            "first record in open subgroup should be res_id 4 (with int_field -4)");

        // open a record (should trigger event 'open_record')
        $openSubGroup.find('.o_data_row:first').click();

        // sort by int_field (ASC) and check that open groups are still open
        nbRPCs = {readGroup: 0, searchRead: 0};
        envIDs = [5, 4]; // order of the records changed
        list.$('thead th:last').click();
        assert.strictEqual(nbRPCs.readGroup, 2, "should have done two read_groups");
        assert.strictEqual(nbRPCs.searchRead, 1, "should have done one search_read");

        $openSubGroup = list.$('tbody:nth(2)');
        assert.strictEqual(list.$('tbody').length, 4, "there should be 4 tbodys");
        assert.strictEqual($openSubGroup.find('.o_data_row').length, 2,
            "open subgroup should contain 2 data rows");
        assert.strictEqual($openSubGroup.find('.o_data_row:first td:last').text(), '-7',
            "first record in open subgroup should be res_id 5 (with int_field -7)");

        // close first level group
        nbRPCs = {readGroup: 0, searchRead: 0};
        envIDs = []; // the group being closed, there is no more record in the environment
        list.$('.o_group_header:nth(1)').click();
        assert.strictEqual(nbRPCs.readGroup, 0, "should have done no read_group");
        assert.strictEqual(nbRPCs.searchRead, 0, "should have done no search_read");

        assert.strictEqual(list.$('tbody').length, 1, "there should be 1 tbody");
        assert.strictEqual(list.$('.o_group_header').length, 2,
            "should contain 2 groups at first level");
        assert.strictEqual(list.$('.o_group_name .fa-caret-right').length, 2,
            "the carret of closed groups should be right");

        list.destroy();
    });

    QUnit.test('grouped list on selection field at level 2', function (assert) {
        assert.expect(4);

        this.data.foo.fields.priority = {
            string: "Priority",
            type: "selection",
            selection: [[1, "Low"], [2, "Medium"], [3, "High"]],
            default: 1,
        };
        this.data.foo.records.push({id: 5, foo: "blip", int_field: -7, m2o: 1, priority: 2});
        this.data.foo.records.push({id: 6, foo: "blip", int_field: 5, m2o: 1, priority: 3});

        var list = createView({
            View: ListView,
            model: 'foo',
            data: this.data,
            arch: '<tree><field name="id"/><field name="int_field"/></tree>',
            groupBy: ['m2o', 'priority'],
        });

        assert.strictEqual(list.$('.o_group_header').length, 2,
            "should contain 2 groups at first level");

        // open the first group
        list.$('.o_group_header:first').click();

        var $openGroup = list.$('tbody:nth(1)');
        assert.strictEqual($openGroup.find('tr').length, 3,
            "should have 3 subgroups");
        assert.strictEqual($openGroup.find('tr').length, 3,
            "should have 3 subgroups");
        assert.strictEqual($openGroup.find('.o_group_name:first').text(), 'Low (3)',
            "should display the selection name in the group header");

        list.destroy();
    });

    QUnit.test('grouped list with a pager in a group', function (assert) {
        assert.expect(6);
        this.data.foo.records[3].bar = true;

        var list = createView({
            View: ListView,
            model: 'foo',
            data: this.data,
            arch: '<tree><field name="foo"/><field name="bar"/></tree>',
            groupBy: ['bar'],
            viewOptions: {
                limit: 3,
            },
        });

        var headerHeight = list.$('.o_group_header').css('height');

        // basic rendering checks
        list.$('.o_group_header').click();
        assert.strictEqual(list.$('.o_group_header').css('height'), headerHeight,
            "height of group header shouldn't have changed");
        assert.ok(list.$('.o_group_header td:last').hasClass('o_group_pager'),
            "last cell of open group header should have classname 'o_group_header'");
        assert.strictEqual(list.$('.o_pager_value').text(), '1-3',
            "pager's value should be correct");
        assert.strictEqual(list.$('.o_data_row').length, 3,
            "open group should display 3 records");

        // go to next page
        list.$('.o_pager_next').click();
        assert.strictEqual(list.$('.o_pager_value').text(), '4-4',
            "pager's value should be correct");
        assert.strictEqual(list.$('.o_data_row').length, 1,
            "open group should display 1 record");

        list.destroy();
    });

    QUnit.test('edition: create new line, then discard', function (assert) {
        assert.expect(8);

        var list = createView({
            View: ListView,
            model: 'foo',
            data: this.data,
            arch: '<tree editable="bottom"><field name="foo"/><field name="bar"/></tree>',
        });

        assert.strictEqual(list.$('tr.o_data_row').length, 4,
            "should have 4 records");
        assert.strictEqual(list.$buttons.find('.o_list_button_add:visible').length, 1,
            "create button should be visible");
        assert.strictEqual(list.$buttons.find('.o_list_button_discard:visible').length, 0,
            "discard button should be hidden");
        list.$buttons.find('.o_list_button_add').click();
        assert.strictEqual(list.$buttons.find('.o_list_button_add:visible').length, 0,
            "create button should be hidden");
        assert.strictEqual(list.$buttons.find('.o_list_button_discard:visible').length, 1,
            "discard button should be visible");
        list.$buttons.find('.o_list_button_discard').click();
        assert.strictEqual(list.$('tr.o_data_row').length, 4,
            "should still have 4 records");
        assert.strictEqual(list.$buttons.find('.o_list_button_add:visible').length, 1,
            "create button should be visible again");
        assert.strictEqual(list.$buttons.find('.o_list_button_discard:visible').length, 0,
            "discard button should be hidden again");
        list.destroy();
    });

    QUnit.test('invisible attrs on fields are re-evaluated on field change', function (assert) {
        assert.expect(7);

        var list = createView({
            View: ListView,
            model: 'foo',
            data: this.data,
            arch:
                '<tree editable="top">' +
                    '<field name="foo" attrs="{\'invisible\': [[\'bar\', \'=\', True]]}"/>' +
                    '<field name="bar"/>' +
                '</tree>',
        });

        assert.strictEqual(list.$('tbody td.o_invisible_modifier').length, 3,
            "there should be 3 invisible foo cells in readonly mode");

        // Make first line editable
        list.$('tbody tr:nth(0) td:nth(1)').click();

        assert.strictEqual(list.$('tbody tr:nth(0) td:nth(1) > input[name="foo"].o_invisible_modifier').length, 1,
            "the foo field widget should have been rendered as invisible");

        list.$('tbody tr:nth(0) td:nth(2) input').click();
        assert.strictEqual(list.$('tbody tr:nth(0) td:nth(1) > input[name="foo"]:not(.o_invisible_modifier)').length, 1,
            "the foo field widget should have been marked as non-invisible");
        assert.strictEqual(list.$('tbody td.o_invisible_modifier').length, 2,
            "the foo field widget parent cell should not be invisible anymore");

        list.$('tbody tr:nth(0) td:nth(2) input').click();
        assert.strictEqual(list.$('tbody tr:nth(0) td:nth(1) > input[name="foo"].o_invisible_modifier').length, 1,
            "the foo field widget should have been marked as invisible again");
        assert.strictEqual(list.$('tbody td.o_invisible_modifier').length, 3,
            "the foo field widget parent cell should now be invisible again");

        // Reswitch the cell to editable and save the row
        list.$('tbody tr:nth(0) td:nth(2) input').click();
        list.$('thead').click();

        assert.strictEqual(list.$('tbody td.o_invisible_modifier').length, 2,
            "there should be 2 invisible foo cells in readonly mode");

        list.destroy();
    });

    QUnit.test('readonly attrs on fields are re-evaluated on field change', function (assert) {
        assert.expect(9);

        var list = createView({
            View: ListView,
            model: 'foo',
            data: this.data,
            arch:
                '<tree editable="top">' +
                    '<field name="foo" attrs="{\'readonly\': [[\'bar\', \'=\', True]]}"/>' +
                    '<field name="bar"/>' +
                '</tree>',
        });

        assert.strictEqual(list.$('tbody td.o_readonly_modifier').length, 3,
            "there should be 3 readonly foo cells in readonly mode");

        // Make first line editable
        list.$('tbody tr:nth(0) td:nth(1)').click();

        assert.strictEqual(list.$('tbody tr:nth(0) td:nth(1) > span[name="foo"]').length, 1,
            "the foo field widget should have been rendered as readonly");

        list.$('tbody tr:nth(0) td:nth(2) input').click();
        assert.strictEqual(list.$('tbody tr:nth(0) td:nth(1) > input[name="foo"]').length, 1,
            "the foo field widget should have been rerendered as editable");
        assert.strictEqual(list.$('tbody td.o_readonly_modifier').length, 2,
            "the foo field widget parent cell should not be readonly anymore");

        list.$('tbody tr:nth(0) td:nth(2) input').click();
        assert.strictEqual(list.$('tbody tr:nth(0) td:nth(1) > span[name="foo"]').length, 1,
            "the foo field widget should have been rerendered as readonly");
        assert.strictEqual(list.$('tbody td.o_readonly_modifier').length, 3,
            "the foo field widget parent cell should now be readonly again");

        list.$('tbody tr:nth(0) td:nth(2) input').click();
        assert.strictEqual(list.$('tbody tr:nth(0) td:nth(1) > input[name="foo"]').length, 1,
            "the foo field widget should have been rerendered as editable again");
        assert.strictEqual(list.$('tbody td.o_readonly_modifier').length, 2,
            "the foo field widget parent cell should not be readonly again");

        // Click outside to leave edition mode
        list.$el.click();

        assert.strictEqual(list.$('tbody td.o_readonly_modifier').length, 2,
            "there should be 2 readonly foo cells in readonly mode");

        list.destroy();
    });

    QUnit.test('required attrs on fields are re-evaluated on field change', function (assert) {
        assert.expect(7);

        var list = createView({
            View: ListView,
            model: 'foo',
            data: this.data,
            arch:
                '<tree editable="top">' +
                    '<field name="foo" attrs="{\'required\': [[\'bar\', \'=\', True]]}"/>' +
                    '<field name="bar"/>' +
                '</tree>',
        });

        assert.strictEqual(list.$('tbody td.o_required_modifier').length, 3,
            "there should be 3 required foo cells in readonly mode");

        // Make first line editable
        list.$('tbody tr:nth(0) td:nth(1)').click();

        assert.strictEqual(list.$('tbody tr:nth(0) td:nth(1) > input[name="foo"].o_required_modifier').length, 1,
            "the foo field widget should have been rendered as required");

        list.$('tbody tr:nth(0) td:nth(2) input').click();
        assert.strictEqual(list.$('tbody tr:nth(0) td:nth(1) > input[name="foo"]:not(.o_required_modifier)').length, 1,
            "the foo field widget should have been marked as non-required");
        assert.strictEqual(list.$('tbody td.o_required_modifier').length, 2,
            "the foo field widget parent cell should not be required anymore");

        list.$('tbody tr:nth(0) td:nth(2) input').click();
        assert.strictEqual(list.$('tbody tr:nth(0) td:nth(1) > input[name="foo"].o_required_modifier').length, 1,
            "the foo field widget should have been marked as required again");
        assert.strictEqual(list.$('tbody td.o_required_modifier').length, 3,
            "the foo field widget parent cell should now be required again");

        // Reswitch the cell to editable and save the row
        list.$('tbody tr:nth(0) td:nth(2) input').click();
        list.$('thead').click();

        assert.strictEqual(list.$('tbody td.o_required_modifier').length, 2,
            "there should be 2 required foo cells in readonly mode");

        list.destroy();
    });

    QUnit.test('leaving unvalid rows in edition', function (assert) {
        assert.expect(4);

        var warnings = 0;
        var list = createView({
            View: ListView,
            model: 'foo',
            data: this.data,
            arch:
                '<tree editable="bottom">' +
                    '<field name="foo" required="1"/>' +
                    '<field name="bar"/>' +
                '</tree>',
            intercepts: {
                warning: function (ev) {
                    warnings++;
                },
            },
        });

        // Start first line edition
        var $firstFooTd = list.$('tbody tr:nth(0) td:nth(1)');
        $firstFooTd.click();

        // Remove required foo field value
        $firstFooTd.find('input').val("").trigger("input");

        // Try starting other line edition
        var $secondFooTd = list.$('tbody tr:nth(1) td:nth(1)');
        $secondFooTd.click();

        assert.strictEqual($firstFooTd.parent('.o_selected_row').length, 1,
            "first line should still be in edition as invalid");
        assert.strictEqual(list.$('tbody tr.o_selected_row').length, 1,
            "no other line should be in edition");
        assert.strictEqual($firstFooTd.find('input.o_field_invalid').length, 1,
            "the required field should be marked as invalid");
        assert.strictEqual(warnings, 1,
            "a warning should have been displayed");

        list.destroy();
    });

    QUnit.test('open a virtual id', function (assert) {
        assert.expect(1);

        var list = createView({
            View: ListView,
            model: 'event',
            data: this.data,
            arch: '<tree><field name="name"/></tree>',
        });

        testUtils.intercept(list, "switch_view", function (event) {
            assert.deepEqual(event.data, {
                    'model': 'event',
                    'res_id': '2-20170808020000',
                    'view_type': 'form',
                    'mode': 'readonly'
                },
                "should trigger switch to the form view for the record virtual id");
        });
        list.$('td:contains(virtual)').click();

        list.destroy();
    });

    QUnit.test('pressing enter on last line of editable list view', function (assert) {
        assert.expect(7);

        var list = createView({
            View: ListView,
            model: 'foo',
            data: this.data,
            arch: '<tree editable="bottom"><field name="foo"/></tree>',
            mockRPC: function (route, args) {
                assert.step(route);
                return this._super.apply(this, arguments);
            },
        });

        // click on 3rd line
        list.$('td:contains(gnap)').click();
        assert.ok(list.$('tr.o_data_row:eq(2)').hasClass('o_selected_row'),
            "3rd row should be selected");

        // press enter in input
        list.$('tr.o_selected_row input').trigger({type: 'keydown', which: 13}); // enter
        assert.ok(list.$('tr.o_data_row:eq(3)').hasClass('o_selected_row'),
            "4rd row should be selected");
        assert.notOk(list.$('tr.o_data_row:eq(2)').hasClass('o_selected_row'),
            "3rd row should no longer be selected");

        // press enter on last row
        list.$('tr.o_selected_row input').trigger({type: 'keydown', which: 13}); // enter
        assert.strictEqual(list.$('tr.o_data_row').length, 5, "should have created a 5th row");

        assert.verifySteps(['/web/dataset/search_read', '/web/dataset/call_kw/foo/default_get']);
        list.destroy();
    });

    QUnit.test('pressing tab on last cell of editable list view', function (assert) {
        assert.expect(7);

        var list = createView({
            View: ListView,
            model: 'foo',
            data: this.data,
            arch: '<tree editable="bottom"><field name="foo"/><field name="int_field"/></tree>',
            mockRPC: function (route) {
                assert.step(route);
                return this._super.apply(this, arguments);
            },
        });

        list.$('td:contains(blip)').last().click();
        assert.strictEqual(document.activeElement.name, "foo",
            "focus should be on an input with name = foo");

        list.$('tr.o_selected_row input[name="foo"]').trigger({type: 'keydown', which: 9}); // tab
        assert.strictEqual(document.activeElement.name, "int_field",
            "focus should be on an input with name = int_field");

        list.$('tr.o_selected_row input[name="int_field"]').trigger({type: 'keydown', which: 9}); // tab

        assert.ok(list.$('tr.o_data_row:eq(4)').hasClass('o_selected_row'),
            "5th row should be selected");
        assert.strictEqual(document.activeElement.name, "foo",
            "focus should be on an input with name = foo");

        assert.verifySteps(['/web/dataset/search_read', '/web/dataset/call_kw/foo/default_get']);
        list.destroy();
    });

    QUnit.test('navigation with tab and read completes after default_get', function (assert) {
        assert.expect(8);

        var defaultGetDef = $.Deferred();
        var readDef = $.Deferred();

        var list = createView({
            View: ListView,
            model: 'foo',
            data: this.data,
            arch: '<tree editable="bottom"><field name="foo"/><field name="int_field"/></tree>',
            mockRPC: function (route, args) {
                if (args.method) {
                    assert.step(args.method);
                }
                var result = this._super.apply(this, arguments);
                if (args.method === 'read') {
                    return readDef.then(_.constant(result));
                }
                if (args.method === 'default_get') {
                    return defaultGetDef.then(_.constant(result));
                }
                return result;
            },
        });

        list.$('td:contains(-4)').last().click();

        list.$('tr.o_selected_row input[name="int_field"]').val('1234').trigger('input');
        list.$('tr.o_selected_row input[name="int_field"]').trigger({type: 'keydown', which: 9}); // tab

        defaultGetDef.resolve();
        assert.strictEqual(list.$('tbody tr.o_data_row').length, 4,
            "should have 4 data rows");
        readDef.resolve();
        assert.strictEqual(list.$('tbody tr.o_data_row').length, 5,
            "should have 5 data rows");
        assert.strictEqual(list.$('td:contains(1234)').length, 1,
            "should have a cell with new value");

        // we trigger a tab to move to the second cell in the current row. this
        // operation requires that this.currentRow is properly set in the
        // list editable renderer.
        list.$('tr.o_selected_row input[name="foo"]').trigger({type: 'keydown', which: 9}); // tab
        assert.ok(list.$('tr.o_data_row:eq(4)').hasClass('o_selected_row'),
            "5th row should be selected");

        assert.verifySteps(['write', 'read', 'default_get']);
        list.destroy();
    });

    QUnit.test('display toolbar', function (assert) {
        assert.expect(3);

        var list = createView({
            View: ListView,
            model: 'event',
            data: this.data,
            arch: '<tree><field name="name"/></tree>',
            toolbar: {
                action: [{
                    model_name: 'event',
                    name: 'Action event',
                    type: 'ir.actions.server',
                    usage: 'ir_actions_server',
                }],
                print: [],
            },
            viewOptions: {
                sidebar: true,
            },
        });

        var $dropdowns = $('.o_web_client .o_control_panel .btn-group .o_dropdown_toggler_btn');
        assert.strictEqual($dropdowns.length, 2,
            "there should be 2 dropdowns in the toolbar.");
        var $actions = $('.o_web_client .o_control_panel .btn-group .dropdown-menu')[1].children;
        assert.strictEqual($actions.length, 3,
            "there should be 3 actions");
        var $customAction = $('.o_web_client .o_control_panel .btn-group .dropdown-menu li a')[2];
        assert.strictEqual($customAction.text.trim(), 'Action event',
            "the custom action should have 'Action event' as name");

        list.destroy();
    });

    QUnit.test('edit list line after line deletion', function (assert) {
        assert.expect(5);

        var list = createView({
            View: ListView,
            model: 'foo',
            data: this.data,
            arch: '<tree editable="top"><field name="foo"/><field name="int_field"/></tree>',
        });

        list.$('.o_data_row:nth(2) > td:not(.o_list_record_selector)').first().click();
        assert.ok(list.$('.o_data_row:nth(2)').is('.o_selected_row'),
            "third row should be in edition");
        list.$buttons.find('.o_list_button_discard').click();
        list.$buttons.find('.o_list_button_add').click();
        assert.ok(list.$('.o_data_row:nth(0)').is('.o_selected_row'),
            "first row should be in edition (creation)");
        list.$buttons.find('.o_list_button_discard').click();
        assert.strictEqual(list.$('.o_selected_row').length, 0,
            "no row should be selected");
        list.$('.o_data_row:nth(2) > td:not(.o_list_record_selector)').first().click();
        assert.ok(list.$('.o_data_row:nth(2)').is('.o_selected_row'),
            "third row should be in edition");
        assert.strictEqual(list.$('.o_selected_row').length, 1,
            "no other row should be selected");

        list.destroy();
    });

    QUnit.test('inputs are disabled when unselecting rows', function (assert) {
        assert.expect(1);

        var list = createView({
            View: ListView,
            model: 'foo',
            data: this.data,
            arch: '<tree editable="bottom"><field name="foo"/></tree>',
            mockRPC: function (route, args) {
                if (args.method === 'write') {
                    assert.strictEqual($input.prop('disabled'), true,
                        "input should be disabled");
                }
                return this._super.apply(this, arguments);
            },
        });

        list.$('td:contains(gnap)').click();
        var $input = list.$('tr.o_selected_row input[name="foo"]');
        $input.val('lemon').trigger('input');
        $input.trigger({type: 'keydown', which: $.ui.keyCode.DOWN});
        list.destroy();
    });

    QUnit.test('navigation with tab and readonly field', function (assert) {
        // This test makes sure that if we have 2 cells in a row, the first in
        // edit mode, and the second one readonly, then if we press TAB when the
        // focus is on the first, then the focus skip the readonly cells and
        // directly goes to the next line instead.
        assert.expect(2);

        var list = createView({
            View: ListView,
            model: 'foo',
            data: this.data,
            arch: '<tree editable="bottom"><field name="foo"/><field name="int_field" readonly="1"/></tree>',
        });

        // click on first td and press TAB
        list.$('td:contains(yop)').last().click();
        list.$('tr.o_selected_row input[name="foo"]').trigger({type: 'keydown', which: $.ui.keyCode.TAB});

        assert.ok(list.$('tr.o_data_row:eq(1)').hasClass('o_selected_row'),
            "2nd row should be selected");

        // we do it again. This was broken because the this.currentRow variable
        // was not properly set, and the second TAB could cause a crash.
        list.$('tr.o_selected_row input[name="foo"]').trigger({type: 'keydown', which: $.ui.keyCode.TAB});
        assert.ok(list.$('tr.o_data_row:eq(2)').hasClass('o_selected_row'),
            "3rd row should be selected");

        list.destroy();
    });

    QUnit.test('navigation with tab on a list with create="0"', function (assert) {
        assert.expect(4);

        var list = createView({
            View: ListView,
            model: 'foo',
            data: this.data,
            arch: '<tree editable="bottom" create="0">' +
                        '<field name="display_name"/>' +
                    '</tree>',
        });

        assert.strictEqual(list.$('.o_data_row').length, 4,
            "the list should contain 4 rows");

        list.$('.o_data_row:nth(2) .o_data_cell:first').click();
        assert.ok(list.$('.o_data_row:nth(2)').hasClass('o_selected_row'),
            "third row should be in edition");

        // Press 'Tab' -> should go to next line
        list.$('.o_selected_row input').trigger({type: 'keydown', which: 9});
        assert.ok(list.$('.o_data_row:nth(3)').hasClass('o_selected_row'),
            "fourth row should be in edition");

        // Press 'Tab' -> should go back to first line as the create action isn't available
        list.$('.o_selected_row input').trigger({type: 'keydown', which: 9});
        assert.ok(list.$('.o_data_row:first').hasClass('o_selected_row'),
            "first row should be in edition");

        list.destroy();
    });


    QUnit.test('navigation with tab on a one2many list with create="0"', function (assert) {
        assert.expect(4);

        this.data.foo.records[0].o2m = [1, 2];
        var form = createView({
            View: FormView,
            model: 'foo',
            data: this.data,
            arch: '<form><sheet>' +
                    '<field name="o2m">' +
                        '<tree editable="bottom" create="0">' +
                            '<field name="display_name"/>' +
                        '</tree>' +
                    '</field>' +
                '</sheet></form>',
            res_id: 1,
            viewOptions: {
                mode: 'edit',
            },
        });

        assert.strictEqual(form.$('.o_field_widget[name=o2m] .o_data_row').length, 2,
            "there should be two records in the many2many");

        form.$('.o_field_widget[name=o2m] .o_data_cell:first').click();
        assert.ok(form.$('.o_field_widget[name=o2m] .o_data_row:first').hasClass('o_selected_row'),
            "first row should be in edition");

        // Press 'Tab' -> should go to next line
        form.$('.o_field_widget[name=o2m] .o_selected_row input').trigger({type: 'keydown', which: 9});
        assert.ok(form.$('.o_field_widget[name=o2m] .o_data_row:nth(1)').hasClass('o_selected_row'),
            "second row should be in edition");

        // Press 'Tab' -> should go back to first line as the create action isn't available
        form.$('.o_field_widget[name=o2m] .o_selected_row input').trigger({type: 'keydown', which: 9});
        assert.ok(form.$('.o_field_widget[name=o2m] .o_data_row:first').hasClass('o_selected_row'),
            "first row should be in edition");

        form.destroy();
    });

    QUnit.test('edition, then navigation with tab (with a readonly field)', function (assert) {
        // This test makes sure that if we have 2 cells in a row, the first in
        // edit mode, and the second one readonly, then if we edit and press TAB,
        // (before debounce), the save operation is properly done (before
        // selecting the next row)
        assert.expect(4);

        var list = createView({
            View: ListView,
            model: 'foo',
            data: this.data,
            arch: '<tree editable="bottom"><field name="foo"/><field name="int_field" readonly="1"/></tree>',
            mockRPC: function (route, args) {
                if (args.method) {
                    assert.step(args.method);
                }
                return this._super.apply(this, arguments);
            },
            fieldDebounce: 1,
        });

        // click on first td and press TAB
        list.$('td:contains(yop)').click();
        list.$('tr.o_selected_row input[name="foo"]').val('new value').trigger('input');
        list.$('tr.o_selected_row input[name="foo"]').trigger({type: 'keydown', which: $.ui.keyCode.TAB});

        assert.strictEqual(list.$('tbody tr:first td:contains(new value)').length, 1,
            "should have the new value visible in dom");
        assert.verifySteps(["write", "read"]);
        list.destroy();
    });

    QUnit.test('edition, then navigation with tab (with a readonly field and onchange)', function (assert) {
        // This test makes sure that if we have a read-only cell in a row, in
        // case the keyboard navigation move over it and there a unsaved changes
        // (which will trigger an onchange), the focus of the next activable
        // field will not crash
        assert.expect(4);

        this.data.bar.onchanges = {
            o2m: function () {},
        };
        this.data.bar.fields.o2m = {string: "O2M field", type: "one2many", relation: "foo"};
        this.data.bar.records[0].o2m = [1, 4];

        var form = createView({
            View: FormView,
            model: 'bar',
            res_id: 1,
            data: this.data,
            arch: '<form>' +
                    '<group>' +
                        '<field name="display_name"/>' +
                        '<field name="o2m">' +
                            '<tree editable="bottom">' +
                                '<field name="foo"/>' +
                                '<field name="date" readonly="1"/>' +
                                '<field name="int_field"/>' +
                            '</tree>' +
                        '</field>' +
                    '</group>' +
                '</form>',
            mockRPC: function (route, args) {
                if (args.method === 'onchange') {
                    assert.step(args.method + ':' + args.model);
                }
                return this._super.apply(this, arguments);
            },
            fieldDebounce: 1,
        });

        // Switch to edit mode
        form.$buttons.find('.o_form_button_edit').click();

        var jq_evspecial_focus_trigger = $.event.special.focus.trigger;
        try {
            // As KeyboardEvent will be triggered by JS and not from the
            // User-Agent itself, the focus event will not trigger default
            // action (event not being trusted), we need to manually trigger
            // 'change' event on the currently focused element
            $.event.special.focus.trigger = function () {
                if (this !== document.activeElement && this.focus) {
                    var activeElement = document.activeElement;
                    this.focus();
                    $(activeElement).trigger('change');
                }
            };

            // editable list, click on first td and press TAB
            form.$('td:contains(yop)').click();
            assert.strictEqual(document.activeElement, form.$('tr.o_selected_row input[name="foo"]')[0],
                "focus should be on an input with name = foo");
            form.$('tr.o_selected_row input[name="foo"]').val('new value').trigger('input');
            form.$('tr.o_selected_row input[name="foo"]').trigger({type: 'keydown', which: $.ui.keyCode.TAB});
            assert.strictEqual(document.activeElement, form.$('tr.o_selected_row input[name="int_field"]')[0],
                "focus should be on an input with name = int_field");

        } catch ( err ) {
            assert.notOk("Keyboad navigation over read-only field that trigger an onchange() should not crash");
        }

        // Restore origin jQuery special trigger for 'focus'
        $.event.special.focus.trigger = jq_evspecial_focus_trigger;

        assert.verifySteps(["onchange:bar"], "onchange method should have been called");
        form.destroy();
    });

    QUnit.test('pressing SHIFT-TAB in editable list with a readonly field [REQUIRE FOCUS]', function (assert) {
        assert.expect(4);

        var list = createView({
            View: ListView,
            model: 'foo',
            data: this.data,
            arch: '<tree editable="bottom">' +
                    '<field name="foo"/>' +
                    '<field name="int_field" readonly="1"/>' +
                    '<field name="qux"/>' +
                '</tree>',
        });

        // start on 'qux', line 3
        list.$('.o_data_row:nth(2) .o_data_cell:nth(2)').click();
        assert.ok(list.$('.o_data_row:nth(2)').hasClass('o_selected_row'));
        assert.strictEqual(document.activeElement, list.$('.o_data_row:nth(2) .o_data_cell input[name=qux]')[0]);

        // Press 'shift-Tab' -> should go to first cell (same line)
        $(document.activeElement).trigger({type: 'keydown', which: $.ui.keyCode.TAB, shiftKey: true});
        assert.ok(list.$('.o_data_row:nth(2)').hasClass('o_selected_row'));
        assert.strictEqual(document.activeElement, list.$('.o_data_row:nth(2) .o_data_cell input[name=foo]')[0]);

        list.destroy();
    });

    QUnit.test('pressing SHIFT-TAB in editable list with a readonly field in first column [REQUIRE FOCUS]', function (assert) {
        assert.expect(4);

        var list = createView({
            View: ListView,
            model: 'foo',
            data: this.data,
            arch: '<tree editable="bottom">' +
                    '<field name="int_field" readonly="1"/>' +
                    '<field name="foo"/>' +
                    '<field name="qux"/>' +
                '</tree>',
        });

        // start on 'foo', line 3
        list.$('.o_data_row:nth(2) .o_data_cell:nth(1)').click();
        assert.ok(list.$('.o_data_row:nth(2)').hasClass('o_selected_row'));
        assert.strictEqual(document.activeElement, list.$('.o_data_row:nth(2) .o_data_cell input[name=foo]')[0]);

        // Press 'shift-Tab' -> should go to previous line (last cell)
        $(document.activeElement).trigger({type: 'keydown', which: $.ui.keyCode.TAB, shiftKey: true});
        assert.ok(list.$('.o_data_row:nth(1)').hasClass('o_selected_row'));
        assert.strictEqual(document.activeElement, list.$('.o_data_row:nth(1) .o_data_cell input[name=qux]')[0]);

        list.destroy();
    });

    QUnit.test('pressing SHIFT-TAB in editable list with a readonly field in last column [REQUIRE FOCUS]', function (assert) {
        assert.expect(4);

        var list = createView({
            View: ListView,
            model: 'foo',
            data: this.data,
            arch: '<tree editable="bottom">' +
                    '<field name="int_field"/>' +
                    '<field name="foo"/>' +
                    '<field name="qux" readonly="1"/>' +
                '</tree>',
        });

        // start on 'int_field', line 3
        list.$('.o_data_row:nth(2) .o_data_cell:first').click();
        assert.ok(list.$('.o_data_row:nth(2)').hasClass('o_selected_row'));
        assert.strictEqual(document.activeElement, list.$('.o_data_row:nth(2) .o_data_cell input[name=int_field]')[0]);

        // Press 'shift-Tab' -> should go to previous line ('foo' field)
        $(document.activeElement).trigger({type: 'keydown', which: $.ui.keyCode.TAB, shiftKey: true});
        assert.ok(list.$('.o_data_row:nth(1)').hasClass('o_selected_row'));
        assert.strictEqual(document.activeElement, list.$('.o_data_row:nth(1) .o_data_cell input[name=foo]')[0]);

        list.destroy();
    });

    QUnit.test('skip invisible fields when navigating list view with TAB', function (assert) {
        assert.expect(2);

        var list = createView({
            View: ListView,
            model: 'foo',
            data: this.data,
            arch: '<tree editable="bottom">' +
                    '<field name="foo"/>' +
                    '<field name="bar" invisible="1"/>' +
                    '<field name="int_field"/>' +
                '</tree>',
            res_id: 1,
        });

        list.$('td:contains(gnap)').click();
        assert.strictEqual(list.$('input[name="foo"]')[0], document.activeElement,
            "foo should be focused");
        list.$('input[name="foo"]').trigger($.Event('keydown', {which: $.ui.keyCode.TAB}));
        assert.strictEqual(list.$('input[name="int_field"]')[0], document.activeElement,
            "int_field should be focused");

        list.destroy();
    });

    QUnit.test('skip buttons when navigating list view with TAB (end)', function (assert) {
        assert.expect(2);

        var list = createView({
            View: ListView,
            model: 'foo',
            data: this.data,
            arch: '<tree editable="bottom">' +
                    '<field name="foo"/>' +
                    '<button name="kikou" string="Kikou" type="object"/>' +
                '</tree>',
            res_id: 1,
        });

        list.$('tbody tr:eq(2) td:eq(1)').click();
        assert.strictEqual(list.$('tbody tr:eq(2) input[name="foo"]')[0], document.activeElement,
            "foo should be focused");
        list.$('tbody tr:eq(2) input[name="foo"]').trigger($.Event('keydown', {which: $.ui.keyCode.TAB}));
        assert.strictEqual(list.$('tbody tr:eq(3) input[name="foo"]')[0], document.activeElement,
            "next line should be selected");

        list.destroy();
    });

    QUnit.test('skip buttons when navigating list view with TAB (middle)', function (assert) {
        assert.expect(2);

        var list = createView({
            View: ListView,
            model: 'foo',
            data: this.data,
            arch: '<tree editable="bottom">' +
                    // Adding a button column makes conversions between column and field position trickier
                    '<button name="kikou" string="Kikou" type="object"/>' +
                    '<field name="foo"/>' +
                    '<button name="kikou" string="Kikou" type="object"/>' +
                    '<field name="int_field"/>' +
                '</tree>',
            res_id: 1,
        });

        list.$('tbody tr:eq(2) td:eq(2)').click();
        assert.strictEqual(list.$('tbody tr:eq(2) input[name="foo"]')[0], document.activeElement,
            "foo should be focused");
        list.$('tbody tr:eq(2) input[name="foo"]').trigger($.Event('keydown', {which: $.ui.keyCode.TAB}));
        assert.strictEqual(list.$('tbody tr:eq(2) input[name="int_field"]')[0], document.activeElement,
            "int_field should be focused");

        list.destroy();
    });

    QUnit.test('navigation: moving down with keydown', function (assert) {
        assert.expect(2);

        var list = createView({
            View: ListView,
            model: 'foo',
            data: this.data,
            arch: '<tree editable="bottom"><field name="foo"/></tree>',
        });

        list.$('td:contains(yop)').click();
        assert.ok(list.$('tr.o_data_row:eq(0)').hasClass('o_selected_row'),
            "1st row should be selected");
        list.$('tr.o_selected_row input[name="foo"]').trigger({type: 'keydown', which: $.ui.keyCode.DOWN});
        assert.ok(list.$('tr.o_data_row:eq(1)').hasClass('o_selected_row'),
            "2nd row should be selected");
        list.destroy();
    });

    QUnit.test('navigation: moving right with keydown from text field', function (assert) {
        assert.expect(6);

        this.data.foo.fields.foo.type = 'text';
        var list = createView({
            View: ListView,
            model: 'foo',
            data: this.data,
            arch:
                '<tree editable="bottom">' +
                    '<field name="foo"/>' +
                    '<field name="bar"/>' +
                '</tree>',
        });

        list.$('td:contains(yop)').click();
        var textarea = list.$('textarea[name="foo"]')[0];
        assert.strictEqual(document.activeElement, textarea,
            "textarea should be focused");
        assert.strictEqual(textarea.selectionStart,  0,
            "textarea selection start should be at the beginning");
        assert.strictEqual(textarea.selectionEnd,  3,
            "textarea selection end should be at the end");
        textarea.selectionStart = 3; // Simulate browser keyboard right behavior (unselect)
        assert.strictEqual(document.activeElement, textarea,
            "textarea should still be focused");
        assert.ok(textarea.selectionStart === 3 && textarea.selectionEnd === 3,
            "textarea value ('yop') should not be selected and cursor should be at the end");
        $(textarea).trigger({type: 'keydown', which: $.ui.keyCode.RIGHT});
        assert.strictEqual(document.activeElement, list.$('[name="bar"] input')[0],
            "next field (checkbox) should now be focused");
        list.destroy();
    });

    QUnit.test('navigation: moving left/right with keydown', function (assert) {
        assert.expect(8);

        this.data.foo.fields.foo.type = 'text';
        var list = createView({
            View: ListView,
            model: 'foo',
            data: this.data,
            arch:
                '<tree editable="bottom">' +
                    '<field name="m2m" widget="many2many_tags"/>' +
                    '<field name="foo"/>' +
                    '<field name="bar"/>' +
                    '<field name="m2o"/>' +
                    '<field name="qux"/>' +
                '</tree>',
        });

        list.$('td:contains(13)').click();
        var $m2m = list.$('[name="m2m"] input');
        var $foo = list.$('textarea[name="foo"]');
        var $bar = list.$('[name="bar"] input');
        var $m2o = list.$('[name="m2o"] input');
        var $qux = list.$('input[name="qux"]');

        assert.strictEqual(document.activeElement, $qux[0],
            "'qux' input should be focused");

        $qux[0].selectionEnd = 0; // Simulate browser keyboard left behavior (unselect)
        $qux.trigger({type: 'keydown', which: $.ui.keyCode.LEFT});
        assert.strictEqual(document.activeElement, $m2o[0],
            "'m2o' input should be focused");

        // forget unselecting and try leaving
        $m2o.trigger({type: 'keydown', which: $.ui.keyCode.LEFT});
        assert.strictEqual(document.activeElement, $m2o[0],
            "'m2o' input should still be focused");

        $m2o[0].selectionEnd = 0; // Simulate browser keyboard left behavior (unselect)
        $m2o.trigger({type: 'keydown', which: $.ui.keyCode.LEFT});
        assert.strictEqual(document.activeElement, $bar[0],
            "'bar' input should be focused");

        // no unselect here as it is a checkbox
        $bar.trigger({type: 'keydown', which: $.ui.keyCode.LEFT});
        assert.strictEqual(document.activeElement, $foo[0],
            "'foo' input should be focused");

        // forget unselecting and try leaving
        $foo.trigger({type: 'keydown', which: $.ui.keyCode.LEFT});
        assert.strictEqual(document.activeElement, $foo[0],
            "'foo' input should still be focused");

        $foo[0].selectionEnd = 0; // Simulate browser keyboard left behavior (unselect)
        $foo.trigger({type: 'keydown', which: $.ui.keyCode.LEFT});
        assert.strictEqual(document.activeElement, $m2m[0],
            "'m2m' input should be focused");

        $m2m[0].selectionStart = $m2m[0].value.length; // Simulate browser keyboard right behavior (unselect)
        $m2m.trigger({type: 'keydown', which: $.ui.keyCode.RIGHT});
        assert.strictEqual(document.activeElement, $foo[0],
            "'foo' input should be focused");

        list.destroy();
    });

    QUnit.test('discarding changes in a row properly updates the rendering', function (assert) {
        assert.expect(3);

        var list = createView({
            View: ListView,
            model: 'foo',
            data: this.data,
            arch:
                '<tree editable="top">' +
                    '<field name="foo"/>' +
                '</tree>',
        });

        assert.strictEqual(list.$('.o_data_cell:first').text(), "yop",
            "first cell should contain 'yop'");

        list.$('.o_data_cell:first').click();
        list.$('input[name="foo"]').val("hello").trigger('input');
        list.$buttons.find('.o_list_button_discard').click();
        assert.strictEqual($('.modal:visible').length, 1,
            "a modal to ask for discard should be visible");

        $('.modal:visible .btn-primary').click();
        assert.strictEqual(list.$('.o_data_cell:first').text(), "yop",
            "first cell should still contain 'yop'");

        list.destroy();
    });

    QUnit.test('numbers in list are right-aligned', function (assert) {
        assert.expect(2);

        var currencies = {};
        _.each(this.data.res_currency.records, function (currency) {
            currencies[currency.id] = currency;
        });
        var list = createView({
            View: ListView,
            model: 'foo',
            data: this.data,
            arch:
                '<tree editable="top">' +
                    '<field name="foo"/>' +
                    '<field name="qux"/>' +
                    '<field name="amount" widget="monetary"/>' +
                    '<field name="currency_id" invisible="1"/>' +
                '</tree>',
            session: {
                currencies: currencies,
            },
        });

        var nbCellRight = _.filter(list.$('.o_data_row:first > .o_data_cell'), function (el) {
            var style = window.getComputedStyle(el);
            return style.textAlign === 'right';
        }).length;
        assert.strictEqual(nbCellRight, 2,
            "there should be two right-aligned cells");

        list.$('.o_data_cell:first').click();

        var nbInputRight = _.filter(list.$('.o_data_row:first > .o_data_cell input'), function (el) {
            var style = window.getComputedStyle(el);
            return style.textAlign === 'right';
        }).length;
        assert.strictEqual(nbInputRight, 2,
            "there should be two right-aligned input");

        list.destroy();
    });

    QUnit.test('grouped list are not editable (ungrouped first)', function (assert) {
        // Editable grouped list views are not supported, so the purpose of this
        // test is to check that when a list view is grouped, its editable
        // attribute is ignored
        // In this test, the view isn't grouped at the beginning, so it is first
        // editable, and then it is reloaded with a groupBy and is no longer
        // editable
        assert.expect(5);

        var list = createView({
            View: ListView,
            model: 'foo',
            data: this.data,
            arch: '<tree editable="top"><field name="foo"/><field name="bar"/></tree>',
            intercepts: {
                switch_view: function (event) {
                    var resID = event.data.res_id || false;
                    assert.step('switch view ' + event.data.view_type + ' ' + resID);
                },
            },
        });

        list.$('.o_data_cell:first').click();
        assert.verifySteps([], 'no switch view should have been requested');
        assert.strictEqual(list.$('.o_selected_row').length, 1,
            "a row should be in edition");

        // reload with groupBy
        list.reload({groupBy: ['bar']});

        // clicking on record should open the form view
        list.$('.o_group_header:first').click();
        list.$('.o_data_cell:first').click();

        // clicking on create button should open the form view
        list.$buttons.find('.o_list_button_add').click();
        assert.verifySteps(['switch view form 1', 'switch view form false'],
            'two switch view to form should have been requested');

        list.destroy();
    });

    QUnit.test('grouped list are not editable (grouped first)', function (assert) {
        // Editable grouped list views are not supported, so the purpose of this
        // test is to check that when a list view is grouped, its editable
        // attribute is ignored
        // In this test, the view is grouped at the beginning, so it isn't
        // editable, and then it is reloaded with no groupBy and becomes editable
        assert.expect(6);

        var list = createView({
            View: ListView,
            model: 'foo',
            data: this.data,
            arch: '<tree editable="top"><field name="foo"/><field name="bar"/></tree>',
            intercepts: {
                switch_view: function (event) {
                    var resID = event.data.res_id || false;
                    assert.step('switch view ' + event.data.view_type + ' ' + resID);
                },
            },
            groupBy: ['bar'],
        });

        // the view being grouped, it is not editable, so clicking on a record
        // should open the form view
        list.$('.o_group_header:first').click(); // open first group
        list.$('.o_data_cell:first').click();

        // for the same reason, clicking on 'Create' should open the form view
        list.$buttons.find('.o_list_button_add').click();

        assert.verifySteps(['switch view form 1', 'switch view form false'],
            "two switch view to form should have been requested");

        // reload without groupBy
        list.reload({groupBy: []});

        // as the view is no longer grouped, it is editable, so clicking on a
        // row should switch it in edition
        list.$('.o_data_cell:first').click();

        assert.verifySteps(['switch view form 1', 'switch view form false'],
            "no more switch view should have been requested");
        assert.strictEqual(list.$('.o_selected_row').length, 1,
            "a row should be in edition");

        // clicking on the body should leave the edition
        $('body').click();
        assert.strictEqual(list.$('.o_selected_row').length, 0,
            "the row should no longer be in edition");

        list.destroy();
    });

    QUnit.test('field values are escaped', function (assert) {
        assert.expect(1);
        var value = '<script>throw Error();</script>';

        this.data.foo.records[0].foo = value;

        var list = createView({
            View: ListView,
            model: 'foo',
            data: this.data,
            arch: '<tree editable="top"><field name="foo"/></tree>',
        });

        assert.strictEqual(list.$('.o_data_cell:first').text(), value,
            "value should have been escaped");

        list.destroy();
    });

    QUnit.test('pressing ESC discard the current line changes', function (assert) {
        assert.expect(3);

        var list = createView({
            View: ListView,
            model: 'foo',
            data: this.data,
            arch: '<tree editable="top"><field name="foo"/></tree>',
        });

        list.$buttons.find('.o_list_button_add').click();

        list.$('input[name="foo"]').trigger({type: 'keydown', which: $.ui.keyCode.ESCAPE});
        assert.strictEqual(list.$('tr.o_data_row').length, 4,
            "should have 4 data row in list");
        assert.strictEqual(list.$('tr.o_data_row.o_selected_row').length, 0,
            "no rows should be selected");
        assert.ok(!list.$buttons.find('.o_list_button_save').is(':visible'),
            "should not have a visible save button");
        list.destroy();
    });

    QUnit.test('pressing ESC discard the current line changes (with required)', function (assert) {
        assert.expect(3);

        var list = createView({
            View: ListView,
            model: 'foo',
            data: this.data,
            arch: '<tree editable="top"><field name="foo" required="1"/></tree>',
        });

        list.$buttons.find('.o_list_button_add').click();

        list.$('input[name="foo"]').trigger({type: 'keydown', which: $.ui.keyCode.ESCAPE});
        assert.strictEqual(list.$('tr.o_data_row').length, 4,
            "should have 4 data row in list");
        assert.strictEqual(list.$('tr.o_data_row.o_selected_row').length, 0,
            "no rows should be selected");
        assert.ok(!list.$buttons.find('.o_list_button_save').is(':visible'),
            "should not have a visible save button");
        list.destroy();
    });

    QUnit.test('field with password attribute', function (assert) {
        assert.expect(2);

        var list = createView({
            View: ListView,
            model: 'foo',
            data: this.data,
            arch: '<tree><field name="foo" password="True"/></tree>',
        });

        assert.strictEqual(list.$('td.o_data_cell:eq(0)').text(), '***',
            "should display string as password");
        assert.strictEqual(list.$('td.o_data_cell:eq(1)').text(), '****',
            "should display string as password");

        list.destroy();
    });

    QUnit.test('list with handle widget', function (assert) {
        assert.expect(11);

        var list = createView({
            View: ListView,
            model: 'foo',
            data: this.data,
            arch: '<tree>' +
                    '<field name="int_field" widget="handle"/>' +
                    '<field name="amount" widget="float" digits="[5,0]"/>' +
                  '</tree>',
            mockRPC: function (route, args) {
                if (route === '/web/dataset/resequence') {
                    assert.strictEqual(args.offset, -4,
                        "should write the sequence starting from the lowest current one");
                    assert.strictEqual(args.field, 'int_field',
                        "should write the right field as sequence");
                    assert.deepEqual(args.ids, [4, 2 , 3],
                        "should write the sequence in correct order");
                    return $.when();
                }
                return this._super.apply(this, arguments);
            },
        });

        assert.strictEqual(list.$('tbody tr:eq(0) td:last').text(), '1200',
            "default first record should have amount 1200");
        assert.strictEqual(list.$('tbody tr:eq(1) td:last').text(), '500',
            "default second record should have amount 500");
        assert.strictEqual(list.$('tbody tr:eq(2) td:last').text(), '300',
            "default third record should have amount 300");
        assert.strictEqual(list.$('tbody tr:eq(3) td:last').text(), '0',
            "default fourth record should have amount 0");

        // Drag and drop the fourth line in second position
        testUtils.dragAndDrop(
            list.$('.ui-sortable-handle').eq(3),
            list.$('tbody tr').first(),
            {position: 'bottom'}
        );

        assert.strictEqual(list.$('tbody tr:eq(0) td:last').text(), '1200',
            "new first record should have amount 1200");
        assert.strictEqual(list.$('tbody tr:eq(1) td:last').text(), '0',
            "new second record should have amount 0");
        assert.strictEqual(list.$('tbody tr:eq(2) td:last').text(), '500',
            "new third record should have amount 500");
        assert.strictEqual(list.$('tbody tr:eq(3) td:last').text(), '300',
            "new fourth record should have amount 300");

        list.destroy();
    });

    QUnit.test('result of consecutive resequences is correctly sorted', function (assert) {
        assert.expect(9);
        this.data = { // we want the data to be minimal to have a minimal test
            foo: {
                fields: {int_field: {string: "int_field", type: "integer", sortable: true}},
                records: [
                    {id: 1, int_field: 11},
                    {id: 2, int_field: 12},
                    {id: 3, int_field: 13},
                    {id: 4, int_field: 14},
                ]
            }
        };
        var moves = 0;
        var list = createView({
            View: ListView,
            model: 'foo',
            data: this.data,
            arch: '<tree>' +
                    '<field name="int_field" widget="handle"/>' +
                    '<field name="id"/>' +
                  '</tree>',
            mockRPC: function (route, args) {
                if (route === '/web/dataset/resequence') {
                    if (moves === 0) {
                        assert.deepEqual(args, {
                            model: "foo",
                            ids: [4, 3],
                            offset: 13,
                            field: "int_field",
                        });
                    }
                    if (moves === 1) {
                        assert.deepEqual(args, {
                            model: "foo",
                            ids: [4, 2],
                            offset: 12,
                            field: "int_field",
                        });
                    }
                    if (moves === 2) {
                        assert.deepEqual(args, {
                            model: "foo",
                            ids: [2, 4],
                            offset: 12,
                            field: "int_field",
                        });
                    }
                    if (moves === 3) {
                        assert.deepEqual(args, {
                            model: "foo",
                            ids: [4, 2],
                            offset: 12,
                            field: "int_field",
                        });
                    }
                    moves += 1;
                }
                return this._super.apply(this, arguments);
            },
        });
        assert.strictEqual(list.$('tbody tr td').text(), '1234',
            "default should be sorted by id");
        testUtils.dragAndDrop(
            list.$('.ui-sortable-handle').eq(3),
            list.$('tbody tr').eq(2),
            {position: 'top'}
        );
        assert.strictEqual(list.$('tbody tr td').text(), '1243',
            "the int_field (sequence) should have been correctly updated");
        testUtils.dragAndDrop(
            list.$('.ui-sortable-handle').eq(2),
            list.$('tbody tr').eq(1),
            {position: 'top'}
        );
        assert.deepEqual(list.$('tbody tr td').text(), '1423',
            "the int_field (sequence) should have been correctly updated");
        testUtils.dragAndDrop(
            list.$('.ui-sortable-handle').eq(1),
            list.$('tbody tr').eq(3),
            {position: 'top'}
        );
        assert.deepEqual(list.$('tbody tr td').text(), '1243',
            "the int_field (sequence) should have been correctly updated");
        testUtils.dragAndDrop(
            list.$('.ui-sortable-handle').eq(2),
            list.$('tbody tr').eq(1),
            {position: 'top'}
        );
        assert.deepEqual(list.$('tbody tr td').text(), '1423',
            "the int_field (sequence) should have been correctly updated");
        list.destroy();
    });

    QUnit.test('editable list with handle widget', function (assert) {
        assert.expect(12);

        // resequence makes sense on a sequence field, not on arbitrary fields
        this.data.foo.records[0].int_field = 0;
        this.data.foo.records[1].int_field = 1;
        this.data.foo.records[2].int_field = 2;
        this.data.foo.records[3].int_field = 3;

        var list = createView({
            View: ListView,
            model: 'foo',
            data: this.data,
            arch: '<tree editable="top" default_order="int_field">' +
                    '<field name="int_field" widget="handle"/>' +
                    '<field name="amount" widget="float" digits="[5,0]"/>' +
                  '</tree>',
            mockRPC: function (route, args) {
                if (route === '/web/dataset/resequence') {
                    assert.strictEqual(args.offset, 1,
                        "should write the sequence starting from the lowest current one");
                    assert.strictEqual(args.field, 'int_field',
                        "should write the right field as sequence");
                    assert.deepEqual(args.ids, [4, 2, 3],
                        "should write the sequence in correct order");
                }
                return this._super.apply(this, arguments);
            },
        });

        assert.strictEqual(list.$('tbody tr:eq(0) td:last').text(), '1200',
            "default first record should have amount 1200");
        assert.strictEqual(list.$('tbody tr:eq(1) td:last').text(), '500',
            "default second record should have amount 500");
        assert.strictEqual(list.$('tbody tr:eq(2) td:last').text(), '300',
            "default third record should have amount 300");
        assert.strictEqual(list.$('tbody tr:eq(3) td:last').text(), '0',
            "default fourth record should have amount 0");

        // Drag and drop the fourth line in second position
        testUtils.dragAndDrop(
            list.$('.ui-sortable-handle').eq(3),
            list.$('tbody tr').first(),
            {position: 'bottom'}
        );

        assert.strictEqual(list.$('tbody tr:eq(0) td:last').text(), '1200',
            "new first record should have amount 1200");
        assert.strictEqual(list.$('tbody tr:eq(1) td:last').text(), '0',
            "new second record should have amount 0");
        assert.strictEqual(list.$('tbody tr:eq(2) td:last').text(), '500',
            "new third record should have amount 500");
        assert.strictEqual(list.$('tbody tr:eq(3) td:last').text(), '300',
            "new fourth record should have amount 300");

        list.$('tbody tr:eq(1) td:last').click();

        assert.strictEqual(list.$('tbody tr:eq(1) td:last input').val(), '0',
            "the edited record should be the good one");

        list.destroy();
    });

    QUnit.test('editable list, handle widget locks and unlocks on sort', function (assert) {
        assert.expect(6);

        // we need another sortable field to lock/unlock the handle
        this.data.foo.fields.amount.sortable = true;
        // resequence makes sense on a sequence field, not on arbitrary fields
        this.data.foo.records[0].int_field = 0;
        this.data.foo.records[1].int_field = 1;
        this.data.foo.records[2].int_field = 2;
        this.data.foo.records[3].int_field = 3;

        var list = createView({
            View: ListView,
            model: 'foo',
            data: this.data,
            arch: '<tree editable="top" default_order="int_field">' +
                    '<field name="int_field" widget="handle"/>' +
                    '<field name="amount" widget="float"/>' +
                  '</tree>',
        });

        assert.strictEqual(list.$('tbody').text(), '1200.00500.00300.000.00',
            "default should be sorted by int_field");

        // Drag and drop the fourth line in second position
        testUtils.dragAndDrop(
            list.$('.ui-sortable-handle').eq(3),
            list.$('tbody tr').first(),
            {position: 'bottom'}
        );

        // Handle should be unlocked at this point
        assert.strictEqual(list.$('tbody').text(), '1200.000.00500.00300.00',
            "drag and drop should have succeeded, as the handle is unlocked");

        // Sorting by a field different for int_field should lock the handle
        list.$('.o_column_sortable').eq(1).click();

        assert.strictEqual(list.$('tbody').text(), '0.00300.00500.001200.00',
            "should have been sorted by amount");

        // Drag and drop the fourth line in second position (not)
        testUtils.dragAndDrop(
            list.$('.ui-sortable-handle').eq(3),
            list.$('tbody tr').first(),
            {position: 'bottom'}
        );

        assert.strictEqual(list.$('tbody').text(), '0.00300.00500.001200.00',
            "drag and drop should have failed as the handle is locked");

        // Sorting by int_field should unlock the handle
        list.$('.o_column_sortable').eq(0).click();

        assert.strictEqual(list.$('tbody').text(), '1200.000.00500.00300.00',
            "records should be ordered as per the previous resequence");

        // Drag and drop the fourth line in second position
        testUtils.dragAndDrop(
            list.$('.ui-sortable-handle').eq(3),
            list.$('tbody tr').first(),
            {position: 'bottom'}
        );

        assert.strictEqual(list.$('tbody').text(), '1200.00300.000.00500.00',
            "drag and drop should have worked as the handle is unlocked");

        list.destroy();
    });

    QUnit.test('editable list with handle widget with slow network', function (assert) {
        assert.expect(15);

        // resequence makes sense on a sequence field, not on arbitrary fields
        this.data.foo.records[0].int_field = 0;
        this.data.foo.records[1].int_field = 1;
        this.data.foo.records[2].int_field = 2;
        this.data.foo.records[3].int_field = 3;

        var def = $.Deferred();

        var list = createView({
            View: ListView,
            model: 'foo',
            data: this.data,
            arch: '<tree editable="top">' +
                    '<field name="int_field" widget="handle"/>' +
                    '<field name="amount" widget="float" digits="[5,0]"/>' +
                  '</tree>',
            mockRPC: function (route, args) {
                if (route === '/web/dataset/resequence') {
                    var _super = this._super.bind(this);
                    assert.strictEqual(args.offset, 1,
                        "should write the sequence starting from the lowest current one");
                    assert.strictEqual(args.field, 'int_field',
                        "should write the right field as sequence");
                    assert.deepEqual(args.ids, [4, 2, 3],
                        "should write the sequence in correct order");
                    return $.when(def).then(function () {
                        return _super(route, args);
                    });
                }
                return this._super.apply(this, arguments);
            },
        });

        assert.strictEqual(list.$('tbody tr:eq(0) td:last').text(), '1200',
            "default first record should have amount 1200");
        assert.strictEqual(list.$('tbody tr:eq(1) td:last').text(), '500',
            "default second record should have amount 500");
        assert.strictEqual(list.$('tbody tr:eq(2) td:last').text(), '300',
            "default third record should have amount 300");
        assert.strictEqual(list.$('tbody tr:eq(3) td:last').text(), '0',
            "default fourth record should have amount 0");

        // drag and drop the fourth line in second position
        testUtils.dragAndDrop(
            list.$('.ui-sortable-handle').eq(3),
            list.$('tbody tr').first(),
            {position: 'bottom'}
        );

        // edit moved row before the end of resequence
        list.$('tbody tr:eq(3) td:last').click();

        assert.strictEqual(list.$('tbody tr:eq(3) td:last input').length, 0,
            "shouldn't edit the line before resequence");

        def.resolve();

        assert.strictEqual(list.$('tbody tr:eq(3) td:last input').length, 1,
            "should edit the line after resequence");

        assert.strictEqual(list.$('tbody tr:eq(3) td:last input').val(), '300',
            "fourth record should have amount 300");

        list.$('tbody tr:eq(3) td:last input').val(301).trigger('input');
        list.$('tbody tr:eq(0) td:last').click();

        list.$buttons.find('.o_list_button_save').click();

        assert.strictEqual(list.$('tbody tr:eq(0) td:last').text(), '1200',
            "first record should have amount 1200");
        assert.strictEqual(list.$('tbody tr:eq(1) td:last').text(), '0',
            "second record should have amount 1");
        assert.strictEqual(list.$('tbody tr:eq(2) td:last').text(), '500',
            "third record should have amount 500");
        assert.strictEqual(list.$('tbody tr:eq(3) td:last').text(), '301',
            "fourth record should have amount 301");

        list.$('tbody tr:eq(3) td:last').click();
        assert.strictEqual(list.$('tbody tr:eq(3) td:last input').val(), '301',
            "fourth record should have amount 301");

        list.destroy();
    });

    QUnit.test('multiple clicks on Add do not create invalid rows', function (assert) {
        assert.expect(2);

        this.data.foo.onchanges = {
            m2o: function () {},
        };

        var def = $.Deferred();
        var list = createView({
            View: ListView,
            model: 'foo',
            data: this.data,
            arch: '<tree editable="top"><field name="m2o" required="1"/></tree>',
            mockRPC: function (route, args) {
                var result = this._super.apply(this, arguments);
                if (args.method === 'onchange') {
                    return $.when(def).then(_.constant(result));
                }
                return result;
            },
        });

        assert.strictEqual(list.$('.o_data_row').length, 4,
            "should contain 4 records");

        // click on Add twice, and delay the onchange
        list.$buttons.find('.o_list_button_add').click();
        list.$buttons.find('.o_list_button_add').click();

        def.resolve();

        assert.strictEqual(list.$('.o_data_row').length, 5,
            "only one record should have been created");

        list.destroy();
    });

    QUnit.test('reference field rendering', function (assert) {
        assert.expect(4);

        this.data.foo.records.push({
            id: 5,
            reference: 'res_currency,2',
        });

        var list = createView({
            View: ListView,
            model: 'foo',
            data: this.data,
            arch: '<tree><field name="reference"/></tree>',
            mockRPC: function (route, args) {
                if (args.method === 'name_get') {
                    assert.step(args.model);
                }
                return this._super.apply(this, arguments);
            },
        });

        assert.verifySteps(['bar', 'res_currency'], "should have done 1 name_get by model in reference values");
        assert.strictEqual(list.$('tbody td').text(), "Value 1USDEUREUR",
            "should have the display_name of the reference");
        list.destroy();
    });

    QUnit.test('editable list view: contexts are correctly sent', function (assert) {
        assert.expect(6);

        var list = createView({
            View: ListView,
            model: 'foo',
            data: this.data,
            arch: '<tree editable="top">' +
                        '<field name="foo"/>' +
                    '</tree>',
            mockRPC: function (route, args) {
                var context;
                if (route === '/web/dataset/search_read') {
                    context = args.context;
                } else {
                    context = args.kwargs.context;
                }
                assert.strictEqual(context.active_field, 2, "context should be correct");
                assert.strictEqual(context.someKey, 'some value', "context should be correct");
                return this._super.apply(this, arguments);
            },
            session: {
                user_context: {someKey: 'some value'},
            },
            viewOptions: {
                context: {active_field: 2},
            },
        });

        list.$('.o_data_cell:first').click();
        list.$('.o_field_widget[name=foo]').val('abc').trigger('input');
        list.$buttons.find('.o_list_button_save').click();

        list.destroy();
    });

    QUnit.test('list grouped by date:month', function (assert) {
        assert.expect(1);

        var list = createView({
            View: ListView,
            model: 'foo',
            data: this.data,
            arch: '<tree><field name="date"/></tree>',
            groupBy: ['date:month'],
        });

        assert.strictEqual(list.$('tbody').text(), "January 2017 (1)Undefined (3)",
            "the group names should be correct");

        list.destroy();
    });

    QUnit.test('grouped list edition with toggle_button widget', function (assert) {
        assert.expect(3);

        var list = createView({
            View: ListView,
            model: 'foo',
            data: this.data,
            arch: '<tree><field name="bar" widget="toggle_button"/></tree>',
            groupBy: ['m2o'],
            mockRPC: function (route, args) {
                if (args.method === 'write') {
                    assert.deepEqual(args.args[1], {bar: false},
                        "should write the correct value");
                }
                return this._super.apply(this, arguments);
            },
        });

        list.$('.o_group_header:first').click(); // open the first group
        assert.strictEqual(list.$('.o_data_row:first .o_toggle_button_success').length, 1,
            "boolean value of the first record should be true");
        list.$('.o_data_row:first .o_icon_button').click(); // toggle the value
        assert.strictEqual(list.$('.o_data_row:first .text-muted:not(.o_toggle_button_success)').length, 1,
            "boolean button should have been updated");

        list.destroy();
    });

    QUnit.test('grouped list view, indentation for empty group', function (assert) {
        assert.expect(3);

        this.data.foo.fields.priority = {
            string: "Priority",
            type: "selection",
            selection: [[1, "Low"], [2, "Medium"], [3, "High"]],
            default: 1,
        };
        this.data.foo.records.push({id: 5, foo: "blip", int_field: -7, m2o: 1, priority: 2});
        this.data.foo.records.push({id: 6, foo: "blip", int_field: 5, m2o: 1, priority: 3});

        var list = createView({
            View: ListView,
            model: 'foo',
            data: this.data,
            arch: '<tree><field name="id"/></tree>',
            groupBy: ['priority', 'm2o'],
            mockRPC: function (route, args) {
                // Override of the read_group to display the row even if there is no record in it,
                // to mock the behavihour of some fields e.g stage_id on the sale order.
                if (args.method === 'read_group' && args.kwargs.groupby[0] === "m2o") {
                    return $.when([
                        {
                            id: 8,
                            m2o:[1,"Value 1"],
                            m2o_count: 0
                        }, {
                            id: 2,
                            m2o:[2,"Value 2"],
                            m2o_count: 1
                        }
                    ]);
                }
                return this._super.apply(this, arguments);
            },
        });

        // open the first group
        list.$('.o_group_header:first').click();
        assert.strictEqual(list.$('th.o_group_name').eq(1).children().length, 1,
            "There should be an empty element creating the indentation for the subgroup.");
        assert.strictEqual(list.$('th.o_group_name').eq(1).children().eq(0).hasClass('fa'), true,
            "The first element of the row name should have the fa class");
        assert.strictEqual(list.$('th.o_group_name').eq(1).children().eq(0).is('span'), true,
            "The first element of the row name should be a span");
        list.destroy();
    });

    QUnit.test('basic support for widgets', function (assert) {
        assert.expect(1);

        var MyWidget = Widget.extend({
            init: function (parent, dataPoint) {
                this.data = dataPoint.data;
            },
            start: function () {
                this.$el.text(JSON.stringify(this.data));
            },
        });
        widgetRegistry.add('test', MyWidget);

        var list = createView({
            View: ListView,
            model: 'foo',
            data: this.data,
            arch: '<tree><field name="foo"/><field name="int_field"/><widget name="test"/></tree>',
        });

        assert.strictEqual(list.$('.o_widget').first().text(), '{"foo":"yop","int_field":10,"id":1}',
            "widget should have been instantiated");

        list.destroy();
        delete widgetRegistry.map.test;
    });

    QUnit.test('use the limit attribute in arch', function (assert) {
        assert.expect(3);

        var list = createView({
            View: ListView,
            model: 'foo',
            data: this.data,
            arch: '<tree limit="2"><field name="foo"/></tree>',
            mockRPC: function (route, args) {
                assert.strictEqual(args.limit, 2,
                    'should use the correct limit value');
                return this._super.apply(this, arguments);
            },
        });

        assert.strictEqual(list.pager.$el.text().trim(), '1-2 / 4',
            "pager should be correct");

        assert.strictEqual(list.$('.o_data_row').length, 2,
            'should display 2 data rows');
        list.destroy();
    });

    QUnit.test('check if the view destroys all widgets and instances', function (assert) {
        assert.expect(1);

        var instanceNumber = 0;
        testUtils.patch(mixins.ParentedMixin, {
            init: function () {
                instanceNumber++;
                return this._super.apply(this, arguments);
            },
            destroy: function () {
                if (!this.isDestroyed()) {
                    instanceNumber--;
                }
                return this._super.apply(this, arguments);
            }
        });

        var params = {
            View: ListView,
            model: 'foo',
            data: this.data,
            arch: '<tree string="Partners">' +
                    '<field name="foo"/>' +
                    '<field name="bar"/>' +
                    '<field name="date"/>' +
                    '<field name="int_field"/>' +
                    '<field name="qux"/>' +
                    '<field name="m2o"/>' +
                    '<field name="o2m"/>' +
                    '<field name="m2m"/>' +
                    '<field name="amount"/>' +
                    '<field name="currency_id"/>' +
                    '<field name="datetime"/>' +
                    '<field name="reference"/>' +
                '</tree>',
        };

        var list = createView(params);
        list.destroy();

        var initialInstanceNumber = instanceNumber;
        instanceNumber = 0;

        list = createView(params);

        // call destroy function of controller to ensure that it correctly destroys everything
        list.__destroy();

        assert.strictEqual(instanceNumber, initialInstanceNumber+1, "every widget must be destroyed exept the parent");

        list.destroy();

        testUtils.unpatch(mixins.ParentedMixin);
    });

    QUnit.test('concurrent reloads finishing in inverse order', function (assert) {
        assert.expect(3);

        var blockSearchRead = false;
        var def = $.Deferred();
        var list = createView({
            View: ListView,
            model: 'foo',
            data: this.data,
            arch: '<tree><field name="foo"/></tree>',
            mockRPC: function (route) {
                var result = this._super.apply(this, arguments);
                if (route === '/web/dataset/search_read' && blockSearchRead) {
                    return $.when(def).then(_.constant(result));
                }
                return result;
            },
        });

        assert.strictEqual(list.$('.o_list_view .o_data_row').length, 4,
            "list view should contain 4 records");

        // reload with a domain (this request is blocked)
        blockSearchRead = true;
        list.reload({domain: [['foo', '=', 'yop']]});

        assert.strictEqual(list.$('.o_list_view .o_data_row').length, 4,
            "list view should still contain 4 records (search_read being blocked)");

        // reload without the domain
        blockSearchRead = false;
        list.reload({domain: []});

        // unblock the RPC
        def.resolve();
        assert.strictEqual(list.$('.o_list_view .o_data_row').length, 4,
            "list view should still contain 4 records");

        list.destroy();
    });

<<<<<<< HEAD
    QUnit.test('list view on a "noCache" model', function (assert) {
        assert.expect(8);

        testUtils.patch(BasicModel, {
            noCacheModels: BasicModel.prototype.noCacheModels.concat(['foo']),
        });

        var list = createView({
            View: ListView,
            model: 'foo',
            data: this.data,
            arch: '<tree editable="top">' +
                    '<field name="display_name"/>' +
                '</tree>',
            mockRPC: function (route, args) {
                if (_.contains(['create', 'unlink', 'write'], args.method)) {
                    assert.step(args.method);
                }
                return this._super.apply(this, arguments);
            },
            viewOptions: {
                hasSidebar: true,
            },
        });
        core.bus.on('clear_cache', list, assert.step.bind(assert, 'clear_cache'));

        // create a new record
        list.$buttons.find('.o_list_button_add').click();
        list.$('.o_selected_row .o_field_widget').val('some value').trigger('input');
        list.$buttons.find('.o_list_button_save').click();

        // edit an existing record
        list.$('.o_data_cell:first').click();
        list.$('.o_selected_row .o_field_widget').val('new value').trigger('input');
        list.$buttons.find('.o_list_button_save').click();

        // delete a record
        list.$('.o_data_row:first .o_list_record_selector input').click();
        list.sidebar.$('a:contains(Delete)').click();
        $('footer.modal-footer .btn-primary').click(); // confirm

        assert.verifySteps([
            'create',
            'clear_cache',
            'write',
            'clear_cache',
            'unlink',
            'clear_cache',
        ]);

        list.destroy();
        testUtils.unpatch(BasicModel);
    });

    QUnit.test('list should ask to scroll to top on page changes', function (assert) {
        assert.expect(10);

        var list = createView({
            View: ListView,
            model: 'foo',
            data: this.data,
            arch: '<tree limit="3">' +
                    '<field name="display_name"/>' +
                '</tree>',
            intercepts: {
                scrollTo: function (ev) {
                    assert.strictEqual(ev.data.top, 0,
                        "should ask to scroll to top");
                    assert.step('scroll');
                },
            },
        });

        // switch pages (should ask to scroll)
        list.pager.$('.o_pager_next').click();
        list.pager.$('.o_pager_previous').click();

        assert.verifySteps(['scroll', 'scroll'],
            "should ask to scroll when switching pages");

        // change the limit (should not ask to scroll)
        list.pager.$('.o_pager_value').click();
        list.pager.$('.o_pager_value input').val('1-2').blur();
        assert.strictEqual(list.pager.$('.o_pager_value').text(), '1-2',
            "should have changed the limit");

        assert.verifySteps(['scroll', 'scroll'],
            "should not ask to scroll when changing the limit");

        // switch pages again (should still ask to scroll)
        list.pager.$('.o_pager_next').click();

        assert.verifySteps(['scroll', 'scroll', 'scroll'],
            "this is still working after a limit change");

        list.destroy();
    });

    QUnit.test('list with handle field, override default_get, bottom when inline', function (assert) {
        assert.expect(2);

        this.data.foo.fields.int_field.default = 10;
=======
    QUnit.test("quickcreate in a many2one in a list", function (assert) {
        assert.expect(2);

        var list = createView({
            arch: '<tree editable="top"><field name="m2o"/></tree>',
            data: this.data,
            model: 'foo',
            View: ListView,
        });

        list.$('.o_data_row:first .o_data_cell:first').click();

        var $input = list.$('.o_data_row:first .o_data_cell:first input');
        $input.val("aaa");
        $input.trigger('keyup');
        $input.trigger('blur');
        list.el.click();

        assert.strictEqual(document.body.getElementsByClassName('modal').length, 1,
            "the quick_create modal should appear");

        $('.modal .btn-primary:first').click();
        list.el.click();

        assert.strictEqual(list.$('.o_data_row:first').text(), "aaa", "value should have been updated");
        list.destroy();
    });

    QUnit.test('readonly boolean in editable list is readonly', function (assert) {
        assert.expect(6);
>>>>>>> 0e52efcf

        var list = createView({
            View: ListView,
            model: 'foo',
            data: this.data,
<<<<<<< HEAD
            arch:
                '<tree editable="bottom" default_order="int_field">'
                    + '<field name="int_field" widget="handle"/>'
                    + '<field name="foo"/>'
                +'</tree>',
        });

        // starting condition
        assert.strictEqual($('.o_data_cell').text(), "blipblipyopgnap");

        // click add a new line
        // save the record
        // check line is at the correct place

        var inputText = 'ninja';
        $('.o_list_button_add').click();
        list.$('.o_input[name="foo"]').val(inputText).trigger('input');
        $('.o_list_button_add').click();

        assert.strictEqual($('.o_data_cell').text(), "blipblipyopgnap" + inputText);
=======
            arch: '<tree editable="bottom">' +
                      '<field name="foo"/>' +
                      '<field name="bar" attrs="{\'readonly\': [(\'foo\', \'!=\', \'yop\')]}"/>' +
                  '</tree>',
        });

        // clicking on disabled checkbox with active row does not work
        var $disabledCell = list.$('.o_data_row:eq(1) .o_data_cell:last-child');
        $disabledCell.prev().click();
        assert.strictEqual($disabledCell.find(':disabled:checked').length, 1);
        var $disabledLabel = $disabledCell.find('.custom-control-label');
        $disabledLabel.click();
        assert.strictEqual($disabledCell.find(':checked').length, 1,
            "clicking disabled checkbox did not work"
        );
        assert.ok(
            $(document.activeElement).is('input[type="text"]'),
            "disabled checkbox is not focused after click"
        );

        // clicking on enabled checkbox with active row toggles check mark
        var $enabledCell = list.$('.o_data_row:eq(0) .o_data_cell:last-child');
        $enabledCell.prev().click();
        assert.strictEqual($enabledCell.find(':checked:not(:disabled)').length, 1);
        var $enabledLabel = $enabledCell.find('span');
        $enabledLabel.click();
        assert.strictEqual($enabledCell.find(':checked').length, 0,
            "clicking enabled checkbox worked and unchecked it"
        );
        assert.ok(
            $(document.activeElement).is('input[type="checkbox"]'),
            "enabled checkbox is focused after click"
        );
>>>>>>> 0e52efcf

        list.destroy();
    });
});

});<|MERGE_RESOLUTION|>--- conflicted
+++ resolved
@@ -520,7 +520,7 @@
         var $td = form.$('.o_data_cell').first();
         var $td2 = form.$('.o_data_cell').eq(1);
         assert.ok($td.hasClass("o_readonly_modifier"), "first field must be readonly");
-        assert.ok($td2.hasClass("o_boolean_toggle_cell"), "second field must be not activable but updatable on click (boolean toggle in this case)"); 
+        assert.ok($td2.hasClass("o_boolean_toggle_cell"), "second field must be not activable but updatable on click (boolean toggle in this case)");
         $td.click(); //select row first
         var $slider = $td2.find('.slider').first();
         try {
@@ -3967,7 +3967,6 @@
         list.destroy();
     });
 
-<<<<<<< HEAD
     QUnit.test('list view on a "noCache" model', function (assert) {
         assert.expect(8);
 
@@ -4070,7 +4069,35 @@
         assert.expect(2);
 
         this.data.foo.fields.int_field.default = 10;
-=======
+
+        var list = createView({
+            View: ListView,
+            model: 'foo',
+            data: this.data,
+            arch:
+                '<tree editable="bottom" default_order="int_field">'
+                    + '<field name="int_field" widget="handle"/>'
+                    + '<field name="foo"/>'
+                +'</tree>',
+        });
+
+        // starting condition
+        assert.strictEqual($('.o_data_cell').text(), "blipblipyopgnap");
+
+        // click add a new line
+        // save the record
+        // check line is at the correct place
+
+        var inputText = 'ninja';
+        $('.o_list_button_add').click();
+        list.$('.o_input[name="foo"]').val(inputText).trigger('input');
+        $('.o_list_button_add').click();
+
+        assert.strictEqual($('.o_data_cell').text(), "blipblipyopgnap" + inputText);
+
+        list.destroy();
+    });
+
     QUnit.test("quickcreate in a many2one in a list", function (assert) {
         assert.expect(2);
 
@@ -4101,34 +4128,11 @@
 
     QUnit.test('readonly boolean in editable list is readonly', function (assert) {
         assert.expect(6);
->>>>>>> 0e52efcf
-
-        var list = createView({
-            View: ListView,
-            model: 'foo',
-            data: this.data,
-<<<<<<< HEAD
-            arch:
-                '<tree editable="bottom" default_order="int_field">'
-                    + '<field name="int_field" widget="handle"/>'
-                    + '<field name="foo"/>'
-                +'</tree>',
-        });
-
-        // starting condition
-        assert.strictEqual($('.o_data_cell').text(), "blipblipyopgnap");
-
-        // click add a new line
-        // save the record
-        // check line is at the correct place
-
-        var inputText = 'ninja';
-        $('.o_list_button_add').click();
-        list.$('.o_input[name="foo"]').val(inputText).trigger('input');
-        $('.o_list_button_add').click();
-
-        assert.strictEqual($('.o_data_cell').text(), "blipblipyopgnap" + inputText);
-=======
+
+        var list = createView({
+            View: ListView,
+            model: 'foo',
+            data: this.data,
             arch: '<tree editable="bottom">' +
                       '<field name="foo"/>' +
                       '<field name="bar" attrs="{\'readonly\': [(\'foo\', \'!=\', \'yop\')]}"/>' +
@@ -4162,7 +4166,6 @@
             $(document.activeElement).is('input[type="checkbox"]'),
             "enabled checkbox is focused after click"
         );
->>>>>>> 0e52efcf
 
         list.destroy();
     });
