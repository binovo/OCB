--- conflicted
+++ resolved
@@ -3304,61 +3304,6 @@
         list.destroy();
     });
 
-<<<<<<< HEAD
-    QUnit.test('list view on a "noCache" model', function (assert) {
-        assert.expect(8);
-
-        testUtils.patch(BasicModel, {
-            noCacheModels: BasicModel.prototype.noCacheModels.concat(['foo']),
-        });
-
-        var list = createView({
-            View: ListView,
-            model: 'foo',
-            data: this.data,
-            arch: '<tree editable="top">' +
-                    '<field name="display_name"/>' +
-                '</tree>',
-            mockRPC: function (route, args) {
-                if (_.contains(['create', 'unlink', 'write'], args.method)) {
-                    assert.step(args.method);
-                }
-                return this._super.apply(this, arguments);
-            },
-            viewOptions: {
-                hasSidebar: true,
-            },
-        });
-        core.bus.on('clear_cache', list, assert.step.bind(assert, 'clear_cache'));
-
-        // create a new record
-        list.$buttons.find('.o_list_button_add').click();
-        list.$('.o_selected_row .o_field_widget').val('some value').trigger('input');
-        list.$buttons.find('.o_list_button_save').click();
-
-        // edit an existing record
-        list.$('.o_data_cell:first').click();
-        list.$('.o_selected_row .o_field_widget').val('new value').trigger('input');
-        list.$buttons.find('.o_list_button_save').click();
-
-        // delete a record
-        list.$('.o_data_row:first .o_list_record_selector input').click();
-        list.sidebar.$('a:contains(Delete)').click();
-        $('.modal .modal-footer .btn-primary').click(); // confirm
-
-        assert.verifySteps([
-            'create',
-            'clear_cache',
-            'write',
-            'clear_cache',
-            'unlink',
-            'clear_cache',
-        ]);
-
-        list.destroy();
-        testUtils.unpatch(BasicModel);
-    });
-=======
     QUnit.test('check if the view destroys all widgets and instances', function (assert) {
         assert.expect(1);
 
@@ -3414,7 +3359,59 @@
         testUtils.unpatch(mixins.ParentedMixin);
     });
 
->>>>>>> 0f02dcb6
+    QUnit.test('list view on a "noCache" model', function (assert) {
+        assert.expect(8);
+
+        testUtils.patch(BasicModel, {
+            noCacheModels: BasicModel.prototype.noCacheModels.concat(['foo']),
+        });
+
+        var list = createView({
+            View: ListView,
+            model: 'foo',
+            data: this.data,
+            arch: '<tree editable="top">' +
+                    '<field name="display_name"/>' +
+                '</tree>',
+            mockRPC: function (route, args) {
+                if (_.contains(['create', 'unlink', 'write'], args.method)) {
+                    assert.step(args.method);
+                }
+                return this._super.apply(this, arguments);
+            },
+            viewOptions: {
+                hasSidebar: true,
+            },
+        });
+        core.bus.on('clear_cache', list, assert.step.bind(assert, 'clear_cache'));
+
+        // create a new record
+        list.$buttons.find('.o_list_button_add').click();
+        list.$('.o_selected_row .o_field_widget').val('some value').trigger('input');
+        list.$buttons.find('.o_list_button_save').click();
+
+        // edit an existing record
+        list.$('.o_data_cell:first').click();
+        list.$('.o_selected_row .o_field_widget').val('new value').trigger('input');
+        list.$buttons.find('.o_list_button_save').click();
+
+        // delete a record
+        list.$('.o_data_row:first .o_list_record_selector input').click();
+        list.sidebar.$('a:contains(Delete)').click();
+        $('.modal .modal-footer .btn-primary').click(); // confirm
+
+        assert.verifySteps([
+            'create',
+            'clear_cache',
+            'write',
+            'clear_cache',
+            'unlink',
+            'clear_cache',
+        ]);
+
+        list.destroy();
+        testUtils.unpatch(BasicModel);
+    });
 });
 
 });