--- conflicted
+++ resolved
@@ -5915,7 +5915,6 @@
         form.destroy();
     });
 
-<<<<<<< HEAD
     QUnit.test('basic support for widgets', function (assert) {
         assert.expect(1);
 
@@ -5928,16 +5927,11 @@
             },
         });
         widgetRegistry.add('test', MyWidget);
-=======
-    QUnit.test('bounce edit button in readonly mode', function (assert) {
-        assert.expect(3);
->>>>>>> bf4ccb21
-
-        var form = createView({
-            View: FormView,
-            model: 'partner',
-            data: this.data,
-<<<<<<< HEAD
+
+        var form = createView({
+            View: FormView,
+            model: 'partner',
+            data: this.data,
             arch: '<form string="Partners">' +
                     '<field name="foo"/>' +
                     '<field name="bar"/>' +
@@ -5952,7 +5946,13 @@
         delete widgetRegistry.map.test;
     });
 
-=======
+    QUnit.test('bounce edit button in readonly mode', function (assert) {
+        assert.expect(3);
+
+        var form = createView({
+            View: FormView,
+            model: 'partner',
+            data: this.data,
             arch: '<form>' +
                     '<div class="oe_title">' +
                         '<field name="display_name"/>' +
@@ -5977,6 +5977,5 @@
 
         form.destroy();
     });
->>>>>>> bf4ccb21
 });
 });