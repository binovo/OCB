odoo.define('web.view_dialogs_tests', function (require) {
"use strict";

var dialogs = require('web.view_dialogs');
var ListController = require('web.ListController');
var testUtils = require('web.test_utils');
var Widget = require('web.Widget');
var FormView = require('web.FormView');

var createView = testUtils.createView;

QUnit.module('Views', {
    beforeEach: function () {
        this.data = {
            partner: {
                fields: {
                    display_name: { string: "Displayed name", type: "char" },
                    foo: {string: "Foo", type: 'char'},
                    bar: {string: "Bar", type: "boolean"},
                    instrument: {string: 'Instruments', type: 'many2one', relation: 'instrument'},
                },
                records: [
                    {id: 1, foo: 'blip', display_name: 'blipblip', bar: true},
                    {id: 2, foo: 'ta tata ta ta', display_name: 'macgyver', bar: false},
                    {id: 3, foo: 'piou piou', display_name: "Jack O'Neill", bar: true},
                ],
            },
<<<<<<< HEAD
=======

            instrument: {
                fields: {
                    name: {string: "name", type: "char"},
                    badassery: {string: 'level', type: 'many2many', relation: 'badassery', domain: [['level', '=', 'Awsome']]},
                },
            },

            badassery: {
                fields: {
                    level: {string: 'level', type: "char"},
                },
                records: [
                    {id: 1, level: 'Awsome'},
                ],
            },

            product: {
                fields : {
                    name: {string: "name", type: "char" },
                    partner : {string: 'Doors', type: 'one2many', relation: 'partner'},
                },
                records: [
                    {id: 1, name: 'The end'},
                ],
            },
>>>>>>> 2835d299
        };
    },

}, function () {

    QUnit.module('view_dialogs');

    function createParent(params) {
        var widget = new Widget();

        testUtils.addMockEnvironment(widget, params);
        return widget;
    }

    QUnit.test('formviewdialog buttons in footer are positioned properly', function (assert) {
        assert.expect(2);

        var parent = createParent({
            data: this.data,
            archs: {
                'partner,false,form':
                    '<form string="Partner">' +
                        '<sheet>' +
                            '<group><field name="foo"/></group>' +
                            '<footer><button string="Custom Button" type="object" class="btn-primary"/></footer>' +
                        '</sheet>' +
                    '</form>',
            },
        });

        testUtils.intercept(parent, 'env_updated', function () {
            throw new Error("The environment should not be propagated to the action manager");
        });


        new dialogs.FormViewDialog(parent, {
            res_model: 'partner',
            res_id: 1,
        }).open();

        assert.notOk($('div.modal .modal-body button').length,
            "should not have any button in body");
        assert.strictEqual($('div.modal .modal-footer button').length, 1,
            "should have only one button in footer");
        parent.destroy();
    });

    QUnit.test('formviewdialog buttons in footer are not duplicated', function (assert) {
        assert.expect(2);
        this.data.partner.fields.poney_ids = {string: "Poneys", type: "one2many", relation: 'partner'};
        this.data.partner.records[0].poney_ids = [];

        var parent = createParent({
            data: this.data,
            archs: {
                'partner,false,form':
                    '<form string="Partner">' +
                            '<field name="poney_ids"><tree editable="top"><field name="display_name"/></tree></field>' +
                            '<footer><button string="Custom Button" type="object" class="btn-primary"/></footer>' +
                    '</form>',
            },
        });

        new dialogs.FormViewDialog(parent, {
            res_model: 'partner',
            res_id: 1,
        }).open();

        assert.strictEqual($('div.modal button.btn-primary').length, 1,
            "should have 1 buttons in modal");

        $('.o_field_x2many_list_row_add a').click();
        $('input.o_input').trigger($.Event('keydown', {
            which: $.ui.keyCode.ESCAPE,
            keyCode: $.ui.keyCode.ESCAPE,
        }));

        assert.strictEqual($('div.modal button.btn-primary').length, 1,
            "should still have 1 buttons in modal");
        parent.destroy();
    });

    QUnit.test('SelectCreateDialog use domain, group_by and search default', function (assert) {
        assert.expect(3);

        var search = 0;
        var parent = createParent({
            data: this.data,
            archs: {
                'partner,false,list':
                    '<tree string="Partner">' +
                        '<field name="display_name"/>' +
                        '<field name="foo"/>' +
                    '</tree>',
                'partner,false,search':
                    '<search>' +
                        '<field name="foo" filter_domain="[(\'display_name\',\'ilike\',self), (\'foo\',\'ilike\',self)]"/>' +
                        '<group expand="0" string="Group By">' +
                            '<filter name="groupby_bar" context="{\'group_by\' : \'bar\'}"/>' +
                        '</group>' +
                    '</search>',
            },
            mockRPC: function (route, args) {
                if (args.method === 'read_group') {
                    assert.deepEqual(args.kwargs, {
                        context: {group_by: "bar"},
                        domain: [["display_name","like","a"], ["display_name","ilike","piou"], ["foo","ilike","piou"]],
                        fields:["display_name","foo","bar"],
                        groupby:["bar"],
                        orderby: '',
                        lazy: true
                    }, "should search with the complete domain (domain + search), and group by 'bar'");
                }
                if (search === 0 && route === '/web/dataset/search_read') {
                    search++;
                    assert.deepEqual(args, {
                        context: {},
                        domain: [["display_name","like","a"], ["display_name","ilike","piou"], ["foo","ilike","piou"]],
                        fields:["display_name","foo"],
                        model: "partner",
                        limit: 80,
                        sort: ""
                    }, "should search with the complete domain (domain + search)");
                } else if (search === 1 && route === '/web/dataset/search_read') {
                    assert.deepEqual(args, {
                        context: {},
                        domain: [["display_name","like","a"]],
                        fields:["display_name","foo"],
                        model: "partner",
                        limit: 80,
                        sort: ""
                    }, "should search with the domain");
                }

                return this._super.apply(this, arguments);
            },
        });

        var dialog = new dialogs.SelectCreateDialog(parent, {
            no_create: true,
            readonly: true,
            res_model: 'partner',
            domain: [['display_name', 'like', 'a']],
            context: {
                search_default_groupby_bar: true,
                search_default_foo: 'piou',
            },
        }).open();

        dialog.$('.o_searchview_facet:contains(groupby_bar) .o_facet_remove').click();
        dialog.$('.o_searchview_facet .o_facet_remove').click();

        parent.destroy();
    });

    QUnit.test('SelectCreateDialog correctly evaluates domains', function (assert) {
        assert.expect(1);

        var parent = createParent({
            data: this.data,
            archs: {
                'partner,false,list':
                    '<tree string="Partner">' +
                        '<field name="display_name"/>' +
                        '<field name="foo"/>' +
                    '</tree>',
                'partner,false,search':
                    '<search>' +
                        '<field name="foo"/>' +
                    '</search>',
            },
            mockRPC: function (route, args) {
                if (route === '/web/dataset/search_read') {
                    assert.deepEqual(args.domain, [['id', '=', 2]],
                        "should have correctly evaluated the domain");
                }
                return this._super.apply(this, arguments);
            },
            session: {
                user_context: {uid: 2},
            },
        });

        new dialogs.SelectCreateDialog(parent, {
            no_create: true,
            readonly: true,
            res_model: 'partner',
            domain: "[['id', '=', uid]]",
        }).open();

        parent.destroy();
    });

    QUnit.test('SelectCreateDialog list view in readonly', function (assert) {
        assert.expect(1);

        var parent = createParent({
            data: this.data,
            archs: {
                'partner,false,list':
                    '<tree string="Partner" editable="bottom">' +
                        '<field name="display_name"/>' +
                        '<field name="foo"/>' +
                    '</tree>',
                'partner,false,search':
                    '<search/>'
            },
        });

        var dialog = new dialogs.SelectCreateDialog(parent, {
            res_model: 'partner',
        }).open();

        // click on the first row to see if the list is editable
        dialog.$('.o_list_view tbody tr:first td:not(.o_list_record_selector):first').click();

        assert.equal(dialog.$('.o_list_view tbody tr:first td:not(.o_list_record_selector):first input').length, 0,
            "list view should not be editable in a SelectCreateDialog");

        parent.destroy();
    });

<<<<<<< HEAD
    QUnit.test('SelectCreateDialog: save current search', function (assert) {
        assert.expect(4);

        testUtils.patch(ListController, {
            getContext: function () {
                return {
                    shouldBeInFilterContext: true,
                };
            },
        });

        var parent = createParent({
            data: this.data,
            archs: {
                'partner,false,list':
                    '<tree>' +
                        '<field name="display_name"/>' +
                    '</tree>',
                'partner,false,search':
                    '<search>' +
                       '<filter name="bar" help="Bar" domain="[(\'bar\', \'=\', True)]"/>' +
                    '</search>',

            },
            intercepts: {
                create_filter: function (event) {
                    var filter = event.data.filter;
                    assert.deepEqual(filter.domain, [['bar', '=', true]],
                        "should save the correct domain");
                    assert.deepEqual(filter.context, {shouldBeInFilterContext: true},
                        "should save the correct context");
                },
            },
        });

        var dialog = new dialogs.SelectCreateDialog(parent, {
            context: {shouldNotBeInFilterContext: false},
            res_model: 'partner',
        }).open();

        assert.strictEqual(dialog.$('.o_data_row').length, 3,
            "should contain 3 records");

        // filter on bar
        dialog.$('.o_filters_menu a:contains(Bar)').click();

        assert.strictEqual(dialog.$('.o_data_row').length, 2,
            "should contain 2 records");

        // save filter
        dialog.$('.o_save_search a').click(); // toggle 'Save current search'
        dialog.$('.o_save_name input[type=text]').val('some name'); // name the filter
        dialog.$('.o_save_name button').click(); // click on 'Save'

        testUtils.unpatch(ListController);
        parent.destroy();
    });
=======
    QUnit.test('SelectCreateDialog cascade x2many in create mode', function (assert) {
        assert.expect(5);

        var form = createView({
            View: FormView,
            model: 'product',
            data: this.data,
            arch: '<form>' +
                     '<field name="name"/>' +
                     '<field name="partner" widget="one2many_list" >' +
                        '<tree editable="top">' +
                            '<field name="display_name"/>' +
                            '<field name="instrument"/>' +
                        '</tree>' +
                    '</field>' +
                  '</form>',
            res_id: 1,
            archs: {
                'partner,false,form': '<form>' +
                                           '<field name="name"/>' +
                                           '<field name="instrument" widget="one2many_list" mode="tree"/>' +
                                        '</form>',

                'instrument,false,form': '<form>'+
                                            '<field name="name"/>'+
                                            '<field name="badassery">' +
                                                '<tree>'+
                                                    '<field name="level"/>'+
                                                '</tree>' +
                                            '</field>' +
                                        '</form>',

                'badassery,false,list': '<tree>'+
                                                '<field name="level"/>'+
                                            '</tree>',

                'badassery,false,search': '<search>'+
                                                '<field name="level"/>'+
                                            '</search>',
            },

            mockRPC: function(route, args) {
                if (route === '/web/dataset/call_kw/partner/get_formview_id') {
                    return $.when(false);
                }
                if (route === '/web/dataset/call_kw/instrument/get_formview_id') {
                    return $.when(false);
                }
                if (route === '/web/dataset/call_kw/instrument/create') {
                    assert.deepEqual(args.args, [{badassery: [[6, false, [1]]], name: false}], 
                        'The method create should have been called with the right arguments');
                    return $.when(false);
                }
                return this._super(route, args);
            },
        });

        form.$buttons.find('.o_form_button_edit').click();
        form.$('.o_field_x2many_list_row_add a').click();
        form.$('.o_field_widget .o_field_many2one[name=instrument] input').click();
        $('ul.ui-autocomplete.ui-front.ui-menu.ui-widget.ui-widget-content li.o_m2o_dropdown_option').first().click();

        var $modal = $('.modal-dialog.modal-lg');

        assert.equal($modal.length, 1,
            'There should be one modal');

        $modal.find('.o_field_x2many_list_row_add a').click();

        var $modals = $('.modal-dialog.modal-lg');

        assert.equal($modals.length, 2,
            'There should be two modals');

        var $second_modal = $modals.not($modal);
        $second_modal.find('.o_list_view.table.table-condensed.table-striped.o_list_view_ungrouped .o_data_row input[type=checkbox]').click();

        $second_modal.find('.o_select_button').click();

        $modal = $('.modal-dialog.modal-lg');

        assert.equal($modal.length, 1,
            'There should be one modal');

        assert.equal($modal.find('.o_data_cell').text(), 'Awsome',
            'There should be one item in the list of the modal');

        $modal.find('.btn.btn-sm.btn-primary').click();

        form.destroy();
    });

>>>>>>> 2835d299
});

});<|MERGE_RESOLUTION|>--- conflicted
+++ resolved
@@ -25,9 +25,6 @@
                     {id: 3, foo: 'piou piou', display_name: "Jack O'Neill", bar: true},
                 ],
             },
-<<<<<<< HEAD
-=======
-
             instrument: {
                 fields: {
                     name: {string: "name", type: "char"},
@@ -53,7 +50,6 @@
                     {id: 1, name: 'The end'},
                 ],
             },
->>>>>>> 2835d299
         };
     },
 
@@ -276,65 +272,6 @@
         parent.destroy();
     });
 
-<<<<<<< HEAD
-    QUnit.test('SelectCreateDialog: save current search', function (assert) {
-        assert.expect(4);
-
-        testUtils.patch(ListController, {
-            getContext: function () {
-                return {
-                    shouldBeInFilterContext: true,
-                };
-            },
-        });
-
-        var parent = createParent({
-            data: this.data,
-            archs: {
-                'partner,false,list':
-                    '<tree>' +
-                        '<field name="display_name"/>' +
-                    '</tree>',
-                'partner,false,search':
-                    '<search>' +
-                       '<filter name="bar" help="Bar" domain="[(\'bar\', \'=\', True)]"/>' +
-                    '</search>',
-
-            },
-            intercepts: {
-                create_filter: function (event) {
-                    var filter = event.data.filter;
-                    assert.deepEqual(filter.domain, [['bar', '=', true]],
-                        "should save the correct domain");
-                    assert.deepEqual(filter.context, {shouldBeInFilterContext: true},
-                        "should save the correct context");
-                },
-            },
-        });
-
-        var dialog = new dialogs.SelectCreateDialog(parent, {
-            context: {shouldNotBeInFilterContext: false},
-            res_model: 'partner',
-        }).open();
-
-        assert.strictEqual(dialog.$('.o_data_row').length, 3,
-            "should contain 3 records");
-
-        // filter on bar
-        dialog.$('.o_filters_menu a:contains(Bar)').click();
-
-        assert.strictEqual(dialog.$('.o_data_row').length, 2,
-            "should contain 2 records");
-
-        // save filter
-        dialog.$('.o_save_search a').click(); // toggle 'Save current search'
-        dialog.$('.o_save_name input[type=text]').val('some name'); // name the filter
-        dialog.$('.o_save_name button').click(); // click on 'Save'
-
-        testUtils.unpatch(ListController);
-        parent.destroy();
-    });
-=======
     QUnit.test('SelectCreateDialog cascade x2many in create mode', function (assert) {
         assert.expect(5);
 
@@ -427,7 +364,63 @@
         form.destroy();
     });
 
->>>>>>> 2835d299
+    QUnit.test('SelectCreateDialog: save current search', function (assert) {
+        assert.expect(4);
+
+        testUtils.patch(ListController, {
+            getContext: function () {
+                return {
+                    shouldBeInFilterContext: true,
+                };
+            },
+        });
+
+        var parent = createParent({
+            data: this.data,
+            archs: {
+                'partner,false,list':
+                    '<tree>' +
+                        '<field name="display_name"/>' +
+                    '</tree>',
+                'partner,false,search':
+                    '<search>' +
+                       '<filter name="bar" help="Bar" domain="[(\'bar\', \'=\', True)]"/>' +
+                    '</search>',
+
+            },
+            intercepts: {
+                create_filter: function (event) {
+                    var filter = event.data.filter;
+                    assert.deepEqual(filter.domain, [['bar', '=', true]],
+                        "should save the correct domain");
+                    assert.deepEqual(filter.context, {shouldBeInFilterContext: true},
+                        "should save the correct context");
+                },
+            },
+        });
+
+        var dialog = new dialogs.SelectCreateDialog(parent, {
+            context: {shouldNotBeInFilterContext: false},
+            res_model: 'partner',
+        }).open();
+
+        assert.strictEqual(dialog.$('.o_data_row').length, 3,
+            "should contain 3 records");
+
+        // filter on bar
+        dialog.$('.o_filters_menu a:contains(Bar)').click();
+
+        assert.strictEqual(dialog.$('.o_data_row').length, 2,
+            "should contain 2 records");
+
+        // save filter
+        dialog.$('.o_save_search a').click(); // toggle 'Save current search'
+        dialog.$('.o_save_name input[type=text]').val('some name'); // name the filter
+        dialog.$('.o_save_name button').click(); // click on 'Save'
+
+        testUtils.unpatch(ListController);
+        parent.destroy();
+    });
 });
 
 });