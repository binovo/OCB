odoo.define('web.field_one_to_many_tests', function (require) {
"use strict";

var AbstractField = require('web.AbstractField');
var concurrency = require('web.concurrency');
var FormView = require('web.FormView');
var KanbanRecord = require('web.KanbanRecord');
var ListRenderer = require('web.ListRenderer');
var NotificationService = require('web.NotificationService');
var relationalFields = require('web.relational_fields');
var testUtils = require('web.test_utils');
var fieldUtils = require('web.field_utils');

var createView = testUtils.createView;

QUnit.module('fields', {}, function () {

    QUnit.module('relational_fields', {
        beforeEach: function () {
            this.data = {
                partner: {
                    fields: {
                        display_name: { string: "Displayed name", type: "char" },
                        foo: { string: "Foo", type: "char", default: "My little Foo Value" },
                        bar: { string: "Bar", type: "boolean", default: true },
                        int_field: { string: "int_field", type: "integer", sortable: true },
                        qux: { string: "Qux", type: "float", digits: [16, 1] },
                        p: { string: "one2many field", type: "one2many", relation: 'partner', relation_field: 'trululu' },
                        turtles: { string: "one2many turtle field", type: "one2many", relation: 'turtle', relation_field: 'turtle_trululu' },
                        trululu: { string: "Trululu", type: "many2one", relation: 'partner' },
                        timmy: { string: "pokemon", type: "many2many", relation: 'partner_type' },
                        product_id: { string: "Product", type: "many2one", relation: 'product' },
                        color: {
                            type: "selection",
                            selection: [['red', "Red"], ['black', "Black"]],
                            default: 'red',
                            string: "Color",
                        },
                        date: { string: "Some Date", type: "date" },
                        datetime: { string: "Datetime Field", type: 'datetime' },
                        user_id: { string: "User", type: 'many2one', relation: 'user' },
                        reference: {
                            string: "Reference Field", type: 'reference', selection: [
                                ["product", "Product"], ["partner_type", "Partner Type"], ["partner", "Partner"]]
                        },
                    },
                    records: [{
                        id: 1,
                        display_name: "first record",
                        bar: true,
                        foo: "yop",
                        int_field: 10,
                        qux: 0.44,
                        p: [],
                        turtles: [2],
                        timmy: [],
                        trululu: 4,
                        user_id: 17,
                        reference: 'product,37',
                    }, {
                        id: 2,
                        display_name: "second record",
                        bar: true,
                        foo: "blip",
                        int_field: 9,
                        qux: 13,
                        p: [],
                        timmy: [],
                        trululu: 1,
                        product_id: 37,
                        date: "2017-01-25",
                        datetime: "2016-12-12 10:55:05",
                        user_id: 17,
                    }, {
                        id: 4,
                        display_name: "aaa",
                        bar: false,
                    }],
                    onchanges: {},
                },
                product: {
                    fields: {
                        name: { string: "Product Name", type: "char" }
                    },
                    records: [{
                        id: 37,
                        display_name: "xphone",
                    }, {
                        id: 41,
                        display_name: "xpad",
                    }]
                },
                partner_type: {
                    fields: {
                        name: { string: "Partner Type", type: "char" },
                        color: { string: "Color index", type: "integer" },
                    },
                    records: [
                        { id: 12, display_name: "gold", color: 2 },
                        { id: 14, display_name: "silver", color: 5 },
                    ]
                },
                turtle: {
                    fields: {
                        display_name: { string: "Displayed name", type: "char" },
                        turtle_foo: { string: "Foo", type: "char" },
                        turtle_bar: { string: "Bar", type: "boolean", default: true },
                        turtle_int: { string: "int", type: "integer", sortable: true },
                        turtle_qux: { string: "Qux", type: "float", digits: [16, 1], required: true, default: 1.5 },
                        turtle_description: { string: "Description", type: "text" },
                        turtle_trululu: { string: "Trululu", type: "many2one", relation: 'partner' },
                        turtle_ref: {
                            string: "Reference", type: 'reference', selection: [
                                ["product", "Product"], ["partner", "Partner"]]
                        },
                        product_id: { string: "Product", type: "many2one", relation: 'product', required: true },
                        partner_ids: { string: "Partner", type: "many2many", relation: 'partner' },
                    },
                    records: [{
                        id: 1,
                        display_name: "leonardo",
                        turtle_bar: true,
                        turtle_foo: "yop",
                        partner_ids: [],
                    }, {
                        id: 2,
                        display_name: "donatello",
                        turtle_bar: true,
                        turtle_foo: "blip",
                        turtle_int: 9,
                        partner_ids: [2, 4],
                    }, {
                        id: 3,
                        display_name: "raphael",
                        product_id: 37,
                        turtle_bar: false,
                        turtle_foo: "kawa",
                        turtle_int: 21,
                        turtle_qux: 9.8,
                        partner_ids: [],
                        turtle_ref: 'product,37',
                    }],
                    onchanges: {},
                },
                user: {
                    fields: {
                        name: { string: "Name", type: "char" },
                        partner_ids: { string: "one2many partners field", type: "one2many", relation: 'partner', relation_field: 'user_id' },
                    },
                    records: [{
                        id: 17,
                        name: "Aline",
                        partner_ids: [1, 2],
                    }, {
                        id: 19,
                        name: "Christine",
                    }]
                },
            };
        }
    }, function () {
        QUnit.module('FieldOne2Many');

        QUnit.test('New record with a o2m also with 2 new records, ordered, and resequenced', async function (assert) {
            assert.expect(3);

            // Needed to have two new records in a single stroke
            this.data.partner.onchanges = {
                foo: function (obj) {
                    obj.p = [
                        [5],
                        [0, 0, { trululu: false }],
                        [0, 0, { trululu: false }],
                    ];
                }
            };

            var form = await createView({
                View: FormView,
                model: 'partner',
                data: this.data,
                arch: '<form string="Partners">' +
                    '<field name="foo" />' +
                    '<field name="p">' +
                    '<tree editable="bottom" default_order="int_field">' +
                    '<field name="int_field" widget="handle"/>' +
                    '<field name="trululu"/>' +
                    '</tree>' +
                    '</field>' +
                    '</form>',
                viewOptions: {
                    mode: 'create',
                },
                mockRPC: function (route, args) {
                    assert.step(args.method + ' ' + args.model);
                    return this._super(route, args);
                },
            });

            // change the int_field through drag and drop
            // that way, we'll trigger the sorting and the name_get
            // of the lines of "p"
            await testUtils.dom.dragAndDrop(
                form.$('.ui-sortable-handle').eq(1),
                form.$('tbody tr').first(),
                { position: 'top' }
            );

            // Only those two should have been called
            // name_get on trululu would trigger an traceback
            assert.verifySteps(['default_get partner', 'onchange partner']);

            form.destroy();
        });

        QUnit.test('O2M List with pager, decoration and default_order: add and cancel adding', async function (assert) {
            assert.expect(3);

            // The decoration on the list implies that its condition will be evaluated
            // against the data of the field (actual records *displayed*)
            // If one data is wrongly formed, it will crash
            // This test adds then cancels a record in a paged, ordered, and decorated list
            // That implies prefetching of records for sorting
            // and evaluation of the decoration against *visible records*

            this.data.partner.records[0].p = [2, 4];
            var form = await createView({
                View: FormView,
                model: 'partner',
                data: this.data,
                arch: '<form string="Partners">' +
                    '<field name="p">' +
                    '<tree editable="bottom" limit="1" decoration-muted="foo != False" default_order="display_name">' +
                    '<field name="foo" invisible="1"/>' +
                    '<field name="display_name" />' +
                    '</tree>' +
                    '</field>' +
                    '</form>',
                res_id: 1,
                viewOptions: {
                    mode: 'edit',
                },
            });

            await testUtils.dom.click(form.$('.o_field_x2many_list .o_field_x2many_list_row_add a'));

            assert.containsN(form, '.o_field_x2many_list .o_data_row', 2,
                'There should be 2 rows');

            var $expectedSelectedRow = form.$('.o_field_x2many_list .o_data_row').eq(1);
            var $actualSelectedRow = form.$('.o_selected_row');
            assert.equal($actualSelectedRow[0], $expectedSelectedRow[0],
                'The selected row should be the new one');

            // Cancel Creation
            await testUtils.fields.triggerKeydown($actualSelectedRow.find('input'), 'escape');
            assert.containsOnce(form, '.o_field_x2many_list .o_data_row',
                'There should be 1 row');

            form.destroy();
        });

        QUnit.test('O2M with parented m2o and domain on parent.m2o', async function (assert) {
            assert.expect(3);

            /* records in an o2m can have a m2o pointing to themselves
                * in that case, a domain evaluation on that field followed by name_search
                * shouldn't send virtual_ids to the server
                */

            this.data.turtle.fields.parent_id = { string: "Parent", type: "many2one", relation: 'turtle' };
            var form = await createView({
                View: FormView,
                model: 'partner',
                data: this.data,
                arch: '<form string="Partners">' +
                    '<field name="turtles">' +
                    '<tree>' +
                    '<field name="parent_id" />' +
                    '</tree>' +
                    '</field>' +
                    '</form>',
                archs: {
                    'turtle,false,form': '<form><field name="parent_id" domain="[(\'id\', \'in\', parent.turtles)]"/></form>',
                },
                mockRPC: function (route, args) {
                    if (route === '/web/dataset/call_kw/turtle/name_search') {
                        // We are going to pass twice here
                        // First time, we really have nothing
                        // Second time, a virtual_id has been created
                        assert.deepEqual(args.kwargs.args, [['id', 'in', []]]);
                    }
                    return this._super(route, args);
                },
            });

            await testUtils.dom.click(form.$('.o_field_x2many_list[name=turtles] .o_field_x2many_list_row_add a'));

            await testUtils.fields.many2one.clickOpenDropdown('parent_id');
            await testUtils.fields.many2one.clickHighlightedItem('parent_id');

            var $modal = $('.modal-content');

            await testUtils.dom.click($modal.eq(1).find('.modal-footer .btn-primary').eq(0));
            await testUtils.dom.click($modal.eq(0).find('.modal-footer .btn-primary').eq(1));

            assert.containsOnce(form, '.o_data_row',
                'The main record should have the new record in its o2m');

            $modal = $('.modal-content');
            await testUtils.dom.click($modal.find('.o_field_many2one input'));

            form.destroy();
        });

        QUnit.test('one2many list editable with cell readonly modifier', async function (assert) {
            assert.expect(4);

            this.data.partner.records[0].p = [2];
            this.data.partner.records[1].turtles = [1, 2];
            var form = await createView({
                View: FormView,
                model: 'partner',
                data: this.data,
                arch: '<form string="Partners">' +
                    '<field name="p">' +
                    '<tree editable="bottom">' +
                    '<field name="turtles" invisible="1"/>' +
                    '<field name="foo" attrs="{&quot;readonly&quot; : [(&quot;turtles&quot;, &quot;!=&quot;, [])] }"/>' +
                    '<field name="qux" attrs="{&quot;readonly&quot; : [(&quot;turtles&quot;, &quot;!=&quot;, [])] }"/>' +
                    '</tree>' +
                    '</field>' +
                    '</form>',
                res_id: 1,
                mockRPC: function (route, args) {
                    if (route === '/web/dataset/call_kw/partner/write') {
                        assert.deepEqual(args.args[1].p[1][2], { foo: 'ff', qux: 99 },
                            'The right values should be written');
                    }
                    return this._super(route, args);
                }
            });

            await testUtils.form.clickEdit(form);
            await testUtils.dom.click(form.$('.o_field_x2many_list_row_add a'));

            var $targetInput = $('.o_selected_row .o_input[name=foo]');
            assert.equal($targetInput[0], document.activeElement,
                'The first input of the line should have the focus');

            // Simulating hitting the 'f' key twice
            await testUtils.fields.editInput($targetInput, 'f');
            await testUtils.fields.editInput($targetInput, $targetInput.val() + 'f');

            assert.equal($targetInput[0], document.activeElement,
                'The first input of the line should still have the focus');

            // Simulating a TAB key
            await testUtils.fields.triggerKeydown($targetInput, 'tab');

            var $secondTarget = $('.o_selected_row .o_input[name=qux]');

            assert.equal($secondTarget[0], document.activeElement,
                'The second input of the line should have the focus after the TAB press');


            await testUtils.fields.editInput($secondTarget, 9);
            await testUtils.fields.editInput($secondTarget, $secondTarget.val() + 9);

            await testUtils.form.clickSave(form);

            form.destroy();
        });

        QUnit.test('one2many basic properties', async function (assert) {
            assert.expect(6);

            this.data.partner.records[0].p = [2];
            var form = await createView({
                View: FormView,
                model: 'partner',
                data: this.data,
                arch: '<form string="Partners">' +
                    '<sheet>' +
                    '<notebook>' +
                    '<page string="Partner page">' +
                    '<field name="p">' +
                    '<tree>' +
                    '<field name="foo"/>' +
                    '</tree>' +
                    '</field>' +
                    '</page>' +
                    '</notebook>' +
                    '</sheet>' +
                    '</form>',
                res_id: 1,
                intercepts: {
                    load_filters: function (event) {
                        throw new Error('Should not load filters');
                    },
                },
            });


            assert.containsNone(form, 'td.o_list_record_selector',
                "embedded one2many should not have a selector");
            assert.ok(!form.$('.o_field_x2many_list_row_add').length,
                "embedded one2many should not be editable");
            assert.ok(!form.$('td.o_list_record_remove').length,
                "embedded one2many records should not have a remove icon");

            await testUtils.form.clickEdit(form);

            assert.ok(form.$('.o_field_x2many_list_row_add').length,
                "embedded one2many should now be editable");

            assert.hasAttrValue(form.$('.o_field_x2many_list_row_add'), 'colspan', "2",
                "should have colspan 2 (one for field foo, one for being below remove icon)");

            assert.ok(form.$('td.o_list_record_remove').length,
                "embedded one2many records should have a remove icon");
            form.destroy();
        });

        QUnit.test('transferring class attributes in one2many sub fields', async function (assert) {
            assert.expect(3);

            var form = await createView({
                View: FormView,
                model: 'partner',
                data: this.data,
                arch: '<form string="Partners">' +
                    '<field name="turtles">' +
                    '<tree editable="bottom">' +
                    '<field name="turtle_foo" class="hey"/>' +
                    '</tree>' +
                    '</field>' +
                    '</form>',
                res_id: 1,
            });

            assert.containsOnce(form, 'td.hey',
                'should have a td with the desired class');

            await testUtils.form.clickEdit(form);

            assert.containsOnce(form, 'td.hey',
                'should have a td with the desired class');

            await testUtils.dom.click(form.$('td.o_data_cell'));

            assert.containsOnce(form, 'input[name="turtle_foo"].hey',
                'should have an input with the desired class');

            form.destroy();
        });

        QUnit.test('one2many with date and datetime', async function (assert) {
            assert.expect(2);

            this.data.partner.records[0].p = [2];
            var form = await createView({
                View: FormView,
                model: 'partner',
                data: this.data,
                arch: '<form string="Partners">' +
                    '<sheet>' +
                    '<notebook>' +
                    '<page string="Partner page">' +
                    '<field name="p">' +
                    '<tree>' +
                    '<field name="date"/>' +
                    '<field name="datetime"/>' +
                    '</tree>' +
                    '</field>' +
                    '</page>' +
                    '</notebook>' +
                    '</sheet>' +
                    '</form>',
                res_id: 1,
                session: {
                    getTZOffset: function () {
                        return 120;
                    },
                },
            });
            assert.strictEqual(form.$('td:eq(0)').text(), "01/25/2017",
                "should have formatted the date");
            assert.strictEqual(form.$('td:eq(1)').text(), "12/12/2016 12:55:05",
                "should have formatted the datetime");
            form.destroy();
        });

        QUnit.test('rendering with embedded one2many', async function (assert) {
            assert.expect(2);

            this.data.partner.records[0].p = [2];
            var form = await createView({
                View: FormView,
                model: 'partner',
                data: this.data,
                arch: '<form string="Partners">' +
                    '<sheet>' +
                    '<notebook>' +
                    '<page string="P page">' +
                    '<field name="p">' +
                    '<tree>' +
                    '<field name="foo"/>' +
                    '<field name="bar"/>' +
                    '</tree>' +
                    '</field>' +
                    '</page>' +
                    '</notebook>' +
                    '</sheet>' +
                    '</form>',
                res_id: 1,
            });

            assert.strictEqual(form.$('th:contains(Foo)').length, 1,
                "embedded one2many should have a column titled according to foo");
            assert.strictEqual(form.$('td:contains(blip)').length, 1,
                "embedded one2many should have a cell with relational value");
            form.destroy();
        });

        QUnit.test('use the limit attribute in arch (in field o2m inline tree view)', async function (assert) {
            assert.expect(2);

            this.data.partner.records[0].turtles = [1, 2, 3];
            var form = await createView({
                View: FormView,
                model: 'partner',
                data: this.data,
                arch: '<form string="Partners">' +
                    '<field name="turtles">' +
                    '<tree limit="2">' +
                    '<field name="turtle_foo"/>' +
                    '</tree>' +
                    '</field>' +
                    '</form>',
                res_id: 1,
                mockRPC: function (route, args) {
                    if (args.model === 'turtle') {
                        assert.deepEqual(args.args[0], [1, 2],
                            'should only load first 2 records');
                    }
                    return this._super.apply(this, arguments);
                },
            });

            assert.containsN(form, '.o_data_row', 2,
                'should display 2 data rows');
            form.destroy();
        });

        QUnit.test('use the limit attribute in arch (in field o2m non inline tree view)', async function (assert) {
            assert.expect(2);

            this.data.partner.records[0].turtles = [1, 2, 3];
            var form = await createView({
                View: FormView,
                model: 'partner',
                data: this.data,
                arch: '<form string="Partners">' +
                    '<field name="turtles"/>' +
                    '</form>',
                archs: {
                    'turtle,false,list': '<tree limit="2"><field name="turtle_foo"/></tree>',
                },
                res_id: 1,
                mockRPC: function (route, args) {
                    if (args.model === 'turtle' && args.method === 'read') {
                        assert.deepEqual(args.args[0], [1, 2],
                            'should only load first 2 records');
                    }
                    return this._super.apply(this, arguments);
                },
            });

            assert.containsN(form, '.o_data_row', 2,
                'should display 2 data rows');
            form.destroy();
        });

        QUnit.test('one2many with default_order on view not inline', async function (assert) {
            assert.expect(1);

            this.data.partner.records[0].turtles = [1, 2, 3];
            var form = await createView({
                View: FormView,
                model: 'partner',
                data: this.data,
                arch: '<form string="Partners">' +
                    '<sheet>' +
                    '<notebook>' +
                    '<page string="Turtles">' +
                    '<field name="turtles"/>' +
                    '</page>' +
                    '</notebook>' +
                    '</sheet>' +
                    '</form>',
                archs: {
                    'turtle,false,list': '<tree default_order="turtle_foo">' +
                        '<field name="turtle_int"/>' +
                        '<field name="turtle_foo"/>' +
                        '</tree>',
                },
                res_id: 1,
            });
            assert.strictEqual(form.$('.o_field_one2many .o_list_view .o_data_row').text(), "9blip21kawa0yop",
                "the default order should be correctly applied");
            form.destroy();
        });

        QUnit.test('embedded one2many with widget', async function (assert) {
            assert.expect(1);

            this.data.partner.records[0].p = [2];
            var form = await createView({
                View: FormView,
                model: 'partner',
                data: this.data,
                arch: '<form string="Partners">' +
                    '<sheet>' +
                    '<notebook>' +
                    '<page string="P page">' +
                    '<field name="p">' +
                    '<tree>' +
                    '<field name="int_field" widget="handle"/>' +
                    '<field name="foo"/>' +
                    '</tree>' +
                    '</field>' +
                    '</page>' +
                    '</notebook>' +
                    '</sheet>' +
                    '</form>',
                res_id: 1,
            });

            assert.containsOnce(form, 'span.o_row_handle', "should have 1 handles");
            form.destroy();
        });

        QUnit.test('embedded one2many with handle widget', async function (assert) {
            assert.expect(10);

            var nbConfirmChange = 0;
            testUtils.mock.patch(ListRenderer, {
                confirmChange: function () {
                    nbConfirmChange++;
                    return this._super.apply(this, arguments);
                },
            });

            this.data.partner.records[0].turtles = [1, 2, 3];

            var form = await createView({
                View: FormView,
                model: 'partner',
                data: this.data,
                arch: '<form string="Partners">' +
                    '<sheet>' +
                    '<notebook>' +
                    '<page string="P page">' +
                    '<field name="turtles">' +
                    '<tree default_order="turtle_int">' +
                    '<field name="turtle_int" widget="handle"/>' +
                    '<field name="turtle_foo"/>' +
                    '</tree>' +
                    '</field>' +
                    '</page>' +
                    '</notebook>' +
                    '</sheet>' +
                    '</form>',
                res_id: 1,
            });

            testUtils.mock.intercept(form, "field_changed", function (event) {
                assert.step(event.data.changes.turtles.data.turtle_int.toString());
            }, true);

            assert.strictEqual(form.$('td.o_data_cell:not(.o_handle_cell)').text(), "yopblipkawa",
                "should have the 3 rows in the correct order");

            await testUtils.form.clickEdit(form);

            assert.strictEqual(form.$('td.o_data_cell:not(.o_handle_cell)').text(), "yopblipkawa",
                "should still have the 3 rows in the correct order");
            assert.strictEqual(nbConfirmChange, 0, "should not have confirmed any change yet");

            // Drag and drop the second line in first position
            await testUtils.dom.dragAndDrop(
                form.$('.ui-sortable-handle').eq(1),
                form.$('tbody tr').first(),
                { position: 'top' }
            );

            assert.strictEqual(nbConfirmChange, 1, "should have confirmed changes only once");
            assert.verifySteps(["0", "1"],
                "sequences values should be incremental starting from the previous minimum one");

            assert.strictEqual(form.$('td.o_data_cell:not(.o_handle_cell)').text(), "blipyopkawa",
                "should have the 3 rows in the new order");

            await testUtils.form.clickSave(form);

            assert.deepEqual(_.map(this.data.turtle.records, function (turtle) {
                return _.pick(turtle, 'id', 'turtle_foo', 'turtle_int');
            }), [
                    { id: 1, turtle_foo: "yop", turtle_int: 1 },
                    { id: 2, turtle_foo: "blip", turtle_int: 0 },
                    { id: 3, turtle_foo: "kawa", turtle_int: 21 }
                ], "should have save the changed sequence");

            assert.strictEqual(form.$('td.o_data_cell:not(.o_handle_cell)').text(), "blipyopkawa",
                "should still have the 3 rows in the new order");

            testUtils.mock.unpatch(ListRenderer);

            form.destroy();
        });

        QUnit.test('onchange for embedded one2many in a one2many with a second page', async function (assert) {
            assert.expect(1);

            this.data.turtle.fields.partner_ids.type = 'one2many';
            this.data.turtle.records[0].partner_ids = [1];
            // we need a second page, so we set two records and only display one per page
            this.data.partner.records[0].turtles = [1, 2];

            this.data.partner.onchanges = {
                turtles: function (obj) {
                    obj.turtles = [
                        [5],
                        [1, 1, {
                            turtle_foo: "hop",
                            partner_ids: [[5], [4, 1]],
                        }],
                        [1, 2, {
                            turtle_foo: "blip",
                            partner_ids: [[5], [4, 2], [4, 4]],
                        }],
                    ];
                },
            };

            var form = await createView({
                View: FormView,
                model: 'partner',
                data: this.data,
                arch: '<form string="Partners">' +
                    '<field name="turtles">' +
                    '<tree editable="bottom" limit="1">' +
                    '<field name="turtle_foo"/>' +
                    '<field name="partner_ids" widget="many2many_tags"/>' +
                    '</tree>' +
                    '</field>' +
                    '</form>',
                res_id: 1,
                mockRPC: function (route, args) {
                    if (args.method === 'write') {
                        var expectedResultTurtles = [
                            [1, 1, {
                                turtle_foo: "hop",
                            }],
                            [1, 2, {
                                partner_ids: [[4, 2, false], [4, 4, false]],
                                turtle_foo: "blip",
                            }],
                        ];
                        assert.deepEqual(args.args[1].turtles, expectedResultTurtles,
                            "the right values should be written");
                    }
                    return this._super.apply(this, arguments);
                }
            });

            await testUtils.form.clickEdit(form);
            await testUtils.dom.click(form.$('.o_data_cell').eq(1));
            var $cell = form.$('.o_selected_row .o_input[name=turtle_foo]');
            await testUtils.fields.editSelect($cell, "hop");
            await testUtils.form.clickSave(form);

            form.destroy();
        });

        QUnit.test('onchange for embedded one2many in a one2many updated by server', async function (assert) {
            // here we test that after an onchange, the embedded one2many field has
            // been updated by a new list of ids by the server response, to this new
            // list should be correctly sent back at save time
            assert.expect(3);

            this.data.turtle.fields.partner_ids.type = 'one2many';
            this.data.partner.records[0].turtles = [2];
            this.data.turtle.records[1].partner_ids = [2];

            this.data.partner.onchanges = {
                turtles: function (obj) {
                    obj.turtles = [
                        [5],
                        [1, 2, {
                            turtle_foo: "hop",
                            partner_ids: [[5], [4, 2], [4, 4]],
                        }],
                    ];
                },
            };

            var form = await createView({
                View: FormView,
                model: 'partner',
                data: this.data,
                arch: '<form string="Partners">' +
                    '<field name="turtles">' +
                    '<tree editable="bottom">' +
                    '<field name="turtle_foo"/>' +
                    '<field name="partner_ids" widget="many2many_tags"/>' +
                    '</tree>' +
                    '</field>' +
                    '</form>',
                res_id: 1,
                mockRPC: function (route, args) {
                    if (route === '/web/dataset/call_kw/partner/write') {
                        var expectedResultTurtles = [
                            [1, 2, {
                                partner_ids: [[4, 2, false], [4, 4, false]],
                                turtle_foo: "hop",
                            }],
                        ];
                        assert.deepEqual(args.args[1].turtles, expectedResultTurtles,
                            'The right values should be written');
                    }
                    return this._super.apply(this, arguments);
                }
            });

            assert.deepEqual(form.$('.o_many2many_tags_cell').text().trim(), "second record",
                "the partner_ids should be as specified at initialization");

            await testUtils.form.clickEdit(form);
            await testUtils.dom.click(form.$('.o_data_cell').eq(1));
            var $cell = form.$('.o_selected_row .o_input[name=turtle_foo]');
            await testUtils.fields.editSelect($cell, "hop");
            await testUtils.form.clickSave(form);

            assert.deepEqual(form.$('.o_many2many_tags_cell').text().trim().split(/\s+/),
                ["second", "record", "aaa"],
                'The partner_ids should have been updated');

            form.destroy();
        });

        QUnit.test('onchange for embedded one2many with handle widget', async function (assert) {
            assert.expect(2);

            this.data.partner.records[0].turtles = [1, 2, 3];
            var partnerOnchange = 0;
            this.data.partner.onchanges = {
                turtles: function () {
                    partnerOnchange++;
                },
            };
            var turtleOnchange = 0;
            this.data.turtle.onchanges = {
                turtle_int: function () {
                    turtleOnchange++;
                },
            };

            var form = await createView({
                View: FormView,
                model: 'partner',
                data: this.data,
                arch: '<form string="Partners">' +
                    '<sheet>' +
                    '<notebook>' +
                    '<page string="P page">' +
                    '<field name="turtles">' +
                    '<tree default_order="turtle_int">' +
                    '<field name="turtle_int" widget="handle"/>' +
                    '<field name="turtle_foo"/>' +
                    '</tree>' +
                    '</field>' +
                    '</page>' +
                    '</notebook>' +
                    '</sheet>' +
                    '</form>',
                res_id: 1,
            });

            await testUtils.form.clickEdit(form);

            // Drag and drop the second line in first position
            await testUtils.dom.dragAndDrop(
                form.$('.ui-sortable-handle').eq(1),
                form.$('tbody tr').first(),
                { position: 'top' }
            );

            assert.strictEqual(turtleOnchange, 2, "should trigger one onchange per line updated");
            assert.strictEqual(partnerOnchange, 1, "should trigger only one onchange on the parent");

            form.destroy();
        });

        QUnit.test('onchange for embedded one2many with handle widget using same sequence', async function (assert) {
            assert.expect(4);

            this.data.turtle.records[0].turtle_int = 1;
            this.data.turtle.records[1].turtle_int = 1;
            this.data.turtle.records[2].turtle_int = 1;
            this.data.partner.records[0].turtles = [1, 2, 3];
            var turtleOnchange = 0;
            this.data.turtle.onchanges = {
                turtle_int: function () {
                    turtleOnchange++;
                },
            };

            var form = await createView({
                View: FormView,
                model: 'partner',
                data: this.data,
                arch: '<form string="Partners">' +
                    '<sheet>' +
                    '<notebook>' +
                    '<page string="P page">' +
                    '<field name="turtles">' +
                    '<tree default_order="turtle_int">' +
                    '<field name="turtle_int" widget="handle"/>' +
                    '<field name="turtle_foo"/>' +
                    '</tree>' +
                    '</field>' +
                    '</page>' +
                    '</notebook>' +
                    '</sheet>' +
                    '</form>',
                res_id: 1,
                mockRPC: function (route, args) {
                    if (args.method === 'write') {
                        assert.deepEqual(args.args[1].turtles, [[4, 2, false], [1, 1, { "turtle_int": 2 }], [1, 3, { "turtle_int": 3 }]],
                            "should change all lines that have changed (the first one doesn't change because it has the same sequence)");
                    }
                    return this._super.apply(this, arguments);
                },
            });

            await testUtils.form.clickEdit(form);


            assert.strictEqual(form.$('td.o_data_cell:not(.o_handle_cell)').text(), "yopblipkawa",
                "should have the 3 rows in the correct order");

            // Drag and drop the second line in first position
            await testUtils.dom.dragAndDrop(
                form.$('.ui-sortable-handle').eq(1),
                form.$('tbody tr').first(),
                { position: 'top' }
            );

            assert.strictEqual(form.$('td.o_data_cell:not(.o_handle_cell)').text(), "blipyopkawa",
                "should still have the 3 rows in the correct order");
            assert.strictEqual(turtleOnchange, 3, "should update all lines");

            await testUtils.form.clickSave(form);
            form.destroy();
        });

        QUnit.test('onchange (with command 5) for embedded one2many with handle widget', async function (assert) {
            assert.expect(3);

            var ids = [];
            for (var i = 10; i < 50; i++) {
                var id = 10 + i;
                ids.push(id);
                this.data.turtle.records.push({
                    id: id,
                    turtle_int: 0,
                    turtle_foo: "#" + id,
                });
            }
            ids.push(1, 2, 3);
            this.data.partner.records[0].turtles = ids;
            this.data.partner.onchanges = {
                turtles: function (obj) {
                    obj.turtles = [[5]].concat(obj.turtles);
                },
            };

            var form = await createView({
                View: FormView,
                model: 'partner',
                data: this.data,
                arch: '<form string="Partners">' +
                    '<sheet>' +
                    '<group>' +
                    '<field name="turtles">' +
                    '<tree editable="bottom" default_order="turtle_int">' +
                    '<field name="turtle_int" widget="handle"/>' +
                    '<field name="turtle_foo"/>' +
                    '</tree>' +
                    '</field>' +
                    '</group>' +
                    '</sheet>' +
                    '</form>',
                res_id: 1,
            });

            await testUtils.dom.click(form.$('.o_field_widget[name=turtles] .o_pager_next'));
            assert.strictEqual(form.$('td.o_data_cell:not(.o_handle_cell)').text(), "yopblipkawa",
                "should have the 3 rows in the correct order");

            await testUtils.form.clickEdit(form);
            await testUtils.dom.click(form.$('.o_field_one2many .o_list_view tbody tr:first td:first'));
            await testUtils.fields.editInput(form.$('.o_field_one2many .o_list_view tbody tr:first input:first'), 'blurp');

            // Drag and drop the third line in second position
            await testUtils.dom.dragAndDrop(
                form.$('.ui-sortable-handle').eq(2),
                form.$('.o_field_one2many tbody tr').eq(1),
                { position: 'top' }
            );

            assert.strictEqual(form.$('.o_data_cell').text(), "blurpkawablip", "should display to record in 'turtle_int' order");

            await testUtils.form.clickSave(form);
            await testUtils.dom.click(form.$('.o_field_widget[name=turtles] .o_pager_next'));

            assert.strictEqual(form.$('.o_data_cell:not(.o_handle_cell)').text(), "blurpkawablip",
                "should display to record in 'turtle_int' order");

            form.destroy();
        });

        QUnit.test('onchange with modifiers for embedded one2many on the second page', async function (assert) {
            assert.expect(7);

            var data = this.data;
            var ids = [];
            for (var i = 10; i < 60; i++) {
                var id = 10 + i;
                ids.push(id);
                data.turtle.records.push({
                    id: id,
                    turtle_int: 0,
                    turtle_foo: "#" + id,
                });
            }
            ids.push(1, 2, 3);
            data.partner.records[0].turtles = ids;
            data.partner.onchanges = {
                turtles: function (obj) {
                    // TODO: make this test more 'difficult'
                    // For now, the server only returns UPDATE commands (no LINK TO)
                    // even though it should do it (for performance reasons)
                    // var turtles = obj.turtles.splice(0, 20);

                    var turtles = [];
                    turtles.unshift([5]);
                    // create UPDATE commands for each records (this is the server
                    // usual answer for onchange)
                    for (var k in obj.turtles) {
                        var change = obj.turtles[k];
                        var record = _.findWhere(data.turtle.records, { id: change[1] });
                        if (change[0] === 1) {
                            _.extend(record, change[2]);
                        }
                        turtles.push([1, record.id, record]);
                    }
                    obj.turtles = turtles;
                },
            };

            var form = await createView({
                View: FormView,
                model: 'partner',
                data: data,
                arch: '<form string="Partners">' +
                    '<sheet>' +
                    '<group>' +
                    '<field name="turtles">' +
                    '<tree editable="bottom" default_order="turtle_int" limit="10">' +
                    '<field name="turtle_int" widget="handle"/>' +
                    '<field name="turtle_foo"/>' +
                    '<field name="turtle_qux" attrs="{\'readonly\': [(\'turtle_foo\', \'=\', False)]}"/>' +
                    '</tree>' +
                    '</field>' +
                    '</group>' +
                    '</sheet>' +
                    '</form>',
                res_id: 1,
            });

            await testUtils.form.clickEdit(form);

            assert.equal(form.$('.o_field_one2many td[class="o_data_cell"]').text(), "#20#21#22#23#24#25#26#27#28#29",
                "should display the records in order");

            await testUtils.dom.click(form.$('.o_field_one2many .o_list_view tbody tr:first td:first'));
            await testUtils.fields.editInput(form.$('.o_field_one2many .o_list_view tbody tr:first input:first'), 'blurp');

            // the domain fail if the widget does not use the allready loaded data.
            await testUtils.form.clickDiscard(form);

            assert.equal(form.$('.o_field_one2many td[class="o_data_cell"]').text(), "blurp#21#22#23#24#25#26#27#28#29",
                "should display the records in order with the changes");

            await testUtils.dom.click($('.modal .modal-footer button:first'));

            assert.equal(form.$('.o_field_one2many td[class="o_data_cell"]').text(), "#20#21#22#23#24#25#26#27#28#29",
                "should cancel changes and display the records in order");

            await testUtils.form.clickEdit(form);

            // Drag and drop the third line in second position
            await testUtils.dom.dragAndDrop(
                form.$('.ui-sortable-handle').eq(2),
                form.$('.o_field_one2many tbody tr').eq(1),
                { position: 'top' }
            );

            assert.equal(form.$('.o_field_one2many td[class="o_data_cell"]').text(), "#20#30#31#32#33#34#35#36#37#38",
                "should display the records in order after resequence (display record with turtle_int=0)");

            // Drag and drop the third line in second position
            await testUtils.dom.dragAndDrop(
                form.$('.ui-sortable-handle').eq(2),
                form.$('.o_field_one2many tbody tr').eq(1),
                { position: 'top' }
            );

            assert.equal(form.$('.o_field_one2many td[class="o_data_cell"]').text(), "#20#39#40#41#42#43#44#45#46#47",
                "should display the records in order after resequence (display record with turtle_int=0)");

            await testUtils.form.clickDiscard(form);

            assert.equal(form.$('.o_field_one2many td[class="o_data_cell"]').text(), "#20#39#40#41#42#43#44#45#46#47",
                "should display the records in order after resequence");

            await testUtils.dom.click($('.modal .modal-footer button:first'));

            assert.equal(form.$('.o_field_one2many td[class="o_data_cell"]').text(), "#20#21#22#23#24#25#26#27#28#29",
                "should cancel changes and display the records in order");

            form.destroy();
        });

        QUnit.test('onchange followed by edition on the second page', async function (assert) {
            assert.expect(12);

            var ids = [];
            for (var i = 1; i < 85; i++) {
                var id = 10 + i;
                ids.push(id);
                this.data.turtle.records.push({
                    id: id,
                    turtle_int: id / 3 | 0,
                    turtle_foo: "#" + i,
                });
            }
            ids.splice(41, 0, 1, 2, 3);
            this.data.partner.records[0].turtles = ids;
            this.data.partner.onchanges = {
                turtles: function (obj) {
                    obj.turtles = [[5]].concat(obj.turtles);
                },
            };

            var form = await createView({
                View: FormView,
                model: 'partner',
                data: this.data,
                arch: '<form string="Partners">' +
                    '<sheet>' +
                    '<group>' +
                    '<field name="turtles">' +
                    '<tree editable="top" default_order="turtle_int">' +
                    '<field name="turtle_int" widget="handle"/>' +
                    '<field name="turtle_foo"/>' +
                    '</tree>' +
                    '</field>' +
                    '</group>' +
                    '</sheet>' +
                    '</form>',
                res_id: 1,
            });

            await testUtils.form.clickEdit(form);
            await testUtils.dom.click(form.$('.o_field_widget[name=turtles] .o_pager_next'));

            await testUtils.dom.click(form.$('.o_field_one2many .o_list_view tbody tr:eq(1) td:first'));
            await testUtils.fields.editInput(form.$('.o_field_one2many .o_list_view tbody tr:eq(1) input:first'), 'value 1');
            await testUtils.dom.click(form.$('.o_field_one2many .o_list_view tbody tr:eq(2) td:first'));
            await testUtils.fields.editInput(form.$('.o_field_one2many .o_list_view tbody tr:eq(2) input:first'), 'value 2');

            assert.containsN(form, '.o_data_row', 40, "should display 40 records");
            assert.strictEqual(form.$('.o_data_row:has(.o_data_cell:contains(#39))').index(), 0, "should display '#39' at the first line");

            await testUtils.dom.click(form.$('.o_field_x2many_list_row_add a'));

            assert.containsN(form, '.o_data_row', 40, "should display 39 records and the create line");
            assert.containsOnce(form, '.o_data_row:first .o_field_char', "should display the create line in first position");
            assert.strictEqual(form.$('.o_data_row:first .o_field_char').val(), "", "should an empty input");
            assert.strictEqual(form.$('.o_data_row:has(.o_data_cell:contains(#39))').index(), 1, "should display '#39' at the second line");

            await testUtils.fields.editInput(form.$('.o_data_row input:first'), 'value 3');

            assert.containsOnce(form, '.o_data_row:first .o_field_char', "should display the create line in first position after onchange");
            assert.strictEqual(form.$('.o_data_row:has(.o_data_cell:contains(#39))').index(), 1, "should display '#39' at the second line after onchange");

            await testUtils.dom.click(form.$('.o_field_x2many_list_row_add a'));

            assert.containsN(form, '.o_data_row', 40, "should display 39 records and the create line");
            assert.containsOnce(form, '.o_data_row:first .o_field_char', "should display the create line in first position");
            assert.strictEqual(form.$('.o_data_row:has(.o_data_cell:contains(value 3))').index(), 1, "should display the created line at the second position");
            assert.strictEqual(form.$('.o_data_row:has(.o_data_cell:contains(#39))').index(), 2, "should display '#39' at the third line");

            form.destroy();
        });

        QUnit.test('onchange followed by edition on the second page (part 2)', async function (assert) {
            assert.expect(8);

            var ids = [];
            for (var i = 1; i < 85; i++) {
                var id = 10 + i;
                ids.push(id);
                this.data.turtle.records.push({
                    id: id,
                    turtle_int: id / 3 | 0,
                    turtle_foo: "#" + i,
                });
            }
            ids.splice(41, 0, 1, 2, 3);
            this.data.partner.records[0].turtles = ids;
            this.data.partner.onchanges = {
                turtles: function (obj) {
                    obj.turtles = [[5]].concat(obj.turtles);
                },
            };

            // bottom order

            var form = await createView({
                View: FormView,
                model: 'partner',
                data: this.data,
                arch: '<form string="Partners">' +
                    '<sheet>' +
                    '<group>' +
                    '<field name="turtles">' +
                    '<tree editable="bottom" default_order="turtle_int">' +
                    '<field name="turtle_int" widget="handle"/>' +
                    '<field name="turtle_foo"/>' +
                    '</tree>' +
                    '</field>' +
                    '</group>' +
                    '</sheet>' +
                    '</form>',
                res_id: 1,
            });

            await testUtils.form.clickEdit(form);
            await testUtils.dom.click(form.$('.o_field_widget[name=turtles] .o_pager_next'));

            await testUtils.dom.click(form.$('.o_field_one2many .o_list_view tbody tr:eq(1) td:first'));
            await testUtils.fields.editInput(form.$('.o_field_one2many .o_list_view tbody tr:eq(1) input:first'), 'value 1');
            await testUtils.dom.click(form.$('.o_field_one2many .o_list_view tbody tr:eq(2) td:first'));
            await testUtils.fields.editInput(form.$('.o_field_one2many .o_list_view tbody tr:eq(2) input:first'), 'value 2');

            assert.containsN(form, '.o_data_row', 40, "should display 40 records");
            assert.strictEqual(form.$('.o_data_row:has(.o_data_cell:contains(#77))').index(), 39, "should display '#77' at the last line");

            await testUtils.dom.click(form.$('.o_field_x2many_list_row_add a'));

            assert.containsN(form, '.o_data_row', 41, "should display 41 records and the create line");
            assert.strictEqual(form.$('.o_data_row:has(.o_data_cell:contains(#76))').index(), 38, "should display '#76' at the penultimate line");
            assert.strictEqual(form.$('.o_data_row:has(.o_field_char)').index(), 40, "should display the create line at the last position");

            await testUtils.fields.editInput(form.$('.o_data_row input:first'), 'value 3');
            await testUtils.dom.click(form.$('.o_field_x2many_list_row_add a'));

            assert.containsN(form, '.o_data_row', 42, "should display 42 records and the create line");
            assert.strictEqual(form.$('.o_data_row:has(.o_data_cell:contains(#76))').index(), 38, "should display '#76' at the penultimate line");
            assert.strictEqual(form.$('.o_data_row:has(.o_field_char)').index(), 41, "should display the create line at the last position");

            form.destroy();
        });

        QUnit.test('onchange returning a command 6 for an x2many', async function (assert) {
            assert.expect(2);

            this.data.partner.onchanges = {
                foo: function (obj) {
                    obj.turtles = [[6, false, [1, 2, 3]]];
                },
            };

            var form = await createView({
                View: FormView,
                model: 'partner',
                data: this.data,
                arch: '<form>' +
                    '<field name="foo"/>' +
                    '<field name="turtles">' +
                    '<tree>' +
                    '<field name="turtle_foo"/>' +
                    '</tree>' +
                    '</field>' +
                    '</form>',
                res_id: 1,
                viewOptions: {
                    mode: 'edit',
                },
            });

            assert.containsOnce(form, '.o_data_row',
                "there should be one record in the relation");

            // change the value of foo to trigger the onchange
            await testUtils.fields.editInput(form.$('.o_field_widget[name=foo]'), 'some value');

            assert.containsN(form, '.o_data_row', 3,
                "there should be three records in the relation");

            form.destroy();
        });

        QUnit.test('x2many fields inside x2manys are fetched after an onchange', async function (assert) {
            assert.expect(6);

            this.data.turtle.records[0].partner_ids = [1];
            this.data.partner.onchanges = {
                foo: function (obj) {
                    obj.turtles = [[5], [4, 1], [4, 2], [4, 3]];
                },
            };

            var checkRPC = false;
            var form = await createView({
                View: FormView,
                model: 'partner',
                data: this.data,
                arch: '<form>' +
                    '<sheet>' +
                    '<group>' +
                    '<field name="foo"/>' +
                    '<field name="turtles">' +
                    '<tree>' +
                    '<field name="turtle_foo"/>' +
                    '<field name="partner_ids" widget="many2many_tags"/>' +
                    '</tree>' +
                    '</field>' +
                    '</group>' +
                    '</sheet>' +
                    '</form>',
                mockRPC: function (route, args) {
                    if (checkRPC && args.method === 'read' && args.model === 'partner') {
                        assert.deepEqual(args.args[1], ['display_name'],
                            "should only read the display_name for the m2m tags");
                        assert.deepEqual(args.args[0], [1],
                            "should only read the display_name of the unknown record");
                    }
                    return this._super.apply(this, arguments);
                },
                res_id: 1,
                viewOptions: {
                    mode: 'edit',
                },
            });

            assert.containsOnce(form, '.o_data_row',
                "there should be one record in the relation");
            assert.strictEqual(form.$('.o_data_row .o_field_widget[name=partner_ids]').text().replace(/\s/g, ''),
                'secondrecordaaa', "many2many_tags should be correctly displayed");

            // change the value of foo to trigger the onchange
            checkRPC = true; // enable flag to check read RPC for the m2m field
            await testUtils.fields.editInput(form.$('.o_field_widget[name=foo]'), 'some value');

            assert.containsN(form, '.o_data_row', 3,
                "there should be three records in the relation");
            assert.strictEqual(form.$('.o_data_row:first .o_field_widget[name=partner_ids]').text().trim(),
                'first record', "many2many_tags should be correctly displayed");

            form.destroy();
        });

        QUnit.test('reference fields inside x2manys are fetched after an onchange', async function (assert) {
            assert.expect(5);

            this.data.turtle.records[1].turtle_ref = 'product,41';
            this.data.partner.onchanges = {
                foo: function (obj) {
                    obj.turtles = [[5], [4, 1], [4, 2], [4, 3]];
                },
            };

            var checkRPC = false;
            var form = await createView({
                View: FormView,
                model: 'partner',
                data: this.data,
                arch: '<form>' +
                    '<sheet>' +
                    '<group>' +
                    '<field name="foo"/>' +
                    '<field name="turtles">' +
                    '<tree>' +
                    '<field name="turtle_foo"/>' +
                    '<field name="turtle_ref" class="ref_field"/>' +
                    '</tree>' +
                    '</field>' +
                    '</group>' +
                    '</sheet>' +
                    '</form>',
                mockRPC: function (route, args) {
                    if (checkRPC && args.method === 'name_get') {
                        assert.deepEqual(args.args[0], [37],
                            "should only fetch the name_get of the unknown record");
                    }
                    return this._super.apply(this, arguments);
                },
                res_id: 1,
                viewOptions: {
                    mode: 'edit',
                },
            });

            assert.containsOnce(form, '.o_data_row',
                "there should be one record in the relation");
            assert.strictEqual(form.$('.ref_field').text().trim(), 'xpad',
                "reference field should be correctly displayed");

            // change the value of foo to trigger the onchange
            checkRPC = true; // enable flag to check read RPC for reference field
            await testUtils.fields.editInput(form.$('.o_field_widget[name=foo]'), 'some value');

            assert.containsN(form, '.o_data_row', 3,
                "there should be three records in the relation");
            assert.strictEqual(form.$('.ref_field').text().trim(), 'xpadxphone',
                "reference fields should be correctly displayed");

            form.destroy();
        });

        QUnit.test('onchange on one2many containing x2many in form view', async function (assert) {
            assert.expect(16);

            this.data.partner.onchanges = {
                foo: function (obj) {
                    obj.turtles = [[0, false, { turtle_foo: 'new record' }]];
                },
            };

            var form = await createView({
                View: FormView,
                model: 'partner',
                data: this.data,
                arch: '<form>' +
                    '<field name="foo"/>' +
                    '<field name="turtles">' +
                    '<tree>' +
                    '<field name="turtle_foo"/>' +
                    '</tree>' +
                    '<form>' +
                    '<field name="partner_ids">' +
                    '<tree editable="top">' +
                    '<field name="foo"/>' +
                    '</tree>' +
                    '</field>' +
                    '</form>' +
                    '</field>' +
                    '</form>',
                archs: {
                    'partner,false,list': '<tree><field name="foo"/></tree>',
                    'partner,false,search': '<search></search>',
                },
            });

            assert.containsOnce(form, '.o_data_row',
                "the onchange should have created one record in the relation");

            // open the created o2m record in a form view, and add a m2m subrecord
            // in its relation
            await testUtils.dom.click(form.$('.o_data_row'));

            assert.strictEqual($('.modal').length, 1, "should have opened a dialog");
            assert.strictEqual($('.modal .o_data_row').length, 0,
                "there should be no record in the one2many in the dialog");

            // add a many2many subrecord
            await testUtils.dom.click($('.modal .o_field_x2many_list_row_add a'));

            assert.strictEqual($('.modal').length, 2,
                "should have opened a second dialog");

            // select a many2many subrecord
            await testUtils.dom.click($('.modal:nth(1) .o_list_view .o_data_cell:first'));

            assert.strictEqual($('.modal').length, 1,
                "second dialog should be closed");
            assert.strictEqual($('.modal .o_data_row').length, 1,
                "there should be one record in the one2many in the dialog");
            assert.notOk($('.modal .o_x2m_control_panel .o_cp_pager div').is(':visible'),
                'm2m pager should be hidden');

            // click on 'Save & Close'
            await testUtils.dom.click($('.modal-footer .btn-primary:first'));

            assert.strictEqual($('.modal').length, 0, "dialog should be closed");

            // reopen o2m record, and another m2m subrecord in its relation, but
            // discard the changes
            await testUtils.dom.click(form.$('.o_data_row'));

            assert.strictEqual($('.modal').length, 1, "should have opened a dialog");
            assert.strictEqual($('.modal .o_data_row').length, 1,
                "there should be one record in the one2many in the dialog");

            // add another m2m subrecord
            await testUtils.dom.click($('.modal .o_field_x2many_list_row_add a'));

            assert.strictEqual($('.modal').length, 2,
                "should have opened a second dialog");

            await testUtils.dom.click($('.modal:nth(1) .o_list_view .o_data_cell:first'));

            assert.strictEqual($('.modal').length, 1,
                "second dialog should be closed");
            assert.strictEqual($('.modal .o_data_row').length, 2,
                "there should be two records in the one2many in the dialog");

            // click on 'Discard'
            await testUtils.dom.clickFirst($('.modal-footer .btn-secondary'));

            assert.strictEqual($('.modal').length, 0, "dialog should be closed");

            // reopen o2m record to check that second changes have properly been discarded
            await testUtils.dom.click(form.$('.o_data_row'));

            assert.strictEqual($('.modal').length, 1, "should have opened a dialog");
            assert.strictEqual($('.modal .o_data_row').length, 1,
                "there should be one record in the one2many in the dialog");

            form.destroy();
        });

        QUnit.test('embedded one2many with handle widget with minimum setValue calls', async function (assert) {
            var done = assert.async();
            assert.expect(20);


            this.data.turtle.records[0].turtle_int = 6;
            this.data.turtle.records.push({
                id: 4,
                turtle_int: 20,
                turtle_foo: "a1",
            }, {
                    id: 5,
                    turtle_int: 9,
                    turtle_foo: "a2",
                }, {
                    id: 6,
                    turtle_int: 2,
                    turtle_foo: "a3",
                }, {
                    id: 7,
                    turtle_int: 11,
                    turtle_foo: "a4",
                });
            this.data.partner.records[0].turtles = [1, 2, 3, 4, 5, 6, 7];

            var form = await createView({
                View: FormView,
                model: 'partner',
                data: this.data,
                arch: '<form string="Partners">' +
                    '<sheet>' +
                    '<notebook>' +
                    '<page string="P page">' +
                    '<field name="turtles">' +
                    '<tree default_order="turtle_int">' +
                    '<field name="turtle_int" widget="handle"/>' +
                    '<field name="turtle_foo"/>' +
                    '</tree>' +
                    '</field>' +
                    '</page>' +
                    '</notebook>' +
                    '</sheet>' +
                    '</form>',
                res_id: 1,
            });

            testUtils.mock.intercept(form, "field_changed", function (event) {
                assert.step(String(form.model.get(event.data.changes.turtles.id).res_id));
            }, true);

            await testUtils.form.clickEdit(form);

            var positions = [
                [6, 0, 'top', ['3', '6', '1', '2', '5', '7', '4']], // move the last to the first line
                [5, 1, 'top', ['7', '6', '1', '2', '5']], // move the penultimate to the second line
                [2, 5, 'center', ['1', '2', '5', '6']], // move the third to the penultimate line
            ];
            async function dragAndDrop() {
                var pos = positions.shift();

                await testUtils.dom.dragAndDrop(
                    form.$('.ui-sortable-handle').eq(pos[0]),
                    form.$('tbody tr').eq(pos[1]),
                    { position: pos[2] }
                );

                assert.verifySteps(pos[3],
                    "sequences values should be apply from the begin index to the drop index");

                if (positions.length) {

                    setTimeout(dragAndDrop, 10);

                } else {

                    assert.deepEqual(_.pluck(form.model.get(form.handle).data.turtles.data, 'data'), [
                        { id: 3, turtle_foo: "kawa", turtle_int: 2 },
                        { id: 7, turtle_foo: "a4", turtle_int: 3 },
                        { id: 1, turtle_foo: "yop", turtle_int: 4 },
                        { id: 2, turtle_foo: "blip", turtle_int: 5 },
                        { id: 5, turtle_foo: "a2", turtle_int: 6 },
                        { id: 6, turtle_foo: "a3", turtle_int: 7 },
                        { id: 4, turtle_foo: "a1", turtle_int: 8 }
                    ], "sequences must be apply correctly");

                    form.destroy();
                    done();
                }
            }

            dragAndDrop();
        });

        QUnit.test('embedded one2many (editable list) with handle widget', async function (assert) {
            assert.expect(8);

            this.data.partner.records[0].p = [1, 2, 4];
            var form = await createView({
                View: FormView,
                model: 'partner',
                data: this.data,
                arch: '<form string="Partners">' +
                    '<sheet>' +
                    '<notebook>' +
                    '<page string="P page">' +
                    '<field name="p">' +
                    '<tree editable="top">' +
                    '<field name="int_field" widget="handle"/>' +
                    '<field name="foo"/>' +
                    '</tree>' +
                    '</field>' +
                    '</page>' +
                    '</notebook>' +
                    '</sheet>' +
                    '</form>',
                res_id: 1,
            });

            testUtils.mock.intercept(form, "field_changed", function (event) {
                assert.step(event.data.changes.p.data.int_field.toString());
            }, true);

            assert.strictEqual(form.$('td.o_data_cell:not(.o_handle_cell)').text(), "My little Foo Valueblipyop",
                "should have the 3 rows in the correct order");

            await testUtils.form.clickEdit(form);
            assert.strictEqual(form.$('td.o_data_cell:not(.o_handle_cell)').text(), "My little Foo Valueblipyop",
                "should still have the 3 rows in the correct order");

            // Drag and drop the second line in first position
            await testUtils.dom.dragAndDrop(
                form.$('.ui-sortable-handle').eq(1),
                form.$('tbody tr').first(),
                { position: 'top' }
            );

            assert.verifySteps(["0", "1"],
                "sequences values should be incremental starting from the previous minimum one");

            assert.strictEqual(form.$('td.o_data_cell:not(.o_handle_cell)').text(), "blipMy little Foo Valueyop",
                "should have the 3 rows in the new order");

            await testUtils.dom.click(form.$('tbody tr:first td:first'));

            assert.strictEqual(form.$('tbody tr:first td.o_data_cell:not(.o_handle_cell) input').val(), "blip",
                "should edit the correct row");

            await testUtils.form.clickSave(form);
            assert.strictEqual(form.$('td.o_data_cell:not(.o_handle_cell)').text(), "blipMy little Foo Valueyop",
                "should still have the 3 rows in the new order");

            form.destroy();
        });

        QUnit.test('one2many field when using the pager', async function (assert) {
            assert.expect(13);

            var ids = [];
            for (var i = 0; i < 45; i++) {
                var id = 10 + i;
                ids.push(id);
                this.data.partner.records.push({
                    id: id,
                    display_name: "relational record " + id,
                });
            }
            this.data.partner.records[0].p = ids.slice(0, 42);
            this.data.partner.records[1].p = ids.slice(42);

            var count = 0;
            var form = await createView({
                View: FormView,
                model: 'partner',
                data: this.data,
                arch: '<form string="Partners">' +
                    '<field name="p">' +
                    '<kanban>' +
                    '<field name="display_name"/>' +
                    '<templates>' +
                    '<t t-name="kanban-box">' +
                    '<div><t t-esc="record.display_name"/></div>' +
                    '</t>' +
                    '</templates>' +
                    '</kanban>' +
                    '</field>' +
                    '</form>',
                viewOptions: {
                    ids: [1, 2],
                    index: 0,
                },
                mockRPC: function () {
                    count++;
                    return this._super.apply(this, arguments);
                },
                res_id: 1,
            });

            // we are on record 1, which has 90 related record (first 40 should be
            // displayed), 2 RPCs (read) should have been done, one on the main record
            // and one for the O2M
            assert.strictEqual(count, 2, 'two RPCs should have been done');
            assert.strictEqual(form.$('.o_kanban_record:not(".o_kanban_ghost")').length, 40,
                'one2many kanban should contain 40 cards for record 1');

            // move to record 2, which has 3 related records (and shouldn't contain the
            // related records of record 1 anymore). Two additional RPCs should have
            // been done
            form.pager.next();
            await testUtils.nextTick();
            assert.strictEqual(count, 4, 'two RPCs should have been done');
            assert.strictEqual(form.$('.o_kanban_record:not(".o_kanban_ghost")').length, 3,
                'one2many kanban should contain 3 cards for record 2');

            // move back to record 1, which should contain again its first 40 related
            // records
            form.pager.previous();
            await testUtils.nextTick();
            assert.strictEqual(count, 6, 'two RPCs should have been done');
            assert.strictEqual(form.$('.o_kanban_record:not(".o_kanban_ghost")').length, 40,
                'one2many kanban should contain 40 cards for record 1');

            // move to the second page of the o2m: 1 RPC should have been done to fetch
            // the 2 subrecords of page 2, and those records should now be displayed
            await testUtils.dom.click(form.$('.o_x2m_control_panel .o_pager_next'));
            assert.strictEqual(count, 7, 'one RPC should have been done');
            assert.strictEqual(form.$('.o_kanban_record:not(".o_kanban_ghost")').length, 2,
                'one2many kanban should contain 2 cards for record 1 at page 2');

            // move to record 2 again and check that everything is correctly updated
            form.pager.next();
            await testUtils.nextTick();
            assert.strictEqual(count, 9, 'two RPCs should have been done');
            assert.strictEqual(form.$('.o_kanban_record:not(".o_kanban_ghost")').length, 3,
                'one2many kanban should contain 3 cards for record 2');

            // move back to record 1 and move to page 2 again: all data should have
            // been correctly reloaded
            form.pager.previous();
            await testUtils.nextTick();
            assert.strictEqual(count, 11, 'two RPCs should have been done');
            await testUtils.dom.click(form.$('.o_x2m_control_panel .o_pager_next'));
            assert.strictEqual(count, 12, 'one RPC should have been done');
            assert.strictEqual(form.$('.o_kanban_record:not(".o_kanban_ghost")').length, 2,
                'one2many kanban should contain 2 cards for record 1 at page 2');
            form.destroy();
        });

        QUnit.test('edition of one2many field with pager', async function (assert) {
            assert.expect(31);

            var ids = [];
            for (var i = 0; i < 45; i++) {
                var id = 10 + i;
                ids.push(id);
                this.data.partner.records.push({
                    id: id,
                    display_name: "relational record " + id,
                });
            }
            this.data.partner.records[0].p = ids;

            var saveCount = 0;
            var checkRead = false;
            var readIDs;
            var form = await createView({
                View: FormView,
                model: 'partner',
                data: this.data,
                arch: '<form string="Partners">' +
                    '<field name="p">' +
                    '<kanban>' +
                    '<field name="display_name"/>' +
                    '<templates>' +
                    '<t t-name="kanban-box">' +
                    '<div class="oe_kanban_global_click">' +
                    '<a t-if="!read_only_mode" type="delete" class="fa fa-times float-right delete_icon"/>' +
                    '<span><t t-esc="record.display_name.value"/></span>' +
                    '</div>' +
                    '</t>' +
                    '</templates>' +
                    '</kanban>' +
                    '</field>' +
                    '</form>',
                archs: {
                    'partner,false,form': '<form><field name="display_name"/></form>',
                },
                mockRPC: function (route, args) {
                    if (args.method === 'read' && checkRead) {
                        readIDs = args.args[0];
                        checkRead = false;
                    }
                    if (args.method === 'write') {
                        saveCount++;
                        var nbCommands = args.args[1].p.length;
                        var nbLinkCommands = _.filter(args.args[1].p, function (command) {
                            return command[0] === 4;
                        }).length;
                        switch (saveCount) {
                            case 1:
                                assert.strictEqual(nbCommands, 46,
                                    "should send 46 commands (one for each record)");
                                assert.strictEqual(nbLinkCommands, 45,
                                    "should send a LINK_TO command for each existing record");
                                assert.deepEqual(args.args[1].p[45], [0, args.args[1].p[45][1], {
                                    display_name: 'new record',
                                }], "should sent a CREATE command for the new record");
                                break;
                            case 2:
                                assert.strictEqual(nbCommands, 46,
                                    "should send 46 commands");
                                assert.strictEqual(nbLinkCommands, 45,
                                    "should send a LINK_TO command for each existing record");
                                assert.deepEqual(args.args[1].p[45], [2, 10, false],
                                    "should sent a DELETE command for the deleted record");
                                break;
                            case 3:
                                assert.strictEqual(nbCommands, 47,
                                    "should send 47 commands");
                                assert.strictEqual(nbLinkCommands, 43,
                                    "should send a LINK_TO command for each existing record");
                                assert.deepEqual(args.args[1].p[43],
                                    [0, args.args[1].p[43][1], { display_name: 'new record page 1' }],
                                    "should sent correct CREATE command");
                                assert.deepEqual(args.args[1].p[44],
                                    [0, args.args[1].p[44][1], { display_name: 'new record page 2' }],
                                    "should sent correct CREATE command");
                                assert.deepEqual(args.args[1].p[45],
                                    [2, 11, false],
                                    "should sent correct DELETE command");
                                assert.deepEqual(args.args[1].p[46],
                                    [2, 52, false],
                                    "should sent correct DELETE command");
                                break;
                        }
                    }
                    return this._super.apply(this, arguments);
                },
                res_id: 1,
            });

            assert.strictEqual(form.$('.o_kanban_record:not(".o_kanban_ghost")').length, 40,
                'there should be 40 records on page 1');
            assert.strictEqual(form.$('.o_x2m_control_panel .o_pager_counter').text().trim(),
                '1-40 / 45', "pager range should be correct");

            // add a record on page one
            checkRead = true;
            await testUtils.form.clickEdit(form);
            await testUtils.dom.click(form.$('.o-kanban-button-new'));
            await testUtils.fields.editInput($('.modal input'), 'new record');
            await testUtils.dom.click($('.modal .modal-footer .btn-primary:first'));
            // checks
            assert.strictEqual(readIDs, undefined, "should not have read any record");
            assert.strictEqual(form.$('span:contains(new record)').length, 0,
                "new record should be on page 2");
            assert.strictEqual(form.$('.o_kanban_record:not(".o_kanban_ghost")').length, 40,
                'there should be 40 records on page 1');
            assert.strictEqual(form.$('.o_x2m_control_panel .o_pager_counter').text().trim(),
                '1-40 / 46', "pager range should be correct");
            assert.strictEqual(form.$('.o_kanban_record:first span:contains(new record)').length,
                0, 'new record should not be on page 1');
            // save
            await testUtils.form.clickSave(form);

            // delete a record on page one
            checkRead = true;
            await testUtils.form.clickEdit(form);
            assert.strictEqual(form.$('.o_kanban_record:first span:contains(relational record 10)').length,
                1, 'first record should be the one with id 10 (next checks rely on that)');
            await testUtils.dom.click(form.$('.delete_icon:first'));
            // checks
            assert.deepEqual(readIDs, [50],
                "should have read a record (to display 40 records on page 1)");
            assert.strictEqual(form.$('.o_kanban_record:not(".o_kanban_ghost")').length, 40,
                'there should be 40 records on page 1');
            assert.strictEqual(form.$('.o_x2m_control_panel .o_pager_counter').text().trim(),
                '1-40 / 45', "pager range should be correct");
            // save
            await testUtils.form.clickSave(form);

            // add and delete records in both pages
            await testUtils.form.clickEdit(form);
            checkRead = true;
            readIDs = undefined;
            // add and delete a record in page 1
            await testUtils.dom.click(form.$('.o-kanban-button-new'));
            await testUtils.fields.editInput($('.modal input'), 'new record page 1');
            await testUtils.dom.click($('.modal .modal-footer .btn-primary:first'));
            assert.strictEqual(form.$('.o_kanban_record:first span:contains(relational record 11)').length,
                1, 'first record should be the one with id 11 (next checks rely on that)');
            await testUtils.dom.click(form.$('.delete_icon:first'));
            assert.deepEqual(readIDs, [51],
                "should have read a record (to display 40 records on page 1)");
            // add and delete a record in page 2
            await testUtils.dom.click(form.$('.o_x2m_control_panel .o_pager_next'));
            assert.strictEqual(form.$('.o_kanban_record:first span:contains(relational record 52)').length,
                1, 'first record should be the one with id 52 (next checks rely on that)');
            checkRead = true;
            readIDs = undefined;
            await testUtils.dom.click(form.$('.delete_icon:first'));
            await testUtils.dom.click(form.$('.o-kanban-button-new'));
            await testUtils.fields.editInput($('.modal input'), 'new record page 2');
            await testUtils.dom.click($('.modal .modal-footer .btn-primary:first'));
            assert.strictEqual(readIDs, undefined, "should not have read any record");
            // checks
            assert.strictEqual(form.$('.o_kanban_record:not(".o_kanban_ghost")').length, 5,
                'there should be 5 records on page 2');
            assert.strictEqual(form.$('.o_x2m_control_panel .o_pager_counter').text().trim(),
                '41-45 / 45', "pager range should be correct");
            assert.strictEqual(form.$('.o_kanban_record span:contains(new record page 1)').length,
                1, 'new records should be on page 2');
            assert.strictEqual(form.$('.o_kanban_record span:contains(new record page 2)').length,
                1, 'new records should be on page 2');
            // save
            await testUtils.form.clickSave(form);

            form.destroy();
        });

        QUnit.test('edition of one2many field, with onchange and not inline sub view', async function (assert) {
            assert.expect(2);

            this.data.turtle.onchanges.turtle_int = function (obj) {
                obj.turtle_foo = String(obj.turtle_int);
            };
            this.data.partner.onchanges.turtles = function () { };

            var form = await createView({
                View: FormView,
                model: 'partner',
                data: this.data,
                arch: '<form string="Partners">' +
                    '<field name="turtles"/>' +
                    '</form>',
                archs: {
                    'turtle,false,list': '<tree><field name="turtle_foo"/></tree>',
                    'turtle,false,form': '<form><group><field name="turtle_foo"/><field name="turtle_int"/></group></form>',
                },
                mockRPC: function () {
                    return this._super.apply(this, arguments);
                },
                res_id: 1,
            });
            await testUtils.form.clickEdit(form);
            await testUtils.dom.click(form.$('.o_field_x2many_list_row_add a'));
            await testUtils.fields.editInput($('input[name="turtle_int"]'), '5');
            await testUtils.dom.click($('.modal-footer button.btn-primary').first());
            assert.strictEqual(form.$('tbody tr:eq(1) td.o_data_cell').text(), '5',
                'should display 5 in the foo field');
            await testUtils.dom.click(form.$('tbody tr:eq(1) td.o_data_cell'));

            await testUtils.fields.editInput($('input[name="turtle_int"]'), '3');
            await testUtils.dom.click($('.modal-footer button.btn-primary').first());
            assert.strictEqual(form.$('tbody tr:eq(1) td.o_data_cell').text(), '3',
                'should now display 3 in the foo field');
            form.destroy();
        });

        QUnit.test('sorting one2many fields', async function (assert) {
            assert.expect(4);

            this.data.partner.fields.foo.sortable = true;
            this.data.partner.records.push({ id: 23, foo: "abc" });
            this.data.partner.records.push({ id: 24, foo: "xyz" });
            this.data.partner.records.push({ id: 25, foo: "def" });
            this.data.partner.records[0].p = [23, 24, 25];

            var rpcCount = 0;
            var form = await createView({
                View: FormView,
                model: 'partner',
                data: this.data,
                arch: '<form string="Partners">' +
                    '<field name="p">' +
                    '<tree>' +
                    '<field name="foo"/>' +
                    '</tree>' +
                    '</field>' +
                    '</form>',
                res_id: 1,
                mockRPC: function () {
                    rpcCount++;
                    return this._super.apply(this, arguments);
                },
            });

            rpcCount = 0;
            assert.ok(form.$('table tbody tr:eq(2) td:contains(def)').length,
                "the 3rd record is the one with 'def' value");
            form.renderer._render = function () {
                throw "should not render the whole form";
            };

            await testUtils.dom.click(form.$('table thead th:contains(Foo)'));
            assert.strictEqual(rpcCount, 0,
                'sort should be in memory, no extra RPCs should have been done');
            assert.ok(form.$('table tbody tr:eq(2) td:contains(xyz)').length,
                "the 3rd record is the one with 'xyz' value");

            await testUtils.dom.click(form.$('table thead th:contains(Foo)'));
            assert.ok(form.$('table tbody tr:eq(2) td:contains(abc)').length,
                "the 3rd record is the one with 'abc' value");

            form.destroy();
        });

        QUnit.test('one2many list field edition', async function (assert) {
            assert.expect(6);

            this.data.partner.records.push({
                id: 3,
                display_name: "relational record 1",
            });
            this.data.partner.records[1].p = [3];

            var form = await createView({
                View: FormView,
                model: 'partner',
                data: this.data,
                arch: '<form string="Partners">' +
                    '<field name="p">' +
                    '<tree editable="top">' +
                    '<field name="display_name"/>' +
                    '</tree>' +
                    '</field>' +
                    '</form>',
                res_id: 2,
            });

            // edit the first line of the o2m
            assert.strictEqual(form.$('.o_field_one2many tbody td').first().text(), 'relational record 1',
                "display name of first record in o2m list should be 'relational record 1'");
            await testUtils.form.clickEdit(form);
            await testUtils.dom.click(form.$('.o_field_one2many tbody td').first());
            assert.hasClass(form.$('.o_field_one2many tbody td').first().parent(),'o_selected_row',
                "first row of o2m should be in edition");
            await testUtils.fields.editInput(form.$('.o_field_one2many tbody td').first().find('input'), "new value");
            assert.hasClass(form.$('.o_field_one2many tbody td').first().parent(),'o_selected_row',
                "first row of o2m should still be in edition");

            // // leave o2m edition
            await testUtils.dom.click(form.$el);
            assert.doesNotHaveClass(form.$('.o_field_one2many tbody td').first().parent(), 'o_selected_row',
                "first row of o2m should be readonly again");

            // discard changes
            await testUtils.form.clickDiscard(form);
            assert.strictEqual(form.$('.o_field_one2many tbody td').first().text(), 'new value',
                "changes shouldn't have been discarded yet, waiting for user confirmation");
            await testUtils.dom.click($('.modal .modal-footer .btn-primary'));
            assert.strictEqual(form.$('.o_field_one2many tbody td').first().text(), 'relational record 1',
                "display name of first record in o2m list should be 'relational record 1'");

            // edit again and save
            await testUtils.form.clickEdit(form);
            await testUtils.dom.click(form.$('.o_field_one2many tbody td').first());
            await testUtils.fields.editInput(form.$('.o_field_one2many tbody td').first().find('input'), "new value");
            await testUtils.dom.click(form.$el);
            await testUtils.form.clickSave(form);
            // FIXME: this next test doesn't pass as the save of updates of
            // relational data is temporarily disabled
            // assert.strictEqual(form.$('.o_field_one2many tbody td').first().text(), 'new value',
            //     "display name of first record in o2m list should be 'new value'");

            form.destroy();
        });

        QUnit.test('one2many list: create action disabled', async function (assert) {
            assert.expect(2);
            var form = await createView({
                View: FormView,
                model: 'partner',
                data: this.data,
                arch: '<form string="Partners">' +
                    '<field name="p">' +
                    '<tree create="0">' +
                    '<field name="display_name"/>' +
                    '</tree>' +
                    '</field>' +
                    '</form>',
                res_id: 1,
            });

            assert.ok(!form.$('.o_field_x2many_list_row_add').length,
                '"Add an item" link should not be available in readonly');

            await testUtils.form.clickEdit(form);

            assert.ok(!form.$('.o_field_x2many_list_row_add').length,
                '"Add an item" link should not be available in readonly');
            form.destroy();
        });

        QUnit.test('one2many list: unlink two records', async function (assert) {
            assert.expect(9);
            this.data.partner.records[0].p = [1, 2, 4];
            var form = await createView({
                View: FormView,
                model: 'partner',
                data: this.data,
                arch: '<form string="Partners">' +
                    '<field name="p" widget="many2many">' +
                    '<tree>' +
                    '<field name="display_name"/>' +
                    '</tree>' +
                    '</field>' +
                    '</form>',
                res_id: 1,
                mockRPC: function (route, args) {
                    if (route === '/web/dataset/call_kw/partner/write') {
                        var commands = args.args[1].p;
                        assert.strictEqual(commands.length, 3,
                            'should have generated three commands');
                        assert.ok(commands[0][0] === 4 && commands[0][1] === 4,
                            'should have generated the command 4 (LINK_TO) with id 4');
                        assert.ok(commands[1][0] === 3 && commands[1][1] === 1,
                            'should have generated the command 3 (UNLINK) with id 1');
                        assert.ok(commands[2][0] === 3 && commands[2][1] === 2,
                            'should have generated the command 3 (UNLINK) with id 2');
                    }
                    return this._super.apply(this, arguments);
                },
                archs: {
                    'partner,false,form':
                        '<form string="Partner"><field name="display_name"/></form>',
                },
            });
            await testUtils.form.clickEdit(form);

            assert.containsN(form, 'td.o_list_record_remove button', 3,
                "should have 3 remove buttons");

            assert.hasClass(form.$('td.o_list_record_remove button').first(),'fa fa-times',
                "should have X icons to remove (unlink) records");

            await testUtils.dom.click(form.$('td.o_list_record_remove button').first());

            assert.containsN(form, 'td.o_list_record_remove button', 2,
                "should have 2 remove buttons (a record is supposed to have been unlinked)");

            await testUtils.dom.click(form.$('tr.o_data_row').first());
            assert.strictEqual($('.modal .modal-footer .o_btn_remove').length, 1,
                'there should be a modal having Remove Button');
            await testUtils.dom.click($('.modal .modal-footer .o_btn_remove'));

            assert.containsOnce(form, 'td.o_list_record_remove button',
                "should have 1 delete button (another record is supposed to have been unlinked)");

            // save and check that the correct command has been generated
            await testUtils.form.clickSave(form);
            form.destroy();
        });

        QUnit.test('one2many list: deleting two records', async function (assert) {
            assert.expect(9);
            this.data.partner.records[0].p = [1, 2, 4];
            var form = await createView({
                View: FormView,
                model: 'partner',
                data: this.data,
                arch: '<form string="Partners">' +
                    '<field name="p">' +
                    '<tree>' +
                    '<field name="display_name"/>' +
                    '</tree>' +
                    '</field>' +
                    '</form>',
                res_id: 1,
                mockRPC: function (route, args) {
                    if (route === '/web/dataset/call_kw/partner/write') {
                        var commands = args.args[1].p;
                        assert.strictEqual(commands.length, 3,
                            'should have generated three commands');
                        assert.ok(commands[0][0] === 4 && commands[0][1] === 4,
                            'should have generated the command 4 (LINK_TO) with id 4');
                        assert.ok(commands[1][0] === 2 && commands[1][1] === 1,
                            'should have generated the command 2 (DELETE) with id 1');
                        assert.ok(commands[2][0] === 2 && commands[2][1] === 2,
                            'should have generated the command 2 (DELETE) with id 2');
                    }
                    return this._super.apply(this, arguments);
                },
                archs: {
                    'partner,false,form':
                        '<form string="Partner"><field name="display_name"/></form>',
                },
            });
            await testUtils.form.clickEdit(form);

            assert.containsN(form, 'td.o_list_record_remove button', 3,
                "should have 3 remove buttons");

            assert.hasClass(form.$('td.o_list_record_remove button').first(),'fa fa-trash-o',
                "should have trash bin icons to remove (delete) records");

            await testUtils.dom.click(form.$('td.o_list_record_remove button').first());

            assert.containsN(form, 'td.o_list_record_remove button', 2,
                "should have 2 remove buttons (a record is supposed to have been deleted)");

            await testUtils.dom.click(form.$('tr.o_data_row').first());
            assert.strictEqual($('.modal .modal-footer .o_btn_remove').length, 1,
                'there should be a modal having Remove Button');
            await testUtils.dom.click($('.modal .modal-footer .o_btn_remove'));

            assert.containsOnce(form, 'td.o_list_record_remove button',
                "should have 1 remove button (another record is supposed to have been deleted)");

            // save and check that the correct command has been generated
            await testUtils.form.clickSave(form);

            // FIXME: it would be nice to test that the view is re-rendered correctly,
            // but as the relational data isn't re-fetched, the rendering is ok even
            // if the changes haven't been saved
            form.destroy();
        });

        QUnit.test('one2many kanban: edition', async function (assert) {
            assert.expect(17);

            this.data.partner.records[0].p = [2];
            var form = await createView({
                View: FormView,
                model: 'partner',
                data: this.data,
                arch: '<form string="Partners">' +
                    '<field name="p">' +
                    '<kanban>' +
                    // color will be in the kanban but not in the form
                    '<field name="color"/>' +
                    '<field name="display_name"/>' +
                    '<templates>' +
                    '<t t-name="kanban-box">' +
                    '<div class="oe_kanban_global_click">' +
                    '<a t-if="!read_only_mode" type="delete" class="fa fa-times float-right delete_icon"/>' +
                    '<span><t t-esc="record.display_name.value"/></span>' +
                    '<span><t t-esc="record.color.value"/></span>' +
                    '</div>' +
                    '</t>' +
                    '</templates>' +
                    '</kanban>' +
                    '<form string="Partners">' +
                    '<field name="display_name"/>' +
                    // foo will be in the form but not in the kanban
                    '<field name="foo"/>' +
                    '</form>' +
                    '</field>' +
                    '</form>',
                res_id: 1,
            });

            assert.ok(!form.$('.o_kanban_view .delete_icon').length,
                'delete icon should not be visible in readonly');
            assert.ok(!form.$('.o_field_one2many .o-kanban-button-new').length,
                '"Create" button should not be visible in readonly');

            await testUtils.form.clickEdit(form);

            assert.strictEqual(form.$('.o_kanban_record:not(.o_kanban_ghost)').length, 1,
                'should contain 1 record');
            assert.strictEqual(form.$('.o_kanban_record span:first').text(), 'second record',
                'display_name of subrecord should be the one in DB');
            assert.strictEqual(form.$('.o_kanban_record span:nth(1)').text(), 'Red',
                'color of subrecord should be the one in DB');
            assert.ok(form.$('.o_kanban_view .delete_icon').length,
                'delete icon should be visible in edit');
            assert.ok(form.$('.o_field_one2many .o-kanban-button-new').length,
                '"Create" button should be visible in edit');
            assert.hasClass(form.$('.o_field_one2many .o-kanban-button-new'),'btn-secondary',
                "'Create' button should have className 'btn-secondary'");
            assert.strictEqual(form.$('.o_field_one2many .o-kanban-button-new').text().trim(), "Add",
                'Create button should have "Add" label');

            // edit existing subrecord
            await testUtils.dom.click(form.$('.oe_kanban_global_click'));

            await testUtils.fields.editInput($('.modal .o_form_view input').first(), 'new name');
            await testUtils.dom.click($('.modal .modal-footer .btn-primary'));
            assert.strictEqual(form.$('.o_kanban_record span:first').text(), 'new name',
                'value of subrecord should have been updated');

            // create a new subrecord
            await testUtils.dom.click(form.$('.o-kanban-button-new'));
            await testUtils.fields.editInput($('.modal .o_form_view input').first(), 'new subrecord 1');
            await testUtils.dom.clickFirst($('.modal .modal-footer .btn-primary'));
            assert.strictEqual(form.$('.o_kanban_record:not(.o_kanban_ghost)').length, 2,
                'should contain 2 records');
            assert.strictEqual(form.$('.o_kanban_record:nth(1) span').text(), 'new subrecord 1',
                'value of newly created subrecord should be "new subrecord 1"');

            // create two new subrecords
            await testUtils.dom.click(form.$('.o-kanban-button-new'));
            await testUtils.fields.editInput($('.modal .o_form_view input').first(), 'new subrecord 2');
            await testUtils.dom.click($('.modal .modal-footer .btn-primary:nth(1)'));
            await testUtils.fields.editInput($('.modal .o_form_view input').first(), 'new subrecord 3');
            await testUtils.dom.clickFirst($('.modal .modal-footer .btn-primary'));
            assert.strictEqual(form.$('.o_kanban_record:not(.o_kanban_ghost)').length, 4,
                'should contain 4 records');

            // delete subrecords
            await testUtils.dom.click(form.$('.oe_kanban_global_click').first());
            assert.strictEqual($('.modal .modal-footer .o_btn_remove').length, 1,
                'There should be a modal having Remove Button');
            await testUtils.dom.click($('.modal .modal-footer .o_btn_remove'));
            assert.strictEqual(form.$('.o_kanban_record:not(.o_kanban_ghost)').length, 3,
                'should contain 3 records');
            await testUtils.dom.click(form.$('.o_kanban_view .delete_icon:first()'));
            await testUtils.dom.click(form.$('.o_kanban_view .delete_icon:first()'));
            assert.strictEqual(form.$('.o_kanban_record:not(.o_kanban_ghost)').length, 1,
                'should contain 1 records');
            assert.strictEqual(form.$('.o_kanban_record span:first').text(), 'new subrecord 3',
                'the remaining subrecord should be "new subrecord 3"');
            form.destroy();
        });

        QUnit.test('one2many kanban (editable): properly handle create_text node option', async function (assert) {
            assert.expect(1);

            var form = await createView({
                View: FormView,
                model: 'partner',
                data: this.data,
                arch: '<form string="Partners">' +
                    '<field name="turtles" options="{\'create_text\': \'Add turtle\'}" mode="kanban">' +
                    '<kanban>' +
                    '<templates>' +
                    '<t t-name="kanban-box">' +
                    '<div class="oe_kanban_details">' +
                    '<field name="display_name"/>' +
                    '</div>' +
                    '</t>' +
                    '</templates>' +
                    '</kanban>' +
                    '</field>' +
                    '</form>',
                res_id: 1,
            });

            await testUtils.form.clickEdit(form);
            assert.strictEqual(form.$('.o_field_one2many[name="turtles"] .o-kanban-button-new').text().trim(),
                "Add turtle", "In O2M Kanban, Add button should have 'Add turtle' label");

            form.destroy();
        });

        QUnit.test('one2many kanban: create action disabled', async function (assert) {
            assert.expect(3);

            this.data.partner.records[0].p = [4];

            var form = await createView({
                View: FormView,
                model: 'partner',
                data: this.data,
                arch: '<form string="Partners">' +
                    '<field name="p">' +
                    '<kanban create="0">' +
                    '<field name="display_name"/>' +
                    '<templates>' +
                    '<t t-name="kanban-box">' +
                    '<div class="oe_kanban_global_click">' +
                    '<a t-if="!read_only_mode" type="delete" class="fa fa-times float-right delete_icon"/>' +
                    '<span><t t-esc="record.display_name.value"/></span>' +
                    '</div>' +
                    '</t>' +
                    '</templates>' +
                    '</kanban>' +
                    '</field>' +
                    '</form>',
                res_id: 1,
            });

            assert.ok(!form.$('.o-kanban-button-new').length,
                '"Add" button should not be available in readonly');

            await testUtils.form.clickEdit(form);

            assert.ok(!form.$('.o-kanban-button-new').length,
                '"Add" button should not be available in edit');
            assert.ok(form.$('.o_kanban_view .delete_icon').length,
                'delete icon should be visible in edit');
            form.destroy();
        });

        QUnit.test('editable one2many list, pager is updated', async function (assert) {
            assert.expect(1);

            this.data.turtle.records.push({ id: 4, turtle_foo: 'stephen hawking' });
            this.data.partner.records[0].turtles = [1, 2, 3, 4];

            var form = await createView({
                View: FormView,
                model: 'partner',
                data: this.data,
                arch: '<form string="Partners">' +
                    '<field name="turtles">' +
                    '<tree editable="bottom" limit="3">' +
                    '<field name="turtle_foo"/>' +
                    '</tree>' +
                    '</field>' +
                    '</form>',
                res_id: 1,
            });

            // add a record, then click in form view to confirm it
            await testUtils.form.clickEdit(form);
            await testUtils.dom.click(form.$('.o_field_x2many_list_row_add a'));
            await testUtils.dom.click(form.$el);

            assert.strictEqual(form.$('.o_field_widget[name=turtles] .o_cp_pager').text().trim(), '1-3 / 5',
                "pager should display the correct total");
            form.destroy();
        });

        QUnit.test('one2many list (non editable): edition', async function (assert) {
            assert.expect(12);

            var nbWrite = 0;
            this.data.partner.records[0].p = [2, 4];
            var form = await createView({
                View: FormView,
                model: 'partner',
                data: this.data,
                arch: '<form string="Partners">' +
                    '<field name="p">' +
                    '<tree>' +
                    '<field name="display_name"/><field name="qux"/>' +
                    '</tree>' +
                    '<form string="Partners">' +
                    '<field name="display_name"/>' +
                    '</form>' +
                    '</field>' +
                    '</form>',
                res_id: 1,
                mockRPC: function (route, args) {
                    if (args.method === 'write') {
                        nbWrite++;
                        assert.deepEqual(args.args[1], {
                            p: [[1, 2, { display_name: 'new name' }], [2, 4, false]]
                        }, "should have sent the correct commands");
                    }
                    return this._super.apply(this, arguments);
                },
            });

            assert.ok(!form.$('.o_list_record_remove').length,
                'remove icon should not be visible in readonly');
            assert.ok(!form.$('.o_field_x2many_list_row_add').length,
                '"Add an item" should not be visible in readonly');

            await testUtils.form.clickEdit(form);

            assert.containsN(form, '.o_list_view td.o_list_number', 2,
                'should contain 2 records');
            assert.strictEqual(form.$('.o_list_view tbody td:first()').text(), 'second record',
                'display_name of first subrecord should be the one in DB');
            assert.ok(form.$('.o_list_record_remove').length,
                'remove icon should be visible in edit');
            assert.ok(form.$('.o_field_x2many_list_row_add').length,
                '"Add an item" should not visible in edit');

            // edit existing subrecord
            await testUtils.dom.click(form.$('.o_list_view tbody tr:first() td:eq(1)'));

            await testUtils.fields.editInput($('.modal .o_form_view input'), 'new name');
            await testUtils.dom.click($('.modal .modal-footer .btn-primary'));
            assert.strictEqual(form.$('.o_list_view tbody td:first()').text(), 'new name',
                'value of subrecord should have been updated');
            assert.strictEqual(nbWrite, 0, "should not have write anything in DB");

            // create new subrecords
            // TODO when 'Add an item' will be implemented

            // remove subrecords
            await testUtils.dom.click(form.$('.o_list_record_remove:nth(1)'));
            assert.containsOnce(form, '.o_list_view td.o_list_number',
                'should contain 1 subrecord');
            assert.strictEqual(form.$('.o_list_view tbody td:first()').text(), 'new name',
                'the remaining subrecord should be "new name"');

            await testUtils.form.clickSave(form); // save the record
            assert.strictEqual(nbWrite, 1, "should have write the changes in DB");

            form.destroy();
        });

        QUnit.test('one2many list (editable): edition', async function (assert) {
            assert.expect(7);

            this.data.partner.records[0].p = [2, 4];
            var form = await createView({
                View: FormView,
                model: 'partner',
                data: this.data,
                arch: '<form string="Partners">' +
                    '<field name="p">' +
                    '<tree editable="top">' +
                    '<field name="display_name"/><field name="qux"/>' +
                    '</tree>' +
                    '<form string="Partners">' +
                    '<field name="display_name"/>' +
                    '</form>' +
                    '</field>' +
                    '</form>',
                res_id: 1,
            });

            assert.ok(!form.$('.o_field_x2many_list_row_add').length,
                '"Add an item" link should not be available in readonly');

            await testUtils.dom.click(form.$('.o_list_view tbody td:first()'));
            assert.ok($('.modal .o_form_readonly').length,
                'in readonly, clicking on a subrecord should open it in readonly in a dialog');
            await testUtils.dom.click($('.modal .o_form_button_cancel'));

            await testUtils.form.clickEdit(form);

            assert.ok(form.$('.o_field_x2many_list_row_add').length,
                '"Add an item" link should be available in edit');

            // edit existing subrecord
            await testUtils.dom.click(form.$('.o_list_view tbody td:first()'));
            assert.strictEqual($('.modal').length, 0,
                'in edit, clicking on a subrecord should not open a dialog');
            assert.hasClass(form.$('.o_list_view tbody tr:first()'),'o_selected_row',
                'first row should be in edition');
            await testUtils.fields.editInput(form.$('.o_list_view input:first()'), 'new name');

            await testUtils.dom.click(form.$('.o_list_view tbody tr:nth(1) td:first'));
            assert.doesNotHaveClass(form.$('.o_list_view tbody tr:first'), 'o_selected_row',
                'first row should not be in edition anymore');
            assert.strictEqual(form.$('.o_list_view tbody td:first').text(), 'new name',
                'value of subrecord should have been updated');

            // create new subrecords
            // TODO when 'Add an item' will be implemented
            form.destroy();
        });

        QUnit.test('one2many list (editable): edition, part 2', async function (assert) {
            assert.expect(8);

            var form = await createView({
                View: FormView,
                model: 'partner',
                data: this.data,
                arch: '<form string="Partners">' +
                    '<field name="p">' +
                    '<tree editable="top">' +
                    '<field name="foo"/>' +
                    '</tree>' +
                    '</field>' +
                    '</form>',
                res_id: 1,
                mockRPC: function (route, args) {
                    if (args.method === 'write') {
                        assert.strictEqual(args.args[1].p[0][0], 0,
                            "should send a 0 command for field p");
                        assert.strictEqual(args.args[1].p[1][0], 0,
                            "should send a second 0 command for field p");
                    }
                    return this._super.apply(this, arguments);
                },
            });

            // edit mode, then click on Add an item and enter a value
            await testUtils.form.clickEdit(form);
            await testUtils.dom.click(form.$('.o_field_x2many_list_row_add a'));
            await testUtils.fields.editInput(form.$('.o_selected_row > td input'), 'kartoffel');

            // click again on Add an item
            await testUtils.dom.click(form.$('.o_field_x2many_list_row_add a'));
            assert.strictEqual(form.$('td:contains(kartoffel)').length, 1,
                "should have one td with the new value");
            assert.containsOnce(form, '.o_selected_row > td input',
                "should have one other new td");
            assert.containsN(form, 'tr.o_data_row', 2, "should have 2 data rows");

            // enter another value and save
            await testUtils.fields.editInput(form.$('.o_selected_row > td input'), 'gemuse');
            await testUtils.form.clickSave(form);
            assert.containsN(form, 'tr.o_data_row', 2, "should have 2 data rows");
            assert.strictEqual(form.$('td:contains(kartoffel)').length, 1,
                "should have one td with the new value");
            assert.strictEqual(form.$('td:contains(gemuse)').length, 1,
                "should have one td with the new value");

            form.destroy();
        });

        QUnit.test('one2many list (editable): edition, part 3', async function (assert) {
            assert.expect(3);

            var form = await createView({
                View: FormView,
                model: 'partner',
                data: this.data,
                arch: '<form string="Partners">' +
                    '<group>' +
                    '<field name="turtles">' +
                    '<tree editable="top">' +
                    '<field name="turtle_foo"/>' +
                    '</tree>' +
                    '</field>' +
                    '</group>' +
                    '</form>',
                res_id: 1,
            });

            // edit mode, then click on Add an item 2 times
            assert.containsOnce(form, 'tr.o_data_row',
                "should have 1 data rows");
            await testUtils.form.clickEdit(form);
            await testUtils.dom.click(form.$('.o_field_x2many_list_row_add a'));
            await testUtils.dom.click(form.$('.o_field_x2many_list_row_add a'));
            assert.containsN(form, 'tr.o_data_row', 3,
                "should have 3 data rows");

            // cancel the edition
            await testUtils.form.clickDiscard(form);
            await testUtils.dom.click($('.modal-footer button.btn-primary').first());
            assert.containsOnce(form, 'tr.o_data_row',
                "should have 1 data rows");

            form.destroy();
        });

        QUnit.test('one2many list (editable): edition, part 4', async function (assert) {
            assert.expect(3);
            var i = 0;

            this.data.turtle.onchanges = {
                turtle_trululu: function (obj) {
                    if (i) {
                        obj.turtle_description = "Some Description";
                    }
                    i++;
                },
            };

            var form = await createView({
                View: FormView,
                model: 'partner',
                data: this.data,
                arch: '<form string="Partners">' +
                    '<group>' +
                    '<field name="turtles">' +
                    '<tree editable="top">' +
                    '<field name="turtle_trululu"/>' +
                    '<field name="turtle_description"/>' +
                    '</tree>' +
                    '</field>' +
                    '</group>' +
                    '</form>',
                res_id: 2,
            });

            // edit mode, then click on Add an item
            assert.containsNone(form, 'tr.o_data_row',
                "should have 0 data rows");
            await testUtils.form.clickEdit(form);
            await testUtils.dom.click(form.$('.o_field_x2many_list_row_add a'));
            assert.strictEqual(form.$('textarea').val(), "",
                "field turtle_description should be empty");

            // add a value in the turtle_trululu field to trigger an onchange
            await testUtils.fields.many2one.clickOpenDropdown('turtle_trululu');
            await testUtils.fields.many2one.clickHighlightedItem('turtle_trululu');
            assert.strictEqual(form.$('textarea').val(), "Some Description",
                "field turtle_description should be set to the result of the onchange");
            form.destroy();
        });

        QUnit.test('one2many list (editable): discarding required empty data', async function (assert) {
            assert.expect(7);

            this.data.turtle.fields.turtle_foo.required = true;
            delete this.data.turtle.fields.turtle_foo.default;

            var form = await createView({
                View: FormView,
                model: 'partner',
                data: this.data,
                arch: '<form string="Partners">' +
                    '<group>' +
                    '<field name="turtles">' +
                    '<tree editable="top">' +
                    '<field name="turtle_foo"/>' +
                    '</tree>' +
                    '</field>' +
                    '</group>' +
                    '</form>',
                res_id: 2,
                mockRPC: function (route, args) {
                    if (args.method) {
                        assert.step(args.method);
                    }
                    return this._super.apply(this, arguments);
                },
            });

            // edit mode, then click on Add an item, then click elsewhere
            assert.containsNone(form, 'tr.o_data_row',
                "should have 0 data rows");
            await testUtils.form.clickEdit(form);
            await testUtils.dom.click(form.$('.o_field_x2many_list_row_add a'));
            await testUtils.dom.click(form.$('label.o_form_label').first());
            assert.containsNone(form, 'tr.o_data_row',
                "should still have 0 data rows");

            // click on Add an item again, then click on save
            await testUtils.dom.click(form.$('.o_field_x2many_list_row_add a'));
            await testUtils.form.clickSave(form);
            assert.containsNone(form, 'tr.o_data_row',
                "should still have 0 data rows");

            assert.verifySteps(['read', 'default_get', 'default_get']);
            form.destroy();
        });

        QUnit.test('editable one2many list, adding line when only one page', async function (assert) {
            assert.expect(1);

            this.data.partner.records[0].turtles = [1, 2, 3];
            var form = await createView({
                View: FormView,
                model: 'partner',
                data: this.data,
                arch: '<form string="Partners">' +
                    '<field name="turtles">' +
                    '<tree editable="bottom" limit="3">' +
                    '<field name="turtle_foo"/>' +
                    '</tree>' +
                    '</field>' +
                    '</form>',
                res_id: 1,
            });

            // add a record, to reach the page size limit
            await testUtils.form.clickEdit(form);
            await testUtils.dom.click(form.$('.o_field_x2many_list_row_add a'));
            // the record currently being added should not count in the pager
            assert.isNotVisible(form.$('.o_field_widget[name=turtles] .o_cp_pager'));

            form.destroy();
        });

        QUnit.test('editable one2many list, adding line, then discarding', async function (assert) {
            assert.expect(2);

            this.data.turtle.records.push({ id: 4, turtle_foo: 'stephen hawking' });
            this.data.partner.records[0].turtles = [1, 2, 3, 4];

            var form = await createView({
                View: FormView,
                model: 'partner',
                data: this.data,
                arch: '<form string="Partners">' +
                    '<field name="turtles">' +
                    '<tree editable="bottom" limit="3">' +
                    '<field name="turtle_foo"/>' +
                    '</tree>' +
                    '</field>' +
                    '</form>',
                res_id: 1,
            });

            // add a record, then discard
            await testUtils.form.clickEdit(form);
            await testUtils.dom.click(form.$('.o_field_x2many_list_row_add a'));
            await testUtils.form.clickDiscard(form);

            // confirm the discard operation
            await testUtils.dom.click($('.modal .modal-footer .btn-primary'));

            assert.isVisible(form.$('.o_field_widget[name=turtles] .o_cp_pager'));
            assert.strictEqual(form.$('.o_field_widget[name=turtles] .o_cp_pager').text().trim(), '1-3 / 4',
                "pager should display correct values");

            form.destroy();
        });

        QUnit.test('editable one2many list, required field and pager', async function (assert) {
            assert.expect(1);

            this.data.turtle.records.push({ id: 4, turtle_foo: 'stephen hawking' });
            this.data.turtle.fields.turtle_foo.required = true;
            this.data.partner.records[0].turtles = [1, 2, 3, 4];

            var form = await createView({
                View: FormView,
                model: 'partner',
                data: this.data,
                arch: '<form string="Partners">' +
                    '<field name="turtles">' +
                    '<tree editable="bottom" limit="3">' +
                    '<field name="turtle_foo"/>' +
                    '</tree>' +
                    '</field>' +
                    '</form>',
                res_id: 1,
            });

            // add a (empty) record
            await testUtils.form.clickEdit(form);
            await testUtils.dom.click(form.$('.o_field_x2many_list_row_add a'));

            // go on next page. The new record is not valid and should be discarded
            await testUtils.dom.click(form.$('.o_field_widget[name=turtles] .o_pager_next'));
            assert.containsOnce(form, 'tr.o_data_row');

            form.destroy();
        });

        QUnit.test('editable one2many list, required field, pager and confirm discard', async function (assert) {
            assert.expect(3);

            this.data.turtle.records.push({ id: 4, turtle_foo: 'stephen hawking' });
            this.data.turtle.fields.turtle_foo.required = true;
            this.data.partner.records[0].turtles = [1, 2, 3, 4];

            var form = await createView({
                View: FormView,
                model: 'partner',
                data: this.data,
                arch: '<form string="Partners">' +
                    '<field name="turtles">' +
                    '<tree editable="bottom" limit="3">' +
                    '<field name="turtle_foo"/>' +
                    '<field name="turtle_int"/>' +
                    '</tree>' +
                    '</field>' +
                    '</form>',
                res_id: 1,
            });

            // add a record with a dirty state, but not valid
            await testUtils.form.clickEdit(form);
            await testUtils.dom.click(form.$('.o_field_x2many_list_row_add a'));
            await testUtils.fields.editInput(form.$('input[name="turtle_int"]'), 4321);

            // go to next page. The new record is not valid, but dirty. we should
            // see a confirm dialog
            await testUtils.dom.click(form.$('.o_field_widget[name=turtles] .o_pager_next'));

            assert.strictEqual(form.$('.o_field_widget[name=turtles] .o_cp_pager').text().trim(), '1-3 / 4',
                "pager should still display the correct total");

            // click on cancel
            await testUtils.dom.click($('.modal .modal-footer .btn-secondary'));

            assert.strictEqual(form.$('.o_field_widget[name=turtles] .o_cp_pager').text().trim(), '1-3 / 4',
                "pager should again display the correct total");
            assert.containsOnce(form, '.o_field_one2many input.o_field_invalid',
                "there should be an invalid input in the one2many");
            form.destroy();
        });

        QUnit.test('editable one2many list, adding, discarding, and pager', async function (assert) {
            assert.expect(2);

            this.data.partner.records[0].turtles = [1];

            var form = await createView({
                View: FormView,
                model: 'partner',
                data: this.data,
                arch: '<form string="Partners">' +
                    '<field name="turtles">' +
                    '<tree editable="bottom" limit="3">' +
                    '<field name="turtle_foo"/>' +
                    '</tree>' +
                    '</field>' +
                    '</form>',
                res_id: 1,
            });

            // add a 4 records record (to make the pager appear)
            await testUtils.form.clickEdit(form);
            await testUtils.dom.click(form.$('.o_field_x2many_list_row_add a'));
            await testUtils.dom.click(form.$('.o_field_x2many_list_row_add a'));
            await testUtils.dom.click(form.$('.o_field_x2many_list_row_add a'));
            await testUtils.dom.click(form.$('.o_field_x2many_list_row_add a'));

            // go on next page
            await testUtils.dom.click(form.$('.o_field_widget[name=turtles] .o_pager_next'));

            // discard
            await testUtils.form.clickDiscard(form);
            await testUtils.dom.click($('.modal .modal-footer .btn-primary'));

            assert.containsOnce(form, 'tr.o_data_row');
            assert.isNotVisible(form.$('.o_field_widget[name=turtles] .o_cp_pager'));

            form.destroy();
        });

        QUnit.test('unselecting a line with missing required data', async function (assert) {
            assert.expect(5);

            this.data.turtle.fields.turtle_foo.required = true;
            delete this.data.turtle.fields.turtle_foo.default;

            var form = await createView({
                View: FormView,
                model: 'partner',
                data: this.data,
                arch: '<form string="Partners">' +
                    '<group>' +
                    '<field name="turtles">' +
                    '<tree editable="top">' +
                    '<field name="turtle_foo"/>' +
                    '<field name="turtle_int"/>' +
                    '</tree>' +
                    '</field>' +
                    '</group>' +
                    '</form>',
                res_id: 2,
            });

            // edit mode, then click on Add an item, then click elsewhere
            assert.containsNone(form, 'tr.o_data_row',
                "should have 0 data rows");
            await testUtils.form.clickEdit(form);
            await testUtils.dom.click(form.$('.o_field_x2many_list_row_add a'));
            assert.containsOnce(form, 'tr.o_data_row',
                "should have 1 data rows");

            // adding a value in the non required field, so it is dirty, but with
            // a missing required field
            await testUtils.fields.editInput(form.$('input[name="turtle_int"]'), '12345');

            // click elsewhere,
            await testUtils.dom.click(form.$('label.o_form_label'));
            assert.strictEqual($('.modal').length, 1,
                'a confirmation model should be opened');

            // click on cancel, the line should still be selected
            await testUtils.dom.click($('.modal .modal-footer button.btn-secondary'));
            assert.containsOnce(form, 'tr.o_data_row.o_selected_row',
                "should still have 1 selected data row");

            // click elsewhere, and click on ok (on the confirmation dialog)
            await testUtils.dom.click(form.$('label.o_form_label'));
            await testUtils.dom.click($('.modal .modal-footer button.btn-primary'));
            assert.containsNone(form, 'tr.o_data_row',
                "should have 0 data rows (invalid line has been discarded");

            form.destroy();
        });

        QUnit.test('pressing enter in a o2m with a required empty field', async function (assert) {
            assert.expect(4);

            this.data.turtle.fields.turtle_foo.required = true;

            var form = await createView({
                View: FormView,
                model: 'partner',
                data: this.data,
                arch: '<form string="Partners">' +
                    '<group>' +
                    '<field name="turtles">' +
                    '<tree editable="top">' +
                    '<field name="turtle_foo"/>' +
                    '</tree>' +
                    '</field>' +
                    '</group>' +
                    '</form>',
                res_id: 2,
                mockRPC: function (route, args) {
                    assert.step(args.method);
                    return this._super.apply(this, arguments);
                },
            });

            // edit mode, then click on Add an item, then click elsewhere
            await testUtils.form.clickEdit(form);
            await testUtils.dom.click(form.$('.o_field_x2many_list_row_add a'));
            await testUtils.fields.triggerKeydown(form.$('input[name="turtle_foo"]'), 'enter');
            assert.hasClass(form.$('input[name="turtle_foo"]'),'o_field_invalid',
                "input should be marked invalid");
            assert.verifySteps(['read', 'default_get']);
            form.destroy();
        });

        QUnit.test('editing a o2m, with required field and onchange', async function (assert) {
            assert.expect(12);

            this.data.turtle.fields.turtle_foo.required = true;
            delete this.data.turtle.fields.turtle_foo.default;
            this.data.turtle.onchanges = {
                turtle_foo: function (obj) {
                    obj.turtle_int = obj.turtle_foo.length;
                },
            };

            var form = await createView({
                View: FormView,
                model: 'partner',
                data: this.data,
                arch: '<form string="Partners">' +
                    '<group>' +
                    '<field name="turtles">' +
                    '<tree editable="top">' +
                    '<field name="turtle_foo"/>' +
                    '<field name="turtle_int"/>' +
                    '</tree>' +
                    '</field>' +
                    '</group>' +
                    '</form>',
                res_id: 2,
                mockRPC: function (route, args) {
                    if (args.method) {
                        assert.step(args.method);
                    }
                    return this._super.apply(this, arguments);
                },
            });

            // edit mode, then click on Add an item
            assert.containsNone(form, 'tr.o_data_row',
                "should have 0 data rows");
            await testUtils.form.clickEdit(form);
            await testUtils.dom.click(form.$('.o_field_x2many_list_row_add a'));

            // input some text in required turtle_foo field
            await testUtils.fields.editInput(form.$('input[name="turtle_foo"]'), 'aubergine');
            assert.strictEqual(form.$('input[name="turtle_int"]').val(), "9",
                "onchange should have been triggered");

            // save and check everything is fine
            await testUtils.form.clickSave(form);
            assert.strictEqual(form.$('.o_data_row td:contains(aubergine)').length, 1,
                "should have one row with turtle_foo value");
            assert.strictEqual(form.$('.o_data_row td:contains(9)').length, 1,
                "should have one row with turtle_int value");

            assert.verifySteps(['read', 'default_get', 'onchange', 'onchange', 'write', 'read', 'read']);
            form.destroy();
        });

        QUnit.test('editable o2m, pressing ESC discard current changes', async function (assert) {
            assert.expect(5);

            var form = await createView({
                View: FormView,
                model: 'partner',
                data: this.data,
                arch: '<form string="Partners">' +
                    '<field name="turtles">' +
                    '<tree editable="top">' +
                    '<field name="turtle_foo"/>' +
                    '</tree>' +
                    '</field>' +
                    '</form>',
                res_id: 2,
                mockRPC: function (route, args) {
                    assert.step(args.method);
                    return this._super.apply(this, arguments);
                },
            });

            await testUtils.form.clickEdit(form);
            await testUtils.dom.click(form.$('.o_field_x2many_list_row_add a'));
            assert.containsOnce(form, 'tr.o_data_row',
                "there should be one data row");

            await testUtils.fields.triggerKeydown(form.$('input[name="turtle_foo"]'), 'escape');
            assert.containsNone(form, 'tr.o_data_row',
                "data row should have been discarded");
            assert.verifySteps(['read', 'default_get']);
            form.destroy();
        });

        QUnit.test('editable o2m with required field, pressing ESC discard current changes', async function (assert) {
            assert.expect(5);

            this.data.turtle.fields.turtle_foo.required = true;

            var form = await createView({
                View: FormView,
                model: 'partner',
                data: this.data,
                arch: '<form string="Partners">' +
                    '<field name="turtles">' +
                    '<tree editable="top">' +
                    '<field name="turtle_foo"/>' +
                    '</tree>' +
                    '</field>' +
                    '</form>',
                res_id: 2,
                mockRPC: function (route, args) {
                    assert.step(args.method);
                    return this._super.apply(this, arguments);
                },
            });

            await testUtils.form.clickEdit(form);
            await testUtils.dom.click(form.$('.o_field_x2many_list_row_add a'));
            assert.containsOnce(form, 'tr.o_data_row',
                "there should be one data row");

            await testUtils.fields.triggerKeydown(form.$('input[name="turtle_foo"]'), 'escape');
            assert.containsNone(form, 'tr.o_data_row',
                "data row should have been discarded");
            assert.verifySteps(['read', 'default_get']);
            form.destroy();
        });

        QUnit.test('pressing escape in editable o2m list in dialog', async function (assert) {
            assert.expect(3);

            var form = await createView({
                View: FormView,
                model: 'partner',
                data: this.data,
                arch: '<form string="Partners">' +
                    '<group>' +
                    '<field name="p">' +
                    '<tree>' +
                    '<field name="display_name"/>' +
                    '</tree>' +
                    '</field>' +
                    '</group>' +
                    '</form>',
                res_id: 1,
                archs: {
                    "partner,false,form": '<form>' +
                        '<field name="p">' +
                        '<tree editable="bottom">' +
                        '<field name="display_name"/>' +
                        '</tree>' +
                        '</field>' +
                        '</form>',
                },
                viewOptions: {
                    mode: 'edit',
                },
            });

            await testUtils.dom.click(form.$('.o_field_x2many_list_row_add a'));
            await testUtils.dom.click($('.modal .o_field_x2many_list_row_add a'));

            assert.strictEqual($('.modal .o_data_row.o_selected_row').length, 1,
                "there should be a row in edition in the dialog");

            await testUtils.fields.triggerKeydown($('.modal .o_data_cell input'), 'escape');

            assert.strictEqual($('.modal').length, 1,
                "dialog should still be open");
            assert.strictEqual($('.modal .o_data_row').length, 0,
                "the row should have been removed");

            form.destroy();
        });

        QUnit.test('editable o2m with onchange and required field: delete an invalid line', async function (assert) {
            assert.expect(5);

            this.data.partner.onchanges = {
                turtles: function () { },
            };
            this.data.partner.records[0].turtles = [1];
            this.data.turtle.records[0].product_id = 37;

            var form = await createView({
                View: FormView,
                model: 'partner',
                data: this.data,
                arch: '<form string="Partners">' +
                    '<field name="turtles">' +
                    '<tree editable="top">' +
                    '<field name="product_id"/>' +
                    '</tree>' +
                    '</field>' +
                    '</form>',
                res_id: 1,
                mockRPC: function (route, args) {
                    assert.step(args.method);
                    return this._super.apply(this, arguments);
                },
                viewOptions: {
                    mode: 'edit',
                },
            });

            await testUtils.dom.click(form.$('.o_data_cell:first'));
            form.$('.o_field_widget[name="product_id"] input').val('').trigger('keyup');
            assert.verifySteps(['read', 'read'], 'no onchange should be done as line is invalid');
            await testUtils.dom.click(form.$('.o_list_record_remove'));
            assert.verifySteps(['onchange'], 'onchange should have been done');

            form.destroy();
        });

        QUnit.test('onchange in a one2many', async function (assert) {
            assert.expect(1);

            this.data.partner.records.push({
                id: 3,
                foo: "relational record 1",
            });
            this.data.partner.records[1].p = [3];
            this.data.partner.onchanges = { p: true };

            var form = await createView({
                View: FormView,
                model: 'partner',
                data: this.data,
                arch: '<form string="Partners">' +
                    '<field name="p">' +
                    '<tree editable="top">' +
                    '<field name="foo"/>' +
                    '</tree>' +
                    '</field>' +
                    '</form>',
                res_id: 2,
                mockRPC: function (route, args) {
                    if (args.method === 'onchange') {
                        return Promise.resolve({
                            value: {
                                p: [
                                    [5],                             // delete all
                                    [0, 0, { foo: "from onchange" }],  // create new
                                ]
                            }
                        });
                    }
                    return this._super(route, args);
                },
            });

            await testUtils.form.clickEdit(form);
            await testUtils.dom.click(form.$('.o_field_one2many tbody td').first());
            await testUtils.fields.editInput(form.$('.o_field_one2many tbody td').first().find('input'), "new value");
            await testUtils.form.clickSave(form);

            assert.strictEqual(form.$('.o_field_one2many tbody td').first().text(), 'from onchange',
                "display name of first record in o2m list should be 'new value'");
            form.destroy();
        });

        QUnit.test('one2many, default_get and onchange (basic)', async function (assert) {
            assert.expect(1);

            this.data.partner.fields.p.default = [
                [6, 0, []],                  // replace with zero ids
            ];
            this.data.partner.onchanges = { p: true };

            var form = await createView({
                View: FormView,
                model: 'partner',
                data: this.data,
                arch: '<form string="Partners">' +
                    '<field name="p">' +
                    '<tree>' +
                    '<field name="foo"/>' +
                    '</tree>' +
                    '</field>' +
                    '</form>',
                mockRPC: function (route, args) {
                    if (args.method === 'onchange') {
                        return Promise.resolve({
                            value: {
                                p: [
                                    [5],                             // delete all
                                    [0, 0, { foo: "from onchange" }],  // create new
                                ]
                            }
                        });
                    }
                    return this._super(route, args);
                },
            });

            assert.ok(form.$('td:contains(from onchange)').length,
                "should have 'from onchange' value in one2many");
            form.destroy();
        });

        QUnit.test('one2many and default_get (with date)', async function (assert) {
            assert.expect(1);

            this.data.partner.fields.p.default = [
                [0, false, { date: '2017-10-08' }],
            ];

            var form = await createView({
                View: FormView,
                model: 'partner',
                data: this.data,
                arch: '<form string="Partners">' +
                    '<field name="p">' +
                    '<tree>' +
                    '<field name="date"/>' +
                    '</tree>' +
                    '</field>' +
                    '</form>',
            });

            assert.strictEqual(form.$('.o_data_cell').text(), '10/08/2017',
                "should correctly display the date");

            form.destroy();
        });

        QUnit.test('one2many and onchange (with integer)', async function (assert) {
            assert.expect(4);

            this.data.turtle.onchanges = {
                turtle_int: function () { }
            };

            var form = await createView({
                View: FormView,
                model: 'partner',
                data: this.data,
                arch: '<form string="Partners">' +
                    '<field name="turtles">' +
                    '<tree editable="bottom">' +
                    '<field name="turtle_int"/>' +
                    '</tree>' +
                    '</field>' +
                    '</form>',
                res_id: 1,
                mockRPC: function (route, args) {
                    assert.step(args.method);
                    return this._super.apply(this, arguments);
                },
            });
            await testUtils.form.clickEdit(form);

            await testUtils.dom.click(form.$('td:contains(9)'));
            await testUtils.fields.editInput(form.$('td input[name="turtle_int"]'), "3");

            // the 'change' event is triggered on the input when we focus somewhere
            // else, for example by clicking in the body.  However, if we try to
            // programmatically click in the body, it does not trigger a change
            // event, so we simply trigger it directly instead.
            form.$('td input[name="turtle_int"]').trigger('change');

            assert.verifySteps(['read', 'read', 'onchange']);
            form.destroy();
        });

        QUnit.test('one2many and onchange (with date)', async function (assert) {
            assert.expect(7);

            this.data.partner.onchanges = {
                date: function () { }
            };
            this.data.partner.records[0].p = [2];

            var form = await createView({
                View: FormView,
                model: 'partner',
                data: this.data,
                arch: '<form string="Partners">' +
                    '<field name="p">' +
                    '<tree editable="bottom">' +
                    '<field name="date"/>' +
                    '</tree>' +
                    '</field>' +
                    '</form>',
                res_id: 1,
                mockRPC: function (route, args) {
                    assert.step(args.method);
                    return this._super.apply(this, arguments);
                },
            });
            await testUtils.form.clickEdit(form);

            await testUtils.dom.click(form.$('td:contains(01/25/2017)'));
            await testUtils.dom.click(form.$('.o_datepicker_input'));
            await testUtils.nextTick();
            await testUtils.dom.click($('.bootstrap-datetimepicker-widget .picker-switch').first());
            await testUtils.dom.click($('.bootstrap-datetimepicker-widget .picker-switch:eq(1)'));
            await testUtils.dom.click($('.bootstrap-datetimepicker-widget .year:contains(2017)'));
            await testUtils.dom.click($('.bootstrap-datetimepicker-widget .month').eq(1));
            await testUtils.dom.click($('.day:contains(22)'));
            // trigger the blur of input before the click on Save, to closely mock what actually
            // happens when we really click on Save
            // this is required to close the datepicker before removing the input from the DOM
            // (because of the re-rendering in readonly), otherwise tempusdominus crashes
            await testUtils.dom.triggerEvents(form.$('.o_datepicker_input'), 'blur');
            await testUtils.form.clickSave(form);

            assert.verifySteps(['read', 'read', 'onchange', 'write', 'read', 'read']);
            form.destroy();
        });

        QUnit.test('one2many and onchange (with command DELETE_ALL)', async function (assert) {
            assert.expect(5);

            this.data.partner.onchanges = {
                foo: function (obj) {
                    obj.p = [[5]];
                },
                p: function () { }, // dummy onchange on the o2m to execute _isX2ManyValid()
            };
            this.data.partner.records[0].p = [2];

            var form = await createView({
                View: FormView,
                model: 'partner',
                data: this.data,
                arch: '<form string="Partners">' +
                    '<field name="foo"/>' +
                    '<field name="p">' +
                    '<tree editable="bottom">' +
                    '<field name="display_name"/>' +
                    '</tree>' +
                    '</field>' +
                    '</form>',
                mockRPC: function (method, args) {
                    if (args.method === 'write') {
                        assert.deepEqual(args.args[1].p, [
                            [0, args.args[1].p[0][1], { display_name: 'z' }],
                            [2, 2, false],
                        ], "correct commands should be sent");
                    }
                    return this._super.apply(this, arguments);
                },
                res_id: 1,
                viewOptions: {
                    mode: 'edit',
                },
            });

            assert.containsOnce(form, '.o_data_row',
                "o2m should contain one row");

            // empty o2m by triggering the onchange
            await testUtils.fields.editInput(form.$('.o_field_widget[name=foo]'), 'trigger onchange');

            assert.containsNone(form, '.o_data_row',
                "rows of the o2m should have been deleted");

            // add two new subrecords
            await testUtils.dom.click(form.$('.o_field_x2many_list_row_add a'));
            await testUtils.fields.editInput(form.$('.o_field_widget[name=display_name]'), 'x');
            await testUtils.dom.click(form.$('.o_field_x2many_list_row_add a'));
            await testUtils.fields.editInput(form.$('.o_field_widget[name=display_name]'), 'y');

            assert.containsN(form, '.o_data_row', 2,
                "o2m should contain two rows");

            // empty o2m by triggering the onchange
            await testUtils.fields.editInput(form.$('.o_field_widget[name=foo]'), 'trigger onchange again');

            assert.containsNone(form, '.o_data_row',
                "rows of the o2m should have been deleted");

            await testUtils.dom.click(form.$('.o_field_x2many_list_row_add a'));
            await testUtils.fields.editInput(form.$('.o_field_widget[name=display_name]'), 'z');

            await testUtils.form.clickSave(form);
            form.destroy();
        });

        QUnit.test('one2many and onchange only write modified field', async function (assert) {
            assert.expect(2);

            this.data.partner.onchanges = {
                turtles: function (obj) {
                    obj.turtles = [
                        [5], // delete all
                        [1, 3, { // the server returns all fields
                            display_name: "coucou",
                            product_id: [37, "xphone"],
                            turtle_bar: false,
                            turtle_foo: "has changed",
                            turtle_int: 42,
                            turtle_qux: 9.8,
                            partner_ids: [],
                            turtle_ref: 'product,37',
                        }],
                    ];
                },
            };

            this.data.partner.records[0].turtles = [3];

            var form = await createView({
                View: FormView,
                model: 'partner',
                data: this.data,
                arch: '<form string="Partners">' +
                    '<field name="foo"/>' +
                    '<field name="turtles">' +
                    '<tree editable="bottom">' +
                    '<field name="display_name"/>' +
                    '<field name="product_id"/>' +
                    '<field name="turtle_bar"/>' +
                    '<field name="turtle_foo"/>' +
                    '<field name="turtle_int"/>' +
                    '<field name="turtle_qux"/>' +
                    '<field name="turtle_ref"/>' +
                    '</tree>' +
                    '</field>' +
                    '</form>',
                mockRPC: function (method, args) {
                    if (args.method === 'write') {
                        assert.deepEqual(args.args[1].turtles, [
                            [1, 3, { display_name: 'coucou', turtle_foo: 'has changed', turtle_int: 42 }],
                        ], "correct commands should be sent (only send changed values)");
                    }
                    return this._super.apply(this, arguments);
                },
                res_id: 1,
                viewOptions: {
                    mode: 'edit',
                },
            });

            assert.containsOnce(form, '.o_data_row',
                "o2m should contain one row");

            await testUtils.dom.click(form.$('.o_field_one2many .o_list_view tbody tr:first td:first'));
            await testUtils.fields.editInput(form.$('.o_field_one2many .o_list_view tbody tr:first input:first'), 'blurp');

            await testUtils.form.clickSave(form);
            form.destroy();
        });

        QUnit.test('one2many with CREATE onchanges correctly refreshed', async function (assert) {
            assert.expect(5);

            var delta = 0;
            testUtils.mock.patch(AbstractField, {
                init: function () {
                    delta++;
                    this._super.apply(this, arguments);
                },
                destroy: function () {
                    delta--;
                    this._super.apply(this, arguments);
                },
            });

            var deactiveOnchange = true;

            this.data.partner.records[0].turtles = [];
            this.data.partner.onchanges = {
                turtles: function (obj) {
                    if (deactiveOnchange) { return; }
                    // the onchange will either:
                    //  - create a second line if there is only one line
                    //  - edit the second line if there are two lines
                    if (obj.turtles.length === 1) {
                        obj.turtles = [
                            [5], // delete all
                            [0, obj.turtles[0][1], {
                                display_name: "first",
                                turtle_int: obj.turtles[0][2].turtle_int,
                            }],
                            [0, 0, {
                                display_name: "second",
                                turtle_int: -obj.turtles[0][2].turtle_int,
                            }],
                        ];
                    } else if (obj.turtles.length === 2) {
                        obj.turtles = [
                            [5], // delete all
                            [0, obj.turtles[0][1], {
                                display_name: "first",
                                turtle_int: obj.turtles[0][2].turtle_int,
                            }],
                            [0, obj.turtles[1][1], {
                                display_name: "second",
                                turtle_int: -obj.turtles[0][2].turtle_int,
                            }],
                        ];
                    }
                },
            };

            var form = await createView({
                View: FormView,
                model: 'partner',
                data: this.data,
                arch: '<form string="Partners">' +
                    '<field name="foo"/>' +
                    '<field name="turtles">' +
                    '<tree editable="bottom">' +
                    '<field name="display_name" widget="char"/>' +
                    '<field name="turtle_int"/>' +
                    '</tree>' +
                    '</field>' +
                    '</form>',
                res_id: 1,
                viewOptions: {
                    mode: 'edit',
                },
            });

            assert.containsNone(form, '.o_data_row',
                "o2m shouldn't contain any row");

            await testUtils.dom.click(form.$('.o_field_x2many_list_row_add a'));
            // trigger the first onchange
            deactiveOnchange = false;
            await testUtils.fields.editInput(form.$('input[name="turtle_int"]'), '10');
            // put the list back in non edit mode
            await testUtils.dom.click(form.$('input[name="foo"]'));
            assert.strictEqual(form.$('.o_data_row').text(), "first10second-10",
                "should correctly refresh the records");

            // trigger the second onchange
            await testUtils.dom.click(form.$('.o_field_x2many_list tbody tr:first td:first'));
            await testUtils.fields.editInput(form.$('input[name="turtle_int"]'), '20');

            await testUtils.dom.click(form.$('input[name="foo"]'));
            assert.strictEqual(form.$('.o_data_row').text(), "first20second-20",
                "should correctly refresh the records");

            assert.containsN(form, '.o_field_widget', delta,
                "all (non visible) field widgets should have been destroyed");

            await testUtils.form.clickSave(form);

            assert.strictEqual(form.$('.o_data_row').text(), "first20second-20",
                "should correctly refresh the records after save");

            form.destroy();
            testUtils.mock.unpatch(AbstractField);
        });

        QUnit.test('editable one2many with sub widgets are rendered in readonly', async function (assert) {
            assert.expect(2);

            var editableWidgets = 0;
            testUtils.mock.patch(AbstractField, {
                init: function () {
                    this._super.apply(this, arguments);
                    if (this.mode === 'edit') {
                        editableWidgets++;
                    }
                },
            });

            var form = await createView({
                View: FormView,
                model: 'partner',
                data: this.data,
                arch: '<form string="Partners">' +
                    '<field name="turtles">' +
                    '<tree editable="bottom">' +
                    '<field name="turtle_foo" widget="char" attrs="{\'readonly\': [(\'turtle_int\', \'==\', 11111)]}"/>' +
                    '<field name="turtle_int"/>' +
                    '</tree>' +
                    '</field>' +
                    '</form>',
                res_id: 1,
                viewOptions: {
                    mode: 'edit',
                },
            });

            assert.strictEqual(editableWidgets, 1,
                "o2m is only widget in edit mode");
            await testUtils.dom.click(form.$('tbody td.o_field_x2many_list_row_add a'));

            assert.strictEqual(editableWidgets, 3,
                "3 widgets currently in edit mode");

            form.destroy();
            testUtils.mock.unpatch(AbstractField);
        });

        QUnit.test('one2many editable list with onchange keeps the order', async function (assert) {
            assert.expect(2);

            this.data.partner.records[0].p = [1, 2, 4];
            this.data.partner.onchanges = {
                p: function () { },
            };

            var form = await createView({
                View: FormView,
                model: 'partner',
                data: this.data,
                arch: '<form string="Partners">' +
                    '<field name="p">' +
                    '<tree editable="bottom">' +
                    '<field name="display_name"/>' +
                    '</tree>' +
                    '</field>' +
                    '</form>',
                res_id: 1,
                viewOptions: {
                    mode: 'edit',
                },
            });

            assert.strictEqual(form.$('.o_data_cell').text(), 'first recordsecond recordaaa',
                "records should be display in the correct order");

            await testUtils.dom.click(form.$('.o_data_row:first .o_data_cell'));
            await testUtils.fields.editInput(form.$('.o_selected_row .o_field_widget[name=display_name]'), 'new');
            await testUtils.dom.click(form.$el);

            assert.strictEqual(form.$('.o_data_cell').text(), 'newsecond recordaaa',
                "records should be display in the correct order");

            form.destroy();
        });

        QUnit.test('one2many list (editable): readonly domain is evaluated', async function (assert) {
            assert.expect(2);

            this.data.partner.records[0].p = [2, 4];
            this.data.partner.records[1].product_id = false;
            this.data.partner.records[2].product_id = 37;

            var form = await createView({
                View: FormView,
                model: 'partner',
                data: this.data,
                arch: '<form string="Partners">' +
                    '<field name="p">' +
                    '<tree editable="top">' +
                    '<field name="display_name" attrs=\'{"readonly": [["product_id", "=", false]]}\'/>' +
                    '<field name="product_id"/>' +
                    '</tree>' +
                    '</field>' +
                    '</form>',
                res_id: 1,
            });

            await testUtils.form.clickEdit(form);

            assert.hasClass(form.$('.o_list_view tbody tr:eq(0) td:first'),'o_readonly_modifier',
                "first record should have display_name in readonly mode");

            assert.doesNotHaveClass(form.$('.o_list_view tbody tr:eq(1) td:first'), 'o_readonly_modifier',
                "second record should not have display_name in readonly mode");
            form.destroy();
        });

        QUnit.test('pager of one2many field in new record', async function (assert) {
            assert.expect(3);

            this.data.partner.records[0].p = [];

            var form = await createView({
                View: FormView,
                model: 'partner',
                data: this.data,
                arch: '<form string="Partners">' +
                    '<field name="p">' +
                    '<tree editable="top">' +
                        '<field name="foo"/>' +
                    '</tree>' +
                    '</field>' +
                    '</form>',
            });

            assert.ok(!form.$('.o_x2m_control_panel .o_cp_pager div').is(':visible'),
                'o2m pager should be hidden');

            // click to create a subrecord
            await testUtils.dom.click(form.$('tbody td.o_field_x2many_list_row_add a'));
            assert.containsOnce(form, 'tr.o_data_row');

            assert.ok(!form.$('.o_x2m_control_panel .o_cp_pager div').is(':visible'),
                'o2m pager should be hidden');
            form.destroy();
        });

        QUnit.test('one2many list with a many2one', async function (assert) {
            assert.expect(5);

            this.data.partner.records[0].p = [2];
            this.data.partner.records[1].product_id = 37;
            this.data.partner.onchanges.p = function (obj) {
                obj.p = [
                    [5], // delete all
                    [1, 2, { product_id: [37, "xphone"] }], // update existing record
                    [0, 0, { product_id: [41, "xpad"] }]
                ];
                //
            };

            var form = await createView({
                View: FormView,
                model: 'partner',
                data: this.data,
                arch: '<form string="Partners">' +
                    '<field name="p">' +
                    '<tree>' +
                    '<field name="product_id"/>' +
                    '</tree>' +
                    '</field>' +
                    '</form>',
                res_id: 1,
                archs: {
                    'partner,false,form':
                        '<form string="Partner"><field name="product_id"/></form>',
                },
                mockRPC: function (route, args) {
                    if (args.method === 'onchange') {
                        assert.deepEqual(args.args[1].p, [[4, 2, false], [0, args.args[1].p[1][1], { product_id: 41 }]],
                            "should trigger onchange with correct parameters");
                    }
                    return this._super.apply(this, arguments);
                },
            });

            assert.strictEqual(form.$('tbody td:contains(xphone)').length, 1,
                "should have properly fetched the many2one nameget");
            assert.strictEqual(form.$('tbody td:contains(xpad)').length, 0,
                "should not display 'xpad' anywhere");

            await testUtils.form.clickEdit(form);

            await testUtils.dom.click(form.$('tbody td.o_field_x2many_list_row_add a'));

            await testUtils.fields.many2one.clickOpenDropdown('product_id');
            testUtils.fields.many2one.clickItem('product_id', 'xpad');

            await testUtils.dom.click($('.modal .modal-footer button:eq(0)'));

            assert.strictEqual(form.$('tbody td:contains(xpad)').length, 1,
                "should display 'xpad' on a td");
            assert.strictEqual(form.$('tbody td:contains(xphone)').length, 1,
                "should still display xphone");
            form.destroy();
        });

        QUnit.test('one2many list with inline form view', async function (assert) {
            assert.expect(5);

            this.data.partner.records[0].p = [];

            var form = await createView({
                View: FormView,
                model: 'partner',
                data: this.data,
                arch: '<form string="Partners">' +
                    '<field name="p">' +
                    '<form string="Partner">' +
                    '<field name="product_id"/>' +
                    '<field name="int_field"/>' +
                    '</form>' +
                    '<tree>' +
                    '<field name="product_id"/>' +
                    '<field name="foo"/>' +  // don't remove this, it is
                    // useful to make sure the foo fieldwidget
                    // does not crash because the foo field
                    // is not in the form view
                    '</tree>' +
                    '</field>' +
                    '</form>',
                res_id: 1,
                mockRPC: function (route, args) {
                    if (args.method === 'write') {
                        assert.deepEqual(args.args[1].p, [[0, args.args[1].p[0][1], {
                            foo: false, int_field: 123, product_id: 41,
                        }]]);
                    }
                    return this._super(route, args);
                },
            });

            await testUtils.form.clickEdit(form);

            await testUtils.dom.click(form.$('tbody td.o_field_x2many_list_row_add a'));

            // write in the many2one field, value = 37 (xphone)
            await testUtils.fields.many2one.clickOpenDropdown('product_id');
            await testUtils.fields.many2one.clickHighlightedItem('product_id');

            // write in the integer field
            await testUtils.fields.editInput($('.modal .modal-body input.o_field_widget'), '123');

            // save and close
            await testUtils.dom.click($('.modal .modal-footer button:eq(0)'));

            assert.strictEqual(form.$('tbody td:contains(xphone)').length, 1,
                "should display 'xphone' in a td");

            // reopen the record in form view
            await testUtils.dom.click(form.$('tbody td:contains(xphone)'));

            assert.strictEqual($('.modal .modal-body input').val(), "xphone",
                "should display 'xphone' in an input");

            await testUtils.fields.editInput($('.modal .modal-body input.o_field_widget'), '456');

            // discard
            await testUtils.dom.click($('.modal .modal-footer span:contains(Discard)'));

            // reopen the record in form view
            await testUtils.dom.click(form.$('tbody td:contains(xphone)'));

            assert.strictEqual($('.modal .modal-body input.o_field_widget').val(), "123",
                "should display 123 (previous change has been discarded)");

            // write in the many2one field, value = 41 (xpad)
            await testUtils.fields.many2one.clickOpenDropdown('product_id');
            testUtils.fields.many2one.clickItem('product_id', 'xpad');

            // save and close
            await testUtils.dom.click($('.modal .modal-footer button:eq(0)'));

            assert.strictEqual(form.$('tbody td:contains(xpad)').length, 1,
                "should display 'xpad' in a td");

            // save the record
            await testUtils.form.clickSave(form);
            form.destroy();
        });

        QUnit.test('one2many list with inline form view with context with parent key', async function (assert) {
            assert.expect(2);

            this.data.partner.records[0].p = [2];
            this.data.partner.records[0].product_id = 41;
            this.data.partner.records[1].product_id = 37;

            var form = await createView({
                View: FormView,
                model: 'partner',
                data: this.data,
                arch: '<form string="Partners">' +
                    '<field name="foo"/>' +
                    '<field name="product_id"/>' +
                    '<field name="p">' +
                    '<form string="Partner">' +
                    '<field name="product_id" context="{\'partner_foo\':parent.foo, \'lalala\': parent.product_id}"/>' +
                    '</form>' +
                    '<tree>' +
                    '<field name="product_id"/>' +
                    '</tree>' +
                    '</field>' +
                    '</form>',
                res_id: 1,
                mockRPC: function (route, args) {
                    if (args.method === 'name_search') {
                        assert.strictEqual(args.kwargs.context.partner_foo, "yop",
                            "should have correctly evaluated parent foo field");
                        assert.strictEqual(args.kwargs.context.lalala, 41,
                            "should have correctly evaluated parent product_id field");
                    }
                    return this._super.apply(this, arguments);
                },
            });

            await testUtils.form.clickEdit(form);
            // open a modal
            await testUtils.dom.click(form.$('tr.o_data_row:eq(0) td:contains(xphone)'));

            // write in the many2one field
            await testUtils.dom.click($('.modal .o_field_many2one input'));

            form.destroy();
        });

        QUnit.test('value of invisible x2many fields is correctly evaluated in context', async function (assert) {
            assert.expect(1);

            this.data.partner.records[0].timmy = [12];
            this.data.partner.records[0].p = [2, 3];

            var form = await createView({
                View: FormView,
                model: 'partner',
                data: this.data,
                arch:
                    '<form string="Partners">' +
                    '<field name="product_id" context="{\'p\': p, \'timmy\': timmy}"/>' +
                    '<field name="p" invisible="1"/>' +
                    '<field name="timmy" invisible="1"/>' +
                    '</form>',
                res_id: 1,
                mockRPC: function (route, args) {
                    if (args.method === 'name_search') {
                        assert.deepEqual(
                            args.kwargs.context, {
                                p: [[4, 2, false], [4, 3, false]],
                                timmy: [[6, false, [12]]],
                            }, 'values of x2manys should have been correctly evaluated in context');
                    }
                    return this._super.apply(this, arguments);
                },
            });

            await testUtils.form.clickEdit(form);
            await testUtils.dom.click(form.$('.o_field_widget[name=product_id] input'));

            form.destroy();
        });

        QUnit.test('one2many list, editable, with many2one and with context with parent key', async function (assert) {
            assert.expect(1);

            this.data.partner.records[0].p = [2];
            this.data.partner.records[1].product_id = 37;

            var form = await createView({
                View: FormView,
                model: 'partner',
                data: this.data,
                arch: '<form string="Partners">' +
                    '<field name="foo"/>' +
                    '<field name="p">' +
                    '<tree editable="bottom">' +
                    '<field name="product_id" context="{\'partner_foo\':parent.foo}"/>' +
                    '</tree>' +
                    '</field>' +
                    '</form>',
                res_id: 1,
                mockRPC: function (route, args) {
                    if (args.method === 'name_search') {
                        assert.strictEqual(args.kwargs.context.partner_foo, "yop",
                            "should have correctly evaluated parent foo field");
                    }
                    return this._super.apply(this, arguments);
                },
            });

            await testUtils.form.clickEdit(form);

            await testUtils.dom.click(form.$('tr.o_data_row:eq(0) td:contains(xphone)'));

            // trigger a name search
            await testUtils.dom.click(form.$('table td input'));

            form.destroy();
        });

        QUnit.test('one2many list, editable, with a date in the context', async function (assert) {
            assert.expect(1);

            this.data.partner.records[0].p = [2];
            this.data.partner.records[1].product_id = 37;

            var form = await createView({
                View: FormView,
                model: 'partner',
                data: this.data,
                arch: '<form string="Partners">' +
                    '<group>' +
                    '<field name="date"/>' +
                    '<field name="p" context="{\'date\':date}">' +
                    '<tree editable="top">' +
                    '<field name="date"/>' +
                    '</tree>' +
                    '</field>' +
                    '</group>' +
                    '</form>',
                res_id: 2,
                mockRPC: function (route, args) {
                    if (args.method === 'default_get') {
                        assert.strictEqual(args.kwargs.context.date, '2017-01-25',
                            "should have properly evaluated date key in context");
                    }
                    return this._super.apply(this, arguments);
                },
            });

            await testUtils.form.clickEdit(form);
            await testUtils.dom.click(form.$('.o_field_x2many_list_row_add a'));

            form.destroy();
        });

        QUnit.test('one2many field with context', async function (assert) {
            assert.expect(2);

            var counter = 0;

            var form = await createView({
                View: FormView,
                model: 'partner',
                data: this.data,
                arch: '<form string="Partners">' +
                    '<group>' +
                    '<field name="turtles" context="{\'turtles\':turtles}">' +
                    '<tree editable="bottom">' +
                    '<field name="turtle_foo"/>' +
                    '</tree>' +
                    '</field>' +
                    '</group>' +
                    '</form>',
                res_id: 1,
                mockRPC: function (route, args) {
                    if (args.method === 'default_get') {
                        var expected = counter === 0 ?
                            [[4, 2, false]] :
                            [[4, 2, false], [0, args.kwargs.context.turtles[1][1], { turtle_foo: 'hammer' }]];
                        assert.deepEqual(args.kwargs.context.turtles, expected,
                            "should have properly evaluated turtles key in context");
                        counter++;
                    }
                    return this._super.apply(this, arguments);
                },
            });

            await testUtils.form.clickEdit(form);
            await testUtils.dom.click(form.$('.o_field_x2many_list_row_add a'));
            await testUtils.fields.editInput(form.$('input[name="turtle_foo"]'), 'hammer');
            await testUtils.dom.click(form.$('.o_field_x2many_list_row_add a'));
            form.destroy();
        });

        QUnit.test('one2many list edition, some basic functionality', async function (assert) {
            assert.expect(3);

            this.data.partner.fields.foo.default = false;

            var form = await createView({
                View: FormView,
                model: 'partner',
                data: this.data,
                arch: '<form string="Partners">' +
                    '<field name="p">' +
                    '<tree editable="top">' +
                    '<field name="foo"/>' +
                    '</tree>' +
                    '</field>' +
                    '</form>',
                res_id: 1,
            });
            await testUtils.form.clickEdit(form);

            await testUtils.dom.click(form.$('tbody td.o_field_x2many_list_row_add a'));

            assert.containsOnce(form, 'td input.o_field_widget',
                "should have created a row in edit mode");

            await testUtils.fields.editInput(form.$('td input.o_field_widget'), 'a');

            assert.containsOnce(form, 'td input.o_field_widget',
                "should not have unselected the row after edition");

            await testUtils.fields.editInput(form.$('td input.o_field_widget'), 'abc');
            await testUtils.form.clickSave(form);

            assert.strictEqual(form.$('td:contains(abc)').length, 1,
                "should have a row with the correct value");
            form.destroy();
        });

        QUnit.test('one2many list, the context is properly evaluated and sent', async function (assert) {
            assert.expect(2);

            var form = await createView({
                View: FormView,
                model: 'partner',
                data: this.data,
                arch: '<form string="Partners">' +
                    '<field name="int_field"/>' +
                    '<field name="p" context="{\'hello\': \'world\', \'abc\': int_field}">' +
                    '<tree editable="top">' +
                    '<field name="foo"/>' +
                    '</tree>' +
                    '</field>' +
                    '</form>',
                res_id: 1,
                mockRPC: function (route, args) {
                    if (args.method === 'default_get') {
                        var context = args.kwargs.context;
                        assert.strictEqual(context.hello, "world");
                        assert.strictEqual(context.abc, 10);
                    }
                    return this._super.apply(this, arguments);
                },
            });

            await testUtils.form.clickEdit(form);
            await testUtils.dom.click(form.$('tbody td.o_field_x2many_list_row_add a'));
            form.destroy();
        });

        QUnit.test('one2many with many2many widget: create', async function (assert) {
            assert.expect(10);

            var form = await createView({
                View: FormView,
                model: 'partner',
                data: this.data,
                arch: '<form string="Partners">' +
                    '<field name="turtles" widget="many2many">' +
                    '<tree>' +
                    '<field name="turtle_foo"/>' +
                    '<field name="turtle_qux"/>' +
                    '<field name="turtle_int"/>' +
                    '<field name="product_id"/>' +
                    '</tree>' +
                    '<form>' +
                    '<group>' +
                    '<field name="turtle_foo"/>' +
                    '<field name="turtle_bar"/>' +
                    '<field name="turtle_int"/>' +
                    '<field name="product_id"/>' +
                    '</group>' +
                    '</form>' +
                    '</field>' +
                    '</form>',
                archs: {
                    'turtle,false,list': '<tree><field name="display_name"/><field name="turtle_foo"/><field name="turtle_bar"/><field name="product_id"/></tree>',
                    'turtle,false,search': '<search><field name="turtle_foo"/><field name="turtle_bar"/><field name="product_id"/></search>',
                },
                session: {},
                res_id: 1,
                mockRPC: function (route, args) {
                    if (route === '/web/dataset/call_kw/turtle/create') {
                        assert.ok(args.args, "should write on the turtle record");
                    }
                    if (route === '/web/dataset/call_kw/partner/write') {
                        assert.strictEqual(args.args[0][0], 1, "should write on the partner record 1");
                        assert.strictEqual(args.args[1].turtles[0][0], 6, "should send only a 'replace with' command");
                    }
                    return this._super.apply(this, arguments);
                },
            });

            await testUtils.form.clickEdit(form);
            await testUtils.dom.click(form.$('.o_field_x2many_list_row_add a'));

            assert.strictEqual($('.modal .o_data_row').length, 2,
                "sould have 2 records in the select view (the last one is not displayed because it is already selected)");

            await testUtils.dom.click($('.modal .o_data_row:first .o_list_record_selector input'));
            await testUtils.dom.click($('.modal .o_select_button'));
            await testUtils.dom.click($('.o_form_button_save'));
            await testUtils.form.clickEdit(form);
            await testUtils.dom.click(form.$('.o_field_x2many_list_row_add a'));

            assert.strictEqual($('.modal .o_data_row').length, 1,
                "sould have 1 record in the select view");

            await testUtils.dom.click($('.modal-footer button:eq(1)'));
            await testUtils.fields.editInput($('.modal input.o_field_widget[name="turtle_foo"]'), 'tototo');
            await testUtils.fields.editInput($('.modal input.o_field_widget[name="turtle_int"]'), 50);
            await testUtils.fields.many2one.clickOpenDropdown('product_id');
            await testUtils.fields.many2one.clickHighlightedItem('product_id');

            await testUtils.dom.click($('.modal-footer button:contains(&):first'));

            assert.strictEqual($('.modal').length, 0, "sould close the modals");

            assert.containsN(form, '.o_data_row', 3,
                "sould have 3 records in one2many list");
            assert.strictEqual(form.$('.o_data_row').text(), "blip1.59yop1.50tototo1.550xphone",
                "should display the record values in one2many list");

            await testUtils.dom.click($('.o_form_button_save'));

            form.destroy();
        });

        QUnit.test('one2many with many2many widget: edition', async function (assert) {
            assert.expect(7);

            var form = await createView({
                View: FormView,
                model: 'partner',
                data: this.data,
                arch: '<form string="Partners">' +
                    '<field name="turtles" widget="many2many">' +
                    '<tree>' +
                    '<field name="turtle_foo"/>' +
                    '<field name="turtle_qux"/>' +
                    '<field name="turtle_int"/>' +
                    '<field name="product_id"/>' +
                    '</tree>' +
                    '<form>' +
                    '<group>' +
                    '<field name="turtle_foo"/>' +
                    '<field name="turtle_bar"/>' +
                    '<field name="turtle_int"/>' +
                    '<field name="turtle_trululu"/>' +
                    '<field name="product_id"/>' +
                    '</group>' +
                    '</form>' +
                    '</field>' +
                    '</form>',
                archs: {
                    'turtle,false,list': '<tree><field name="display_name"/><field name="turtle_foo"/><field name="turtle_bar"/><field name="product_id"/></tree>',
                    'turtle,false,search': '<search><field name="turtle_foo"/><field name="turtle_bar"/><field name="product_id"/></search>',
                },
                session: {},
                res_id: 1,
                mockRPC: function (route, args) {
                    if (route === '/web/dataset/call_kw/turtle/write') {
                        assert.strictEqual(args.args[0].length, 1, "should write on the turtle record");
                        assert.deepEqual(args.args[1], { "product_id": 37 }, "should write only the product_id on the turtle record");
                    }
                    if (route === '/web/dataset/call_kw/partner/write') {
                        assert.strictEqual(args.args[0][0], 1, "should write on the partner record 1");
                        assert.strictEqual(args.args[1].turtles[0][0], 6, "should send only a 'replace with' command");
                    }
                    return this._super.apply(this, arguments);
                },
            });

            await testUtils.dom.click(form.$('.o_data_row:first'));
            assert.strictEqual($('.modal .modal-title').first().text().trim(), 'Open: one2many turtle field',
                "modal should use the python field string as title");
            await testUtils.dom.click($('.modal .o_form_button_cancel'));
            await testUtils.form.clickEdit(form);

            // edit the first one2many record
            await testUtils.dom.click(form.$('.o_data_row:first'));
            await testUtils.fields.many2one.clickOpenDropdown('product_id');
            await testUtils.fields.many2one.clickHighlightedItem('product_id');
            await testUtils.dom.click($('.modal-footer button:first'));

            await testUtils.dom.click($('.o_form_button_save'));

            // add a one2many record
            await testUtils.form.clickEdit(form);
            await testUtils.dom.click(form.$('.o_field_x2many_list_row_add a'));
            await testUtils.dom.click($('.modal .o_data_row:first .o_list_record_selector input'));
            await testUtils.dom.click($('.modal .o_select_button'));

            // edit the second one2many record
            await testUtils.dom.click(form.$('.o_data_row:eq(1)'));
            await testUtils.fields.many2one.clickOpenDropdown('product_id');
            await testUtils.fields.many2one.clickHighlightedItem('product_id');
            await testUtils.dom.click($('.modal-footer button:first'));

            await testUtils.dom.click($('.o_form_button_save'));

            form.destroy();
        });

        QUnit.test('new record, the context is properly evaluated and sent', async function (assert) {
            assert.expect(2);

            this.data.partner.fields.int_field.default = 17;
            var n = 0;

            var form = await createView({
                View: FormView,
                model: 'partner',
                data: this.data,
                arch: '<form string="Partners">' +
                    '<field name="int_field"/>' +
                    '<field name="p" context="{\'hello\': \'world\', \'abc\': int_field}">' +
                    '<tree editable="top">' +
                    '<field name="foo"/>' +
                    '</tree>' +
                    '</field>' +
                    '</form>',
                mockRPC: function (route, args) {
                    if (args.method === 'default_get') {
                        n++;
                        if (n === 2) {
                            var context = args.kwargs.context;
                            assert.strictEqual(context.hello, "world");
                            assert.strictEqual(context.abc, 17);
                        }
                    }
                    return this._super.apply(this, arguments);
                },
            });

            await testUtils.dom.click(form.$('tbody td.o_field_x2many_list_row_add a'));
            form.destroy();
        });

        QUnit.test('parent data is properly sent on an onchange rpc', async function (assert) {
            assert.expect(1);

            this.data.partner.onchanges = { bar: function () { } };
            var form = await createView({
                View: FormView,
                model: 'partner',
                data: this.data,
                arch: '<form string="Partners">' +
                    '<field name="foo"/>' +
                    '<field name="p">' +
                    '<tree editable="top">' +
                    '<field name="bar"/>' +
                    '</tree>' +
                    '</field>' +
                    '</form>',
                res_id: 1,
                mockRPC: function (route, args) {
                    if (args.method === 'onchange') {
                        var fieldValues = args.args[1];
                        assert.strictEqual(fieldValues.trululu.foo, "yop",
                            "should have properly sent the parent foo value");
                    }
                    return this._super.apply(this, arguments);
                },
            });

            await testUtils.form.clickEdit(form);
            await testUtils.dom.click(form.$('tbody td.o_field_x2many_list_row_add a'));
            form.destroy();
        });

        QUnit.test('parent data is properly sent on an onchange rpc, new record', async function (assert) {
            assert.expect(6);

            this.data.turtle.onchanges = { turtle_bar: function () { } };
            var form = await createView({
                View: FormView,
                model: 'partner',
                data: this.data,
                arch: '<form string="Partners">' +
                    '<field name="foo"/>' +
                    '<field name="turtles">' +
                    '<tree editable="top">' +
                    '<field name="turtle_bar"/>' +
                    '</tree>' +
                    '</field>' +
                    '</form>',
                mockRPC: function (route, args) {
                    assert.step(args.method);
                    if (args.method === 'onchange' && args.model === 'turtle') {
                        var fieldValues = args.args[1];
                        assert.strictEqual(fieldValues.turtle_trululu.foo, "My little Foo Value",
                            "should have properly sent the parent foo value");
                    }
                    return this._super.apply(this, arguments);
                },
            });
            await testUtils.dom.click(form.$('tbody td.o_field_x2many_list_row_add a'));
            assert.verifySteps(['default_get', 'onchange', 'default_get', 'onchange']);
            form.destroy();
        });

        QUnit.test('id in one2many obtained in onchange is properly set', async function (assert) {
            assert.expect(1);

            this.data.partner.onchanges.turtles = function (obj) {
                obj.turtles = [
                    [5],
                    [1, 3, { turtle_foo: "kawa" }]
                ];
            };
            var form = await createView({
                View: FormView,
                model: 'partner',
                data: this.data,
                arch: '<form string="Partners">' +
                    '<field name="turtles">' +
                    '<tree>' +
                    '<field name="id"/>' +
                    '<field name="turtle_foo"/>' +
                    '</tree>' +
                    '</field>' +
                    '</form>',
            });

            assert.strictEqual(form.$('tr.o_data_row').text(), '3kawa',
                "should have properly displayed id and foo field");
            form.destroy();
        });

        QUnit.test('id field in one2many in a new record', async function (assert) {
            assert.expect(1);

            var form = await createView({
                View: FormView,
                model: 'partner',
                data: this.data,
                arch: '<form string="Partners">' +
                    '<field name="turtles">' +
                    '<tree editable="bottom">' +
                    '<field name="id" invisible="1"/>' +
                    '<field name="turtle_foo"/>' +
                    '</tree>' +
                    '</field>' +
                    '</form>',
                mockRPC: function (route, args) {
                    if (args.method === 'create') {
                        var virtualID = args.args[0].turtles[0][1];
                        assert.deepEqual(args.args[0].turtles,
                            [[0, virtualID, { turtle_foo: "cat" }]],
                            'should send proper commands');
                    }
                    return this._super.apply(this, arguments);
                },
            });
            await testUtils.dom.click(form.$('td.o_field_x2many_list_row_add a'));
            await testUtils.fields.editInput(form.$('td input[name="turtle_foo"]'), 'cat');
            await testUtils.form.clickSave(form);

            form.destroy();
        });

        QUnit.test('sub form view with a required field', async function (assert) {
            assert.expect(2);
            this.data.partner.fields.foo.required = true;
            this.data.partner.fields.foo.default = null;

            var form = await createView({
                View: FormView,
                model: 'partner',
                data: this.data,
                arch: '<form string="Partners">' +
                    '<field name="p">' +
                    '<form string="Partner">' +
                    '<group><field name="foo"/></group>' +
                    '</form>' +
                    '<tree>' +
                    '<field name="foo"/>' +
                    '</tree>' +
                    '</field>' +
                    '</form>',
                res_id: 1,
            });

            await testUtils.form.clickEdit(form);
            await testUtils.dom.click(form.$('tbody td.o_field_x2many_list_row_add a'));
            await testUtils.dom.click($('.modal-footer button.btn-primary').first());

            assert.strictEqual($('.modal').length, 1, "should still have an open modal");
            assert.strictEqual($('.modal tbody label.o_field_invalid').length, 1,
                "should have displayed invalid fields");
            form.destroy();
        });

        QUnit.test('one2many list with action button', async function (assert) {
            assert.expect(4);

            this.data.partner.records[0].p = [2];

            var form = await createView({
                View: FormView,
                model: 'partner',
                data: this.data,
                arch: '<form string="Partners">' +
                    '<field name="int_field"/>' +
                    '<field name="p">' +
                    '<tree>' +
                    '<field name="foo"/>' +
                    '<button name="method_name" type="object" icon="fa-plus"/>' +
                    '</tree>' +
                    '</field>' +
                    '</form>',
                res_id: 1,
                intercepts: {
                    execute_action: function (event) {
                        assert.deepEqual(event.data.env.currentID, 2,
                            'should call with correct id');
                        assert.strictEqual(event.data.env.model, 'partner',
                            'should call with correct model');
                        assert.strictEqual(event.data.action_data.name, 'method_name',
                            "should call correct method");
                        assert.strictEqual(event.data.action_data.type, 'object',
                            'should have correct type');
                    },
                },
            });

            await testUtils.dom.click(form.$('.o_list_button button'));

            form.destroy();
        });

        QUnit.test('one2many kanban with action button', async function (assert) {
            assert.expect(4);

            this.data.partner.records[0].p = [2];

            var form = await createView({
                View: FormView,
                model: 'partner',
                data: this.data,
                arch: '<form string="Partners">' +
                    '<field name="p">' +
                    '<kanban>' +
                    '<field name="foo"/>' +
                    '<templates>' +
                    '<t t-name="kanban-box">' +
                    '<div>' +
                    '<span><t t-esc="record.foo.value"/></span>' +
                    '<button name="method_name" type="object" class="fa fa-plus"/>' +
                    '</div>' +
                    '</t>' +
                    '</templates>' +
                    '</kanban>' +
                    '</field>' +
                    '</form>',
                res_id: 1,
                intercepts: {
                    execute_action: function (event) {
                        assert.deepEqual(event.data.env.currentID, 2,
                            'should call with correct id');
                        assert.strictEqual(event.data.env.model, 'partner',
                            'should call with correct model');
                        assert.strictEqual(event.data.action_data.name, 'method_name',
                            "should call correct method");
                        assert.strictEqual(event.data.action_data.type, 'object',
                            'should have correct type');
                    },
                },
            });

            await testUtils.dom.click(form.$('.oe_kanban_action_button'));

            form.destroy();
        });

        QUnit.test('one2many kanban with edit type action and domain widget (widget using SpecialData)', async function (assert) {
            assert.expect(1);

            this.data.turtle.fields.model_name = { string: "Domain Condition Model", type: "char" };
            this.data.turtle.fields.condition = { string: "Domain Condition", type: "char" };
            _.each(this.data.turtle.records, function (record) {
                record.model_name = 'partner';
                record.condition = '[]';
            });

            var form = await createView({
                View: FormView,
                model: 'partner',
                data: this.data,
                arch: '<form string="Partners">' +
                    '<group>' +
                    '<field name="turtles" mode="kanban">' +
                    '<kanban>' +
                    '<templates>' +
                    '<t t-name="kanban-box">' +
                    '<div><field name="display_name"/></div>' +
                    '<div><field name="turtle_foo"/></div>' +
                    // field without Widget in the list
                    '<div><field name="condition"/></div>' +
                    '<div> <a type="edit"> Edit </a> </div>' +
                    '</t>' +
                    '</templates>' +
                    '</kanban>' +
                    '<form>' +
                    '<field name="product_id" widget="statusbar"/>' +
                    '<field name="model_name"/>' +
                    // field with Widget requiring specialData in the form
                    '<field name="condition" widget="domain" options="{\'model\': \'model_name\'}"/>' +
                    '</form>' +
                    '</field>' +
                    '</group>' +
                    '</form>',
                res_id: 1,
            });

            await testUtils.dom.click(form.$('.oe_kanban_action:eq(0)'));
            assert.strictEqual($('.o_domain_selector').length, 1, "should add domain selector widget");
            form.destroy();
        });

        QUnit.test('one2many list with onchange and domain widget (widget using SpecialData)', async function (assert) {
            assert.expect(3);

            this.data.turtle.fields.model_name = { string: "Domain Condition Model", type: "char" };
            this.data.turtle.fields.condition = { string: "Domain Condition", type: "char" };
            _.each(this.data.turtle.records, function (record) {
                record.model_name = 'partner';
                record.condition = '[]';
            });
            this.data.partner.onchanges = {
                turtles: function (obj) {
                    var virtualID = obj.turtles[1][1];
                    obj.turtles = [
                        [5], // delete all
                        [0, virtualID, {
                            display_name: "coucou",
                            product_id: [37, "xphone"],
                            turtle_bar: false,
                            turtle_foo: "has changed",
                            turtle_int: 42,
                            turtle_qux: 9.8,
                            partner_ids: [],
                            turtle_ref: 'product,37',
                            model_name: 'partner',
                            condition: '[]',
                        }],
                    ];
                },
            };
            var nbFetchSpecialDomain = 0;
            var form = await createView({
                View: FormView,
                model: 'partner',
                data: this.data,
                arch: '<form string="Partners">' +
                    '<group>' +
                    '<field name="turtles" mode="tree">' +
                    '<tree>' +
                    '<field name="display_name"/>' +
                    '<field name="turtle_foo"/>' +
                    // field without Widget in the list
                    '<field name="condition"/>' +
                    '</tree>' +
                    '<form>' +
                    '<field name="model_name"/>' +
                    // field with Widget requiring specialData in the form
                    '<field name="condition" widget="domain" options="{\'model\': \'model_name\'}"/>' +
                    '</form>' +
                    '</field>' +
                    '</group>' +
                    '</form>',
                res_id: 1,
                viewOptions: {
                    mode: 'edit',
                },
                mockRPC: function (route) {
                    if (route === '/web/dataset/call_kw/partner/search_count') {
                        nbFetchSpecialDomain++;
                    }
                    return this._super.apply(this, arguments);
                }
            });

            await testUtils.dom.click(form.$('.o_field_one2many .o_field_x2many_list_row_add a'));
            assert.strictEqual($('.modal').length, 1, "form view dialog should be opened");
            await testUtils.fields.editInput($('.modal-body input[name="model_name"]'), 'partner');
            await testUtils.dom.click($('.modal-footer button:first'));

            assert.strictEqual(form.$('.o_field_one2many tbody tr:first').text(), "coucouhas changed[]",
                "the onchange should create one new record and remove the existing");

            await testUtils.dom.click(form.$('.o_field_one2many .o_list_view tbody tr:eq(0) td:first'));

            await testUtils.form.clickSave(form);
            assert.strictEqual(nbFetchSpecialDomain, 1,
                "should only fetch special domain once");
            form.destroy();
        });

        QUnit.test('one2many without inline tree arch', async function (assert) {
            assert.expect(2);

            this.data.partner.records[0].turtles = [2, 3];

            var form = await createView({
                View: FormView,
                model: 'partner',
                data: this.data,
                arch: '<form string="Partners">' +
                    '<group>' +
                    '<field name="p" widget="many2many_tags"/>' + // check if the view don not call load view (widget without useSubview)
                    '<field name="turtles"/>' +
                    '<field name="timmy" invisible="1"/>' + // check if the view don not call load view in invisible
                    '</group>' +
                    '</form>',
                res_id: 1,
                archs: {
                    "turtle,false,list": '<tree string="Turtles"><field name="turtle_bar"/><field name="display_name"/><field name="partner_ids"/></tree>',
                }
            });

            assert.containsOnce(form, '.o_field_widget[name="turtles"] .o_list_view',
                'should display one2many list view in the modal');

            assert.containsN(form, '.o_data_row', 2,
                'should display the 2 turtles');

            form.destroy();
        });

        QUnit.test('many2one and many2many in one2many', async function (assert) {
            assert.expect(11);

            this.data.turtle.records[1].product_id = 37;
            this.data.partner.records[0].turtles = [2, 3];

            var form = await createView({
                View: FormView,
                model: 'partner',
                data: this.data,
                arch: '<form string="Partners">' +
                    '<group>' +
                    '<field name="int_field"/>' +
                    '<field name="turtles">' +
                    '<form string="Turtles">' +
                    '<group>' +
                    '<field name="product_id"/>' +
                    '</group>' +
                    '</form>' +
                    '<tree editable="top">' +
                    '<field name="display_name"/>' +
                    '<field name="product_id"/>' +
                    '<field name="partner_ids" widget="many2many_tags"/>' +
                    '</tree>' +
                    '</field>' +
                    '</group>' +
                    '</form>',
                res_id: 1,
                mockRPC: function (route, args) {
                    if (args.method === 'write') {
                        var commands = args.args[1].turtles;
                        assert.strictEqual(commands.length, 2,
                            "should have generated 2 commands");
                        assert.deepEqual(commands[0], [1, 2, {
                            partner_ids: [[6, false, [2, 1]]],
                            product_id: 41,
                        }], "generated commands should be correct");
                        assert.deepEqual(commands[1], [4, 3, false],
                            "generated commands should be correct");
                    }
                    return this._super.apply(this, arguments);
                },
            });

            assert.containsN(form, '.o_data_row', 2,
                'should display the 2 turtles');
            assert.strictEqual(form.$('.o_data_row:first td:nth(1)').text(), 'xphone',
                "should correctly display the m2o");
            assert.strictEqual(form.$('.o_data_row:first td:nth(2) .badge').length, 2,
                "m2m should contain two tags");
            assert.strictEqual(form.$('.o_data_row:first td:nth(2) .badge:first span').text(),
                'second record', "m2m values should have been correctly fetched");

            await testUtils.dom.click(form.$('.o_data_row:first'));

            assert.strictEqual($('.modal .o_field_widget').text(), "xphone",
                'should display the form view dialog with the many2one value');
            await testUtils.dom.click($('.modal-footer button'));

            await testUtils.form.clickEdit(form);

            // edit the m2m of first row
            await testUtils.dom.click(form.$('.o_list_view tbody td:first()'));
            // remove a tag
            await testUtils.dom.click(form.$('.o_field_many2manytags .badge:contains(aaa) .o_delete'));
            assert.strictEqual(form.$('.o_selected_row .o_field_many2manytags .o_badge_text:contains(aaa)').length, 0,
                "tag should have been correctly removed");
            // add a tag
            await testUtils.fields.many2one.clickOpenDropdown('partner_ids');
            await testUtils.fields.many2one.clickHighlightedItem('partner_ids');
            assert.strictEqual(form.$('.o_selected_row .o_field_many2manytags .o_badge_text:contains(first record)').length, 1,
                "tag should have been correctly added");

            // edit the m2o of first row
            await testUtils.fields.many2one.clickOpenDropdown('product_id');
            await testUtils.fields.many2one.clickItem('product_id', 'xpad');
            assert.strictEqual(form.$('.o_selected_row .o_field_many2one:first input').val(), 'xpad',
                "m2o value should have been updated");

            // save (should correctly generate the commands)
            await testUtils.form.clickSave(form);

            form.destroy();
        });

        QUnit.test('many2manytag in one2many, onchange, some modifiers, and more than one page', async function (assert) {
            assert.expect(9);

            this.data.partner.records[0].turtles = [1, 2, 3];

            this.data.partner.onchanges.turtles = function () { };

            var form = await createView({
                View: FormView,
                model: 'partner',
                data: this.data,
                arch: '<form string="Partners">' +
                    '<field name="turtles">' +
                    '<tree editable="top" limit="2">' +
                    '<field name="turtle_foo"/>' +
                    '<field name="partner_ids" widget="many2many_tags" attrs="{\'readonly\': [(\'turtle_foo\', \'=\', \'a\')]}"/>' +
                    '</tree>' +
                    '</field>' +
                    '</form>',
                res_id: 1,
                viewOptions: { mode: 'edit' },
                mockRPC: function (route, args) {
                    assert.step(args.method);
                    return this._super.apply(this, arguments);
                },
            });
            assert.containsN(form, '.o_data_row', 2,
                'there should be only 2 rows displayed');
            await testUtils.dom.clickFirst(form.$('.o_list_record_remove'));
            await testUtils.dom.clickFirst(form.$('.o_list_record_remove'));

            assert.containsOnce(form, '.o_data_row',
                'there should be just one remaining row');

            assert.verifySteps([
                "read",  // initial read on partner
                "read",  // initial read on turtle
                "read",  // batched read on partner (field partner_ids)
                "read",  // after first delete, read on turtle (to fetch 3rd record)
                "onchange",  // after first delete, onchange on field turtles
                "onchange"   // onchange after second delete
            ]);

            form.destroy();
        });

        QUnit.test('onchange many2many in one2many list editable', async function (assert) {
            assert.expect(14);

            this.data.product.records.push({
                id: 1,
                display_name: "xenomorphe",
            });

            this.data.turtle.onchanges = {
                product_id: function (rec) {
                    if (rec.product_id) {
                        rec.partner_ids = [
                            [5],
                            [4, rec.product_id === 41 ? 1 : 2]
                        ];
                    }
                },
            };
            var partnerOnchange = function (rec) {
                if (!rec.int_field || !rec.turtles.length) {
                    return;
                }
                rec.turtles = [
                    [5],
                    [0, 0, {
                        display_name: 'new line',
                        product_id: [37, 'xphone'],
                        partner_ids: [
                            [5],
                            [4, 1]
                        ]
                    }],
                    [0, rec.turtles[0][1], {
                        display_name: rec.turtles[0][2].display_name,
                        product_id: [1, 'xenomorphe'],
                        partner_ids: [
                            [5],
                            [4, 2]
                        ]
                    }],
                ];
            };

            this.data.partner.onchanges = {
                int_field: partnerOnchange,
                turtles: partnerOnchange,
            };

            var form = await createView({
                View: FormView,
                model: 'partner',
                data: this.data,
                arch: '<form string="Partners">' +
                    '<group>' +
                    '<field name="int_field"/>' +
                    '<field name="turtles">' +
                    '<tree editable="bottom">' +
                    '<field name="display_name"/>' +
                    '<field name="product_id"/>' +
                    '<field name="partner_ids" widget="many2many_tags"/>' +
                    '</tree>' +
                    '</field>' +
                    '</group>' +
                    '</form>',
            });

            // add new line (first, xpad)
            await testUtils.dom.click(form.$('.o_field_x2many_list_row_add a'));
            await testUtils.fields.editInput(form.$('input[name="display_name"]'), 'first');
            await testUtils.dom.click(form.$('div[name="product_id"] input'));
            // the onchange won't be generated
            await testUtils.dom.click($('li.ui-menu-item a:contains(xpad)').trigger('mouseenter'));

            assert.containsOnce(form, '.o_field_many2manytags.o_input',
                'should display the line in editable mode');
            assert.strictEqual(form.$('.o_field_many2one input').val(), "xpad",
                'should display the product xpad');
            assert.strictEqual(form.$('.o_field_many2manytags.o_input .o_badge_text').text(), "first record",
                'should display the tag from the onchange');

            await testUtils.dom.click(form.$('input.o_field_integer[name="int_field"]'));

            assert.strictEqual(form.$('.o_data_cell.o_required_modifier').text(), "xpad",
                'should display the product xpad');
            assert.strictEqual(form.$('.o_field_many2manytags:not(.o_input) .o_badge_text').text(), "first record",
                'should display the tag in readonly');

            // enable the many2many onchange and generate it
            await testUtils.fields.editInput(form.$('input.o_field_integer[name="int_field"]'), '10');

            assert.strictEqual(form.$('.o_data_cell.o_required_modifier').text(), "xenomorphexphone",
                'should display the product xphone and xenomorphe');
            assert.strictEqual(form.$('.o_data_row').text().replace(/\s+/g, ' '), "firstxenomorphe second record new linexphone first record ",
                'should display the name, one2many and many2many value');

            // disable the many2many onchange
            await testUtils.fields.editInput(form.$('input.o_field_integer[name="int_field"]'), '0');

            // remove and start over
            await testUtils.dom.click(form.$('.o_list_record_remove:first button'));
            await testUtils.dom.click(form.$('.o_list_record_remove:first button'));

            // enable the many2many onchange
            await testUtils.fields.editInput(form.$('input.o_field_integer[name="int_field"]'), '10');

            // add new line (first, xenomorphe)
            await testUtils.dom.click(form.$('.o_field_x2many_list_row_add a'));
            await testUtils.fields.editInput(form.$('input[name="display_name"]'), 'first');
            await testUtils.dom.click(form.$('div[name="product_id"] input'));
            // generate the onchange
            await testUtils.dom.click($('li.ui-menu-item a:contains(xenomorphe)').trigger('mouseenter'));

            assert.containsOnce(form, '.o_field_many2manytags.o_input',
                'should display the line in editable mode');
            assert.strictEqual(form.$('.o_field_many2one input').val(), "xenomorphe",
                'should display the product xenomorphe');
            assert.strictEqual(form.$('.o_field_many2manytags.o_input .o_badge_text').text(), "second record",
                'should display the tag from the onchange');

            // put list in readonly mode
            await testUtils.dom.click(form.$('input.o_field_integer[name="int_field"]'));

            assert.strictEqual(form.$('.o_data_cell.o_required_modifier').text(), "xenomorphexphone",
                'should display the product xphone and xenomorphe');
            assert.strictEqual(form.$('.o_field_many2manytags:not(.o_input) .o_badge_text').text(), "second recordfirst record",
                'should display the tag in readonly (first record and second record)');

            await testUtils.fields.editInput(form.$('input.o_field_integer[name="int_field"]'), '10');

            assert.strictEqual(form.$('.o_data_row').text().replace(/\s+/g, ' '), "firstxenomorphe second record new linexphone first record ",
                'should display the name, one2many and many2many value');

            await testUtils.form.clickSave(form);

            assert.strictEqual(form.$('.o_data_row').text().replace(/\s+/g, ' '), "firstxenomorphe second record new linexphone first record ",
                'should display the name, one2many and many2many value after save');

            form.destroy();
        });

        QUnit.test('load view for x2many in one2many', async function (assert) {
            assert.expect(2);

            this.data.turtle.records[1].product_id = 37;
            this.data.partner.records[0].turtles = [2, 3];
            this.data.partner.records[2].turtles = [1, 3];

            var form = await createView({
                View: FormView,
                model: 'partner',
                data: this.data,
                arch: '<form string="Partners">' +
                    '<group>' +
                    '<field name="int_field"/>' +
                    '<field name="turtles">' +
                    '<form string="Turtles">' +
                    '<group>' +
                    '<field name="product_id"/>' +
                    '<field name="partner_ids"/>' +
                    '</group>' +
                    '</form>' +
                    '<tree>' +
                    '<field name="display_name"/>' +
                    '</tree>' +
                    '</field>' +
                    '</group>' +
                    '</form>',
                res_id: 1,
                archs: {
                    "partner,false,list": '<tree string="Partners"><field name="display_name"/></tree>',
                },
            });

            assert.containsN(form, '.o_data_row', 2,
                'should display the 2 turtles');

            await testUtils.dom.click(form.$('.o_data_row:first'));

            assert.strictEqual($('.modal .o_field_widget[name="partner_ids"] .o_list_view').length, 1,
                'should display many2many list view in the modal');

            form.destroy();
        });

        QUnit.test('one2many (who contains a one2many) with tree view and without form view', async function (assert) {
            assert.expect(1);

            // avoid error in _postprocess

            var form = await createView({
                View: FormView,
                model: 'partner',
                data: this.data,
                arch: '<form string="Partners">' +
                    '<group>' +
                    '<field name="turtles">' +
                    '<tree>' +
                    '<field name="partner_ids"/>' +
                    '</tree>' +
                    '</field>' +
                    '</group>' +
                    '</form>',
                res_id: 1,
                archs: {
                    "turtle,false,form": '<form string="Turtles"><field name="turtle_foo"/></form>',
                },
            });

            await testUtils.dom.click(form.$('.o_data_row:first'));

            assert.strictEqual($('.modal .o_field_widget[name="turtle_foo"]').text(), 'blip',
                'should open the modal and display the form field');

            form.destroy();
        });

        QUnit.test('one2many with x2many in form view (but not in list view)', async function (assert) {
            assert.expect(1);

            // avoid error when saving the edited related record (because the
            // related x2m field is unknown in the inline list view)
            // also ensure that the changes are correctly saved

            this.data.turtle.fields.o2m = { string: "o2m", type: "one2many", relation: 'user' };

            var form = await createView({
                View: FormView,
                model: 'partner',
                data: this.data,
                arch: '<form string="Partners">' +
                    '<group>' +
                    '<field name="turtles">' +
                    '<tree>' +
                    '<field name="turtle_foo"/>' +
                    '</tree>' +
                    '</field>' +
                    '</group>' +
                    '</form>',
                res_id: 1,
                archs: {
                    "turtle,false,form": '<form string="Turtles">' +
                        '<field name="partner_ids" widget="many2many_tags"/>' +
                        '</form>',
                },
                viewOptions: {
                    mode: 'edit',
                },
                mockRPC: function (route, args) {
                    if (args.method === 'write') {
                        assert.deepEqual(args.args[1].turtles, [[1, 2, {
                            partner_ids: [[6, false, [2, 4, 1]]],
                        }]]);
                    }
                    return this._super.apply(this, arguments);
                },
            });

            await testUtils.dom.click(form.$('.o_data_row:first')); // edit first record

            await testUtils.fields.many2one.clickOpenDropdown('partner_ids');
            await testUtils.fields.many2one.clickHighlightedItem('partner_ids');

            // add a many2many tag and save
            await testUtils.dom.click($('.modal .o_field_many2manytags input'));
            await testUtils.fields.editInput($('.modal .o_field_many2manytags input'), 'test');
            await testUtils.dom.click($('.modal .modal-footer .btn-primary')); // save

            await testUtils.form.clickSave(form);

            form.destroy();
        });

        QUnit.test('many2many list in a one2many opened by a many2one', async function (assert) {
            assert.expect(1);

            this.data.turtle.records[1].turtle_trululu = 2;
            var form = await createView({
                View: FormView,
                model: 'partner',
                data: this.data,
                arch: '<form string="Partners">' +
                    '<field name="turtles">' +
                    '<tree editable="bottom">' +
                    '<field name="turtle_trululu"/>' +
                    '</tree>' +
                    '</field>' +
                    '</form>',
                res_id: 1,
                archs: {
                    "partner,false,form": '<form string="P">' +
                        '<field name="timmy"/>' +
                        '</form>',
                    "partner_type,false,list": '<tree editable="bottom">' +
                        '<field name="display_name"/>' +
                        '</tree>',
                    "partner_type,false,search": '<search>' +
                        '</search>',
                },
                viewOptions: {
                    mode: 'edit',
                },
                mockRPC: function (route, args) {
                    if (route === '/web/dataset/call_kw/partner/get_formview_id') {
                        return Promise.resolve(false);
                    }
                    if (args.method === 'write') {
                        assert.deepEqual(args.args[1].timmy, [[6, false, [12]]],
                            'should properly write ids');
                    }
                    return this._super.apply(this, arguments);
                },
            });

            // edit the first partner in the one2many partner form view
            await testUtils.dom.click(form.$('.o_data_row:first td.o_data_cell'));
            // open form view for many2one
            await testUtils.dom.click(form.$('.o_external_button'));

            // click on add, to add a new partner in the m2m
            await testUtils.dom.click($('.modal .o_field_x2many_list_row_add a'));

            // select the partner_type 'gold' (this closes the 2nd modal)
            await testUtils.dom.click($('.modal td:contains(gold)'));

            // confirm the changes in the modal
            await testUtils.dom.click($('.modal .modal-footer .btn-primary'));

            await testUtils.form.clickSave(form);
            form.destroy();
        });

        QUnit.test('nested x2many default values', async function (assert) {
            assert.expect(3);

            var form = await createView({
                View: FormView,
                model: 'partner',
                data: this.data,
                arch: '<form string="Partners">' +
                    '<field name="turtles">' +
                    '<tree editable="top">' +
                    '<field name="partner_ids" widget="many2many_tags"/>' +
                    '</tree>' +
                    '</field>' +
                    '</form>',
                mockRPC: function (route, args) {
                    if (args.model === 'partner' && args.method === 'default_get') {
                        return Promise.resolve({
                            turtles: [
                                [0, 0, { partner_ids: [[6, 0, [4]]] }],
                                [0, 0, { partner_ids: [[6, 0, [1]]] }],
                            ],
                        });
                    }
                    return this._super.apply(this, arguments);
                },
            });

            assert.containsN(form, '.o_list_view .o_data_row', 2,
                "one2many list should contain 2 rows");
            assert.containsN(form, '.o_list_view .o_field_many2manytags[name="partner_ids"] .badge', 2,
                "m2mtags should contain two tags");
            assert.strictEqual(form.$('.o_list_view .o_field_many2manytags[name="partner_ids"] .o_badge_text').text(),
                'aaafirst record', "tag names should have been correctly loaded");

            form.destroy();
        });

        QUnit.test('one2many (who contains display_name) with tree view and without form view', async function (assert) {
            assert.expect(1);

            // avoid error in _fetchX2Manys

            var form = await createView({
                View: FormView,
                model: 'partner',
                data: this.data,
                arch: '<form string="Partners">' +
                    '<group>' +
                    '<field name="turtles">' +
                    '<tree>' +
                    '<field name="display_name"/>' +
                    '</tree>' +
                    '</field>' +
                    '</group>' +
                    '</form>',
                res_id: 1,
                archs: {
                    "turtle,false,form": '<form string="Turtles"><field name="turtle_foo"/></form>',
                },
            });

            await testUtils.dom.click(form.$('.o_data_row:first'));

            assert.strictEqual($('.modal .o_field_widget[name="turtle_foo"]').text(), 'blip',
                'should open the modal and display the form field');

            form.destroy();
        });

        QUnit.test('one2many field with virtual ids', async function (assert) {
            assert.expect(11);

            var form = await createView({
                View: FormView,
                model: 'partner',
                data: this.data,
                arch: '<form string="Partners">' +
                    '<sheet>' +
                    '<group>' +
                    '<notebook>' +
                    '<page>' +
                    '<field name="p" mode="kanban">' +
                    '<kanban>' +
                    '<templates>' +
                    '<t t-name="kanban-box">' +
                    '<div class="oe_kanban_details">' +
                    '<div class="o_test_id">' +
                    '<field name="id"/>' +
                    '</div>' +
                    '<div class="o_test_foo">' +
                    '<field name="foo"/>' +
                    '</div>' +
                    '</div>' +
                    '</t>' +
                    '</templates>' +
                    '</kanban>' +
                    '</field>' +
                    '</page>' +
                    '</notebook>' +
                    '</group>' +
                    '</sheet>' +
                    '</form>',
                archs: {
                    'partner,false,form': '<form string="Associated partners">' +
                        '<field name="foo"/>' +
                        '</form>',
                },
                res_id: 4,
            });

            assert.containsOnce(form, '.o_field_widget .o_kanban_view',
                "should have one inner kanban view for the one2many field");
            assert.strictEqual(form.$('.o_field_widget .o_kanban_view .o_kanban_record:not(.o_kanban_ghost)').length, 0,
                "should not have kanban records yet");

            // // switch to edit mode and create a new kanban record
            await testUtils.form.clickEdit(form);
            await testUtils.dom.click(form.$('.o_field_widget .o-kanban-button-new'));

            // save & close the modal
            assert.strictEqual($('.modal-content input.o_field_widget').val(), 'My little Foo Value',
                "should already have the default value for field foo");
            await testUtils.dom.click($('.modal-content .btn-primary').first());

            assert.containsOnce(form, '.o_field_widget .o_kanban_view',
                "should have one inner kanban view for the one2many field");
            assert.strictEqual(form.$('.o_field_widget .o_kanban_view .o_kanban_record:not(.o_kanban_ghost)').length, 1,
                "should now have one kanban record");
            assert.strictEqual(form.$('.o_field_widget .o_kanban_view .o_kanban_record:not(.o_kanban_ghost) .o_test_id').text(),
                '', "should not have a value for the id field");
            assert.strictEqual(form.$('.o_field_widget .o_kanban_view .o_kanban_record:not(.o_kanban_ghost) .o_test_foo').text(),
                'My little Foo Value', "should have a value for the foo field");

            // save the view to force a create of the new record in the one2many
            await testUtils.form.clickSave(form);
            assert.containsOnce(form, '.o_field_widget .o_kanban_view',
                "should have one inner kanban view for the one2many field");
            assert.strictEqual(form.$('.o_field_widget .o_kanban_view .o_kanban_record:not(.o_kanban_ghost)').length, 1,
                "should now have one kanban record");
            assert.notEqual(form.$('.o_field_widget .o_kanban_view .o_kanban_record:not(.o_kanban_ghost) .o_test_id').text(),
                '', "should now have a value for the id field");
            assert.strictEqual(form.$('.o_field_widget .o_kanban_view .o_kanban_record:not(.o_kanban_ghost) .o_test_foo').text(),
                'My little Foo Value', "should still have a value for the foo field");

            form.destroy();
        });

<<<<<<< HEAD
        QUnit.test('focusing fields in one2many list', async function (assert) {
=======
        QUnit.test('one2many field with virtual ids with kanban button', function (assert) {
            assert.expect(25);

            testUtils.mock.patch(KanbanRecord, {
                init: function () {
                    this._super.apply(this, arguments);
                    this._onKanbanActionClicked = this.__proto__._onKanbanActionClicked;
                },
            });

            this.data.partner.records[0].p = [4];

            var form = createView({
                View: FormView,
                model: 'partner',
                data: this.data,
                arch: '<form>' +
                    '<field name="p" mode="kanban">' +
                    '<kanban>' +
                        '<templates>' +
                        '<field name="foo"/>' +
                        '<t t-name="kanban-box">' +
                            '<div>' +
                                '<span><t t-esc="record.foo.value"/></span>' +
                                '<button type="object" class="btn btn-link fa fa-shopping-cart" name="button_warn" string="button_warn" warn="warn" />' +
                                '<button type="object" class="btn btn-link fa fa-shopping-cart" name="button_disabled" string="button_disabled" />' +
                            '</div>' +
                        '</t>' +
                        '</templates>' +
                    '</kanban>' +
                    '</field>' +
                '</form>',
                archs: {
                    'partner,false,form': '<form><field name="foo"/></form>',
                },
                res_id: 1,
                services: {
                    notification: NotificationService.extend({
                        notify: function (params) {
                            assert.step(params.type);
                        }
                    }),
                },
                intercepts: {
                    execute_action: function (event) {
                        assert.step(event.data.action_data.name + '_' + event.data.env.model + '_' + event.data.env.currentID);
                        event.data.on_success();
                    },
                },
            });

            // 1. Define all css selector
            var oKanbanView = '.o_field_widget .o_kanban_view';
            var oKanbanRecordActive = oKanbanView + ' .o_kanban_record:not(.o_kanban_ghost)';
            var oAllKanbanButton = oKanbanRecordActive + ' button[data-type="object"]';
            var btn1 = oKanbanRecordActive + ':nth-child(1) button[data-type="object"]';
            var btn2 = oKanbanRecordActive + ':nth-child(2) button[data-type="object"]';
            var btn1Warn = btn1 + '[data-name="button_warn"]';
            var btn1Disabled = btn1 + '[data-name="button_disabled"]';
            var btn2Warn = btn2 + '[data-name="button_warn"]';
            var btn2Disabled = btn2 + '[data-name="button_disabled"]';

            // check if we already have one kanban card
            assert.containsOnce(form, oKanbanView, "should have one inner kanban view for the one2many field");
            assert.containsOnce(form, oKanbanRecordActive, "should have one kanban records yet");

            // we have 2 buttons
            assert.containsN(form, oAllKanbanButton, 2, "should have 2 buttons type object");

            // disabled ?
            assert.containsNone(form, oAllKanbanButton + '[disabled]', "should not have button type object disabled");

            // click on the button
            testUtils.dom.click(form.$(btn1Disabled));
            testUtils.dom.click(form.$(btn1Warn));

            // switch to edit mode
            testUtils.form.clickEdit(form);

            // click on existing buttons
            testUtils.dom.click(form.$(btn1Disabled));
            testUtils.dom.click(form.$(btn1Warn));

            // create new kanban
            testUtils.dom.click(form.$('.o_field_widget .o-kanban-button-new'));

            // save & close the modal
            assert.strictEqual($('.modal-content input.o_field_widget').val(), 'My little Foo Value',
                "should already have the default value for field foo");
            testUtils.dom.click($('.modal-content .btn-primary').first());

            // check new item
            assert.containsN(form, oAllKanbanButton, 4, "should have 4 buttons type object");
            assert.containsN(form, btn1, 2, "should have 2 buttons type object in area 1");
            assert.containsN(form, btn2, 2, "should have 2 buttons type object in area 2");
            assert.containsOnce(form, oAllKanbanButton + '[disabled]',  "should have 1 button type object disabled");

            assert.strictEqual(form.$(btn2Disabled).attr('disabled'), 'disabled', 'Should have a button type object disabled in area 2');
            assert.strictEqual(form.$(btn2Warn).attr('disabled'), undefined, 'Should have a button type object not disabled in area 2');
            assert.strictEqual(form.$(btn2Warn).attr('warn'), 'warn', 'Should have a button type object with warn attr in area 2');

            // click all buttons
            testUtils.dom.click(form.$(btn1Disabled));
            testUtils.dom.click(form.$(btn1Warn));
            testUtils.dom.click(form.$(btn2Disabled));
            testUtils.dom.click(form.$(btn2Warn));

            // save the form
            testUtils.form.clickSave(form);

            assert.containsNone(form, oAllKanbanButton + '[disabled]', "should not have button type object disabled after save");

            // click all buttons
            testUtils.dom.click(form.$(btn1Disabled));
            testUtils.dom.click(form.$(btn1Warn));
            testUtils.dom.click(form.$(btn2Disabled));
            testUtils.dom.click(form.$(btn2Warn));

            assert.verifySteps([
                "button_disabled_partner_4",
                "button_warn_partner_4",

                "button_disabled_partner_4",
                "button_warn_partner_4",

                "button_disabled_partner_4",
                "button_warn_partner_4",
                "warning", // warn btn8

                "button_disabled_partner_4",
                "button_warn_partner_4",
                "button_disabled_partner_8",
                "button_warn_partner_8"
            ], "should have triggered theses 11 clicks event");

            testUtils.mock.unpatch(KanbanRecord);
            form.destroy();
        });

        QUnit.test('focusing fields in one2many list', function (assert) {
>>>>>>> 230ad8c3
            assert.expect(2);

            var form = await createView({
                View: FormView,
                model: 'partner',
                data: this.data,
                arch: '<form string="Partners">' +
                    '<group>' +
                    '<field name="turtles">' +
                    '<tree editable="top">' +
                    '<field name="turtle_foo"/>' +
                    '<field name="turtle_int"/>' +
                    '</tree>' +
                    '</field>' +
                    '</group>' +
                    '<field name="foo"/>' +
                    '</form>',
                res_id: 1,
            });
            await testUtils.form.clickEdit(form);

            await testUtils.dom.click(form.$('.o_data_row:first td:first'));
            assert.strictEqual(form.$('input[name="turtle_foo"]')[0], document.activeElement,
                "turtle foo field should have focus");

            await testUtils.fields.triggerKeydown(form.$('input[name="turtle_foo"]'), 'tab');
            assert.strictEqual(form.$('input[name="turtle_int"]')[0], document.activeElement,
                "turtle int field should have focus");
            form.destroy();
        });

        QUnit.test('one2many list editable = top', async function (assert) {
            assert.expect(6);

            this.data.turtle.fields.turtle_foo.default = "default foo turtle";
            var form = await createView({
                View: FormView,
                model: 'partner',
                data: this.data,
                arch: '<form string="Partners">' +
                    '<group>' +
                    '<field name="turtles">' +
                    '<tree editable="top">' +
                    '<field name="turtle_foo"/>' +
                    '</tree>' +
                    '</field>' +
                    '</group>' +
                    '</form>',
                res_id: 1,
                mockRPC: function (route, args) {
                    if (args.method === 'write') {
                        var commands = args.args[1].turtles;
                        assert.strictEqual(commands[0][0], 0,
                            "first command is a create");
                        assert.strictEqual(commands[1][0], 4,
                            "second command is a link to");
                    }
                    return this._super.apply(this, arguments);
                },
            });
            await testUtils.form.clickEdit(form);

            assert.containsOnce(form, '.o_data_row',
                "should start with one data row");

            await testUtils.dom.click(form.$('.o_field_x2many_list_row_add a'));

            assert.containsN(form, '.o_data_row', 2,
                "should have 2 data rows");
            assert.strictEqual(form.$('tr.o_data_row:first input').val(), 'default foo turtle',
                "first row should be the new value");
            assert.hasClass(form.$('tr.o_data_row:first'),'o_selected_row',
                "first row should be selected");

            await testUtils.form.clickSave(form);
            form.destroy();
        });

        QUnit.test('one2many list editable = bottom', async function (assert) {
            assert.expect(6);
            this.data.turtle.fields.turtle_foo.default = "default foo turtle";

            var form = await createView({
                View: FormView,
                model: 'partner',
                data: this.data,
                arch: '<form string="Partners">' +
                    '<group>' +
                    '<field name="turtles">' +
                    '<tree editable="bottom">' +
                    '<field name="turtle_foo"/>' +
                    '</tree>' +
                    '</field>' +
                    '</group>' +
                    '</form>',
                res_id: 1,
                mockRPC: function (route, args) {
                    if (args.method === 'write') {
                        var commands = args.args[1].turtles;
                        assert.strictEqual(commands[0][0], 4,
                            "first command is a link to");
                        assert.strictEqual(commands[1][0], 0,
                            "second command is a create");
                    }
                    return this._super.apply(this, arguments);
                },
            });
            await testUtils.form.clickEdit(form);

            assert.containsOnce(form, '.o_data_row',
                "should start with one data row");

            await testUtils.dom.click(form.$('.o_field_x2many_list_row_add a'));

            assert.containsN(form, '.o_data_row', 2,
                "should have 2 data rows");
            assert.strictEqual(form.$('tr.o_data_row:eq(1) input').val(), 'default foo turtle',
                "second row should be the new value");
            assert.hasClass(form.$('tr.o_data_row:eq(1)'),'o_selected_row',
                "second row should be selected");

            await testUtils.form.clickSave(form);
            form.destroy();
        });

        QUnit.test('x2many fields use their "mode" attribute', async function (assert) {
            assert.expect(1);

            var form = await createView({
                View: FormView,
                model: 'partner',
                data: this.data,
                arch: '<form string="Partners">' +
                    '<group>' +
                    '<field mode="kanban" name="turtles">' +
                    '<tree>' +
                    '<field name="turtle_foo"/>' +
                    '</tree>' +
                    '<kanban>' +
                    '<templates>' +
                    '<t t-name="kanban-box">' +
                    '<div>' +
                    '<field name="turtle_int"/>' +
                    '</div>' +
                    '</t>' +
                    '</templates>' +
                    '</kanban>' +
                    '</field>' +
                    '</group>' +
                    '</form>',
                res_id: 1,
            });

            assert.containsOnce(form, '.o_field_one2many .o_kanban_view',
                "should have rendered a kanban view");

            form.destroy();
        });

        QUnit.test('one2many list editable, no onchange when required field is not set', async function (assert) {
            assert.expect(8);

            this.data.turtle.fields.turtle_foo.required = true;
            this.data.partner.onchanges = {
                turtles: function (obj) {
                    obj.int_field = obj.turtles.length;
                },
            };
            this.data.partner.records[0].int_field = 0;
            this.data.partner.records[0].turtles = [];

            var form = await createView({
                View: FormView,
                model: 'partner',
                data: this.data,
                arch: '<form string="Partners">' +
                    '<field name="int_field"/>' +
                    '<field name="turtles">' +
                    '<tree editable="top">' +
                    '<field name="turtle_int"/>' +
                    '<field name="turtle_foo"/>' +
                    '</tree>' +
                    '</field>' +
                    '</form>',
                mockRPC: function (route, args) {
                    assert.step(args.method);
                    return this._super.apply(this, arguments);
                },
                res_id: 1,
            });
            await testUtils.form.clickEdit(form);

            assert.strictEqual(form.$('.o_field_widget[name="int_field"]').val(), "0",
                "int_field should start with value 0");
            await testUtils.dom.click(form.$('.o_field_x2many_list_row_add a'));
            assert.strictEqual(form.$('.o_field_widget[name="int_field"]').val(), "0",
                "int_field should still be 0 (no onchange should have been done yet");

            assert.verifySteps(['read', 'default_get'], "no onchange should have been applied");

            await testUtils.fields.editInput(form.$('.o_field_widget[name="turtle_foo"]'), "some text");
            assert.verifySteps(['onchange']);
            assert.strictEqual(form.$('.o_field_widget[name="int_field"]').val(), "1",
                "int_field should now be 1 (the onchange should have been done");

            form.destroy();
        });

        QUnit.test('one2many list editable: trigger onchange when row is valid', async function (assert) {
            // should omit require fields that aren't in the view as they (obviously)
            // have no value, when checking the validity of required fields
            // shouldn't consider numerical fields with value 0 as unset
            assert.expect(13);

            this.data.turtle.fields.turtle_foo.required = true;
            this.data.turtle.fields.turtle_qux.required = true; // required field not in the view
            this.data.turtle.fields.turtle_bar.required = true; // required boolean field with no default
            delete this.data.turtle.fields.turtle_bar.default;
            this.data.turtle.fields.turtle_int.required = true; // required int field (default 0)
            this.data.turtle.fields.turtle_int.default = 0;
            this.data.turtle.fields.partner_ids.required = true; // required many2many
            this.data.partner.onchanges = {
                turtles: function (obj) {
                    obj.int_field = obj.turtles.length;
                },
            };
            this.data.partner.records[0].int_field = 0;
            this.data.partner.records[0].turtles = [];

            var form = await createView({
                View: FormView,
                model: 'partner',
                data: this.data,
                arch: '<form string="Partners">' +
                    '<field name="int_field"/>' +
                    '<field name="turtles"/>' +
                    '</form>',
                mockRPC: function (route, args) {
                    assert.step(args.method);
                    return this._super.apply(this, arguments);
                },
                archs: {
                    'turtle,false,list': '<tree editable="top">' +
                        '<field name="turtle_qux"/>' +
                        '<field name="turtle_bar"/>' +
                        '<field name="turtle_int"/>' +
                        '<field name="turtle_foo"/>' +
                        '<field name="partner_ids" widget="many2many_tags"/>' +
                        '</tree>',
                },
                res_id: 1,
            });
            await testUtils.form.clickEdit(form);

            assert.strictEqual(form.$('.o_field_widget[name="int_field"]').val(), "0",
                "int_field should start with value 0");

            // add a new row (which is invalid at first)
            await testUtils.dom.click(form.$('.o_field_x2many_list_row_add a'));
            assert.strictEqual(form.$('.o_field_widget[name="int_field"]').val(), "0",
                "int_field should still be 0 (no onchange should have been done yet)");
            assert.verifySteps(['load_views', 'read', 'default_get'], "no onchange should have been applied");

            // fill turtle_foo field
            await testUtils.fields.editInput(form.$('.o_field_widget[name="turtle_foo"]'), "some text");
            assert.strictEqual(form.$('.o_field_widget[name="int_field"]').val(), "0",
                "int_field should still be 0 (no onchange should have been done yet)");
            assert.verifySteps([], "no onchange should have been applied");

            // fill partner_ids field with a tag (all required fields will then be set)
            await testUtils.fields.many2one.clickOpenDropdown('partner_ids');
            await testUtils.fields.many2one.clickHighlightedItem('partner_ids');
            assert.strictEqual(form.$('.o_field_widget[name="int_field"]').val(), "1",
                "int_field should now be 1 (the onchange should have been done");
            assert.verifySteps(['name_search', 'read', 'onchange']);

            form.destroy();
        });

        QUnit.test('one2many list editable: \'required\' modifiers is properly working', async function (assert) {
            assert.expect(3);

            this.data.partner.onchanges = {
                turtles: function (obj) {
                    obj.int_field = obj.turtles.length;
                },
            };

            this.data.partner.records[0].turtles = [];

            var form = await createView({
                View: FormView,
                model: 'partner',
                data: this.data,
                arch: '<form string="Partners">' +
                    '<field name="int_field"/>' +
                    '<field name="turtles">' +
                    '<tree editable="top">' +
                    '<field name="turtle_foo" required="1"/>' +
                    '</tree>' +
                    '</field>' +
                    '</form>',
                res_id: 1,
            });
            await testUtils.form.clickEdit(form);

            assert.strictEqual(form.$('.o_field_widget[name="int_field"]').val(), "10",
                "int_field should start with value 10");

            await testUtils.dom.click(form.$('.o_field_x2many_list_row_add a'));

            assert.strictEqual(form.$('.o_field_widget[name="int_field"]').val(), "10",
                "int_field should still be 10 (no onchange, because line is not valid)");

            // fill turtle_foo field
            await testUtils.fields.editInput(form.$('.o_field_widget[name="turtle_foo"]'), "some text");

            assert.strictEqual(form.$('.o_field_widget[name="int_field"]').val(), "1",
                "int_field should be 1 (onchange triggered, because line is now valid)");

            form.destroy();
        });

        QUnit.test('one2many list editable: \'required\' modifiers is properly working, part 2', async function (assert) {
            assert.expect(3);

            this.data.partner.onchanges = {
                turtles: function (obj) {
                    obj.int_field = obj.turtles.length;
                },
            };

            this.data.partner.records[0].turtles = [];

            var form = await createView({
                View: FormView,
                model: 'partner',
                data: this.data,
                arch: '<form string="Partners">' +
                    '<field name="int_field"/>' +
                    '<field name="turtles">' +
                    '<tree editable="top">' +
                    '<field name="turtle_int"/>' +
                    '<field name="turtle_foo" attrs=\'{"required": [["turtle_int", "=", 0]]}\'/>' +
                    '</tree>' +
                    '</field>' +
                    '</form>',
                res_id: 1,
            });
            await testUtils.form.clickEdit(form);

            assert.strictEqual(form.$('.o_field_widget[name="int_field"]').val(), "10",
                "int_field should start with value 10");

            await testUtils.dom.click(form.$('.o_field_x2many_list_row_add a'));

            assert.strictEqual(form.$('.o_field_widget[name="int_field"]').val(), "10",
                "int_field should still be 10 (no onchange, because line is not valid)");

            // fill turtle_int field
            await testUtils.fields.editInput(form.$('.o_field_widget[name="turtle_int"]'), "1");

            assert.strictEqual(form.$('.o_field_widget[name="int_field"]').val(), "1",
                "int_field should be 1 (onchange triggered, because line is now valid)");

            form.destroy();
        });

        QUnit.test('one2many list editable: add new line before onchange returns', async function (assert) {
            // If the user adds a new row (with a required field with onchange), selects
            // a value for that field, then adds another row before the onchange returns,
            // the editable list must wait for the onchange to return before trying to
            // unselect the first row, otherwise it will be detected as invalid.
            assert.expect(7);

            this.data.turtle.onchanges = {
                turtle_trululu: function () { },
            };

            var prom;
            var form = await createView({
                View: FormView,
                model: 'partner',
                data: this.data,
                arch: '<form string="Partners">' +
                    '<field name="turtles">' +
                    '<tree editable="bottom">' +
                    '<field name="turtle_trululu" required="1"/>' +
                    '</tree>' +
                    '</field>' +
                    '</form>',
                mockRPC: function (route, args) {
                    var result = this._super.apply(this, arguments);
                    if (args.method === 'onchange') {
                        return Promise.resolve(prom).then(_.constant(result));
                    }
                    return result;
                },
            });

            // add a first line but hold the onchange back
            await testUtils.dom.click(form.$('.o_field_x2many_list_row_add a'));
            prom = testUtils.makeTestPromise();
            assert.containsOnce(form, '.o_data_row',
                "should have created the first row immediately");
            await testUtils.fields.many2one.clickOpenDropdown('turtle_trululu');
            await testUtils.fields.many2one.clickHighlightedItem('turtle_trululu');

            // try to add a second line and check that it is correctly waiting
            // for the onchange to return
            await testUtils.dom.click(form.$('.o_field_x2many_list_row_add a'));
            assert.strictEqual($('.modal').length, 0, "no modal should be displayed");
            assert.strictEqual($('.o_field_invalid').length, 0,
                "no field should be marked as invalid");
            assert.containsOnce(form, '.o_data_row',
                "should wait for the onchange to create the second row");
            assert.hasClass(form.$('.o_data_row'),'o_selected_row',
                "first row should still be in edition");

            // resolve the onchange promise
            prom.resolve();
            await testUtils.nextTick();
            assert.containsN(form, '.o_data_row', 2,
                "second row should now have been created");
            assert.doesNotHaveClass(form.$('.o_data_row:first'), 'o_selected_row',
                "first row should no more be in edition");

            form.destroy();
        });

        QUnit.test('editable list: multiple clicks on Add an item do not create invalid rows', async function (assert) {
            assert.expect(3);

            this.data.turtle.onchanges = {
                turtle_trululu: function () { },
            };

            var prom;
            var form = await createView({
                View: FormView,
                model: 'partner',
                data: this.data,
                arch: '<form string="Partners">' +
                    '<field name="turtles">' +
                    '<tree editable="bottom">' +
                    '<field name="turtle_trululu" required="1"/>' +
                    '</tree>' +
                    '</field>' +
                    '</form>',
                mockRPC: function (route, args) {
                    var result = this._super.apply(this, arguments);
                    if (args.method === 'onchange') {
                        return Promise.resolve(prom).then(_.constant(result));
                    }
                    return result;
                },
            });
            prom = testUtils.makeTestPromise();
            // click twice to add a new line
            await testUtils.dom.click(form.$('.o_field_x2many_list_row_add a'));
            await testUtils.dom.click(form.$('.o_field_x2many_list_row_add a'));
            assert.containsNone(form, '.o_data_row',
                "no row should have been created yet (waiting for the onchange)");

            // resolve the onchange promise
            prom.resolve();
            await testUtils.nextTick();
            assert.containsOnce(form, '.o_data_row',
                "only one row should have been created");
            assert.hasClass(form.$('.o_data_row:first'),'o_selected_row',
                "the created row should be in edition");

            form.destroy();
        });

        QUnit.test('editable list: value reset by an onchange', async function (assert) {
            // this test reproduces a subtle behavior that may occur in a form view:
            // the user adds a record in a one2many field, and directly clicks on a
            // datetime field of the form view which has an onchange, which totally
            // overrides the value of the one2many (commands 5 and 0). The handler
            // that switches the edited row to readonly is then called after the
            // new value of the one2many field is applied (the one returned by the
            // onchange), so the row that must go to readonly doesn't exist anymore.
            assert.expect(2);

            this.data.partner.onchanges = {
                datetime: function (obj) {
                    obj.turtles = [[5], [0, 0, { display_name: 'new' }]];
                },
            };

            var prom;
            var form = await createView({
                View: FormView,
                model: 'partner',
                data: this.data,
                arch: '<form string="Partners">' +
                    '<field name="datetime"/>' +
                    '<field name="turtles">' +
                    '<tree editable="bottom">' +
                    '<field name="display_name"/>' +
                    '</tree>' +
                    '</field>' +
                    '</form>',
                mockRPC: function (route, args) {
                    var result = this._super.apply(this, arguments);
                    if (args.method === 'onchange') {
                        return Promise.resolve(prom).then(_.constant(result));
                    }
                    return result;
                },
            });

            // trigger the two onchanges
            await testUtils.dom.click(form.$('.o_field_x2many_list_row_add a'));
            await testUtils.fields.editInput(form.$('.o_data_row .o_field_widget'), 'a name');
            prom = testUtils.makeTestPromise();
            await testUtils.dom.click(form.$('.o_datepicker_input'));
            var dateTimeVal = fieldUtils.format.datetime(moment(), { timezone: false });
            await testUtils.fields.editSelect(form.$('.o_datepicker_input'), dateTimeVal);

            // resolve the onchange promise
            prom.resolve();
            await testUtils.nextTick();

            assert.containsOnce(form, '.o_data_row',
                "should have one record in the o2m");
            assert.strictEqual(form.$('.o_data_row .o_data_cell').text(), 'new',
                "should be the record created by the onchange");

            form.destroy();
        });

        QUnit.test('editable list: onchange that returns a warning', async function (assert) {
            assert.expect(5);

            this.data.turtle.onchanges = {
                display_name: function () { },
            };

            var form = await createView({
                View: FormView,
                model: 'partner',
                data: this.data,
                arch: '<form string="Partners">' +
                    '<field name="turtles">' +
                    '<tree editable="bottom">' +
                    '<field name="display_name"/>' +
                    '</tree>' +
                    '</field>' +
                    '</form>',
                res_id: 1,
                mockRPC: function (route, args) {
                    if (args.method === 'onchange') {
                        assert.step(args.method);
                        return Promise.resolve({
                            value: {},
                            warning: {
                                title: "Warning",
                                message: "You must first select a partner"
                            },
                        });
                    }
                    return this._super.apply(this, arguments);
                },
                viewOptions: {
                    mode: 'edit',
                },
                intercepts: {
                    warning: function () {
                        assert.step('warning');
                    },
                },
            });

            // add a line (this should trigger an onchange and a warning)
            await testUtils.dom.click(form.$('.o_field_x2many_list_row_add a'));

            // check if 'Add an item' still works (this should trigger an onchange
            // and a warning again)
            await testUtils.dom.click(form.$('.o_field_x2many_list_row_add a'));

            assert.verifySteps(['onchange', 'warning', 'onchange', 'warning']);

            form.destroy();
        });

        QUnit.test('editable list: contexts are correctly sent', async function (assert) {
            assert.expect(5);

            this.data.partner.records[0].timmy = [12];
            var form = await createView({
                View: FormView,
                model: 'partner',
                data: this.data,
                arch: '<form>' +
                    '<field name="foo"/>' +
                    '<field name="timmy" context="{\'key\': parent.foo}">' +
                    '<tree editable="top">' +
                    '<field name="display_name"/>' +
                    '</tree>' +
                    '</field>' +
                    '</form>',
                mockRPC: function (route, args) {
                    if (args.method === 'read' && args.model === 'partner') {
                        assert.deepEqual(args.kwargs.context, {
                            active_field: 2,
                            bin_size: true,
                            someKey: 'some value',
                        }, "sent context should be correct");
                    }
                    if (args.method === 'read' && args.model === 'partner_type') {
                        assert.deepEqual(args.kwargs.context, {
                            key: 'yop',
                            active_field: 2,
                            someKey: 'some value',
                        }, "sent context should be correct");
                    }
                    if (args.method === 'write') {
                        assert.deepEqual(args.kwargs.context, {
                            active_field: 2,
                            someKey: 'some value',
                        }, "sent context should be correct");
                    }
                    return this._super.apply(this, arguments);
                },
                session: {
                    user_context: { someKey: 'some value' },
                },
                viewOptions: {
                    mode: 'edit',
                    context: { active_field: 2 },
                },
                res_id: 1,
            });

            await testUtils.dom.click(form.$('.o_data_cell:first'));
            await testUtils.fields.editInput(form.$('.o_field_widget[name=display_name]'), 'abc');
            await testUtils.form.clickSave(form);

            form.destroy();
        });

        QUnit.test('resetting invisible one2manys', async function (assert) {
            assert.expect(3);

            this.data.partner.records[0].turtles = [];
            this.data.partner.onchanges.foo = function (obj) {
                obj.turtles = [[5], [4, 1]];
            };

            var form = await createView({
                View: FormView,
                model: 'partner',
                data: this.data,
                arch: '<form>' +
                    '<field name="foo"/>' +
                    '<field name="turtles" invisible="1"/>' +
                    '</form>',
                viewOptions: {
                    mode: 'edit',
                },
                res_id: 1,
                mockRPC: function (route, args) {
                    assert.step(args.method);
                    return this._super.apply(this, arguments);
                },
            });

            await testUtils.fields.editInput(form.$('input[name="foo"]'), 'abcd');
            assert.verifySteps(['read', 'onchange']);

            form.destroy();
        });

        QUnit.test('one2many: onchange that returns unknow field in list, but not in form', async function (assert) {
            assert.expect(5);

            this.data.partner.onchanges = {
                name: function () { },
            };

            var form = await createView({
                View: FormView,
                model: 'partner',
                data: this.data,
                arch: '<form string="Partners">' +
                    '<field name="name"/>' +
                    '<field name="p">' +
                    '<tree>' +
                    '<field name="display_name"/>' +
                    '</tree>' +
                    '<form string="Partners">' +
                    '<field name="display_name"/>' +
                    '<field name="timmy" widget="many2many_tags"/>' +
                    '</form>' +
                    '</field>' +
                    '</form>',
                mockRPC: function (route, args) {
                    if (args.method === 'onchange') {
                        return Promise.resolve({
                            value: {
                                p: [[5], [0, 0, { display_name: 'new', timmy: [[5], [4, 12]] }]],
                            },
                        });
                    }
                    return this._super.apply(this, arguments);
                },
            });

            assert.containsOnce(form, '.o_data_row',
                "the one2many should contain one row");
            assert.containsNone(form, '.o_field_widget[name="timmy"]',
                "timmy should not be displayed in the list view");

            await testUtils.dom.click(form.$('.o_data_row td:first'));

            assert.strictEqual($('.modal .o_field_many2manytags[name="timmy"]').length, 1,
                "timmy should be displayed in the form view");
            assert.strictEqual($('.modal .o_field_many2manytags[name="timmy"] .badge').length, 1,
                "m2mtags should contain one tag");
            assert.strictEqual($('.modal .o_field_many2manytags[name="timmy"] .o_badge_text').text(),
                'gold', "tag name should have been correctly loaded");

            form.destroy();
        });

        QUnit.test('onchange and required fields with override in arch', async function (assert) {
            assert.expect(4);

            this.data.partner.onchanges = {
                turtles: function () { }
            };
            this.data.turtle.fields.turtle_foo.required = true;
            this.data.partner.records[0].turtles = [];

            var form = await createView({
                View: FormView,
                model: 'partner',
                data: this.data,
                arch: '<form string="Partners">' +
                    '<field name="turtles">' +
                    '<tree editable="bottom">' +
                    '<field name="turtle_int"/>' +
                    '<field name="turtle_foo" required="0"/>' +
                    '</tree>' +
                    '</field>' +
                    '</form>',
                res_id: 1,
                mockRPC: function (route, args) {
                    assert.step(args.method);
                    return this._super.apply(this, arguments);
                },
            });
            await testUtils.form.clickEdit(form);

            // triggers an onchange on partner, because the new record is valid
            await testUtils.dom.click(form.$('.o_field_x2many_list_row_add a'));

            assert.verifySteps(['read', 'default_get', 'onchange']);
            form.destroy();
        });

        QUnit.test('onchange on a one2many containing a one2many', async function (assert) {
            // the purpose of this test is to ensure that the onchange specs are
            // correctly and recursively computed
            assert.expect(1);

            this.data.partner.onchanges = {
                p: function () { }
            };
            var checkOnchange = false;
            var form = await createView({
                View: FormView,
                model: 'partner',
                data: this.data,
                arch: '<form string="Partners">' +
                    '<field name="p">' +
                    '<tree><field name="display_name"/></tree>' +
                    '<form>' +
                    '<field name="display_name"/>' +
                    '<field name="p">' +
                    '<tree editable="bottom"><field name="display_name"/></tree>' +
                    '</field>' +
                    '</form>' +
                    '</field>' +
                    '</form>',
                mockRPC: function (route, args) {
                    if (args.method === 'onchange' && checkOnchange) {
                        assert.strictEqual(args.args[3]['p.p.display_name'], '',
                            "onchange specs should be computed recursively");
                    }
                    return this._super.apply(this, arguments);
                },
            });

            await testUtils.dom.click(form.$('.o_field_x2many_list_row_add a'));
            await testUtils.dom.click($('.modal .o_field_x2many_list_row_add a'));
            await testUtils.fields.editInput($('.modal .o_data_cell input'), 'new record');
            checkOnchange = true;
            await testUtils.dom.clickFirst($('.modal .modal-footer .btn-primary'));

            form.destroy();
        });

        QUnit.test('editing tabbed one2many (editable=bottom)', async function (assert) {
            assert.expect(12);

            this.data.partner.records[0].turtles = [];
            for (var i = 0; i < 42; i++) {
                var id = 100 + i;
                this.data.turtle.records.push({ id: id, turtle_foo: 'turtle' + (id - 99) });
                this.data.partner.records[0].turtles.push(id);
            }

            var form = await createView({
                View: FormView,
                model: 'partner',
                data: this.data,
                arch: '<form string="Partners">' +
                    '<sheet>' +
                    '<field name="turtles">' +
                    '<tree editable="bottom">' +
                    '<field name="turtle_foo"/>' +
                    '</tree>' +
                    '</field>' +
                    '</sheet>' +
                    '</form>',
                res_id: 1,
                mockRPC: function (route, args) {
                    assert.step(args.method);
                    if (args.method === 'write') {
                        assert.strictEqual(args.args[1].turtles[40][0], 0, 'should send a create command');
                        assert.deepEqual(args.args[1].turtles[40][2], { turtle_foo: 'rainbow dash' });
                    }
                    return this._super.apply(this, arguments);
                },
            });


            await testUtils.form.clickEdit(form);
            await testUtils.dom.click(form.$('.o_field_x2many_list_row_add a'));

            assert.containsN(form, 'tr.o_data_row', 41);
            assert.hasClass(form.$('tr.o_data_row').last(), 'o_selected_row');

            await testUtils.fields.editInput(form.$('.o_data_row input[name="turtle_foo"]'), 'rainbow dash');
            await testUtils.form.clickSave(form);

            assert.containsN(form, 'tr.o_data_row', 40);

            assert.verifySteps(['read', 'read', 'default_get', 'write', 'read', 'read']);
            form.destroy();
        });

        QUnit.test('editing tabbed one2many (editable=bottom), again...', async function (assert) {
            assert.expect(1);

            this.data.partner.records[0].turtles = [];
            for (var i = 0; i < 9; i++) {
                var id = 100 + i;
                this.data.turtle.records.push({ id: id, turtle_foo: 'turtle' + (id - 99) });
                this.data.partner.records[0].turtles.push(id);
            }

            var form = await createView({
                View: FormView,
                model: 'partner',
                data: this.data,
                arch: '<form string="Partners">' +
                    '<field name="turtles">' +
                    '<tree editable="bottom" limit="3">' +
                    '<field name="turtle_foo"/>' +
                    '</tree>' +
                    '</field>' +
                    '</form>',
                res_id: 1,
            });


            await testUtils.form.clickEdit(form);
            await testUtils.dom.click(form.$('.o_field_x2many_list_row_add a'));
            await testUtils.fields.editInput(form.$('.o_data_row input[name="turtle_foo"]'), 'rainbow dash');
            await testUtils.dom.click(form.$('.o_x2m_control_panel .o_pager_next'));
            await testUtils.dom.click(form.$('.o_x2m_control_panel .o_pager_next'));

            assert.containsN(form, 'tr.o_data_row', 3,
                "should have 3 data rows on the current page");
            form.destroy();
        });

        QUnit.test('editing tabbed one2many (editable=top)', async function (assert) {
            assert.expect(15);

            this.data.partner.records[0].turtles = [];
            this.data.turtle.fields.turtle_foo.default = "default foo";
            for (var i = 0; i < 42; i++) {
                var id = 100 + i;
                this.data.turtle.records.push({ id: id, turtle_foo: 'turtle' + (id - 99) });
                this.data.partner.records[0].turtles.push(id);
            }

            var form = await createView({
                View: FormView,
                model: 'partner',
                data: this.data,
                arch: '<form string="Partners">' +
                    '<sheet>' +
                    '<field name="turtles">' +
                    '<tree editable="top">' +
                    '<field name="turtle_foo"/>' +
                    '</tree>' +
                    '</field>' +
                    '</sheet>' +
                    '</form>',
                res_id: 1,
                mockRPC: function (route, args) {
                    assert.step(args.method);
                    if (args.method === 'write') {
                        assert.strictEqual(args.args[1].turtles[40][0], 0);
                        assert.deepEqual(args.args[1].turtles[40][2], { turtle_foo: 'rainbow dash' });
                    }
                    return this._super.apply(this, arguments);
                },
            });


            await testUtils.form.clickEdit(form);
            await testUtils.dom.click(form.$('.o_field_widget[name=turtles] .o_pager_next'));

            assert.containsN(form, 'tr.o_data_row', 2);

            await testUtils.dom.click(form.$('.o_field_x2many_list_row_add a'));

            assert.containsN(form, 'tr.o_data_row', 3);

            assert.hasClass(form.$('tr.o_data_row').first(), 'o_selected_row');

            assert.strictEqual(form.$('tr.o_data_row input').val(), 'default foo',
                "selected input should have correct string");

            await testUtils.fields.editInput(form.$('.o_data_row input[name="turtle_foo"]'), 'rainbow dash');
            await testUtils.form.clickSave(form);

            assert.containsN(form, 'tr.o_data_row', 40);

            assert.verifySteps(['read', 'read', 'read', 'default_get', 'write', 'read', 'read']);
            form.destroy();
        });

        QUnit.test('one2many field: change value before pending onchange returns', async function (assert) {
            assert.expect(2);

            var M2O_DELAY = relationalFields.FieldMany2One.prototype.AUTOCOMPLETE_DELAY;
            relationalFields.FieldMany2One.prototype.AUTOCOMPLETE_DELAY = 0;

            this.data.partner.onchanges = {
                int_field: function () { }
            };
            var prom;
            var form = await createView({
                View: FormView,
                model: 'partner',
                data: this.data,
                arch: '<form string="Partners">' +
                    '<field name="p">' +
                    '<tree editable="bottom">' +
                    '<field name="int_field"/>' +
                    '<field name="trululu"/>' +
                    '</tree>' +
                    '</field>' +
                    '</form>',
                mockRPC: function (route, args) {
                    var result = this._super.apply(this, arguments);
                    if (args.method === 'onchange') {
                        // delay the onchange RPC
                        return Promise.resolve(prom).then(_.constant(result));
                    }
                    return result;
                },
            });

            await testUtils.dom.click(form.$('.o_field_x2many_list_row_add a'));
            prom = testUtils.makeTestPromise();
            await testUtils.fields.editInput(form.$('.o_field_widget[name=int_field]'), '44');

            var $dropdown = form.$('.o_field_many2one input').autocomplete('widget');
            // set trululu before onchange
            await testUtils.fields.editAndTrigger(form.$('.o_field_many2one input'),
                'first', ['keydown', 'keyup']);
            // complete the onchange
            prom.resolve();
            assert.strictEqual(form.$('.o_field_many2one input').val(), 'first',
                'should have kept the new value');
            await testUtils.nextTick();
            // check name_search result
            assert.strictEqual($dropdown.find('li:not(.o_m2o_dropdown_option)').length, 1,
                'autocomplete should contains 1 suggestion');

            relationalFields.FieldMany2One.prototype.AUTOCOMPLETE_DELAY = M2O_DELAY;
            form.destroy();
        });

        QUnit.test('focus is correctly reset after an onchange in an x2many', async function (assert) {
            assert.expect(2);

            this.data.partner.onchanges = {
                int_field: function () { }
            };
            var prom;
            var form = await createView({
                View: FormView,
                model: 'partner',
                data: this.data,
                arch: '<form string="Partners">' +
                    '<field name="p">' +
                    '<tree editable="bottom">' +
                    '<field name="int_field"/>' +
                    '<button string="hello"/>' +
                    '<field name="qux"/>' +
                    '<field name="trululu"/>' +
                    '</tree>' +
                    '</field>' +
                    '</form>',
                mockRPC: function (route, args) {
                    var result = this._super.apply(this, arguments);
                    if (args.method === 'onchange') {
                        // delay the onchange RPC
                        return Promise.resolve(prom).then(_.constant(result));
                    }
                    return result;
                },
            });

            await testUtils.dom.click(form.$('.o_field_x2many_list_row_add a'));
            prom = testUtils.makeTestPromise();
            testUtils.fields.editAndTrigger(form.$('.o_field_widget[name=int_field]'), '44',
                ['input', { type: 'keydown', which: $.ui.keyCode.TAB }]);
            prom.resolve();
            await testUtils.nextTick();

            assert.strictEqual(document.activeElement, form.$('.o_field_widget[name=qux]')[0],
                "qux field should have the focus");

            await testUtils.fields.many2one.clickOpenDropdown('trululu');
            await testUtils.fields.many2one.clickHighlightedItem('trululu');
            assert.strictEqual(form.$('.o_field_many2one input').val(), 'first record',
                "the one2many field should have the expected value");

            form.destroy();
        });

        QUnit.test('checkbox in an x2many that triggers an onchange', async function (assert) {
            assert.expect(1);

            this.data.partner.onchanges = {
                bar: function () { }
            };

            var form = await createView({
                View: FormView,
                model: 'partner',
                data: this.data,
                arch: '<form string="Partners">' +
                    '<field name="p">' +
                    '<tree editable="bottom">' +
                    '<field name="bar"/>' +
                    '</tree>' +
                    '</field>' +
                    '</form>',
            });

            await testUtils.dom.click(form.$('.o_field_x2many_list_row_add a'));

            await testUtils.dom.click(form.$('.o_field_widget[name=bar] input'));
            assert.notOk(form.$('.o_field_widget[name=bar] input').prop('checked'),
                "the checkbox should be unticked");

            form.destroy();
        });

        QUnit.test('one2many with default value: edit line to make it invalid', async function (assert) {
            assert.expect(3);

            this.data.partner.fields.p.default = [
                [0, false, { foo: "coucou", int_field: 5 }],
            ];

            var form = await createView({
                View: FormView,
                model: 'partner',
                data: this.data,
                arch: '<form string="Partners">' +
                    '<field name="p">' +
                    '<tree editable="bottom">' +
                    '<field name="foo"/>' +
                    '<field name="int_field"/>' +
                    '</tree>' +
                    '</field>' +
                    '</form>',
            });

            // edit the line and enter an invalid value for int_field
            await testUtils.dom.click(form.$('.o_data_row .o_data_cell:nth(1)'));
            await testUtils.fields.editInput(form.$('.o_field_widget[name=int_field]'), 'e');
            await testUtils.dom.click(form.$el);

            assert.containsOnce(form, '.o_data_row.o_selected_row',
                "line should not have been removed and should still be in edition");
            assert.strictEqual($('.modal').length, 1,
                "a confirmation dialog should be opened");
            assert.hasClass(form.$('.o_field_widget[name=int_field]'),'o_field_invalid',
                "should indicate that int_field is invalid");

            form.destroy();
        });

        QUnit.test('default value for nested one2manys (coming from onchange)', async function (assert) {
            assert.expect(3);

            this.data.partner.onchanges.p = function (obj) {
                obj.p = [
                    [5],
                    [0, 0, { turtles: [[5], [4, 1]] }], // link record 1 by default
                ];
            };

            var form = await createView({
                View: FormView,
                model: 'partner',
                data: this.data,
                arch: '<form>' +
                    '<sheet>' +
                    '<field name="p">' +
                    '<tree><field name="turtles"/></tree>' +
                    '</field>' +
                    '</sheet>' +
                    '</form>',
                mockRPC: function (route, args) {
                    if (args.method === 'create') {
                        assert.strictEqual(args.args[0].p[0][0], 0,
                            "should send a command 0 (CREATE) for p");
                        assert.deepEqual(args.args[0].p[0][2], { turtles: [[4, 1, false]] },
                            "should send the correct values");
                    }
                    return this._super.apply(this, arguments);
                },
            });

            assert.strictEqual(form.$('.o_data_cell').text(), '1 record',
                "should correctly display the value of the inner o2m");

            await testUtils.form.clickSave(form);

            form.destroy();
        });

        QUnit.test('display correct value after validation error', async function (assert) {
            assert.expect(4);

            this.data.partner.onchanges.turtles = function () { };

            var form = await createView({
                View: FormView,
                model: 'partner',
                data: this.data,
                arch: '<form>' +
                    '<sheet>' +
                    '<field name="turtles">' +
                    '<tree editable="bottom">' +
                    '<field name="turtle_foo"/>' +
                    '</tree>' +
                    '</field>' +
                    '</sheet>' +
                    '</form>',
                mockRPC: function (route, args) {
                    if (args.method === 'onchange') {
                        if (args.args[1].turtles[0][2].turtle_foo === 'pinky') {
                            // we simulate a validation error.  In the 'real' web client,
                            // the server error will be used by the session to display
                            // an error dialog.  From the point of view of the basic
                            // model, the promise is just rejected.
                            return Promise.reject();
                        }
                    }
                    if (args.method === 'write') {
                        assert.deepEqual(args.args[1].turtles[0], [1, 2, { turtle_foo: 'foo' }],
                            'should send the "good" value');
                    }
                    return this._super.apply(this, arguments);
                },
                viewOptions: { mode: 'edit' },
                res_id: 1,
            });

            assert.strictEqual(form.$('.o_data_row .o_data_cell:nth(0)').text(), 'blip',
                "initial text should be correct");

            // click and edit value to 'foo', which will trigger onchange
            await testUtils.dom.click(form.$('.o_data_row .o_data_cell:nth(0)'));
            await testUtils.fields.editInput(form.$('.o_field_widget[name=turtle_foo]'), 'foo');
            await testUtils.dom.click(form.$el);
            assert.strictEqual(form.$('.o_data_row .o_data_cell:nth(0)').text(), 'foo',
                "field should have been changed to foo");

            // click and edit value to 'pinky', which trigger a failed onchange
            await testUtils.dom.click(form.$('.o_data_row .o_data_cell:nth(0)'));
            await testUtils.fields.editInput(form.$('.o_field_widget[name=turtle_foo]'), 'pinky');
            await testUtils.dom.click(form.$el);

            assert.strictEqual(form.$('.o_data_row .o_data_cell:nth(0)').text(), 'foo',
                "turtle_foo text should now be set back to foo");

            // we make sure here that when we save, the values are the current
            // values displayed in the field.
            await testUtils.form.clickSave(form);

            form.destroy();
        });

        QUnit.test('propagate context to sub views', async function (assert) {
            assert.expect(5);

            var form = await createView({
                View: FormView,
                model: 'partner',
                data: this.data,
                arch: '<form>' +
                    '<sheet>' +
                    '<field name="turtles">' +
                    '<tree editable="bottom">' +
                    '<field name="turtle_foo"/>' +
                    '</tree>' +
                    '</field>' +
                    '</sheet>' +
                    '</form>',
                mockRPC: function (route, args) {
                    assert.strictEqual(args.kwargs.context.flutter, 'shy',
                        'view context key should be used for every rpcs');
                    return this._super.apply(this, arguments);
                },
                viewOptions: { context: { flutter: 'shy' } },
            });
            await testUtils.dom.click(form.$('.o_field_x2many_list_row_add a'));
            await testUtils.fields.editInput(form.$('input[name="turtle_foo"]'), 'pinky pie');
            await testUtils.form.clickSave(form);

            form.destroy();
        });

        QUnit.test('onchange on nested one2manys', async function (assert) {
            assert.expect(6);

            this.data.partner.onchanges.display_name = function (obj) {
                if (obj.display_name) {
                    obj.p = [
                        [5],
                        [0, 0, {
                            display_name: 'test',
                            turtles: [[5], [0, 0, { display_name: 'test nested' }]],
                        }],
                    ];
                }
            };

            var form = await createView({
                View: FormView,
                model: 'partner',
                data: this.data,
                arch: '<form>' +
                    '<sheet>' +
                    '<field name="display_name"/>' +
                    '<field name="p">' +
                    '<tree>' +
                    '<field name="display_name"/>' +
                    '</tree>' +
                    '<form>' +
                    '<field name="turtles">' +
                    '<tree><field name="display_name"/></tree>' +
                    '</field>' +
                    '</form>' +
                    '</field>' +
                    '</sheet>' +
                    '</form>',
                mockRPC: function (route, args) {
                    if (args.method === 'create') {
                        assert.strictEqual(args.args[0].p[0][0], 0,
                            "should send a command 0 (CREATE) for p");
                        assert.strictEqual(args.args[0].p[0][2].display_name, 'test',
                            "should send the correct values");
                        assert.strictEqual(args.args[0].p[0][2].turtles[0][0], 0,
                            "should send a command 0 (CREATE) for turtles");
                        assert.deepEqual(args.args[0].p[0][2].turtles[0][2], { display_name: 'test nested' },
                            "should send the correct values");
                    }
                    return this._super.apply(this, arguments);
                },
            });

            await testUtils.fields.editInput(form.$('.o_field_widget[name=display_name]'), 'trigger onchange');

            assert.strictEqual(form.$('.o_data_cell').text(), 'test',
                "should have added the new row to the one2many");

            // open the new subrecord to check the value of the nested o2m, and to
            // ensure that it will be saved
            await testUtils.dom.click(form.$('.o_data_cell:first'));
            assert.strictEqual($('.modal .o_data_cell').text(), 'test nested',
                "should have added the new row to the nested one2many");
            await testUtils.dom.clickFirst($('.modal .modal-footer .btn-primary'));

            await testUtils.form.clickSave(form);

            form.destroy();
        });

        QUnit.test('one2many with multiple pages and sequence field', async function (assert) {
            assert.expect(1);

            this.data.partner.records[0].turtles = [3, 2, 1];
            this.data.partner.onchanges.turtles = function () { };

            var form = await createView({
                View: FormView,
                model: 'partner',
                data: this.data,
                arch: '<form string="Partners">' +
                    '<field name="turtles">' +
                    '<tree limit="2">' +
                    '<field name="turtle_int" widget="handle"/>' +
                    '<field name="turtle_foo"/>' +
                    '<field name="partner_ids" invisible="1"/>' +
                    '</tree>' +
                    '</field>' +
                    '</form>',
                res_id: 1,
                mockRPC: function (route, args) {
                    if (args.method === 'onchange') {
                        return Promise.resolve({
                            value: {
                                turtles: [
                                    [5],
                                    [1, 1, { turtle_foo: "from onchange", partner_ids: [[5]] }],
                                ]
                            }
                        });
                    }
                    return this._super(route, args);
                },
                viewOptions: {
                    mode: 'edit',
                },
            });
            await testUtils.dom.click(form.$('.o_list_record_remove:first button'));
            assert.strictEqual(form.$('.o_data_row').text(), 'from onchange',
                'onchange has been properly applied');
            form.destroy();
        });

        QUnit.test('one2many with multiple pages and sequence field, part2', async function (assert) {
            assert.expect(1);

            this.data.partner.records[0].turtles = [3, 2, 1];
            this.data.partner.onchanges.turtles = function () { };

            var form = await createView({
                View: FormView,
                model: 'partner',
                data: this.data,
                arch: '<form string="Partners">' +
                    '<field name="turtles">' +
                    '<tree limit="2">' +
                    '<field name="turtle_int" widget="handle"/>' +
                    '<field name="turtle_foo"/>' +
                    '<field name="partner_ids" invisible="1"/>' +
                    '</tree>' +
                    '</field>' +
                    '</form>',
                res_id: 1,
                mockRPC: function (route, args) {
                    if (args.method === 'onchange') {
                        return Promise.resolve({
                            value: {
                                turtles: [
                                    [5],
                                    [1, 1, { turtle_foo: "from onchange id2", partner_ids: [[5]] }],
                                    [1, 3, { turtle_foo: "from onchange id3", partner_ids: [[5]] }],
                                ]
                            }
                        });
                    }
                    return this._super(route, args);
                },
                viewOptions: {
                    mode: 'edit',
                },
            });
            await testUtils.dom.click(form.$('.o_list_record_remove:first button'));
            assert.strictEqual(form.$('.o_data_row').text(), 'from onchange id2from onchange id3',
                'onchange has been properly applied');
            form.destroy();
        });

        QUnit.test('one2many with sequence field, override default_get, bottom when inline', async function (assert) {
            assert.expect(2);

            this.data.partner.records[0].turtles = [3, 2, 1];

            this.data.turtle.fields.turtle_int.default = 10;

            var form = await createView({
                View: FormView,
                model: 'partner',
                data: this.data,
                arch: '<form string="Partners">' +
                    '<field name="turtles">' +
                    '<tree editable="bottom">' +
                    '<field name="turtle_int" widget="handle"/>' +
                    '<field name="turtle_foo"/>' +
                    '</tree>' +
                    '</field>' +
                    '</form>',
                res_id: 1,
                viewOptions: {
                    mode: 'edit',
                },
            });

            // starting condition
            assert.strictEqual($('.o_data_cell').text(), "blipyopkawa");

            // click add a new line
            // save the record
            // check line is at the correct place

            var inputText = 'ninja';
            await testUtils.dom.click(form.$('.o_field_x2many_list_row_add a'));
            await testUtils.fields.editInput(form.$('.o_input[name="turtle_foo"]'), inputText);
            await testUtils.form.clickSave(form);

            assert.strictEqual($('.o_data_cell').text(), "blipyopkawa" + inputText);
            form.destroy();
        });

        QUnit.test('one2many with sequence field, override default_get, top when inline', async function (assert) {
            assert.expect(2);

            this.data.partner.records[0].turtles = [3, 2, 1];

            this.data.turtle.fields.turtle_int.default = 10;

            var form = await createView({
                View: FormView,
                model: 'partner',
                data: this.data,
                arch: '<form string="Partners">' +
                    '<field name="turtles">' +
                    '<tree editable="top">' +
                    '<field name="turtle_int" widget="handle"/>' +
                    '<field name="turtle_foo"/>' +
                    '</tree>' +
                    '</field>' +
                    '</form>',
                res_id: 1,
                viewOptions: {
                    mode: 'edit',
                },
            });

            // starting condition
            assert.strictEqual($('.o_data_cell').text(), "blipyopkawa");

            // click add a new line
            // save the record
            // check line is at the correct place

            var inputText = 'ninja';
            await testUtils.dom.click(form.$('.o_field_x2many_list_row_add a'));
            await testUtils.fields.editInput(form.$('.o_input[name="turtle_foo"]'), inputText);
            await testUtils.form.clickSave(form);

            assert.strictEqual($('.o_data_cell').text(), inputText + "blipyopkawa");
            form.destroy();
        });

        QUnit.test('one2many with sequence field, override default_get, bottom when popup', async function (assert) {
            assert.expect(3);

            this.data.partner.records[0].turtles = [3, 2, 1];

            this.data.turtle.fields.turtle_int.default = 10;

            var form = await createView({
                View: FormView,
                model: 'partner',
                data: this.data,
                arch: '<form string="Partners">' +
                    '<field name="turtles">' +
                    '<tree>' +
                    '<field name="turtle_int" widget="handle"/>' +
                    '<field name="turtle_foo"/>' +
                    '</tree>' +
                    '<form>' +
                    // NOTE: at some point we want to fix this in the framework so that an invisible field is not required.
                    '<field name="turtle_int" invisible="1"/>' +
                    '<field name="turtle_foo"/>' +
                    '</form>' +
                    '</field>' +
                    '</form>',
                res_id: 1,
                viewOptions: {
                    mode: 'edit',
                },
            });

            // starting condition
            assert.strictEqual($('.o_data_cell').text(), "blipyopkawa");

            // click add a new line
            // save the record
            // check line is at the correct place

            var inputText = 'ninja';
            await testUtils.dom.click($('.o_field_x2many_list_row_add a'));
            await testUtils.fields.editInput($('.o_input[name="turtle_foo"]'), inputText);
            await testUtils.dom.click($('.modal .modal-footer .btn-primary:first'));

            assert.strictEqual($('.o_data_cell').text(), "blipyopkawa" + inputText);

            await testUtils.dom.click($('.o_form_button_save'));
            assert.strictEqual($('.o_data_cell').text(), "blipyopkawa" + inputText);
            form.destroy();
        });

        QUnit.test('one2many with sequence field, override default_get, not last page', async function (assert) {
            assert.expect(1);

            this.data.partner.records[0].turtles = [3, 2, 1];

            this.data.turtle.fields.turtle_int.default = 10;

            var form = await createView({
                View: FormView,
                model: 'partner',
                data: this.data,
                arch: '<form string="Partners">' +
                    '<field name="turtles">' +
                    '<tree limit="2">' +
                    '<field name="turtle_int" widget="handle"/>' +
                    '</tree>' +
                    '<form>' +
                    '<field name="turtle_int"/>' +
                    '</form>' +
                    '</field>' +
                    '</form>',
                res_id: 1,
                viewOptions: {
                    mode: 'edit',
                },
            });

            // click add a new line
            // check turtle_int for new is the current max of the page
            await testUtils.dom.click($('.o_field_x2many_list_row_add a'));
            assert.strictEqual($('.modal .o_input[name="turtle_int"]').val(), '10');
            form.destroy();
        });

        QUnit.test('one2many with sequence field, override default_get, last page', async function (assert) {
            assert.expect(1);

            this.data.partner.records[0].turtles = [3, 2, 1];

            this.data.turtle.fields.turtle_int.default = 10;

            var form = await createView({
                View: FormView,
                model: 'partner',
                data: this.data,
                arch: '<form string="Partners">' +
                    '<field name="turtles">' +
                    '<tree limit="4">' +
                    '<field name="turtle_int" widget="handle"/>' +
                    '</tree>' +
                    '<form>' +
                    '<field name="turtle_int"/>' +
                    '</form>' +
                    '</field>' +
                    '</form>',
                res_id: 1,
                viewOptions: {
                    mode: 'edit',
                },
            });

            // click add a new line
            // check turtle_int for new is the current max of the page +1
            await testUtils.dom.click($('.o_field_x2many_list_row_add a'));
            assert.strictEqual($('.modal .o_input[name="turtle_int"]').val(), '22');
            form.destroy();
        });

        QUnit.test('one2many with sequence field, fetch name_get from empty list, field text', async function (assert) {
            // There was a bug where a RPC would fail because no route was set.
            // The scenario is:
            // - create a new parent model, which has a one2many
            // - add at least 2 one2many lines which have:
            //     - a handle field
            //     - a many2one, which is not required, and we will leave it empty
            // - reorder the lines with the handle
            // -> This will call a resequence, which calls a name_get.
            // -> With the bug that would fail, if it's ok the test will pass.

            // This test will also make sure lists with
            // FieldText (turtle_description) can be reordered with a handle.
            // More specifically this will trigger a reset on a FieldText
            // while the field is not in editable mode.
            assert.expect(4);

            this.data.turtle.fields.turtle_int.default = 10;
            this.data.turtle.fields.product_id.default = 37;
            this.data.turtle.fields.not_required_product_id = {
                string: "Product",
                type: "many2one",
                relation: 'product'
            };

            var form = await createView({
                View: FormView,
                model: 'partner',
                data: this.data,
                arch: '<form string="Partners">' +
                    '<field name="turtles">' +
                    '<tree editable="bottom">' +
                    '<field name="turtle_int" widget="handle"/>' +
                    '<field name="turtle_foo"/>' +
                    '<field name="not_required_product_id"/>' +
                    '<field name="turtle_description" widget="text"/>' +
                    '</tree>' +
                    '</field>' +
                    '</form>',
                viewOptions: {
                    mode: 'edit',
                },
            });

            // starting condition
            assert.strictEqual($('.o_data_cell:nth-child(2)').text(), "");

            var inputText1 = 'relax';
            var inputText2 = 'max';
            await testUtils.dom.click(form.$('.o_field_x2many_list_row_add a'));
            await testUtils.fields.editInput(form.$('.o_input[name="turtle_foo"]'), inputText1);
            await testUtils.dom.click(form.$('.o_field_x2many_list_row_add a'));
            await testUtils.fields.editInput(form.$('.o_input[name="turtle_foo"]'), inputText2);
            await testUtils.dom.click(form.$('.o_field_x2many_list_row_add a'));

            assert.strictEqual($('.o_data_cell:nth-child(2)').text(), inputText1 + inputText2);

            var $handles = form.$('.ui-sortable-handle');

            assert.equal($handles.length, 3, 'There should be 3 sequence handlers');

            await testUtils.dom.dragAndDrop($handles.eq(1),
                form.$('tbody tr').first(),
                { position: 'top' }
            );

            assert.strictEqual($('.o_data_cell:nth-child(2)').text(), inputText2 + inputText1);

            form.destroy();
        });

        QUnit.test('one2many with several pages, onchange and default order', async function (assert) {
            // This test reproduces a specific scenario where a one2many is displayed
            // over several pages, and has a default order such that a record that
            // would normally be on page 1 is actually on another page. Moreover,
            // there is an onchange on that one2many which converts all commands 4
            // (LINK_TO) into commands 1 (UPDATE), which is standard in the ORM.
            // This test ensures that the record displayed on page 2 is never fully
            // read.
            assert.expect(8);

            var data = this.data;
            data.partner.records[0].turtles = [1, 2, 3];
            data.turtle.records[0].partner_ids = [1];
            data.partner.onchanges = {
                turtles: function (obj) {
                    var res = _.map(obj.turtles, function (command) {
                        if (command[0] === 1) { // already an UPDATE command: do nothing
                            return command;
                        }
                        // convert LINK_TO commands to UPDATE commands
                        var id = command[1];
                        var record = _.findWhere(data.turtle.records, { id: id });
                        return [1, id, _.pick(record, ['turtle_int', 'turtle_foo', 'partner_ids'])];
                    });
                    obj.turtles = [[5]].concat(res);
                },
            };

            var form = await createView({
                View: FormView,
                model: 'partner',
                data: data,
                arch: '<form string="Partners">' +
                    '<field name="turtles">' +
                    '<tree editable="top" limit="2" default_order="turtle_foo">' +
                    '<field name="turtle_int"/>' +
                    '<field name="turtle_foo" class="foo"/>' +
                    '<field name="partner_ids" widget="many2many_tags"/>' +
                    '</tree>' +
                    '</field>' +
                    '</form>',
                mockRPC: function (route, args) {
                    var ids = args.method === 'read' ? ' [' + args.args[0] + ']' : '';
                    assert.step(args.method + ids);
                    return this._super.apply(this, arguments);
                },
                res_id: 1,
                viewOptions: {
                    mode: 'edit',
                },
            });

            assert.strictEqual(form.$('.o_data_cell.foo').text(), 'blipkawa',
                "should display two records out of three, in the correct order");

            // edit turtle_int field of first row
            await testUtils.dom.click(form.$('.o_data_cell:first'));
            await testUtils.fields.editInput(form.$('.o_field_widget[name=turtle_int]'), 3);
            await testUtils.dom.click(form.$el);

            assert.strictEqual(form.$('.o_data_cell.foo').text(), 'blipkawa',
                "should still display the same two records");

            assert.verifySteps([
                'read [1]', // main record
                'read [1,2,3]', // one2many (turtle_foo, all records)
                'read [2,3]', // one2many (all fields in view, records of first page)
                'read [2,4]', // many2many inside one2many (partner_ids), first page only
                'onchange',
            ]);

            form.destroy();
        });

        QUnit.test('new record, with one2many with more default values than limit', async function (assert) {
            assert.expect(2);

            var form = await createView({
                View: FormView,
                model: 'partner',
                data: this.data,
                arch: '<form string="Partners">' +
                    '<field name="turtles">' +
                    '<tree limit="2">' +
                    '<field name="turtle_foo"/>' +
                    '</tree>' +
                    '</field>' +
                    '</form>',
                context: { default_turtles: [1, 2, 3] },
                viewOptions: {
                    mode: 'edit',
                },
            });
            assert.strictEqual(form.$('.o_data_row').text(), 'yopblip',
                'data has been properly loaded');
            await testUtils.form.clickSave(form);

            assert.strictEqual(form.$('.o_data_row').text(), 'yopblip',
                'data has been properly saved');
            form.destroy();
        });

        QUnit.test('add a new line after limit is reached should behave nicely', async function (assert) {
            assert.expect(2);

            this.data.partner.records[0].turtles = [1, 2, 3];

            this.data.partner.onchanges = {
                turtles: function (obj) {
                    obj.turtles = [
                        [5],
                        [1, 1, { turtle_foo: "yop" }],
                        [1, 2, { turtle_foo: "blip" }],
                        [1, 3, { turtle_foo: "kawa" }],
                        [0, obj.turtles[3][2], { turtle_foo: "abc" }],
                    ];
                },
            };

            var form = await createView({
                View: FormView,
                model: 'partner',
                data: this.data,
                arch: '<form string="Partners">' +
                    '<field name="turtles">' +
                    '<tree limit="3" editable="bottom">' +
                    '<field name="turtle_foo" required="1"/>' +
                    '</tree>' +
                    '</field>' +
                    '</form>',
                res_id: 1,
                viewOptions: {
                    mode: 'edit',
                },
            });

            await testUtils.dom.click(form.$('.o_field_x2many_list_row_add a'));
            assert.containsN(form, '.o_data_row', 4, 'should have 4 data rows');
            await testUtils.fields.editInput(form.$('.o_input[name="turtle_foo"]'), 'a');
            assert.containsN(form, '.o_data_row', 4,
                'should still have 4 data rows (the limit is increased to 4)');

            form.destroy();
        });

        QUnit.test('onchange in a one2many with non inline view on an existing record', async function (assert) {
            assert.expect(6);

            this.data.partner.fields.sequence = { string: 'Sequence', type: 'integer' };
            this.data.partner.records[0].sequence = 1;
            this.data.partner.records[1].sequence = 2;
            this.data.partner.onchanges = { sequence: function () { } };

            this.data.partner_type.fields.partner_ids = { string: "Partner", type: "one2many", relation: 'partner' };
            this.data.partner_type.records[0].partner_ids = [1, 2];

            var form = await createView({
                View: FormView,
                model: 'partner_type',
                data: this.data,
                arch: '<form><field name="partner_ids"/></form>',
                archs: {
                    'partner,false,list': '<tree string="Vendors">' +
                        '<field name="sequence" widget="handle"/>' +
                        '<field name="display_name"/>' +
                        '</tree>',
                },
                res_id: 12,
                mockRPC: function (route, args) {
                    assert.step(args.method);
                    return this._super.apply(this, arguments);
                },
                viewOptions: { mode: 'edit' },
            });

            // swap 2 lines in the one2many
            await testUtils.dom.dragAndDrop(form.$('.ui-sortable-handle:eq(1)'), form.$('tbody tr').first(),
                { position: 'top' });
            assert.verifySteps(['load_views', 'read', 'read', 'onchange', 'onchange']);
            form.destroy();
        });

        QUnit.test('onchange in a one2many with non inline view on a new record', async function (assert) {
            assert.expect(8);

            this.data.turtle.onchanges = {
                display_name: function (obj) {
                    if (obj.display_name) {
                        obj.turtle_int = 44;
                    }
                },
            };

            var form = await createView({
                View: FormView,
                model: 'partner',
                data: this.data,
                arch: '<form><field name="turtles"/></form>',
                archs: {
                    'turtle,false,list': '<tree editable="bottom">' +
                        '<field name="display_name"/>' +
                        '<field name="turtle_int"/>' +
                        '</tree>',
                },
                mockRPC: function (route, args) {
                    assert.step(args.method || route);
                    return this._super.apply(this, arguments);
                },
            });

            // add a row and trigger the onchange
            await testUtils.dom.click(form.$('.o_field_x2many_list_row_add a'));
            await testUtils.fields.editInput(form.$('.o_data_row .o_field_widget[name=display_name]'), 'a name');

            assert.strictEqual(form.$('.o_data_row .o_field_widget[name=turtle_int]').val(), "44",
                "should have triggered the onchange");

            assert.verifySteps([
                'load_views', // load sub list
                'default_get', // main record
                'onchange', // main record
                'default_get', // sub record
                'onchange', // sub record
                'onchange', // edition of display_name of sub record
            ]);

            form.destroy();
        });

        QUnit.test('add a line, edit it and "Save & New"', async function (assert) {
            assert.expect(5);

            var form = await createView({
                View: FormView,
                model: 'partner',
                data: this.data,
                arch: '<form string="Partners">' +
                    '<field name="p">' +
                    '<tree><field name="display_name"/></tree>' +
                    '<form><field name="display_name"/></form>' +
                    '</field>' +
                    '</form>',
            });

            assert.containsNone(form, '.o_data_row',
                "there should be no record in the relation");

            // add a new record
            await testUtils.dom.click(form.$('.o_field_x2many_list_row_add a'));
            await testUtils.fields.editInput($('.modal .o_field_widget'), 'new record');
            await testUtils.dom.click($('.modal .modal-footer .btn-primary:first'));

            assert.strictEqual(form.$('.o_data_row .o_data_cell').text(), 'new record',
                "should display the new record");

            // reopen freshly added record and edit it
            await testUtils.dom.click(form.$('.o_data_row .o_data_cell'));
            await testUtils.fields.editInput($('.modal .o_field_widget'), 'new record edited');

            // save it, and choose to directly create another record
            await testUtils.dom.click($('.modal .modal-footer .btn-primary:nth(1)'));

            assert.strictEqual($('.modal').length, 1,
                "the model should still be open");
            assert.strictEqual($('.modal .o_field_widget').text(), '',
                "should have cleared the input");

            await testUtils.fields.editInput($('.modal .o_field_widget'), 'another new record');
            await testUtils.dom.click($('.modal .modal-footer .btn-primary:first'));

            assert.strictEqual(form.$('.o_data_row .o_data_cell').text(),
                'new record editedanother new record', "should display the two records");

            form.destroy();
        });

        QUnit.test('o2m add a line custom control create editable', async function (assert) {
            assert.expect(5);

            var form = await createView({
                View: FormView,
                model: 'partner',
                data: this.data,
                arch:
                    '<form string="Partners">' +
                    '<field name="p">' +
                    '<tree editable="bottom">' +
                    '<control>' +
                    '<create string="Add food" context="" />' +
                    '<create string="Add pizza" context="{\'default_display_name\': \'pizza\'}"/>' +
                    '</control>' +

                    '<control>' +
                    '<create string="Add pasta" context="{\'default_display_name\': \'pasta\'}"/>' +
                    '</control>' +

                    '<field name="display_name"/>' +
                    '</tree>' +
                    '<form>' +
                    '<field name="display_name"/>' +
                    '</form>' +
                    '</field>' +
                    '</form>',
            });

            // new controls correctly added
            var $td = form.$('.o_field_x2many_list_row_add');
            assert.strictEqual($td.length, 1);
            assert.strictEqual($td.closest('tr').find('td').length, 1);
            assert.strictEqual($td.text(), "Add foodAdd pizzaAdd pasta");

            // click add food
            // check it's empty
            await testUtils.dom.click(form.$('.o_field_x2many_list_row_add a:eq(0)'));
            assert.strictEqual($('.o_data_cell').text(), "");

            // click add pizza
            // save the modal
            // check it's pizza
            await testUtils.dom.click(form.$('.o_field_x2many_list_row_add a:eq(1)'));
            // click add pasta
            await testUtils.dom.click(form.$('.o_field_x2many_list_row_add a:eq(2)'));
            await testUtils.form.clickSave(form);
            assert.strictEqual($('.o_data_cell').text(), "pizzapasta");

            form.destroy();
        });

        QUnit.test('o2m add a line custom control create non-editable', async function (assert) {
            assert.expect(6);

            var form = await createView({
                View: FormView,
                model: 'partner',
                data: this.data,
                arch:
                    '<form string="Partners">' +
                    '<field name="p">' +
                    '<tree>' +
                    '<control>' +
                    '<create string="Add food" context="" />' +
                    '<create string="Add pizza" context="{\'default_display_name\': \'pizza\'}" />' +
                    '</control>' +

                    '<control>' +
                    '<create string="Add pasta" context="{\'default_display_name\': \'pasta\'}" />' +
                    '</control>' +

                    '<field name="display_name"/>' +
                    '</tree>' +
                    '<form>' +
                    '<field name="display_name"/>' +
                    '</form>' +
                    '</field>' +
                    '</form>',
            });

            // new controls correctly added
            var $td = form.$('.o_field_x2many_list_row_add');
            assert.strictEqual($td.length, 1);
            assert.strictEqual($td.closest('tr').find('td').length, 1);
            assert.strictEqual($td.text(), "Add foodAdd pizzaAdd pasta");

            // click add food
            // check it's empty
            await testUtils.dom.click(form.$('.o_field_x2many_list_row_add a:eq(0)'));
            await testUtils.dom.click($('.modal .modal-footer .btn-primary:first'));
            assert.strictEqual($('.o_data_cell').text(), "");

            // click add pizza
            // save the modal
            // check it's pizza
            await testUtils.dom.click(form.$('.o_field_x2many_list_row_add a:eq(1)'));
            await testUtils.dom.click($('.modal .modal-footer .btn-primary:first'));
            assert.strictEqual($('.o_data_cell').text(), "pizza");

            // click add pasta
            // save the whole record
            // check it's pizzapasta
            await testUtils.dom.click(form.$('.o_field_x2many_list_row_add a:eq(2)'));
            await testUtils.dom.click($('.modal .modal-footer .btn-primary:first'));
            assert.strictEqual($('.o_data_cell').text(), "pizzapasta");

            form.destroy();
        });

        QUnit.test('o2m add a line custom control create align with handle', async function (assert) {
            assert.expect(3);

            var form = await createView({
                View: FormView,
                model: 'partner',
                data: this.data,
                arch:
                    '<form string="Partners">' +
                    '<field name="p">' +
                    '<tree>' +
                    '<field name="int_field" widget="handle"/>' +
                    '</tree>' +
                    '</field>' +
                    '</form>',
            });

            // controls correctly added, at one column offset when handle is present
            var $tr = form.$('.o_field_x2many_list_row_add').closest('tr');
            assert.strictEqual($tr.find('td').length, 2);
            assert.strictEqual($tr.find('td:eq(0)').text(), "");
            assert.strictEqual($tr.find('td:eq(1)').text(), "Add a line");

            form.destroy();
        });

        QUnit.test('one2many form view with action button', async function (assert) {
            // once the action button is clicked, the record is reloaded (via the
            // on_close handler, executed because the python method does not return
            // any action, or an ir.action.act_window_close) ; this test ensures that
            // it reloads the fields of the opened view (i.e. the form in this case).
            // See https://github.com/odoo/odoo/issues/24189
            assert.expect(7);

            var data = this.data;
            data.partner.records[0].p = [2];

            var form = await createView({
                View: FormView,
                model: 'partner',
                data: data,
                res_id: 1,
                arch: '<form string="Partners">' +
                    '<field name="p">' +
                    '<tree><field name="display_name"/></tree>' +
                    '<form>' +
                    '<button type="action" string="Set Timmy"/>' +
                    '<field name="timmy"/>' +
                    '</form>' +
                    '</field>' +
                    '</form>',
                archs: {
                    'partner_type,false,list': '<tree><field name="display_name"/></tree>',
                },
                intercepts: {
                    execute_action: function (ev) {
                        data.partner.records[1].display_name = 'new name';
                        data.partner.records[1].timmy = [12];
                        ev.data.on_closed();
                    },
                },
                viewOptions: {
                    mode: 'edit',
                },
            });

            assert.containsOnce(form, '.o_data_row',
                "there should be one record in the one2many");
            assert.strictEqual(form.$('.o_data_cell').text(), 'second record',
                "initial display_name of o2m record should be correct");

            // open one2many record in form view
            await testUtils.dom.click(form.$('.o_data_cell:first'));
            assert.strictEqual($('.modal .o_form_view').length, 1,
                "should have opened the form view in a dialog");
            assert.strictEqual($('.modal .o_form_view .o_data_row').length, 0,
                "there should be no record in the many2many");

            // click on the action button
            await testUtils.dom.click($('.modal .o_form_view button'));
            assert.strictEqual($('.modal .o_data_row').length, 1,
                "fields in the o2m form view should have been read");
            assert.strictEqual($('.modal .o_data_cell').text(), 'gold',
                "many2many subrecord should have been fetched");

            // save the dialog
            await testUtils.dom.click($('.modal .modal-footer .btn-primary'));

            assert.strictEqual(form.$('.o_data_cell').text(), 'new name',
                "fields in the o2m list view should have been read as well");

            form.destroy();
        });

        QUnit.test('onchange affecting inline unopened list view', async function (assert) {
            // when we got onchange result for fields of record that were not
            // already available because they were in a inline view not already
            // opened, in a given configuration the change were applied ignoring
            // existing data, thus a line of a one2many field inside a one2many
            // field could be duplicated unexplectedly
            assert.expect(5);

            var numUserOnchange = 0;

            this.data.user.onchanges = {
                partner_ids: function (obj) {
                    if (numUserOnchange === 0) {
                        // simulate proper server onchange after save of modal with new record
                        obj.partner_ids = [
                            [5],
                            [1, 1, {
                                display_name: 'first record',
                                turtles: [
                                    [5],
                                    [1, 2, { 'display_name': 'donatello' }],
                                ],
                            }],
                            [1, 2, {
                                display_name: 'second record',
                                turtles: [
                                    [5],
                                    obj.partner_ids[1][2].turtles[0],
                                ],
                            }],
                        ];
                    }
                    numUserOnchange++;
                },
            };

            var form = await createView({
                View: FormView,
                model: 'user',
                data: this.data,
                arch: '<form><sheet><group>' +
                    '<field name="partner_ids">' +
                    '<form>' +
                    '<field name="turtles">' +
                    '<tree editable="bottom">' +
                    '<field name="display_name"/>' +
                    '</tree>' +
                    '</field>' +
                    '</form>' +
                    '<tree>' +
                    '<field name="display_name"/>' +
                    '</tree>' +
                    '</field>' +
                    '</group></sheet></form>',
                res_id: 17,
            });

            // add a turtle on second partner
            await testUtils.form.clickEdit(form);
            await testUtils.dom.click(form.$('.o_data_row:eq(1)'));
            await testUtils.dom.click($('.modal .o_field_x2many_list_row_add a'));
            $('.modal input[name="display_name"]').val('michelangelo').change();
            await testUtils.dom.click($('.modal .btn-primary'));
            // open first partner so changes from previous action are applied
            await testUtils.dom.click(form.$('.o_data_row:eq(0)'));
            await testUtils.dom.click($('.modal .btn-primary'));
            await testUtils.form.clickSave(form);

            assert.strictEqual(numUserOnchange, 2,
                'there should 2 and only 2 onchange from closing the partner modal');

            await testUtils.dom.click(form.$('.o_data_row:eq(0)'));
            assert.strictEqual($('.modal .o_data_row').length, 1,
                'only 1 turtle for first partner');
            assert.strictEqual($('.modal .o_data_row').text(), 'donatello',
                'first partner turtle is donatello');
            await testUtils.dom.click($('.modal .o_form_button_cancel'));

            await testUtils.dom.click(form.$('.o_data_row:eq(1)'));
            assert.strictEqual($('.modal .o_data_row').length, 1,
                'only 1 turtle for second partner');
            assert.strictEqual($('.modal .o_data_row').text(), 'michelangelo',
                'second partner turtle is michelangelo');
            await testUtils.dom.click($('.modal .o_form_button_cancel'));

            form.destroy();
        });

        QUnit.test('click on URL should not open the record', async function (assert) {
            assert.expect(2);

            this.data.partner.records[0].turtles = [1];

            var form = await createView({
                View: FormView,
                model: 'partner',
                data: this.data,
                arch: '<form string="Partners">' +
                    '<field name="turtles">' +
                    '<tree>' +
                    '<field name="display_name" widget="email"/>' +
                    '<field name="turtle_foo" widget="url"/>' +
                    '</tree>' +
                    '<form></form>' +
                    '</field>' +
                    '</form>',
                res_id: 1,
            });

            await testUtils.dom.click(form.$('.o_email_cell a'));
            assert.strictEqual($('.modal .o_form_view').length, 0,
                'click should not open the modal');

            await testUtils.dom.click(form.$('.o_url_cell a'));
            assert.strictEqual($('.modal .o_form_view').length, 0,
                'click should not open the modal');
            form.destroy();
        });

        QUnit.test('create and edit on m2o in o2m, and press ESCAPE', async function (assert) {
            assert.expect(4);

            var form = await createView({
                View: FormView,
                model: 'partner',
                data: this.data,
                arch: '<form>' +
                    '<field name="turtles">' +
                    '<tree editable="top">' +
                    '<field name="turtle_trululu"/>' +
                    '</tree>' +
                    '</field>' +
                    '</form>',
                archs: {
                    'partner,false,form': '<form><field name="display_name"/></form>',
                },
            });

            await testUtils.dom.click(form.$('.o_field_x2many_list_row_add a'));

            assert.containsOnce(form, '.o_selected_row',
                "should have create a new row in edition");

            await testUtils.fields.many2one.clickOpenDropdown('turtle_trululu');
            await testUtils.fields.many2one.clickItem('turtle_trululu','Create and Edit...');

            assert.strictEqual($('.modal .o_form_view').length, 1,
                "should have opened a form view in a dialog");

            await testUtils.fields.triggerKeydown($('.modal .o_form_view .o_field_widget[name=display_name]'), 'escape');

            assert.strictEqual($('.modal .o_form_view').length, 0,
                "should have closed the dialog");
            assert.containsOnce(form, '.o_selected_row',
                "new row should still be present");

            form.destroy();
        });

        QUnit.test('one2many add a line should not crash if orderedResIDs is not set', async function (assert) {
            // There is no assertion, the code will just crash before the bugfix.
            assert.expect(0);

            this.data.partner.records[0].turtles = [];

            var form = await createView({
                View: FormView,
                model: 'partner',
                data: this.data,
                arch: '<form string="Partners">' +
                    '<header>' +
                    '<button name="action_invoice_open" type="object" string="Validate" class="oe_highlight"/>' +
                    '</header>' +
                    '<field name="turtles">' +
                    '<tree editable="bottom">' +
                    '<field name="turtle_foo"/>' +
                    '</tree>' +
                    '</field>' +
                    '</form>',
                viewOptions: {
                    mode: 'edit',
                },
                intercepts: {
                    execute_action: function (event) {
                        event.data.on_fail();
                    },
                },
            });

            await testUtils.dom.click($('button[name="action_invoice_open"]'));
            await testUtils.dom.click(form.$('.o_field_x2many_list_row_add a'));
            form.destroy();
        });

        QUnit.test('one2many shortcut tab should not crash when there is no input widget', async function (assert) {
            assert.expect(2);

            // create a one2many view which has no input (only 1 textarea in this case)
            var form = await createView({
                View: FormView,
                model: 'partner',
                data: this.data,
                arch: '<form string="Partners">' +
                    '<field name="turtles">' +
                    '<tree editable="bottom">' +
                    '<field name="turtle_foo" widget="text"/>' +
                    '</tree>' +
                    '</field>' +
                    '</form>',
                res_id: 1,
                viewOptions: {
                    mode: 'edit',
                },
            });

            // add a row, fill it, then trigger the tab shortcut
            await testUtils.dom.click(form.$('.o_field_x2many_list_row_add a'));
            await testUtils.fields.editInput(form.$('.o_input[name="turtle_foo"]'), 'ninja');
            await testUtils.fields.triggerKeydown(form.$('.o_input[name="turtle_foo"]'), 'tab');

            assert.strictEqual(form.$('.o_field_text').text(), 'blipninja',
                'current line should be saved');
            assert.containsOnce(form, 'textarea.o_field_text',
                'new line should be created');

            form.destroy();
        });

        QUnit.test('one2many with onchange, required field, shortcut enter', async function (assert) {
            assert.expect(5);

            this.data.turtle.onchanges = {
                turtle_foo: function () { },
            };

            var prom;
            var form = await createView({
                View: FormView,
                model: 'partner',
                data: this.data,
                arch: '<form string="Partners">' +
                    '<field name="turtles">' +
                    '<tree editable="bottom">' +
                    '<field name="turtle_foo" required="1"/>' +
                    '</tree>' +
                    '</field>' +
                    '</form>',
                mockRPC: function (route, args) {
                    var result = this._super.apply(this, arguments);
                    if (args.method === 'onchange') {
                        return Promise.resolve(prom).then(_.constant(result));
                    }
                    return result;
                },
                // simulate what happens in the client:
                // the new value isn't notified directly to the model
                fieldDebounce: 5000,
            });

            var value = "hello";

            // add a new line
            await testUtils.dom.click(form.$('.o_field_x2many_list_row_add a'));

            // we want to add a delay to simulate an onchange
            prom = testUtils.makeTestPromise();

            // write something in the field
            var $input = form.$('input[name="turtle_foo"]');
            await testUtils.fields.editInput($input, value);
            await testUtils.fields.triggerKeydown($input, 'enter');

            // check that nothing changed before the onchange finished
            assert.strictEqual($input.val(), value, "input content shouldn't change");
            assert.containsOnce(form, '.o_data_row',
                "should still contain only one row");

            // unlock onchange
            prom.resolve();
            await testUtils.nextTick();

            // check the current line is added with the correct content and a new line is editable
            assert.strictEqual(form.$('td.o_data_cell').text(), value);
            assert.strictEqual(form.$('input[name="turtle_foo"]').val(), '');
            assert.containsN(form, '.o_data_row', 2,
                "should now contain two rows");

            form.destroy();
        });

        QUnit.test('no deadlock when leaving a one2many line with uncommitted changes', async function (assert) {
            // Before unselecting a o2m line, field widgets are asked to commit their changes (new values
            // that they wouldn't have sent to the model yet). This test is added alongside a bug fix
            // ensuring that we don't end up in a deadlock when a widget actually has some changes to
            // commit at that moment.
            assert.expect(9);
            var form = await createView({
                View: FormView,
                model: 'partner',
                data: this.data,
                arch: '<form>' +
                    '<field name="turtles">' +
                    '<tree editable="bottom">' +
                    '<field name="turtle_foo"/>' +
                    '</tree>' +
                    '</field>' +
                    '</form>',
                mockRPC: function (route, args) {
                    assert.step(args.method);
                    return this._super.apply(this, arguments);
                },
                // we set a fieldDebounce to precisely mock the behavior of the webclient: changes are
                // not sent to the model at keystrokes, but when the input is left
                fieldDebounce: 5000,
            });

            await testUtils.dom.click(form.$('.o_field_x2many_list_row_add a'));

            await testUtils.fields.editInput(form.$('.o_field_widget[name=turtles] input'), 'some foo value');

            // click to add a second row to unselect the current one, then save
            await testUtils.dom.click(form.$('.o_field_x2many_list_row_add a'));
            await testUtils.form.clickSave(form);

            assert.containsOnce(form, '.o_form_readonly',
                "form view should be in readonly");
            assert.strictEqual(form.$('.o_data_row').text(), 'some foo value',
                "foo field should have correct value");
            assert.verifySteps([
                'default_get', // main record
                'default_get', // line 1
                'default_get', // line 2
                'create',
                'read', // main record
                'read', // line 1
            ]);

            form.destroy();
        });

        QUnit.test('one2many with extra field from server not in form', async function (assert) {
            assert.expect(6);

            var form = await createView({
                View: FormView,
                model: 'partner',
                data: this.data,
                arch: '<form string="Partners">' +
                    '<field name="p" >' +
                    '<tree>' +
                    '<field name="datetime"/>' +
                    '<field name="display_name"/>' +
                    '</tree>' +
                    '</field>' +
                    '</form>',
                res_id: 1,
                archs: {
                    'partner,false,form': '<form>' +
                        '<field name="display_name"/>' +
                        '</form>'
                },
                mockRPC: function (route, args) {
                    if (route === '/web/dataset/call_kw/partner/write') {
                        args.args[1].p[0][2].datetime = '2018-04-05 12:00:00';
                    }
                    return this._super.apply(this, arguments);
                }
            });

            await testUtils.form.clickEdit(form);

            var x2mList = form.$('.o_field_x2many_list[name=p]');

            // Add a record in the list
            await testUtils.dom.click(x2mList.find('.o_field_x2many_list_row_add a'));

            var modal = $('.modal-lg');

            var nameInput = modal.find('input.o_input[name=display_name]');
            await testUtils.fields.editInput(nameInput, 'michelangelo');

            // Save the record in the modal (though it is still virtual)
            await testUtils.dom.click(modal.find('.btn-primary').first());

            assert.equal(x2mList.find('.o_data_row').length, 1,
                'There should be 1 records in the x2m list');

            var newlyAdded = x2mList.find('.o_data_row').eq(0);

            assert.equal(newlyAdded.find('.o_data_cell').first().text(), '',
                'The create_date field should be empty');
            assert.equal(newlyAdded.find('.o_data_cell').eq(1).text(), 'michelangelo',
                'The display name field should have the right value');

            // Save the whole thing
            await testUtils.form.clickSave(form);

            x2mList = form.$('.o_field_x2many_list[name=p]');

            // Redo asserts in RO mode after saving
            assert.equal(x2mList.find('.o_data_row').length, 1,
                'There should be 1 records in the x2m list');

            newlyAdded = x2mList.find('.o_data_row').eq(0);

            assert.equal(newlyAdded.find('.o_data_cell').first().text(), '04/05/2018 12:00:00',
                'The create_date field should have the right value');
            assert.equal(newlyAdded.find('.o_data_cell').eq(1).text(), 'michelangelo',
                'The display name field should have the right value');

            form.destroy();
        });

        QUnit.test('one2many invisible depends on parent field', async function (assert) {
            assert.expect(4);

            this.data.partner.records[0].p = [2];
            var form = await createView({
                View: FormView,
                model: 'partner',
                data: this.data,
                arch: '<form string="Partners">' +
                    '<sheet>' +
                    '<group>' +
                    '<field name="product_id"/>' +
                    '</group>' +
                    '<notebook>' +
                    '<page string="Partner page">' +
                    '<field name="bar"/>' +
                    '<field name="p">' +
                    '<tree>' +
                    '<field name="foo" attrs="{\'column_invisible\': [(\'parent.product_id\', \'!=\', False)]}"/>' +
                    '<field name="bar" attrs="{\'column_invisible\': [(\'parent.bar\', \'=\', False)]}"/>' +
                    '</tree>' +
                    '</field>' +
                    '</page>' +
                    '</notebook>' +
                    '</sheet>' +
                    '</form>',
                res_id: 1,
            });
            assert.containsN(form, 'th', 2,
                "should be 2 columns in the one2many");
            await testUtils.form.clickEdit(form);
            await testUtils.dom.click(form.$('.o_field_many2one[name="product_id"] input'));
            await testUtils.dom.click($('li.ui-menu-item a:contains(xpad)').trigger('mouseenter'));
            assert.containsOnce(form, 'th',
                "should be 1 column when the product_id is set");
            await testUtils.fields.editAndTrigger(form.$('.o_field_many2one[name="product_id"] input'),
                '', 'keyup');
            assert.containsN(form, 'th', 2,
                "should be 2 columns in the one2many when product_id is not set");
            await testUtils.dom.click(form.$('.o_field_boolean[name="bar"] input'));
            assert.containsOnce(form, 'th',
                "should be 1 column after the value change");
            form.destroy();
        });

        QUnit.test('one2many column visiblity depends on onchange of parent field', async function (assert) {
            assert.expect(3);

            this.data.partner.records[0].p = [2];
            this.data.partner.records[0].bar = false;

            this.data.partner.onchanges.p = function (obj) {
                // set bar to true when line is added
                if (obj.p.length > 1 && obj.p[1][2].foo === 'New line') {
                    obj.bar = true;
                }
            };

            var form = await createView({
                View: FormView,
                model: 'partner',
                data: this.data,
                arch: '<form>' +
                    '<field name="bar"/>' +
                    '<field name="p">' +
                    '<tree editable="bottom">' +
                    '<field name="foo"/>' +
                    '<field name="int_field" attrs="{\'column_invisible\': [(\'parent.bar\', \'=\', False)]}"/>' +
                    '</tree>' +
                    '</field>' +
                    '</form>',
                res_id: 1,
            });

            // bar is false so there should be 1 column
            assert.containsOnce(form, 'th',
                "should be only 1 column ('foo') in the one2many");
            assert.containsOnce(form, '.o_list_view .o_data_row', "should contain one row");

            await testUtils.form.clickEdit(form);

            // add a new o2m record
            await testUtils.dom.click(form.$('.o_field_x2many_list_row_add a'));
            form.$('.o_field_one2many input:first').focus();
            await testUtils.fields.editInput(form.$('.o_field_one2many input:first'), 'New line');
            await testUtils.dom.click(form.$el);

            assert.containsN(form, 'th', 2, "should be 2 columns('foo' + 'int_field')");

            form.destroy();
        });

        QUnit.test('one2many column_invisible on view not inline', async function (assert) {
            assert.expect(4);

            this.data.partner.records[0].p = [2];
            var form = await createView({
                View: FormView,
                model: 'partner',
                data: this.data,
                arch: '<form string="Partners">' +
                    '<sheet>' +
                    '<group>' +
                    '<field name="product_id"/>' +
                    '</group>' +
                    '<notebook>' +
                    '<page string="Partner page">' +
                    '<field name="bar"/>' +
                    '<field name="p"/>' +
                    '</page>' +
                    '</notebook>' +
                    '</sheet>' +
                    '</form>',
                res_id: 1,
                archs: {
                    'partner,false,list': '<tree>' +
                        '<field name="foo" attrs="{\'column_invisible\': [(\'parent.product_id\', \'!=\', False)]}"/>' +
                        '<field name="bar" attrs="{\'column_invisible\': [(\'parent.bar\', \'=\', False)]}"/>' +
                        '</tree>',
                },
            });
            assert.containsN(form, 'th', 2,
                "should be 2 columns in the one2many");
            await testUtils.form.clickEdit(form);
            await testUtils.dom.click(form.$('.o_field_many2one[name="product_id"] input'));
            await testUtils.dom.click($('li.ui-menu-item a:contains(xpad)').trigger('mouseenter'));
            assert.containsOnce(form, 'th',
                "should be 1 column when the product_id is set");
            await testUtils.fields.editAndTrigger(form.$('.o_field_many2one[name="product_id"] input'),
                '', 'keyup');
            assert.containsN(form, 'th', 2,
                "should be 2 columns in the one2many when product_id is not set");
            await testUtils.dom.click(form.$('.o_field_boolean[name="bar"] input'));
            assert.containsOnce(form, 'th',
                "should be 1 column after the value change");
            form.destroy();
        });

        QUnit.test('field context is correctly passed to x2m subviews', async function (assert) {
            assert.expect(2);

             var form = await createView({
                View: FormView,
                model: 'partner',
                data: this.data,
                arch: '<form>' +
                        '<field name="turtles" context="{\'some_key\': 1}">' +
                            '<kanban>' +
                                '<templates>' +
                                    '<t t-name="kanban-box">' +
                                        '<div>' +
                                            '<t t-if="context.some_key">' +
                                                '<field name="turtle_foo"/>' +
                                            '</t>' +
                                        '</div>' +
                                    '</t>' +
                                '</templates>' +
                            '</kanban>' +
                        '</field>' +
                    '</form>',
                res_id: 1,
            });

            assert.strictEqual(form.$('.o_kanban_record:not(.o_kanban_ghost)').length, 1,
                "should have a record in the relation");
            assert.strictEqual(form.$('.o_kanban_record span:contains(blip)').length, 1,
                "condition in the kanban template should have been correctly evaluated");

            form.destroy();
        });
    });
});
});<|MERGE_RESOLUTION|>--- conflicted
+++ resolved
@@ -5414,10 +5414,7 @@
             form.destroy();
         });
 
-<<<<<<< HEAD
-        QUnit.test('focusing fields in one2many list', async function (assert) {
-=======
-        QUnit.test('one2many field with virtual ids with kanban button', function (assert) {
+        QUnit.test('one2many field with virtual ids with kanban button', async function (assert) {
             assert.expect(25);
 
             testUtils.mock.patch(KanbanRecord, {
@@ -5429,7 +5426,7 @@
 
             this.data.partner.records[0].p = [4];
 
-            var form = createView({
+            var form = await createView({
                 View: FormView,
                 model: 'partner',
                 data: this.data,
@@ -5490,23 +5487,23 @@
             assert.containsNone(form, oAllKanbanButton + '[disabled]', "should not have button type object disabled");
 
             // click on the button
-            testUtils.dom.click(form.$(btn1Disabled));
-            testUtils.dom.click(form.$(btn1Warn));
+            await testUtils.dom.click(form.$(btn1Disabled));
+            await testUtils.dom.click(form.$(btn1Warn));
 
             // switch to edit mode
-            testUtils.form.clickEdit(form);
+            await testUtils.form.clickEdit(form);
 
             // click on existing buttons
-            testUtils.dom.click(form.$(btn1Disabled));
-            testUtils.dom.click(form.$(btn1Warn));
+            await testUtils.dom.click(form.$(btn1Disabled));
+            await testUtils.dom.click(form.$(btn1Warn));
 
             // create new kanban
-            testUtils.dom.click(form.$('.o_field_widget .o-kanban-button-new'));
+            await testUtils.dom.click(form.$('.o_field_widget .o-kanban-button-new'));
 
             // save & close the modal
             assert.strictEqual($('.modal-content input.o_field_widget').val(), 'My little Foo Value',
                 "should already have the default value for field foo");
-            testUtils.dom.click($('.modal-content .btn-primary').first());
+            await testUtils.dom.click($('.modal-content .btn-primary').first());
 
             // check new item
             assert.containsN(form, oAllKanbanButton, 4, "should have 4 buttons type object");
@@ -5519,21 +5516,21 @@
             assert.strictEqual(form.$(btn2Warn).attr('warn'), 'warn', 'Should have a button type object with warn attr in area 2');
 
             // click all buttons
-            testUtils.dom.click(form.$(btn1Disabled));
-            testUtils.dom.click(form.$(btn1Warn));
-            testUtils.dom.click(form.$(btn2Disabled));
-            testUtils.dom.click(form.$(btn2Warn));
+            await testUtils.dom.click(form.$(btn1Disabled));
+            await testUtils.dom.click(form.$(btn1Warn));
+            await testUtils.dom.click(form.$(btn2Disabled));
+            await testUtils.dom.click(form.$(btn2Warn));
 
             // save the form
-            testUtils.form.clickSave(form);
+            await testUtils.form.clickSave(form);
 
             assert.containsNone(form, oAllKanbanButton + '[disabled]', "should not have button type object disabled after save");
 
             // click all buttons
-            testUtils.dom.click(form.$(btn1Disabled));
-            testUtils.dom.click(form.$(btn1Warn));
-            testUtils.dom.click(form.$(btn2Disabled));
-            testUtils.dom.click(form.$(btn2Warn));
+            await testUtils.dom.click(form.$(btn1Disabled));
+            await testUtils.dom.click(form.$(btn1Warn));
+            await testUtils.dom.click(form.$(btn2Disabled));
+            await testUtils.dom.click(form.$(btn2Warn));
 
             assert.verifySteps([
                 "button_disabled_partner_4",
@@ -5556,8 +5553,7 @@
             form.destroy();
         });
 
-        QUnit.test('focusing fields in one2many list', function (assert) {
->>>>>>> 230ad8c3
+        QUnit.test('focusing fields in one2many list', async function (assert) {
             assert.expect(2);
 
             var form = await createView({
