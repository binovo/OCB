# -*- coding: utf-8 -*-

import base64
import csv
import glob
import itertools
import operator
import os
import re
import simplejson
import textwrap
import xmlrpclib
import time
import zlib
from xml.etree import ElementTree
from cStringIO import StringIO

from babel.messages.pofile import read_po

import web.common.dispatch as openerpweb
import web.common.ast
import web.common.nonliterals
import web.common.release
openerpweb.ast = web.common.ast
openerpweb.nonliterals = web.common.nonliterals


# Should move to openerpweb.Xml2Json
class Xml2Json:
    # xml2json-direct
    # Simple and straightforward XML-to-JSON converter in Python
    # New BSD Licensed
    #
    # URL: http://code.google.com/p/xml2json-direct/
    @staticmethod
    def convert_to_json(s):
        return simplejson.dumps(
            Xml2Json.convert_to_structure(s), sort_keys=True, indent=4)

    @staticmethod
    def convert_to_structure(s):
        root = ElementTree.fromstring(s)
        return Xml2Json.convert_element(root)

    @staticmethod
    def convert_element(el, skip_whitespaces=True):
        res = {}
        if el.tag[0] == "{":
            ns, name = el.tag.rsplit("}", 1)
            res["tag"] = name
            res["namespace"] = ns[1:]
        else:
            res["tag"] = el.tag
        res["attrs"] = {}
        for k, v in el.items():
            res["attrs"][k] = v
        kids = []
        if el.text and (not skip_whitespaces or el.text.strip() != ''):
            kids.append(el.text)
        for kid in el:
            kids.append(Xml2Json.convert_element(kid))
            if kid.tail and (not skip_whitespaces or kid.tail.strip() != ''):
                kids.append(kid.tail)
        res["children"] = kids
        return res

#----------------------------------------------------------
# OpenERP Web web Controllers
#----------------------------------------------------------

def manifest_preload():
    modules = [k for k,v in openerpweb.addons_manifest.items() if v.get('web_preload')]
    return modules

def manifest_addons(addons):
    if addons==None:
        addons = manifest_preload()
    else:
        addons = addons.split(',')
    return addons

def manifest_glob(addons, key):
    addons = manifest_addons(addons)
    files = []
    for addon in addons:
        manifest = openerpweb.addons_manifest.get(addon, {})
        addons_path = manifest['addons_path']
        globlist = manifest.get(key, [])
        for pattern in globlist:
            for path in glob.glob(os.path.join(addons_path, addon, pattern)):
                files.append(path[len(addons_path):])
    return files

# TODO change into concat_file(addons,key) taking care of addons_path
def concat_files(addons_path, file_list):
    """ Concatenate file content
    return (concat,timestamp)
    concat: concatenation of file content
    timestamp: max(os.path.getmtime of file_list)
    """
    files_content = []
    files_timestamp = 0
    for i in file_list:
        fname = os.path.join(addons_path, i[1:])
        ftime = os.path.getmtime(fname)
        if ftime > files_timestamp:
            files_timestamp = ftime
        files_content.append(open(fname).read())
    files_concat = "".join(files_content)
    return files_concat,files_timestamp

home_template = textwrap.dedent("""<!DOCTYPE html>
<html style="height: 100%%">
    <head>
        <meta http-equiv="content-type" content="text/html; charset=utf-8" />
        <title>OpenERP</title>
        <link rel="shortcut icon" href="/web/static/src/img/favicon.ico" type="image/x-icon"/>
        %(css)s
        %(javascript)s
        <script type="text/javascript">
            $(function() {
                var c = new openerp.init(%(modules)s);
                var wc = new c.web.WebClient("oe");
                wc.start();
            });
        </script>
    </head>
    <body id="oe" class="openerp"></body>
</html>
""")
class WebClient(openerpweb.Controller):
    _cp_path = "/web/webclient"

    @openerpweb.jsonrequest
    def csslist(self, req, mods=None):
        return manifest_glob(mods, 'css')

    @openerpweb.jsonrequest
    def jslist(self, req, mods=None):
        return manifest_glob(mods, 'js')

    @openerpweb.httprequest
    def css(self, req, mods=None):
        files = manifest_glob(mods, 'css')
        content,timestamp = concat_files(req.config.addons_path, files)
        # TODO request set the Date of last modif and Etag
        return req.make_response(content, [('Content-Type', 'text/css')])

    @openerpweb.httprequest
    def js(self, req, mods=None):
        files = manifest_glob(mods, 'js')
        content,timestamp = concat_files(req.config.addons_path, files)
        # TODO request set the Date of last modif and Etag
        return req.make_response(content, [('Content-Type', 'application/javascript')])

    @openerpweb.httprequest
    def home(self, req, s_action=None, **kw):
        modules = [a for a, m in openerpweb.addons_manifest.iteritems() if m.get('web_auto_load')]
        assert 'web' in modules
        cs_mods = ','.join(modules)

        # script tags
        jslist = ['/web/webclient/js?mods='+cs_mods]
        if req.debug:
<<<<<<< HEAD
            jslist = [i + '?debug=' + str(time.time()) for i in manifest_glob(req.config.addons_path, modules, 'js')]
=======
            jslist = [i + '?debug=' + str(time.time()) for i in manifest_glob(None, 'js')]
>>>>>>> 5e303d0e
        js = "\n        ".join(['<script type="text/javascript" src="%s"></script>'%i for i in jslist])

        # css tags
        csslist = ['/web/webclient/css?mods='+cs_mods]
        if req.debug:
<<<<<<< HEAD
            csslist = [i + '?debug=' + str(time.time()) for i in manifest_glob(req.config.addons_path, modules, 'css')]
=======
            csslist = [i + '?debug=' + str(time.time()) for i in manifest_glob(None, 'css')]
>>>>>>> 5e303d0e
        css = "\n        ".join(['<link rel="stylesheet" href="%s">'%i for i in csslist])

        r = home_template % {
            'javascript': js,
            'css': css,
            'modules': repr(modules),   # XXX good js-ification ?
        }
        return r

    @openerpweb.jsonrequest
    def translations(self, req, mods, lang):
        lang_model = req.session.model('res.lang')
        ids = lang_model.search([("code", "=", lang)])
        if ids:
            lang_obj = lang_model.read(ids[0], ["direction", "date_format", "time_format",
                                                "grouping", "decimal_point", "thousands_sep"])
        else:
            lang_obj = None

        if lang.count("_") > 0:
            separator = "_"
        else:
            separator = "@"
        langs = lang.split(separator)
        langs = [separator.join(langs[:x]) for x in range(1, len(langs) + 1)]

        transs = {}
        for addon_name in mods:
            transl = {"messages":[]}
            transs[addon_name] = transl
            for l in langs:
                addons_path = openerpweb.addons_manifest[addon_name]['addons_path']
                f_name = os.path.join(addons_path, addon_name, "po", l + ".po")
                if not os.path.exists(f_name):
                    continue
                try:
                    with open(f_name) as t_file:
                        po = read_po(t_file)
                except:
                    continue
                for x in po:
                    if x.id and x.string:
                        transl["messages"].append({'id': x.id, 'string': x.string})
        return {"modules": transs,
                "lang_parameters": lang_obj}

    @openerpweb.jsonrequest
    def version_info(self, req):
        return {
            "version": web.common.release.version
        }

class Database(openerpweb.Controller):
    _cp_path = "/web/database"

    @openerpweb.jsonrequest
    def get_list(self, req):
        proxy = req.session.proxy("db")
        dbs = proxy.list()
        h = req.httprequest.headers['Host'].split(':')[0]
        d = h.split('.')[0]
        r = req.config.dbfilter.replace('%h', h).replace('%d', d)
        dbs = [i for i in dbs if re.match(r, i)]
        return {"db_list": dbs}

    @openerpweb.jsonrequest
    def progress(self, req, password, id):
        return req.session.proxy('db').get_progress(password, id)

    @openerpweb.jsonrequest
    def create(self, req, fields):

        params = dict(map(operator.itemgetter('name', 'value'), fields))
        create_attrs = (
            params['super_admin_pwd'],
            params['db_name'],
            bool(params.get('demo_data')),
            params['db_lang'],
            params['create_admin_pwd']
        )

        try:
            return req.session.proxy("db").create(*create_attrs)
        except xmlrpclib.Fault, e:
            if e.faultCode and e.faultCode.split(':')[0] == 'AccessDenied':
                return {'error': e.faultCode, 'title': 'Create Database'}
        return {'error': 'Could not create database !', 'title': 'Create Database'}

    @openerpweb.jsonrequest
    def drop(self, req, fields):
        password, db = operator.itemgetter(
            'drop_pwd', 'drop_db')(
                dict(map(operator.itemgetter('name', 'value'), fields)))

        try:
            return req.session.proxy("db").drop(password, db)
        except xmlrpclib.Fault, e:
            if e.faultCode and e.faultCode.split(':')[0] == 'AccessDenied':
                return {'error': e.faultCode, 'title': 'Drop Database'}
        return {'error': 'Could not drop database !', 'title': 'Drop Database'}

    @openerpweb.httprequest
    def backup(self, req, backup_db, backup_pwd, token):
        try:
            db_dump = base64.b64decode(
                req.session.proxy("db").dump(backup_pwd, backup_db))
            return req.make_response(db_dump,
                [('Content-Type', 'application/octet-stream; charset=binary'),
                 ('Content-Disposition', 'attachment; filename="' + backup_db + '.dump"')],
                {'fileToken': int(token)}
            )
        except xmlrpclib.Fault, e:
            if e.faultCode and e.faultCode.split(':')[0] == 'AccessDenied':
                return 'Backup Database|' + e.faultCode
        return 'Backup Database|Could not generate database backup'

    @openerpweb.httprequest
    def restore(self, req, db_file, restore_pwd, new_db):
        try:
            data = base64.b64encode(db_file.file.read())
            req.session.proxy("db").restore(restore_pwd, new_db, data)
            return ''
        except xmlrpclib.Fault, e:
            if e.faultCode and e.faultCode.split(':')[0] == 'AccessDenied':
                raise Exception("AccessDenied")

    @openerpweb.jsonrequest
    def change_password(self, req, fields):
        old_password, new_password = operator.itemgetter(
            'old_pwd', 'new_pwd')(
                dict(map(operator.itemgetter('name', 'value'), fields)))
        try:
            return req.session.proxy("db").change_admin_password(old_password, new_password)
        except xmlrpclib.Fault, e:
            if e.faultCode and e.faultCode.split(':')[0] == 'AccessDenied':
                return {'error': e.faultCode, 'title': 'Change Password'}
        return {'error': 'Error, password not changed !', 'title': 'Change Password'}

class Session(openerpweb.Controller):
    _cp_path = "/web/session"

    @openerpweb.jsonrequest
    def login(self, req, db, login, password):
        req.session.login(db, login, password)
        ctx = req.session.get_context() if req.session._uid else {}

        return {
            "session_id": req.session_id,
            "uid": req.session._uid,
            "context": ctx,
            "db": req.session._db
        }

    @openerpweb.jsonrequest
    def get_session_info(self, req):
        req.session.assert_valid(force=True)
        return {
            "uid": req.session._uid,
            "context": req.session.get_context() if req.session._uid else False,
            "db": req.session._db
        }

    @openerpweb.jsonrequest
    def change_password (self,req,fields):
        old_password, new_password,confirm_password = operator.itemgetter('old_pwd', 'new_password','confirm_pwd')(
                dict(map(operator.itemgetter('name', 'value'), fields)))
        if not (old_password.strip() and new_password.strip() and confirm_password.strip()):
            return {'error':'All passwords have to be filled.','title': 'Change Password'}
        if new_password != confirm_password:
            return {'error': 'The new password and its confirmation must be identical.','title': 'Change Password'}
        try:
            if req.session.model('res.users').change_password(
                old_password, new_password):
                return {'new_password':new_password}
        except:
            return {'error': 'Original password incorrect, your password was not changed.', 'title': 'Change Password'}
        return {'error': 'Error, password not changed !', 'title': 'Change Password'}

    @openerpweb.jsonrequest
    def sc_list(self, req):
        return req.session.model('ir.ui.view_sc').get_sc(
            req.session._uid, "ir.ui.menu", req.session.eval_context(req.context))

    @openerpweb.jsonrequest
    def get_lang_list(self, req):
        try:
            return {
                'lang_list': (req.session.proxy("db").list_lang() or []),
                'error': ""
            }
        except Exception, e:
            return {"error": e, "title": "Languages"}

    @openerpweb.jsonrequest
    def modules(self, req):
        # TODO query server for installed web modules
        mods = []
        for name, manifest in openerpweb.addons_manifest.items():
<<<<<<< HEAD
            if not manifest.get('web_auto_load') and manifest.get('active', True):
=======
            # TODO replace by ir.module.module installed web
            if not manifest.get('web_preload') and manifest.get('active', True):
>>>>>>> 5e303d0e
                mods.append(name)
        return mods

    @openerpweb.jsonrequest
    def eval_domain_and_context(self, req, contexts, domains,
                                group_by_seq=None):
        """ Evaluates sequences of domains and contexts, composing them into
        a single context, domain or group_by sequence.

        :param list contexts: list of contexts to merge together. Contexts are
                              evaluated in sequence, all previous contexts
                              are part of their own evaluation context
                              (starting at the session context).
        :param list domains: list of domains to merge together. Domains are
                             evaluated in sequence and appended to one another
                             (implicit AND), their evaluation domain is the
                             result of merging all contexts.
        :param list group_by_seq: list of domains (which may be in a different
                                  order than the ``contexts`` parameter),
                                  evaluated in sequence, their ``'group_by'``
                                  key is extracted if they have one.
        :returns:
            a 3-dict of:

            context (``dict``)
                the global context created by merging all of
                ``contexts``

            domain (``list``)
                the concatenation of all domains

            group_by (``list``)
                a list of fields to group by, potentially empty (in which case
                no group by should be performed)
        """
        context, domain = eval_context_and_domain(req.session,
                                                  openerpweb.nonliterals.CompoundContext(*(contexts or [])),
                                                  openerpweb.nonliterals.CompoundDomain(*(domains or [])))

        group_by_sequence = []
        for candidate in (group_by_seq or []):
            ctx = req.session.eval_context(candidate, context)
            group_by = ctx.get('group_by')
            if not group_by:
                continue
            elif isinstance(group_by, basestring):
                group_by_sequence.append(group_by)
            else:
                group_by_sequence.extend(group_by)

        return {
            'context': context,
            'domain': domain,
            'group_by': group_by_sequence
        }

    @openerpweb.jsonrequest
    def save_session_action(self, req, the_action):
        """
        This method store an action object in the session object and returns an integer
        identifying that action. The method get_session_action() can be used to get
        back the action.

        :param the_action: The action to save in the session.
        :type the_action: anything
        :return: A key identifying the saved action.
        :rtype: integer
        """
        saved_actions = req.httpsession.get('saved_actions')
        if not saved_actions:
            saved_actions = {"next":0, "actions":{}}
            req.httpsession['saved_actions'] = saved_actions
        # we don't allow more than 10 stored actions
        if len(saved_actions["actions"]) >= 10:
            del saved_actions["actions"][min(saved_actions["actions"].keys())]
        key = saved_actions["next"]
        saved_actions["actions"][key] = the_action
        saved_actions["next"] = key + 1
        return key

    @openerpweb.jsonrequest
    def get_session_action(self, req, key):
        """
        Gets back a previously saved action. This method can return None if the action
        was saved since too much time (this case should be handled in a smart way).

        :param key: The key given by save_session_action()
        :type key: integer
        :return: The saved action or None.
        :rtype: anything
        """
        saved_actions = req.httpsession.get('saved_actions')
        if not saved_actions:
            return None
        return saved_actions["actions"].get(key)

    @openerpweb.jsonrequest
    def check(self, req):
        req.session.assert_valid()
        return None

def eval_context_and_domain(session, context, domain=None):
    e_context = session.eval_context(context)
    # should we give the evaluated context as an evaluation context to the domain?
    e_domain = session.eval_domain(domain or [])

    return e_context, e_domain

def load_actions_from_ir_values(req, key, key2, models, meta):
    context = req.session.eval_context(req.context)
    Values = req.session.model('ir.values')
    actions = Values.get(key, key2, models, meta, context)

    return [(id, name, clean_action(req, action))
            for id, name, action in actions]

def clean_action(req, action):
    action.setdefault('flags', {})

    context = req.session.eval_context(req.context)
    eval_ctx = req.session.evaluation_context(context)

    # values come from the server, we can just eval them
    if isinstance(action.get('context'), basestring):
        action['context'] = eval( action['context'], eval_ctx ) or {}

    if isinstance(action.get('domain'), basestring):
        action['domain'] = eval( action['domain'], eval_ctx ) or []

    if action['type'] == 'ir.actions.act_window':
        return fix_view_modes(action)
    return action

# I think generate_views,fix_view_modes should go into js ActionManager
def generate_views(action):
    """
    While the server generates a sequence called "views" computing dependencies
    between a bunch of stuff for views coming directly from the database
    (the ``ir.actions.act_window model``), it's also possible for e.g. buttons
    to return custom view dictionaries generated on the fly.

    In that case, there is no ``views`` key available on the action.

    Since the web client relies on ``action['views']``, generate it here from
    ``view_mode`` and ``view_id``.

    Currently handles two different cases:

    * no view_id, multiple view_mode
    * single view_id, single view_mode

    :param dict action: action descriptor dictionary to generate a views key for
    """
    view_id = action.get('view_id', False)
    if isinstance(view_id, (list, tuple)):
        view_id = view_id[0]

    # providing at least one view mode is a requirement, not an option
    view_modes = action['view_mode'].split(',')

    if len(view_modes) > 1:
        if view_id:
            raise ValueError('Non-db action dictionaries should provide '
                             'either multiple view modes or a single view '
                             'mode and an optional view id.\n\n Got view '
                             'modes %r and view id %r for action %r' % (
                view_modes, view_id, action))
        action['views'] = [(False, mode) for mode in view_modes]
        return
    action['views'] = [(view_id, view_modes[0])]

def fix_view_modes(action):
    """ For historical reasons, OpenERP has weird dealings in relation to
    view_mode and the view_type attribute (on window actions):

    * one of the view modes is ``tree``, which stands for both list views
      and tree views
    * the choice is made by checking ``view_type``, which is either
      ``form`` for a list view or ``tree`` for an actual tree view

    This methods simply folds the view_type into view_mode by adding a
    new view mode ``list`` which is the result of the ``tree`` view_mode
    in conjunction with the ``form`` view_type.

    TODO: this should go into the doc, some kind of "peculiarities" section

    :param dict action: an action descriptor
    :returns: nothing, the action is modified in place
    """
    if 'views' not in action:
        generate_views(action)

    if action.pop('view_type') != 'form':
        return action

    action['views'] = [
        [id, mode if mode != 'tree' else 'list']
        for id, mode in action['views']
    ]

    return action

class Menu(openerpweb.Controller):
    _cp_path = "/web/menu"

    @openerpweb.jsonrequest
    def load(self, req):
        return {'data': self.do_load(req)}

    def do_load(self, req):
        """ Loads all menu items (all applications and their sub-menus).

        :param req: A request object, with an OpenERP session attribute
        :type req: < session -> OpenERPSession >
        :return: the menu root
        :rtype: dict('children': menu_nodes)
        """
        Menus = req.session.model('ir.ui.menu')
        # menus are loaded fully unlike a regular tree view, cause there are
        # less than 512 items
        context = req.session.eval_context(req.context)
        menu_ids = Menus.search([], 0, False, False, context)
        menu_items = Menus.read(menu_ids, ['name', 'sequence', 'parent_id'], context)
        menu_root = {'id': False, 'name': 'root', 'parent_id': [-1, '']}
        menu_items.append(menu_root)

        # make a tree using parent_id
        menu_items_map = dict((menu_item["id"], menu_item) for menu_item in menu_items)
        for menu_item in menu_items:
            if menu_item['parent_id']:
                parent = menu_item['parent_id'][0]
            else:
                parent = False
            if parent in menu_items_map:
                menu_items_map[parent].setdefault(
                    'children', []).append(menu_item)

        # sort by sequence a tree using parent_id
        for menu_item in menu_items:
            menu_item.setdefault('children', []).sort(
                key=lambda x:x["sequence"])

        return menu_root

    @openerpweb.jsonrequest
    def action(self, req, menu_id):
        actions = load_actions_from_ir_values(req,'action', 'tree_but_open',
                                             [('ir.ui.menu', menu_id)], False)
        return {"action": actions}

class DataSet(openerpweb.Controller):
    _cp_path = "/web/dataset"

    @openerpweb.jsonrequest
    def fields(self, req, model):
        return {'fields': req.session.model(model).fields_get(False,
                                                              req.session.eval_context(req.context))}

    @openerpweb.jsonrequest
    def search_read(self, req, model, fields=False, offset=0, limit=False, domain=None, sort=None):
        return self.do_search_read(req, model, fields, offset, limit, domain, sort)
    def do_search_read(self, req, model, fields=False, offset=0, limit=False, domain=None
                       , sort=None):
        """ Performs a search() followed by a read() (if needed) using the
        provided search criteria

        :param req: a JSON-RPC request object
        :type req: openerpweb.JsonRequest
        :param str model: the name of the model to search on
        :param fields: a list of the fields to return in the result records
        :type fields: [str]
        :param int offset: from which index should the results start being returned
        :param int limit: the maximum number of records to return
        :param list domain: the search domain for the query
        :param list sort: sorting directives
        :returns: A structure (dict) with two keys: ids (all the ids matching
                  the (domain, context) pair) and records (paginated records
                  matching fields selection set)
        :rtype: list
        """
        Model = req.session.model(model)

        context, domain = eval_context_and_domain(
            req.session, req.context, domain)

        ids = Model.search(domain, 0, False, sort or False, context)
        # need to fill the dataset with all ids for the (domain, context) pair,
        # so search un-paginated and paginate manually before reading
        paginated_ids = ids[offset:(offset + limit if limit else None)]
        if fields and fields == ['id']:
            # shortcut read if we only want the ids
            return {
                'ids': ids,
                'records': map(lambda id: {'id': id}, paginated_ids)
            }

        records = Model.read(paginated_ids, fields or False, context)
        records.sort(key=lambda obj: ids.index(obj['id']))
        return {
            'ids': ids,
            'records': records
        }


    @openerpweb.jsonrequest
    def read(self, req, model, ids, fields=False):
        return self.do_search_read(req, model, ids, fields)

    @openerpweb.jsonrequest
    def get(self, req, model, ids, fields=False):
        return self.do_get(req, model, ids, fields)

    def do_get(self, req, model, ids, fields=False):
        """ Fetches and returns the records of the model ``model`` whose ids
        are in ``ids``.

        The results are in the same order as the inputs, but elements may be
        missing (if there is no record left for the id)

        :param req: the JSON-RPC2 request object
        :type req: openerpweb.JsonRequest
        :param model: the model to read from
        :type model: str
        :param ids: a list of identifiers
        :type ids: list
        :param fields: a list of fields to fetch, ``False`` or empty to fetch
                       all fields in the model
        :type fields: list | False
        :returns: a list of records, in the same order as the list of ids
        :rtype: list
        """
        Model = req.session.model(model)
        records = Model.read(ids, fields, req.session.eval_context(req.context))

        record_map = dict((record['id'], record) for record in records)

        return [record_map[id] for id in ids if record_map.get(id)]

    @openerpweb.jsonrequest
    def load(self, req, model, id, fields):
        m = req.session.model(model)
        value = {}
        r = m.read([id], False, req.session.eval_context(req.context))
        if r:
            value = r[0]
        return {'value': value}

    @openerpweb.jsonrequest
    def create(self, req, model, data):
        m = req.session.model(model)
        r = m.create(data, req.session.eval_context(req.context))
        return {'result': r}

    @openerpweb.jsonrequest
    def save(self, req, model, id, data):
        m = req.session.model(model)
        r = m.write([id], data, req.session.eval_context(req.context))
        return {'result': r}

    @openerpweb.jsonrequest
    def unlink(self, req, model, ids=()):
        Model = req.session.model(model)
        return Model.unlink(ids, req.session.eval_context(req.context))

    def call_common(self, req, model, method, args, domain_id=None, context_id=None):
        domain = args[domain_id] if domain_id and len(args) - 1 >= domain_id  else []
        context = args[context_id] if context_id and len(args) - 1 >= context_id  else {}
        c, d = eval_context_and_domain(req.session, context, domain)
        if domain_id and len(args) - 1 >= domain_id:
            args[domain_id] = d
        if context_id and len(args) - 1 >= context_id:
            args[context_id] = c

        for i in xrange(len(args)):
            if isinstance(args[i], web.common.nonliterals.BaseContext):
                args[i] = req.session.eval_context(args[i])
            if isinstance(args[i], web.common.nonliterals.BaseDomain):
                args[i] = req.session.eval_domain(args[i])

        return getattr(req.session.model(model), method)(*args)

    @openerpweb.jsonrequest
    def call(self, req, model, method, args, domain_id=None, context_id=None):
        return self.call_common(req, model, method, args, domain_id, context_id)

    @openerpweb.jsonrequest
    def call_button(self, req, model, method, args, domain_id=None, context_id=None):
        action = self.call_common(req, model, method, args, domain_id, context_id)
        if isinstance(action, dict) and action.get('type') != '':
            return {'result': clean_action(req, action)}
        return {'result': False}

    @openerpweb.jsonrequest
    def exec_workflow(self, req, model, id, signal):
        r = req.session.exec_workflow(model, id, signal)
        return {'result': r}

    @openerpweb.jsonrequest
    def default_get(self, req, model, fields):
        Model = req.session.model(model)
        return Model.default_get(fields, req.session.eval_context(req.context))

    @openerpweb.jsonrequest
    def name_search(self, req, model, search_str, domain=[], context={}):
        m = req.session.model(model)
        r = m.name_search(search_str+'%', domain, '=ilike', context)
        return {'result': r}

class DataGroup(openerpweb.Controller):
    _cp_path = "/web/group"
    @openerpweb.jsonrequest
    def read(self, req, model, fields, group_by_fields, domain=None, sort=None):
        Model = req.session.model(model)
        context, domain = eval_context_and_domain(req.session, req.context, domain)

        return Model.read_group(
            domain or [], fields, group_by_fields, 0, False,
            dict(context, group_by=group_by_fields), sort or False)

class View(openerpweb.Controller):
    _cp_path = "/web/view"

    def fields_view_get(self, req, model, view_id, view_type,
                        transform=True, toolbar=False, submenu=False):
        Model = req.session.model(model)
        context = req.session.eval_context(req.context)
        fvg = Model.fields_view_get(view_id, view_type, context, toolbar, submenu)
        # todo fme?: check that we should pass the evaluated context here
        self.process_view(req.session, fvg, context, transform)
        if toolbar and transform:
            self.process_toolbar(req, fvg['toolbar'])
        return fvg

    def process_view(self, session, fvg, context, transform):
        # depending on how it feels, xmlrpclib.ServerProxy can translate
        # XML-RPC strings to ``str`` or ``unicode``. ElementTree does not
        # enjoy unicode strings which can not be trivially converted to
        # strings, and it blows up during parsing.

        # So ensure we fix this retardation by converting view xml back to
        # bit strings.
        if isinstance(fvg['arch'], unicode):
            arch = fvg['arch'].encode('utf-8')
        else:
            arch = fvg['arch']

        if transform:
            evaluation_context = session.evaluation_context(context or {})
            xml = self.transform_view(arch, session, evaluation_context)
        else:
            xml = ElementTree.fromstring(arch)
        fvg['arch'] = Xml2Json.convert_element(xml)

        for field in fvg['fields'].itervalues():
            if field.get('views'):
                for view in field["views"].itervalues():
                    self.process_view(session, view, None, transform)
            if field.get('domain'):
                field["domain"] = self.parse_domain(field["domain"], session)
            if field.get('context'):
                field["context"] = self.parse_context(field["context"], session)

    def process_toolbar(self, req, toolbar):
        """
        The toolbar is a mapping of section_key: [action_descriptor]

        We need to clean all those actions in order to ensure correct
        round-tripping
        """
        for actions in toolbar.itervalues():
            for action in actions:
                if 'context' in action:
                    action['context'] = self.parse_context(
                        action['context'], req.session)
                if 'domain' in action:
                    action['domain'] = self.parse_domain(
                        action['domain'], req.session)

    @openerpweb.jsonrequest
    def add_custom(self, req, view_id, arch):
        CustomView = req.session.model('ir.ui.view.custom')
        CustomView.create({
            'user_id': req.session._uid,
            'ref_id': view_id,
            'arch': arch
        }, req.session.eval_context(req.context))
        return {'result': True}

    @openerpweb.jsonrequest
    def undo_custom(self, req, view_id, reset=False):
        CustomView = req.session.model('ir.ui.view.custom')
        context = req.session.eval_context(req.context)
        vcustom = CustomView.search([('user_id', '=', req.session._uid), ('ref_id' ,'=', view_id)],
                                    0, False, False, context)
        if vcustom:
            if reset:
                CustomView.unlink(vcustom, context)
            else:
                CustomView.unlink([vcustom[0]], context)
            return {'result': True}
        return {'result': False}

    def transform_view(self, view_string, session, context=None):
        # transform nodes on the fly via iterparse, instead of
        # doing it statically on the parsing result
        parser = ElementTree.iterparse(StringIO(view_string), events=("start",))
        root = None
        for event, elem in parser:
            if event == "start":
                if root is None:
                    root = elem
                self.parse_domains_and_contexts(elem, session)
        return root

    def parse_domain(self, domain, session):
        """ Parses an arbitrary string containing a domain, transforms it
        to either a literal domain or a :class:`openerpweb.nonliterals.Domain`

        :param domain: the domain to parse, if the domain is not a string it
                       is assumed to be a literal domain and is returned as-is
        :param session: Current OpenERP session
        :type session: openerpweb.openerpweb.OpenERPSession
        """
        if not isinstance(domain, (str, unicode)):
            return domain
        try:
            return openerpweb.ast.literal_eval(domain)
        except ValueError:
            # not a literal
            return openerpweb.nonliterals.Domain(session, domain)

    def parse_context(self, context, session):
        """ Parses an arbitrary string containing a context, transforms it
        to either a literal context or a :class:`openerpweb.nonliterals.Context`

        :param context: the context to parse, if the context is not a string it
               is assumed to be a literal domain and is returned as-is
        :param session: Current OpenERP session
        :type session: openerpweb.openerpweb.OpenERPSession
        """
        if not isinstance(context, (str, unicode)):
            return context
        try:
            return openerpweb.ast.literal_eval(context)
        except ValueError:
            return openerpweb.nonliterals.Context(session, context)

    def parse_domains_and_contexts(self, elem, session):
        """ Converts domains and contexts from the view into Python objects,
        either literals if they can be parsed by literal_eval or a special
        placeholder object if the domain or context refers to free variables.

        :param elem: the current node being parsed
        :type param: xml.etree.ElementTree.Element
        :param session: OpenERP session object, used to store and retrieve
                        non-literal objects
        :type session: openerpweb.openerpweb.OpenERPSession
        """
        for el in ['domain', 'filter_domain']:
            domain = elem.get(el, '').strip()
            if domain:
                elem.set(el, self.parse_domain(domain, session))
        for el in ['context', 'default_get']:
            context_string = elem.get(el, '').strip()
            if context_string:
                elem.set(el, self.parse_context(context_string, session))

    @openerpweb.jsonrequest
    def load(self, req, model, view_id, view_type, toolbar=False):
        return self.fields_view_get(req, model, view_id, view_type, toolbar=toolbar)

class ListView(View):
    _cp_path = "/web/listview"

    def process_colors(self, view, row, context):
        colors = view['arch']['attrs'].get('colors')

        if not colors:
            return None

        color = [
            pair.split(':')[0]
            for pair in colors.split(';')
            if eval(pair.split(':')[1], dict(context, **row))
        ]

        if not color:
            return None
        elif len(color) == 1:
            return color[0]
        return 'maroon'

class TreeView(View):
    _cp_path = "/web/treeview"

    @openerpweb.jsonrequest
    def action(self, req, model, id):
        return load_actions_from_ir_values(
            req,'action', 'tree_but_open',[(model, id)],
            False)

class SearchView(View):
    _cp_path = "/web/searchview"

    @openerpweb.jsonrequest
    def load(self, req, model, view_id):
        fields_view = self.fields_view_get(req, model, view_id, 'search')
        return {'fields_view': fields_view}

    @openerpweb.jsonrequest
    def fields_get(self, req, model):
        Model = req.session.model(model)
        fields = Model.fields_get(False, req.session.eval_context(req.context))
        for field in fields.values():
            # shouldn't convert the views too?
            if field.get('domain'):
                field["domain"] = self.parse_domain(field["domain"], req.session)
            if field.get('context'):
                field["context"] = self.parse_domain(field["context"], req.session)
        return {'fields': fields}

    @openerpweb.jsonrequest
    def get_filters(self, req, model):
        Model = req.session.model("ir.filters")
        filters = Model.get_filters(model)
        for filter in filters:
            filter["context"] = req.session.eval_context(self.parse_context(filter["context"], req.session))
            filter["domain"] = req.session.eval_domain(self.parse_domain(filter["domain"], req.session))
        return filters

    @openerpweb.jsonrequest
    def save_filter(self, req, model, name, context_to_save, domain):
        Model = req.session.model("ir.filters")
        ctx = openerpweb.nonliterals.CompoundContext(context_to_save)
        ctx.session = req.session
        ctx = ctx.evaluate()
        domain = openerpweb.nonliterals.CompoundDomain(domain)
        domain.session = req.session
        domain = domain.evaluate()
        uid = req.session._uid
        context = req.session.eval_context(req.context)
        to_return = Model.create_or_replace({"context": ctx,
                                             "domain": domain,
                                             "model_id": model,
                                             "name": name,
                                             "user_id": uid
                                             }, context)
        return to_return

class Binary(openerpweb.Controller):
    _cp_path = "/web/binary"

    @openerpweb.httprequest
    def image(self, req, model, id, field, **kw):
        Model = req.session.model(model)
        context = req.session.eval_context(req.context)

        try:
            if not id:
                res = Model.default_get([field], context).get(field, '')
            else:
                res = Model.read([int(id)], [field], context)[0].get(field, '')
            image_data = base64.b64decode(res)
        except (TypeError, xmlrpclib.Fault):
            image_data = self.placeholder(req)
        return req.make_response(image_data, [
            ('Content-Type', 'image/png'), ('Content-Length', len(image_data))])
    def placeholder(self, req):
        return open(os.path.join(req.addons_path, 'web', 'static', 'src', 'img', 'placeholder.png'), 'rb').read()

    @openerpweb.httprequest
    def saveas(self, req, model, id, field, fieldname, **kw):
        Model = req.session.model(model)
        context = req.session.eval_context(req.context)
        res = Model.read([int(id)], [field, fieldname], context)[0]
        filecontent = res.get(field, '')
        if not filecontent:
            return req.not_found()
        else:
            filename = '%s_%s' % (model.replace('.', '_'), id)
            if fieldname:
                filename = res.get(fieldname, '') or filename
            return req.make_response(filecontent,
                [('Content-Type', 'application/octet-stream'),
                 ('Content-Disposition', 'attachment; filename=' +  filename)])

    @openerpweb.httprequest
    def upload(self, req, callback, ufile):
        # TODO: might be useful to have a configuration flag for max-length file uploads
        try:
            out = """<script language="javascript" type="text/javascript">
                        var win = window.top.window,
                            callback = win[%s];
                        if (typeof(callback) === 'function') {
                            callback.apply(this, %s);
                        } else {
                            win.jQuery('#oe_notification', win.document).notify('create', {
                                title: "Ajax File Upload",
                                text: "Could not find callback"
                            });
                        }
                    </script>"""
            data = ufile.read()
            args = [ufile.content_length, ufile.filename,
                    ufile.content_type, base64.b64encode(data)]
        except Exception, e:
            args = [False, e.message]
        return out % (simplejson.dumps(callback), simplejson.dumps(args))

    @openerpweb.httprequest
    def upload_attachment(self, req, callback, model, id, ufile):
        context = req.session.eval_context(req.context)
        Model = req.session.model('ir.attachment')
        try:
            out = """<script language="javascript" type="text/javascript">
                        var win = window.top.window,
                            callback = win[%s];
                        if (typeof(callback) === 'function') {
                            callback.call(this, %s);
                        }
                    </script>"""
            attachment_id = Model.create({
                'name': ufile.filename,
                'datas': base64.encodestring(ufile.read()),
                'res_model': model,
                'res_id': int(id)
            }, context)
            args = {
                'filename': ufile.filename,
                'id':  attachment_id
            }
        except Exception, e:
            args = { 'error': e.message }
        return out % (simplejson.dumps(callback), simplejson.dumps(args))

class Action(openerpweb.Controller):
    _cp_path = "/web/action"

    @openerpweb.jsonrequest
    def load(self, req, action_id):
        Actions = req.session.model('ir.actions.actions')
        value = False
        context = req.session.eval_context(req.context)
        action_type = Actions.read([action_id], ['type'], context)
        if action_type:
            ctx = {}
            if action_type[0]['type'] == 'ir.actions.report.xml':
                ctx.update({'bin_size': True})
            ctx.update(context)
            action = req.session.model(action_type[0]['type']).read([action_id], False, ctx)
            if action:
                value = clean_action(req, action[0])
        return {'result': value}

    @openerpweb.jsonrequest
    def run(self, req, action_id):
        return clean_action(req, req.session.model('ir.actions.server').run(
            [action_id], req.session.eval_context(req.context)))

class Export(View):
    _cp_path = "/web/export"

    @openerpweb.jsonrequest
    def formats(self, req):
        """ Returns all valid export formats

        :returns: for each export format, a pair of identifier and printable name
        :rtype: [(str, str)]
        """
        return sorted([
            controller.fmt
            for path, controller in openerpweb.controllers_path.iteritems()
            if path.startswith(self._cp_path)
            if hasattr(controller, 'fmt')
        ], key=operator.itemgetter(1))

    def fields_get(self, req, model):
        Model = req.session.model(model)
        fields = Model.fields_get(False, req.session.eval_context(req.context))
        return fields

    @openerpweb.jsonrequest
    def get_fields(self, req, model, prefix='', parent_name= '',
                   import_compat=True, parent_field_type=None):

        if import_compat and parent_field_type == "many2one":
            fields = {}
        else:
            fields = self.fields_get(req, model)
        fields['.id'] = fields.pop('id') if 'id' in fields else {'string': 'ID'}

        fields_sequence = sorted(fields.iteritems(),
            key=lambda field: field[1].get('string', ''))

        records = []
        for field_name, field in fields_sequence:
            if import_compat and field.get('readonly'):
                # If none of the field's states unsets readonly, skip the field
                if all(dict(attrs).get('readonly', True)
                       for attrs in field.get('states', {}).values()):
                    continue

            id = prefix + (prefix and '/'or '') + field_name
            name = parent_name + (parent_name and '/' or '') + field['string']
            record = {'id': id, 'string': name,
                      'value': id, 'children': False,
                      'field_type': field.get('type'),
                      'required': field.get('required')}
            records.append(record)

            if len(name.split('/')) < 3 and 'relation' in field:
                ref = field.pop('relation')
                record['value'] += '/id'
                record['params'] = {'model': ref, 'prefix': id, 'name': name}

                if not import_compat or field['type'] == 'one2many':
                    # m2m field in import_compat is childless
                    record['children'] = True

        return records

    @openerpweb.jsonrequest
    def namelist(self,req,  model, export_id):
        # TODO: namelist really has no reason to be in Python (although itertools.groupby helps)
        export = req.session.model("ir.exports").read([export_id])[0]
        export_fields_list = req.session.model("ir.exports.line").read(
            export['export_fields'])

        fields_data = self.fields_info(
            req, model, map(operator.itemgetter('name'), export_fields_list))

        return [
            {'name': field['name'], 'label': fields_data[field['name']]}
            for field in export_fields_list
        ]

    def fields_info(self, req, model, export_fields):
        info = {}
        fields = self.fields_get(req, model)
        fields['.id'] = fields.pop('id') if 'id' in fields else {'string': 'ID'}

        # To make fields retrieval more efficient, fetch all sub-fields of a
        # given field at the same time. Because the order in the export list is
        # arbitrary, this requires ordering all sub-fields of a given field
        # together so they can be fetched at the same time
        #
        # Works the following way:
        # * sort the list of fields to export, the default sorting order will
        #   put the field itself (if present, for xmlid) and all of its
        #   sub-fields right after it
        # * then, group on: the first field of the path (which is the same for
        #   a field and for its subfields and the length of splitting on the
        #   first '/', which basically means grouping the field on one side and
        #   all of the subfields on the other. This way, we have the field (for
        #   the xmlid) with length 1, and all of the subfields with the same
        #   base but a length "flag" of 2
        # * if we have a normal field (length 1), just add it to the info
        #   mapping (with its string) as-is
        # * otherwise, recursively call fields_info via graft_subfields.
        #   all graft_subfields does is take the result of fields_info (on the
        #   field's model) and prepend the current base (current field), which
        #   rebuilds the whole sub-tree for the field
        #
        # result: because we're not fetching the fields_get for half the
        # database models, fetching a namelist with a dozen fields (including
        # relational data) falls from ~6s to ~300ms (on the leads model).
        # export lists with no sub-fields (e.g. import_compatible lists with
        # no o2m) are even more efficient (from the same 6s to ~170ms, as
        # there's a single fields_get to execute)
        for (base, length), subfields in itertools.groupby(
                sorted(export_fields),
                lambda field: (field.split('/', 1)[0], len(field.split('/', 1)))):
            subfields = list(subfields)
            if length == 2:
                # subfields is a seq of $base/*rest, and not loaded yet
                info.update(self.graft_subfields(
                    req, fields[base]['relation'], base, fields[base]['string'],
                    subfields
                ))
            else:
                info[base] = fields[base]['string']

        return info

    def graft_subfields(self, req, model, prefix, prefix_string, fields):
        export_fields = [field.split('/', 1)[1] for field in fields]
        return (
            (prefix + '/' + k, prefix_string + '/' + v)
            for k, v in self.fields_info(req, model, export_fields).iteritems())

    #noinspection PyPropertyDefinition
    @property
    def content_type(self):
        """ Provides the format's content type """
        raise NotImplementedError()

    def filename(self, base):
        """ Creates a valid filename for the format (with extension) from the
         provided base name (exension-less)
        """
        raise NotImplementedError()

    def from_data(self, fields, rows):
        """ Conversion method from OpenERP's export data to whatever the
        current export class outputs

        :params list fields: a list of fields to export
        :params list rows: a list of records to export
        :returns:
        :rtype: bytes
        """
        raise NotImplementedError()

    @openerpweb.httprequest
    def index(self, req, data, token):
        model, fields, ids, domain, import_compat = \
            operator.itemgetter('model', 'fields', 'ids', 'domain',
                                'import_compat')(
                simplejson.loads(data))

        context = req.session.eval_context(req.context)
        Model = req.session.model(model)
        ids = ids or Model.search(domain, context=context)

        field_names = map(operator.itemgetter('name'), fields)
        import_data = Model.export_data(ids, field_names, context).get('datas',[])

        if import_compat:
            columns_headers = field_names
        else:
            columns_headers = [val['label'].strip() for val in fields]


        return req.make_response(self.from_data(columns_headers, import_data),
            headers=[('Content-Disposition', 'attachment; filename="%s"' % self.filename(model)),
                     ('Content-Type', self.content_type)],
            cookies={'fileToken': int(token)})

class CSVExport(Export):
    _cp_path = '/web/export/csv'
    fmt = ('csv', 'CSV')

    @property
    def content_type(self):
        return 'text/csv;charset=utf8'

    def filename(self, base):
        return base + '.csv'

    def from_data(self, fields, rows):
        fp = StringIO()
        writer = csv.writer(fp, quoting=csv.QUOTE_ALL)

        writer.writerow(fields)

        for data in rows:
            row = []
            for d in data:
                if isinstance(d, basestring):
                    d = d.replace('\n',' ').replace('\t',' ')
                    try:
                        d = d.encode('utf-8')
                    except:
                        pass
                if d is False: d = None
                row.append(d)
            writer.writerow(row)

        fp.seek(0)
        data = fp.read()
        fp.close()
        return data

class ExcelExport(Export):
    _cp_path = '/web/export/xls'
    fmt = ('xls', 'Excel')

    @property
    def content_type(self):
        return 'application/vnd.ms-excel'

    def filename(self, base):
        return base + '.xls'

    def from_data(self, fields, rows):
        import xlwt

        workbook = xlwt.Workbook()
        worksheet = workbook.add_sheet('Sheet 1')

        for i, fieldname in enumerate(fields):
            worksheet.write(0, i, str(fieldname))
            worksheet.col(i).width = 8000 # around 220 pixels

        style = xlwt.easyxf('align: wrap yes')

        for row_index, row in enumerate(rows):
            for cell_index, cell_value in enumerate(row):
                if isinstance(cell_value, basestring):
                    cell_value = re.sub("\r", " ", cell_value)
                worksheet.write(row_index + 1, cell_index, cell_value, style)

        fp = StringIO()
        workbook.save(fp)
        fp.seek(0)
        data = fp.read()
        fp.close()
        return data

class Reports(View):
    _cp_path = "/web/report"
    POLLING_DELAY = 0.25
    TYPES_MAPPING = {
        'doc': 'application/vnd.ms-word',
        'html': 'text/html',
        'odt': 'application/vnd.oasis.opendocument.text',
        'pdf': 'application/pdf',
        'sxw': 'application/vnd.sun.xml.writer',
        'xls': 'application/vnd.ms-excel',
    }

    @openerpweb.httprequest
    def index(self, req, action, token):
        action = simplejson.loads(action)

        report_srv = req.session.proxy("report")
        context = req.session.eval_context(
            openerpweb.nonliterals.CompoundContext(
                req.context or {}, action[ "context"]))

        report_data = {}
        report_ids = context["active_ids"]
        if 'report_type' in action:
            report_data['report_type'] = action['report_type']
        if 'datas' in action:
            if 'form' in action['datas']:
                report_data['form'] = action['datas']['form']
            if 'ids' in action['datas']:
                report_ids = action['datas']['ids']

        report_id = report_srv.report(
            req.session._db, req.session._uid, req.session._password,
            action["report_name"], report_ids,
            report_data, context)

        report_struct = None
        while True:
            report_struct = report_srv.report_get(
                req.session._db, req.session._uid, req.session._password, report_id)
            if report_struct["state"]:
                break

            time.sleep(self.POLLING_DELAY)

        report = base64.b64decode(report_struct['result'])
        if report_struct.get('code') == 'zlib':
            report = zlib.decompress(report)
        report_mimetype = self.TYPES_MAPPING.get(
            report_struct['format'], 'octet-stream')
        return req.make_response(report,
             headers=[
                 ('Content-Disposition', 'attachment; filename="%s.%s"' % (action['report_name'], report_struct['format'])),
                 ('Content-Type', report_mimetype),
                 ('Content-Length', len(report))],
             cookies={'fileToken': int(token)})


class Import(View):
    _cp_path = "/web/import"

    def fields_get(self, req, model):
        Model = req.session.model(model)
        fields = Model.fields_get(False, req.session.eval_context(req.context))
        return fields

    @openerpweb.httprequest
    def detect_data(self, req, csvfile, csvsep, csvdel, csvcode, jsonp):
        try:
            data = list(csv.reader(
                csvfile, quotechar=str(csvdel), delimiter=str(csvsep)))
        except csv.Error, e:
            csvfile.seek(0)
            return '<script>window.top.%s(%s);</script>' % (
                jsonp, simplejson.dumps({'error': {
                    'message': 'Error parsing CSV file: %s' % e,
                    # decodes each byte to a unicode character, which may or
                    # may not be printable, but decoding will succeed.
                    # Otherwise simplejson will try to decode the `str` using
                    # utf-8, which is very likely to blow up on characters out
                    # of the ascii range (in range [128, 256))
                    'preview': csvfile.read(200).decode('iso-8859-1')}}))

        try:
            return '<script>window.top.%s(%s);</script>' % (
                jsonp, simplejson.dumps(
                    {'records': data[:10]}, encoding=csvcode))
        except UnicodeDecodeError:
            return '<script>window.top.%s(%s);</script>' % (
                jsonp, simplejson.dumps({
                    'message': u"Failed to decode CSV file using encoding %s, "
                               u"try switching to a different encoding" % csvcode
                }))

    @openerpweb.httprequest
    def import_data(self, req, model, csvfile, csvsep, csvdel, csvcode, jsonp,
                    meta):
        modle_obj = req.session.model(model)
        skip, indices, fields = operator.itemgetter('skip', 'indices', 'fields')(
            simplejson.loads(meta))

        error = None
        if not (csvdel and len(csvdel) == 1):
            error = u"The CSV delimiter must be a single character"

        if not indices and fields:
            error = u"You must select at least one field to import"

        if error:
            return '<script>window.top.%s(%s);</script>' % (
                jsonp, simplejson.dumps({'error': {'message': error}}))

        # skip ignored records
        data_record = itertools.islice(
            csv.reader(csvfile, quotechar=str(csvdel), delimiter=str(csvsep)),
            skip, None)

        # if only one index, itemgetter will return an atom rather than a tuple
        if len(indices) == 1: mapper = lambda row: [row[indices[0]]]
        else: mapper = operator.itemgetter(*indices)

        data = None
        error = None
        try:
            # decode each data row
            data = [
                [record.decode(csvcode) for record in row]
                for row in itertools.imap(mapper, data_record)
                # don't insert completely empty rows (can happen due to fields
                # filtering in case of e.g. o2m content rows)
                if any(row)
            ]
        except UnicodeDecodeError:
            error = u"Failed to decode CSV file using encoding %s" % csvcode
        except csv.Error, e:
            error = u"Could not process CSV file: %s" % e

        # If the file contains nothing,
        if not data:
            error = u"File to import is empty"
        if error:
            return '<script>window.top.%s(%s);</script>' % (
                jsonp, simplejson.dumps({'error': {'message': error}}))

        try:
            (code, record, message, _nope) = modle_obj.import_data(
                fields, data, 'init', '', False,
                req.session.eval_context(req.context))
        except xmlrpclib.Fault, e:
            error = {"message": u"%s, %s" % (e.faultCode, e.faultString)}
            return '<script>window.top.%s(%s);</script>' % (
                jsonp, simplejson.dumps({'error':error}))

        if code != -1:
            return '<script>window.top.%s(%s);</script>' % (
                jsonp, simplejson.dumps({'success':True}))

        msg = u"Error during import: %s\n\nTrying to import record %r" % (
            message, record)
        return '<script>window.top.%s(%s);</script>' % (
            jsonp, simplejson.dumps({'error': {'message':msg}}))<|MERGE_RESOLUTION|>--- conflicted
+++ resolved
@@ -73,7 +73,7 @@
     return modules
 
 def manifest_addons(addons):
-    if addons==None:
+    if addons is None:
         addons = manifest_preload()
     else:
         addons = addons.split(',')
@@ -155,34 +155,22 @@
 
     @openerpweb.httprequest
     def home(self, req, s_action=None, **kw):
-        modules = [a for a, m in openerpweb.addons_manifest.iteritems() if m.get('web_auto_load')]
-        assert 'web' in modules
-        cs_mods = ','.join(modules)
-
         # script tags
-        jslist = ['/web/webclient/js?mods='+cs_mods]
+        jslist = ['/web/webclient/js']
         if req.debug:
-<<<<<<< HEAD
-            jslist = [i + '?debug=' + str(time.time()) for i in manifest_glob(req.config.addons_path, modules, 'js')]
-=======
             jslist = [i + '?debug=' + str(time.time()) for i in manifest_glob(None, 'js')]
->>>>>>> 5e303d0e
         js = "\n        ".join(['<script type="text/javascript" src="%s"></script>'%i for i in jslist])
 
         # css tags
-        csslist = ['/web/webclient/css?mods='+cs_mods]
+        csslist = ['/web/webclient/css']
         if req.debug:
-<<<<<<< HEAD
-            csslist = [i + '?debug=' + str(time.time()) for i in manifest_glob(req.config.addons_path, modules, 'css')]
-=======
             csslist = [i + '?debug=' + str(time.time()) for i in manifest_glob(None, 'css')]
->>>>>>> 5e303d0e
         css = "\n        ".join(['<link rel="stylesheet" href="%s">'%i for i in csslist])
 
         r = home_template % {
             'javascript': js,
             'css': css,
-            'modules': repr(modules),   # XXX good js-ification ?
+            'modules': repr(manifest_preload()),   # XXX good js-ification ?
         }
         return r
 
@@ -375,12 +363,8 @@
         # TODO query server for installed web modules
         mods = []
         for name, manifest in openerpweb.addons_manifest.items():
-<<<<<<< HEAD
-            if not manifest.get('web_auto_load') and manifest.get('active', True):
-=======
             # TODO replace by ir.module.module installed web
             if not manifest.get('web_preload') and manifest.get('active', True):
->>>>>>> 5e303d0e
                 mods.append(name)
         return mods
 
