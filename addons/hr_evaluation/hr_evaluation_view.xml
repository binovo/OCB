--- conflicted
+++ resolved
@@ -161,17 +161,8 @@
                     <button name="button_done" string="Done" states="progress" type="object"/>
                     <button name="button_draft" string="Reset to Draft" states="cancel" type="object"/>
                     <button name="button_cancel" string="Cancel" states="draft,wait,progress" type="object"/>
-<<<<<<< HEAD
                     <field name="state" widget="statusbar" statusbar_visible="draft,progress,wait,done" statusbar_colors='{"progress":"blue"}'/>
                 </header>
-=======
-                    <div class="oe_right">
-                        <field name="state" widget="statusbar" nolabel="1" statusbar_visible="draft,progress,wait,done" statusbar_colors='{"progress":"blue"}'/>
-
-                    </div>
-                    <div class="oe_clear"/>
-                </div>
->>>>>>> c53646bd
                 <sheet string="Appraisal" layout="auto">
                     <group col="4" colspan="3">
                         <separator string="Appraisal Data" colspan="4"/>
