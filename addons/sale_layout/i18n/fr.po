<<<<<<< HEAD
# French translation for openobject-addons
# Copyright (c) 2014 Rosetta Contributors and Canonical Ltd 2014
# This file is distributed under the same license as the openobject-addons package.
# FIRST AUTHOR <EMAIL@ADDRESS>, 2014.
#
msgid ""
msgstr ""
"Project-Id-Version: openobject-addons\n"
"Report-Msgid-Bugs-To: FULL NAME <EMAIL@ADDRESS>\n"
"POT-Creation-Date: 2014-08-14 13:08+0000\n"
"PO-Revision-Date: 2014-08-14 16:10+0000\n"
"Last-Translator: FULL NAME <EMAIL@ADDRESS>\n"
"Language-Team: French <fr@li.org>\n"
=======
# Translation of Odoo Server.
# This file contains the translation of the following modules:
# * sale_layout
# 
# Translators:
# Fabri Yohann <psn@fabri.pw>, 2015
# FIRST AUTHOR <EMAIL@ADDRESS>, 2014
# Florian Hatat, 2015
# Martin Trigaux, 2016
# Olivier Lenoir <olivier.lenoir@free.fr>, 2015
# Simon CARRIER <carrier.sim@gmail.com>, 2015
msgid ""
msgstr ""
"Project-Id-Version: Odoo 8.0\n"
"Report-Msgid-Bugs-To: \n"
"POT-Creation-Date: 2015-01-21 14:07+0000\n"
"PO-Revision-Date: 2016-06-22 09:28+0000\n"
"Last-Translator: Martin Trigaux\n"
"Language-Team: French (http://www.transifex.com/odoo/odoo-8/language/fr/)\n"
>>>>>>> 3e965ecf
"MIME-Version: 1.0\n"
"Content-Type: text/plain; charset=UTF-8\n"
"Content-Transfer-Encoding: 8bit\n"
"X-Launchpad-Export-Date: 2014-08-15 07:49+0000\n"
"X-Generator: Launchpad (build 17156)\n"

#. module: sale_layout
#: view:website:sale_layout.category_template
msgid "&bull;"
msgstr ""

#. module: sale_layout
#: view:website:sale.report_saleorder_document
msgid ""
"</tbody>\n"
"                            </table>\n"
"                            <p style=\"page-break-before:always;\"> </p>\n"
"                            <table class=\"table table-condensed\">"
msgstr ""

#. module: sale_layout
#: view:website:account.report_invoice_document
msgid ""
"</tbody>\n"
"                    </table>\n"
"                    <p style=\"page-break-before:always;\"> </p>\n"
"                    <table class=\"table table-condensed\">"
msgstr ""

#. module: sale_layout
#: view:website:account.report_invoice_document
#: view:website:sale.report_saleorder_document
msgid "<tbody>"
msgstr ""

#. module: sale_layout
#: field:sale_layout.category,pagebreak:0
msgid "Add pagebreak"
msgstr ""

#. module: sale_layout
#: field:sale_layout.category,separator:0
msgid "Add separator"
msgstr ""

#. module: sale_layout
#: field:sale_layout.category,subtotal:0
msgid "Add subtotal"
msgstr ""

#. module: sale_layout
#: view:website:account.report_invoice_document
msgid "Amount"
msgstr ""

#. module: sale_layout
#: view:sale_layout.category:sale_layout.report_configuration_search_view
msgid "Break"
msgstr ""

#. module: sale_layout
#: field:sale_layout.category,create_uid:0
msgid "Created by"
msgstr ""

#. module: sale_layout
#: field:sale_layout.category,create_date:0
msgid "Created on"
msgstr ""

#. module: sale_layout
#: view:website:account.report_invoice_document
#: view:website:sale.report_saleorder_document
msgid "Description"
msgstr "Description"

#. module: sale_layout
#: view:website:sale.report_saleorder_document
msgid "Disc.(%)"
msgstr "Rem.(%)"

#. module: sale_layout
#: view:website:account.report_invoice_document
msgid "Discount (%)"
msgstr ""

#. module: sale_layout
#: view:sale_layout.category:sale_layout.report_configuration_search_view
msgid "Group By Name"
msgstr ""

#. module: sale_layout
#: field:sale_layout.category,id:0
msgid "ID"
msgstr ""

#. module: sale_layout
#: model:ir.model,name:sale_layout.model_account_invoice
msgid "Invoice"
msgstr ""

#. module: sale_layout
#: model:ir.model,name:sale_layout.model_account_invoice_line
msgid "Invoice Line"
msgstr ""

#. module: sale_layout
#: field:sale_layout.category,write_uid:0
msgid "Last Updated by"
msgstr ""

#. module: sale_layout
#: field:sale_layout.category,write_date:0
msgid "Last Updated on"
msgstr ""

#. module: sale_layout
#: field:account.invoice.line,categ_sequence:0
#: field:sale.order.line,categ_sequence:0
msgid "Layout Sequence"
msgstr ""

#. module: sale_layout
#: view:sale_layout.category:sale_layout.report_configuration_search_view
#: field:sale_layout.category,name:0
msgid "Name"
msgstr ""

#. module: sale_layout
#: view:website:sale.report_saleorder_document
msgid "Price"
msgstr "Prix"

#. module: sale_layout
#: view:website:account.report_invoice_document
#: view:website:sale.report_saleorder_document
msgid "Quantity"
msgstr "Quantité"

#. module: sale_layout
#: model:ir.actions.act_window,name:sale_layout.report_configuration_action
#: view:sale_layout.category:sale_layout.report_configuration_form_view
#: view:sale_layout.category:sale_layout.report_configuration_tree_view
msgid "Report Configuration"
msgstr ""

#. module: sale_layout
#: model:ir.ui.menu,name:sale_layout.Report_configuration
msgid "Report Layout Categories"
msgstr ""

#. module: sale_layout
#: model:ir.model,name:sale_layout.model_sale_order
msgid "Sales Order"
msgstr "Bon de commande"

#. module: sale_layout
#: model:ir.model,name:sale_layout.model_sale_order_line
msgid "Sales Order Line"
msgstr "Ligne de bon de commande"

#. module: sale_layout
#: view:sale_layout.category:sale_layout.report_configuration_search_view
msgid "Search Name"
msgstr ""

#. module: sale_layout
#: field:account.invoice.line,sale_layout_cat_id:0
#: field:sale.order.line,sale_layout_cat_id:0
msgid "Section"
<<<<<<< HEAD
msgstr ""
=======
msgstr "Section"
>>>>>>> 3e965ecf

#. module: sale_layout
#: view:sale_layout.category:sale_layout.report_configuration_search_view
msgid "Separator"
msgstr ""

#. module: sale_layout
#: field:sale_layout.category,sequence:0
msgid "Sequence"
msgstr ""

#. module: sale_layout
#: view:website:sale_layout.subtotal_template
msgid "Subtotal:"
msgstr ""

#. module: sale_layout
#: view:website:account.report_invoice_document
#: view:website:sale.report_saleorder_document
msgid "Taxes"
msgstr "Taxes"

#. module: sale_layout
#: view:sale_layout.category:sale_layout.report_configuration_search_view
msgid "Total"
msgstr ""

#. module: sale_layout
#: view:website:sale_layout.category_template
msgid "Uncategorized"
msgstr ""

#. module: sale_layout
#: view:website:account.report_invoice_document
#: view:website:sale.report_saleorder_document
msgid "Unit Price"
msgstr "Prix unitaire"

#. module: sale_layout
#: view:website:account.report_invoice_document
msgid "Unit of measure"
msgstr ""<|MERGE_RESOLUTION|>--- conflicted
+++ resolved
@@ -1,18 +1,3 @@
-<<<<<<< HEAD
-# French translation for openobject-addons
-# Copyright (c) 2014 Rosetta Contributors and Canonical Ltd 2014
-# This file is distributed under the same license as the openobject-addons package.
-# FIRST AUTHOR <EMAIL@ADDRESS>, 2014.
-#
-msgid ""
-msgstr ""
-"Project-Id-Version: openobject-addons\n"
-"Report-Msgid-Bugs-To: FULL NAME <EMAIL@ADDRESS>\n"
-"POT-Creation-Date: 2014-08-14 13:08+0000\n"
-"PO-Revision-Date: 2014-08-14 16:10+0000\n"
-"Last-Translator: FULL NAME <EMAIL@ADDRESS>\n"
-"Language-Team: French <fr@li.org>\n"
-=======
 # Translation of Odoo Server.
 # This file contains the translation of the following modules:
 # * sale_layout
@@ -32,17 +17,16 @@
 "PO-Revision-Date: 2016-06-22 09:28+0000\n"
 "Last-Translator: Martin Trigaux\n"
 "Language-Team: French (http://www.transifex.com/odoo/odoo-8/language/fr/)\n"
->>>>>>> 3e965ecf
 "MIME-Version: 1.0\n"
 "Content-Type: text/plain; charset=UTF-8\n"
-"Content-Transfer-Encoding: 8bit\n"
-"X-Launchpad-Export-Date: 2014-08-15 07:49+0000\n"
-"X-Generator: Launchpad (build 17156)\n"
+"Content-Transfer-Encoding: \n"
+"Language: fr\n"
+"Plural-Forms: nplurals=2; plural=(n > 1);\n"
 
 #. module: sale_layout
 #: view:website:sale_layout.category_template
 msgid "&bull;"
-msgstr ""
+msgstr "&bull;"
 
 #. module: sale_layout
 #: view:website:sale.report_saleorder_document
@@ -51,7 +35,7 @@
 "                            </table>\n"
 "                            <p style=\"page-break-before:always;\"> </p>\n"
 "                            <table class=\"table table-condensed\">"
-msgstr ""
+msgstr "</tbody>\n                            </table>\n                            <p style=\"page-break-before:always;\"> </p>\n                            <table class=\"table table-condensed\">"
 
 #. module: sale_layout
 #: view:website:account.report_invoice_document
@@ -60,48 +44,48 @@
 "                    </table>\n"
 "                    <p style=\"page-break-before:always;\"> </p>\n"
 "                    <table class=\"table table-condensed\">"
-msgstr ""
+msgstr "</tbody>\n                    </table>\n                    <p style=\"page-break-before:always;\"> </p>\n                    <table class=\"table table-condensed\">"
 
 #. module: sale_layout
 #: view:website:account.report_invoice_document
 #: view:website:sale.report_saleorder_document
 msgid "<tbody>"
-msgstr ""
+msgstr "<tbody>"
 
 #. module: sale_layout
 #: field:sale_layout.category,pagebreak:0
 msgid "Add pagebreak"
-msgstr ""
+msgstr "Ajouter un saut de page"
 
 #. module: sale_layout
 #: field:sale_layout.category,separator:0
 msgid "Add separator"
-msgstr ""
+msgstr "Ajouter un séparateur"
 
 #. module: sale_layout
 #: field:sale_layout.category,subtotal:0
 msgid "Add subtotal"
-msgstr ""
+msgstr "Ajouter un sous-total"
 
 #. module: sale_layout
 #: view:website:account.report_invoice_document
 msgid "Amount"
-msgstr ""
+msgstr "Montant"
 
 #. module: sale_layout
 #: view:sale_layout.category:sale_layout.report_configuration_search_view
 msgid "Break"
-msgstr ""
+msgstr "Frein"
 
 #. module: sale_layout
 #: field:sale_layout.category,create_uid:0
 msgid "Created by"
-msgstr ""
+msgstr "Créé par"
 
 #. module: sale_layout
 #: field:sale_layout.category,create_date:0
 msgid "Created on"
-msgstr ""
+msgstr "Créé le"
 
 #. module: sale_layout
 #: view:website:account.report_invoice_document
@@ -117,49 +101,49 @@
 #. module: sale_layout
 #: view:website:account.report_invoice_document
 msgid "Discount (%)"
-msgstr ""
+msgstr "Remise (%)"
 
 #. module: sale_layout
 #: view:sale_layout.category:sale_layout.report_configuration_search_view
 msgid "Group By Name"
-msgstr ""
+msgstr "Grouper par nom"
 
 #. module: sale_layout
 #: field:sale_layout.category,id:0
 msgid "ID"
-msgstr ""
+msgstr "ID"
 
 #. module: sale_layout
 #: model:ir.model,name:sale_layout.model_account_invoice
 msgid "Invoice"
-msgstr ""
+msgstr "Facture"
 
 #. module: sale_layout
 #: model:ir.model,name:sale_layout.model_account_invoice_line
 msgid "Invoice Line"
-msgstr ""
+msgstr "Ligne de facture"
 
 #. module: sale_layout
 #: field:sale_layout.category,write_uid:0
 msgid "Last Updated by"
-msgstr ""
+msgstr "Mis à jour par"
 
 #. module: sale_layout
 #: field:sale_layout.category,write_date:0
 msgid "Last Updated on"
-msgstr ""
+msgstr "Mis à jour le"
 
 #. module: sale_layout
 #: field:account.invoice.line,categ_sequence:0
 #: field:sale.order.line,categ_sequence:0
 msgid "Layout Sequence"
-msgstr ""
+msgstr "Séquence du layout"
 
 #. module: sale_layout
 #: view:sale_layout.category:sale_layout.report_configuration_search_view
 #: field:sale_layout.category,name:0
 msgid "Name"
-msgstr ""
+msgstr "Nom"
 
 #. module: sale_layout
 #: view:website:sale.report_saleorder_document
@@ -177,12 +161,12 @@
 #: view:sale_layout.category:sale_layout.report_configuration_form_view
 #: view:sale_layout.category:sale_layout.report_configuration_tree_view
 msgid "Report Configuration"
-msgstr ""
+msgstr "Configuration du rapport"
 
 #. module: sale_layout
 #: model:ir.ui.menu,name:sale_layout.Report_configuration
 msgid "Report Layout Categories"
-msgstr ""
+msgstr "Rapport sur les catégories de mise en page"
 
 #. module: sale_layout
 #: model:ir.model,name:sale_layout.model_sale_order
@@ -197,32 +181,28 @@
 #. module: sale_layout
 #: view:sale_layout.category:sale_layout.report_configuration_search_view
 msgid "Search Name"
-msgstr ""
+msgstr "Nom de la recherche"
 
 #. module: sale_layout
 #: field:account.invoice.line,sale_layout_cat_id:0
 #: field:sale.order.line,sale_layout_cat_id:0
 msgid "Section"
-<<<<<<< HEAD
-msgstr ""
-=======
 msgstr "Section"
->>>>>>> 3e965ecf
 
 #. module: sale_layout
 #: view:sale_layout.category:sale_layout.report_configuration_search_view
 msgid "Separator"
-msgstr ""
+msgstr "Séparateur"
 
 #. module: sale_layout
 #: field:sale_layout.category,sequence:0
 msgid "Sequence"
-msgstr ""
+msgstr "Séquence"
 
 #. module: sale_layout
 #: view:website:sale_layout.subtotal_template
 msgid "Subtotal:"
-msgstr ""
+msgstr "Sous-total :"
 
 #. module: sale_layout
 #: view:website:account.report_invoice_document
@@ -233,12 +213,12 @@
 #. module: sale_layout
 #: view:sale_layout.category:sale_layout.report_configuration_search_view
 msgid "Total"
-msgstr ""
+msgstr "Total"
 
 #. module: sale_layout
 #: view:website:sale_layout.category_template
 msgid "Uncategorized"
-msgstr ""
+msgstr "Sans catégorie"
 
 #. module: sale_layout
 #: view:website:account.report_invoice_document
@@ -249,4 +229,4 @@
 #. module: sale_layout
 #: view:website:account.report_invoice_document
 msgid "Unit of measure"
-msgstr ""+msgstr "Unité de mesure"