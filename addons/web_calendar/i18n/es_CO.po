# Translation of Odoo Server.
# This file contains the translation of the following modules:
# * web_calendar
# 
# Translators:
msgid ""
msgstr ""
"Project-Id-Version: Odoo 9.0\n"
"Report-Msgid-Bugs-To: \n"
"POT-Creation-Date: 2015-09-07 14:41+0000\n"
<<<<<<< HEAD
"PO-Revision-Date: 2015-10-24 07:01+0000\n"
"Last-Translator: Martin Trigaux\n"
=======
"PO-Revision-Date: 2015-11-28 07:08+0000\n"
"Last-Translator: Mateo Tibaquirá <nestormateo@gmail.com>\n"
>>>>>>> da2b88bb
"Language-Team: Spanish (Colombia) (http://www.transifex.com/odoo/odoo-9/language/es_CO/)\n"
"MIME-Version: 1.0\n"
"Content-Type: text/plain; charset=UTF-8\n"
"Content-Transfer-Encoding: \n"
"Language: es_CO\n"
"Plural-Forms: nplurals=2; plural=(n != 1);\n"

#. module: web_calendar
#. openerp-web
#: code:addons/web_calendar/static/src/js/web_calendar.js:33
#, python-format
msgid "All day"
msgstr ""

#. module: web_calendar
#. openerp-web
#: code:addons/web_calendar/static/src/js/web_calendar.js:940
#, python-format
msgid "Are you sure you want to delete this record ?"
msgstr ""

#. module: web_calendar
#. openerp-web
#: code:addons/web_calendar/static/src/js/web_calendar.js:65
#, python-format
msgid "Calendar"
msgstr "Calendario"

#. module: web_calendar
#. openerp-web
#: code:addons/web_calendar/static/src/js/web_calendar.js:115
#, python-format
msgid "Calendar view has not defined 'date_start' attribute."
msgstr ""

#. module: web_calendar
#. openerp-web
#: code:addons/web_calendar/static/src/js/widgets.js:45
#, python-format
msgid "Cancel"
msgstr "Cancelar"

#. module: web_calendar
#. openerp-web
#: code:addons/web_calendar/static/src/js/web_calendar.js:885
#, python-format
msgid "Close"
msgstr "Cerrar"

#. module: web_calendar
#. openerp-web
#: code:addons/web_calendar/static/src/js/widgets.js:37
#: code:addons/web_calendar/static/src/js/widgets.js:53
#, python-format
msgid "Create"
msgstr ""

#. module: web_calendar
#. openerp-web
#: code:addons/web_calendar/static/src/js/widgets.js:58
#, python-format
msgid "Create: "
msgstr ""

#. module: web_calendar
#. openerp-web
#: code:addons/web_calendar/static/src/xml/web_fullcalendar.xml:47
#, python-format
msgid "Day"
msgstr "Día"

#. module: web_calendar
#. openerp-web
#: code:addons/web_calendar/static/src/js/web_calendar.js:881
#, python-format
msgid "Delete"
msgstr "Eliminar"

#. module: web_calendar
#. openerp-web
#: code:addons/web_calendar/static/src/js/web_calendar.js:876
#: code:addons/web_calendar/static/src/js/widgets.js:42
#, python-format
msgid "Edit"
msgstr ""

#. module: web_calendar
#. openerp-web
#: code:addons/web_calendar/static/src/xml/web_fullcalendar.xml:49
#, python-format
msgid "Month"
msgstr "Mes"

#. module: web_calendar
#. openerp-web
#: code:addons/web_calendar/static/src/xml/web_fullcalendar.xml:56
#, python-format
msgid "Summary:"
msgstr ""

#. module: web_calendar
#. openerp-web
#: code:addons/web_calendar/static/src/xml/web_fullcalendar.xml:43
#, python-format
msgid "Today"
msgstr "Hoy"

#. module: web_calendar
#. openerp-web
#: code:addons/web_calendar/static/src/xml/web_fullcalendar.xml:48
#, python-format
msgid "Week"
msgstr ""

#. module: web_calendar
#. openerp-web
#: code:addons/web_calendar/static/src/js/web_calendar.js:288
#, python-format
msgid "Week "
msgstr "Semana"<|MERGE_RESOLUTION|>--- conflicted
+++ resolved
@@ -3,18 +3,14 @@
 # * web_calendar
 # 
 # Translators:
+# Mateo Tibaquirá <nestormateo@gmail.com>, 2015
 msgid ""
 msgstr ""
 "Project-Id-Version: Odoo 9.0\n"
 "Report-Msgid-Bugs-To: \n"
 "POT-Creation-Date: 2015-09-07 14:41+0000\n"
-<<<<<<< HEAD
-"PO-Revision-Date: 2015-10-24 07:01+0000\n"
-"Last-Translator: Martin Trigaux\n"
-=======
 "PO-Revision-Date: 2015-11-28 07:08+0000\n"
 "Last-Translator: Mateo Tibaquirá <nestormateo@gmail.com>\n"
->>>>>>> da2b88bb
 "Language-Team: Spanish (Colombia) (http://www.transifex.com/odoo/odoo-9/language/es_CO/)\n"
 "MIME-Version: 1.0\n"
 "Content-Type: text/plain; charset=UTF-8\n"
@@ -27,14 +23,14 @@
 #: code:addons/web_calendar/static/src/js/web_calendar.js:33
 #, python-format
 msgid "All day"
-msgstr ""
+msgstr "Todo el día"
 
 #. module: web_calendar
 #. openerp-web
 #: code:addons/web_calendar/static/src/js/web_calendar.js:940
 #, python-format
 msgid "Are you sure you want to delete this record ?"
-msgstr ""
+msgstr "¿Está seguro que quiere eliminar este registro?"
 
 #. module: web_calendar
 #. openerp-web
@@ -70,14 +66,14 @@
 #: code:addons/web_calendar/static/src/js/widgets.js:53
 #, python-format
 msgid "Create"
-msgstr ""
+msgstr "Crear"
 
 #. module: web_calendar
 #. openerp-web
 #: code:addons/web_calendar/static/src/js/widgets.js:58
 #, python-format
 msgid "Create: "
-msgstr ""
+msgstr "Crear:"
 
 #. module: web_calendar
 #. openerp-web
@@ -99,7 +95,7 @@
 #: code:addons/web_calendar/static/src/js/widgets.js:42
 #, python-format
 msgid "Edit"
-msgstr ""
+msgstr "Editar"
 
 #. module: web_calendar
 #. openerp-web
@@ -127,7 +123,7 @@
 #: code:addons/web_calendar/static/src/xml/web_fullcalendar.xml:48
 #, python-format
 msgid "Week"
-msgstr ""
+msgstr "Semana"
 
 #. module: web_calendar
 #. openerp-web
