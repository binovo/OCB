--- conflicted
+++ resolved
@@ -201,7 +201,6 @@
         locations = self.env['stock.location'].search([('id', 'child_of', [self.location_id.id])])
         domain = ' location_id in %s'
         args = (tuple(locations.ids),)
-<<<<<<< HEAD
 
         vals = []
         Product = self.env['product.product']
@@ -210,12 +209,12 @@
         # Empty recordset of products to filter
         products_to_filter = self.env['product.product']
 
-        #case 1: Filter on One owner only or One product for a specific owner
-=======
+        # case 0: Filter on company
         if self.company_id:
             domain += ' AND company_id = %s'
             args += (self.company_id.id,)
->>>>>>> b844d938
+        
+        #case 1: Filter on One owner only or One product for a specific owner
         if self.partner_id:
             domain += ' AND owner_id = %s'
             args += (self.partner_id.id,)
