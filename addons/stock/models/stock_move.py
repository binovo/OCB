--- conflicted
+++ resolved
@@ -1148,14 +1148,9 @@
                 .filtered(lambda p: p.quant_ids and len(p.quant_ids) > 1):
             if len(result_package.quant_ids.mapped('location_id')) > 1:
                 raise UserError(_('You should not put the contents of a package in different locations.'))
-<<<<<<< HEAD
         picking = moves_todo.mapped('picking_id')
-        moves_todo.write({'state': 'done', 'date': fields.Datetime.now()})
-=======
-        picking = moves_todo and moves_todo[0].picking_id or False
         moves_todo.filtered(lambda x: x.state in ('assigned', 'confirmed', 'partially_available'))\
                   .write({'state': 'done', 'date': fields.Datetime.now()})
->>>>>>> b3fb3e1c
         moves_todo.mapped('move_dest_ids')._action_assign()
 
         # We don't want to create back order for scrap moves
