# -*- coding: utf-8 -*-
##############################################################################
#
#    OpenERP, Open Source Management Solution
#    Copyright (C) 2004-TODAY OpenERP SA (<http://openerp.com>).
#
#    This program is free software: you can redistribute it and/or modify
#    it under the terms of the GNU Affero General Public License as
#    published by the Free Software Foundation, either version 3 of the
#    License, or (at your option) any later version.
#
#    This program is distributed in the hope that it will be useful,
#    but WITHOUT ANY WARRANTY; without even the implied warranty of
#    MERCHANTABILITY or FITNESS FOR A PARTICULAR PURPOSE.  See the
#    GNU Affero General Public License for more details.
#
#    You should have received a copy of the GNU Affero General Public License
#    along with this program.  If not, see <http://www.gnu.org/licenses/>.
#
##############################################################################

from osv import fields, osv
from tools.misc import DEFAULT_SERVER_DATETIME_FORMAT
import time

<<<<<<< HEAD

class stock_partial_move_memory_out(osv.osv_memory):

    def _tracking(self, cursor, user, ids, name, arg, context=None):
        res = {}
        for tracklot in self.browse(cursor, user, ids, context=context):
            tracking = False
            if (tracklot.move_id.picking_id.type == 'in' and tracklot.product_id.track_incoming == True) or \
                (tracklot.move_id.picking_id.type == 'out' and tracklot.product_id.track_outgoing == True):
                tracking = True
            res[tracklot.id] = tracking
        return res
    
    _name = "stock.move.memory.out"
    _rec_name = 'product_id'
    _columns = {
        'product_id' : fields.many2one('product.product', string="Product", required=True, readonly=True),
        'quantity' : fields.float("Quantity", required=True),
        'product_uom': fields.many2one('product.uom', 'Unit of Measure', required=True),
        'prodlot_id' : fields.many2one('stock.production.lot', 'Production Lot'),
        'move_id' : fields.many2one('stock.move', "Move"),
        'wizard_id' : fields.many2one('stock.partial.move', string="Wizard"),
        'cost' : fields.float("Cost", help="Unit Cost for this product line per Unit of Measure"),
        'currency' : fields.many2one('res.currency', string="Currency", help="Currency in which Unit cost is expressed"),
        'tracking': fields.function(_tracking, method=True, string='Tracking', type='boolean'), 
=======
class stock_partial_move_line(osv.osv_memory):
    _inherit = "stock.partial.picking.line"
    _name = "stock.partial.move.line"
    _columns = {
        'wizard_id' : fields.many2one('stock.partial.move', string="Wizard", ondelete='CASCADE'),
>>>>>>> 80257ecb
    }

class stock_partial_move(osv.osv_memory):
    _name = "stock.partial.move"
    _inherit = 'stock.partial.picking'
    _description = "Partial Move Processing Wizard"
    _columns = {
        'date': fields.datetime('Date', required=True),
        'move_ids' : fields.one2many('stock.partial.move.line', 'wizard_id', 'Moves'),

        # picking_id is not used for move processing, so we remove the required attribute
        # from the inherited column, and ignore it
        'picking_id': fields.many2one('stock.picking', 'Picking'),
     }

    def default_get(self, cr, uid, fields, context=None):
        if context is None: context = {}
        # no call to super!
        res = {}
        move_ids = context.get('active_ids', [])
        if not move_ids or not context.get('active_model') == 'stock.move':
            return res
        if 'move_ids' in fields:
            move_ids = self.pool.get('stock.move').browse(cr, uid, move_ids, context=context)
            moves = [self._partial_move_for(cr, uid, m) for m in move_ids if m.state not in ('done','cancel')]
            res.update(move_ids=moves)
        if 'date' in fields:
            res.update(date=time.strftime(DEFAULT_SERVER_DATETIME_FORMAT))
        return res

    def do_partial(self, cr, uid, ids, context=None):
        # no call to super!
        assert len(ids) == 1, 'Partial move processing may only be done one form at a time'
        partial = self.browse(cr, uid, ids[0], context=context)
        partial_data = {
            'delivery_date' : partial.date
        }
        moves_ids = []
        for move in partial.move_ids:
            move_id = move.move_id.id
            partial_data['move%s' % (move_id)] = {
                'product_id': move.product_id.id,
                'product_qty': move.quantity,
                'product_uom': move.product_uom.id,
                'prodlot_id': move.prodlot_id.id,
            }
            moves_ids.append(move_id)
            if (move.move_id.picking_id.type == 'in') and (move.product_id.cost_method == 'average'):
                partial_data['move%s' % (move_id)].update(product_price=move.cost,
                                                          product_currency=move.currency.id)
        self.pool.get('stock.move').do_partial(cr, uid, moves_ids, partial_data, context=context)
        return {'type': 'ir.actions.act_window_close'}

# vim:expandtab:smartindent:tabstop=4:softtabstop=4:shiftwidth=4:<|MERGE_RESOLUTION|>--- conflicted
+++ resolved
@@ -23,39 +23,12 @@
 from tools.misc import DEFAULT_SERVER_DATETIME_FORMAT
 import time
 
-<<<<<<< HEAD
 
-class stock_partial_move_memory_out(osv.osv_memory):
-
-    def _tracking(self, cursor, user, ids, name, arg, context=None):
-        res = {}
-        for tracklot in self.browse(cursor, user, ids, context=context):
-            tracking = False
-            if (tracklot.move_id.picking_id.type == 'in' and tracklot.product_id.track_incoming == True) or \
-                (tracklot.move_id.picking_id.type == 'out' and tracklot.product_id.track_outgoing == True):
-                tracking = True
-            res[tracklot.id] = tracking
-        return res
-    
-    _name = "stock.move.memory.out"
-    _rec_name = 'product_id'
-    _columns = {
-        'product_id' : fields.many2one('product.product', string="Product", required=True, readonly=True),
-        'quantity' : fields.float("Quantity", required=True),
-        'product_uom': fields.many2one('product.uom', 'Unit of Measure', required=True),
-        'prodlot_id' : fields.many2one('stock.production.lot', 'Production Lot'),
-        'move_id' : fields.many2one('stock.move', "Move"),
-        'wizard_id' : fields.many2one('stock.partial.move', string="Wizard"),
-        'cost' : fields.float("Cost", help="Unit Cost for this product line per Unit of Measure"),
-        'currency' : fields.many2one('res.currency', string="Currency", help="Currency in which Unit cost is expressed"),
-        'tracking': fields.function(_tracking, method=True, string='Tracking', type='boolean'), 
-=======
 class stock_partial_move_line(osv.osv_memory):
     _inherit = "stock.partial.picking.line"
     _name = "stock.partial.move.line"
     _columns = {
         'wizard_id' : fields.many2one('stock.partial.move', string="Wizard", ondelete='CASCADE'),
->>>>>>> 80257ecb
     }
 
 class stock_partial_move(osv.osv_memory):
