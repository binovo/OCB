--- conflicted
+++ resolved
@@ -68,13 +68,8 @@
             if location_id:
                 try:
                     self.pool.get('stock.location').check_access_rule(cr, uid, [location_id], 'read', context=context)
-<<<<<<< HEAD
                 except (AccessError):
-                   pass
-=======
-                except (orm.except_orm, ValueError):
                    location_id = False
->>>>>>> 5a4884f0
             res['location_id'] = location_id
         return res
 
