<?xml version="1.0" encoding="utf-8"?>
<odoo>

    <record id="view_stock_level_forecast_pivot" model="ir.ui.view">
        <field name="name">Stock.forecast.pivot</field>
        <field name="model">report.stock.forecast</field>
        <field name="arch" type="xml">
            <pivot string="Stock Level forecast" disable_linking="True">
                <field name="product_id" type="row"/>
                <field name="quantity" type="measure"/>
            </pivot>
        </field>
    </record>

    <record id="view_stock_level_forecast_graph" model="ir.ui.view">
        <field name="name">Stock.forecast.graph</field>
        <field name="model">report.stock.forecast</field>
        <field name="arch" type="xml">
            <graph string="Stock Level forecast" type="line">
                <field name="product_id" type="col"/>
                <field name="cumulative_quantity" type="measure"/>
            </graph>
        </field>
    </record>

    <record id="view_stock_level_forecast_filter" model="ir.ui.view">
        <field name="name">view.stock.level.forecast.filter</field>
        <field name="model">report.stock.forecast</field>
        <field name="arch" type="xml">
            <search string="Stock Level forecast">
                <field name="product_id"/>
                <field name="product_tmpl_id"/>
                <field name="date"/>
                <group expand="1" string="Group By">
                    <filter string="Pivot" name="pivot_by" context="{'pivot_row_groupby': ['product_id'], 'pivot_column_groupby': ['date:week'],'pivot_measures': ['quantity']}"/>
                    <filter string="Graph" name="graph_by" context="{'graph_groupbys': ['date:week', 'product_id']}"/>
                </group>
            </search>
        </field>
    </record>

    <record id="action_stock_level_forecast_report_template" model="ir.actions.act_window">
        <field name="name">Stock Level Forecast</field>
        <field name="res_model">report.stock.forecast</field>
        <field name="view_type">form</field>
        <field name="view_mode">graph,pivot</field>
        <field name="search_view_id" ref="view_stock_level_forecast_filter"/>
<<<<<<< HEAD
        <field name="context">{'search_default_pivot_by':1, 'search_default_graph_by':1, 'search_default_product_tmpl_id': active_id, 'group_by': ['company_id']}</field>
=======
        <field name="context">{'search_default_product_tmpl_id': active_id}</field>
>>>>>>> d277adf4
        <field name="view_id" ref="view_stock_level_forecast_pivot"/>
    </record>

    <record id="action_stock_level_forecast_report_product" model="ir.actions.act_window">
        <field name="name">Stock Level Forecast</field>
        <field name="res_model">report.stock.forecast</field>
        <field name="view_type">form</field>
        <field name="view_mode">graph,pivot</field>
        <field name="search_view_id" ref="view_stock_level_forecast_filter"/>
<<<<<<< HEAD
        <field name="context">{'search_default_pivot_by':1, 'search_default_graph_by':1, 'search_default_product_id': active_id, 'group_by': ['company_id']}</field>
=======
        <field name="context">{'search_default_product_id': active_id}</field>
>>>>>>> d277adf4
        <field name="view_id" ref="view_stock_level_forecast_pivot"/>
    </record>
</odoo><|MERGE_RESOLUTION|>--- conflicted
+++ resolved
@@ -45,11 +45,7 @@
         <field name="view_type">form</field>
         <field name="view_mode">graph,pivot</field>
         <field name="search_view_id" ref="view_stock_level_forecast_filter"/>
-<<<<<<< HEAD
-        <field name="context">{'search_default_pivot_by':1, 'search_default_graph_by':1, 'search_default_product_tmpl_id': active_id, 'group_by': ['company_id']}</field>
-=======
-        <field name="context">{'search_default_product_tmpl_id': active_id}</field>
->>>>>>> d277adf4
+        <field name="context">{'search_default_product_tmpl_id': active_id, 'group_by': ['company_id']}</field>
         <field name="view_id" ref="view_stock_level_forecast_pivot"/>
     </record>
 
@@ -59,11 +55,7 @@
         <field name="view_type">form</field>
         <field name="view_mode">graph,pivot</field>
         <field name="search_view_id" ref="view_stock_level_forecast_filter"/>
-<<<<<<< HEAD
-        <field name="context">{'search_default_pivot_by':1, 'search_default_graph_by':1, 'search_default_product_id': active_id, 'group_by': ['company_id']}</field>
-=======
-        <field name="context">{'search_default_product_id': active_id}</field>
->>>>>>> d277adf4
+        <field name="context">{'search_default_product_id': active_id, 'group_by': ['company_id']}</field>
         <field name="view_id" ref="view_stock_level_forecast_pivot"/>
     </record>
 </odoo>