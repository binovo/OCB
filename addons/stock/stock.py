--- conflicted
+++ resolved
@@ -647,7 +647,6 @@
         return res
 
     def create(self, cr, user, vals, context=None):
-<<<<<<< HEAD
         context = context or {}
         if ('name' not in vals) or (vals.get('name') in ('/', False)):
             ptype_id = vals.get('picking_type_id', context.get('default_picking_type_id', False))
@@ -732,18 +731,6 @@
             packop_ids = [op.id for op in picking.pack_operation_ids]
             self.pool.get('stock.pack.operation').write(cr, uid, packop_ids, {'owner_id': picking.owner_id.id}, context=context)
 
-=======
-        if ('name' not in vals) or (vals.get('name')=='/') or (vals.get('name') == False):
-            seq_obj_name =  self._name
-            vals['name'] = self.pool.get('ir.sequence').get(cr, user, seq_obj_name)
-        new_id = super(stock_picking, self).create(cr, user, vals, context)
-        return new_id
-    def _claim_count(self, cr, uid, ids, field_name, arg, context=None):
-        res = {}
-        claim = self.pool.get('crm.claim').search(cr, uid, [('ref', '=',('stock.picking.out,' + str(ids[0])))], context=context)
-        res[ids[0]] = len(claim)
-        return res
->>>>>>> 95e1bd06
     _columns = {
         'name': fields.char('Reference', size=64, select=True, states={'done': [('readonly', True)], 'cancel': [('readonly', True)]}),
         'origin': fields.char('Source Document', size=64, states={'done': [('readonly', True)], 'cancel': [('readonly', True)]}, help="Reference of the document", select=True),
@@ -791,7 +778,6 @@
         'owner_id': fields.many2one('res.partner', 'Owner', states={'done': [('readonly', True)], 'cancel': [('readonly', True)]}, help="Default Owner"),
         # Used to search on pickings
         'product_id': fields.related('move_lines', 'product_id', type='many2one', relation='product.product', string='Product'),
-<<<<<<< HEAD
         'recompute_pack_op': fields.boolean('Recompute pack operation?', help='True if reserved quants changed, which mean we might need to recompute the package operations'),
         'location_id': fields.related('move_lines', 'location_id', type='many2one', relation='stock.location', string='Location', readonly=True),
         'location_dest_id': fields.related('move_lines', 'location_dest_id', type='many2one', relation='stock.location', string='Destination Location', readonly=True),
@@ -800,17 +786,6 @@
                   'stock.picking': (lambda self, cr, uid, ids, ctx: ids, ['move_lines'], 10),
                   'stock.move': (_get_pickings, ['group_id', 'picking_id'], 10),
               }),
-=======
-        'auto_picking': fields.boolean('Auto-Picking', states={'done':[('readonly', True)], 'cancel':[('readonly',True)]}),
-        'partner_id': fields.many2one('res.partner', 'Partner', states={'done':[('readonly', True)], 'cancel':[('readonly',True)]}),
-        'invoice_state': fields.selection([
-            ("invoiced", "Invoiced"),
-            ("2binvoiced", "To Be Invoiced"),
-            ("none", "Not Applicable")], "Invoice Control",
-            select=True, required=True, readonly=True, track_visibility='onchange', states={'draft': [('readonly', False)]}),
-        'company_id': fields.many2one('res.company', 'Company', required=True, select=True, states={'done':[('readonly', True)], 'cancel':[('readonly',True)]}),
-        'claim_count': fields.function(_claim_count, string='Claims', type='integer'),
->>>>>>> 95e1bd06
     }
 
     _defaults = {
@@ -2155,7 +2130,6 @@
         procurement_obj = self.pool.get('procurement.order')
         context = context or {}
         for move in self.browse(cr, uid, ids, context=context):
-<<<<<<< HEAD
             if move.state == 'done':
                 raise osv.except_osv(_('Operation Forbidden!'),
                         _('You cannot cancel a stock move that has been set to \'Done\'.'))
@@ -2210,135 +2184,6 @@
             if move.state == 'assigned':
                 if self.find_move_ancestors(cr, uid, move, context=context):
                     vals['state'] = 'waiting'
-=======
-            if move.state in ('confirmed', 'waiting', 'assigned', 'draft'):
-                if move.picking_id:
-                    pickings.add(move.picking_id.id)
-            if move.move_dest_id and move.move_dest_id.state == 'waiting':
-                self.write(cr, uid, [move.move_dest_id.id], {'state': 'confirmed'}, context=context)
-                if context.get('call_unlink',False) and move.move_dest_id.picking_id:
-                    workflow.trg_write(uid, 'stock.picking', move.move_dest_id.picking_id.id, cr)
-        self.write(cr, uid, ids, {'state': 'cancel', 'move_dest_id': False}, context=context)
-        if not context.get('call_unlink',False):
-            for pick in self.pool.get('stock.picking').browse(cr, uid, list(pickings), context=context):
-                if all(move.state == 'cancel' for move in pick.move_lines):
-                    self.pool.get('stock.picking').write(cr, uid, [pick.id], {'state': 'cancel'}, context=context)
-
-        for id in ids:
-            workflow.trg_trigger(uid, 'stock.move', id, cr)
-        return True
-
-    def _get_accounting_data_for_valuation(self, cr, uid, move, context=None):
-        """
-        Return the accounts and journal to use to post Journal Entries for the real-time
-        valuation of the move.
-
-        :param context: context dictionary that can explicitly mention the company to consider via the 'force_company' key
-        :raise: osv.except_osv() is any mandatory account or journal is not defined.
-        """
-        product_obj=self.pool.get('product.product')
-        accounts = product_obj.get_product_accounts(cr, uid, move.product_id.id, context)
-        if move.location_id.valuation_out_account_id:
-            acc_src = move.location_id.valuation_out_account_id.id
-        else:
-            acc_src = accounts['stock_account_input']
-
-        if move.location_dest_id.valuation_in_account_id:
-            acc_dest = move.location_dest_id.valuation_in_account_id.id
-        else:
-            acc_dest = accounts['stock_account_output']
-
-        acc_valuation = accounts.get('property_stock_valuation_account_id', False)
-        journal_id = accounts['stock_journal']
-
-        if acc_dest == acc_valuation:
-            raise osv.except_osv(_('Error!'),  _('Cannot create Journal Entry, Output Account of this product and Valuation account on category of this product are same.'))
-
-        if acc_src == acc_valuation:
-            raise osv.except_osv(_('Error!'),  _('Cannot create Journal Entry, Input Account of this product and Valuation account on category of this product are same.'))
-
-        if not acc_src:
-            raise osv.except_osv(_('Error!'),  _('Please define stock input account for this product or its category: "%s" (id: %d)') % \
-                                    (move.product_id.name, move.product_id.id,))
-        if not acc_dest:
-            raise osv.except_osv(_('Error!'),  _('Please define stock output account for this product or its category: "%s" (id: %d)') % \
-                                    (move.product_id.name, move.product_id.id,))
-        if not journal_id:
-            raise osv.except_osv(_('Error!'), _('Please define journal on the product category: "%s" (id: %d)') % \
-                                    (move.product_id.categ_id.name, move.product_id.categ_id.id,))
-        if not acc_valuation:
-            raise osv.except_osv(_('Error!'), _('Please define inventory valuation account on the product category: "%s" (id: %d)') % \
-                                    (move.product_id.categ_id.name, move.product_id.categ_id.id,))
-        return journal_id, acc_src, acc_dest, acc_valuation
-
-    def _get_reference_accounting_values_for_valuation(self, cr, uid, move, context=None):
-        """
-        Return the reference amount and reference currency representing the inventory valuation for this move.
-        These reference values should possibly be converted before being posted in Journals to adapt to the primary
-        and secondary currencies of the relevant accounts.
-        """
-        product_uom_obj = self.pool.get('product.uom')
-
-        # by default the reference currency is that of the move's company
-        reference_currency_id = move.company_id.currency_id.id
-
-        default_uom = move.product_id.uom_id.id
-        qty = product_uom_obj._compute_qty(cr, uid, move.product_uom.id, move.product_qty, default_uom)
-
-        # if product is set to average price and a specific value was entered in the picking wizard,
-        # we use it
-        if move.location_dest_id.usage != 'internal' and move.product_id.cost_method == 'average':
-            reference_amount = qty * move.product_id.standard_price
-        elif move.product_id.cost_method == 'average' and move.price_unit:
-            reference_amount = qty * move.price_unit
-            reference_currency_id = move.price_currency_id.id or reference_currency_id
-
-        # Otherwise we default to the company's valuation price type, considering that the values of the
-        # valuation field are expressed in the default currency of the move's company.
-        else:
-            if context is None:
-                context = {}
-            currency_ctx = dict(context, currency_id = move.company_id.currency_id.id)
-            amount_unit = move.product_id.price_get('standard_price', context=currency_ctx)[move.product_id.id]
-            reference_amount = amount_unit * qty
-
-        return reference_amount, reference_currency_id
-
-
-    def _create_product_valuation_moves(self, cr, uid, move, context=None):
-        """
-        Generate the appropriate accounting moves if the product being moves is subject
-        to real_time valuation tracking, and the source or destination location is
-        a transit location or is outside of the company.
-        """
-        if move.product_id.valuation == 'real_time': # FIXME: product valuation should perhaps be a property?
-            if context is None:
-                context = {}
-            src_company_ctx = dict(context,force_company=move.location_id.company_id.id)
-            dest_company_ctx = dict(context,force_company=move.location_dest_id.company_id.id)
-            account_moves = []
-            # Outgoing moves (or cross-company output part)
-            if move.location_id.company_id \
-                and (move.location_id.usage == 'internal' and move.location_dest_id.usage != 'internal'\
-                     or move.location_id.company_id != move.location_dest_id.company_id):
-                journal_id, acc_src, acc_dest, acc_valuation = self._get_accounting_data_for_valuation(cr, uid, move, src_company_ctx)
-                reference_amount, reference_currency_id = self._get_reference_accounting_values_for_valuation(cr, uid, move, src_company_ctx)
-                #returning goods to supplier
-                if move.location_dest_id.usage == 'supplier':
-                    account_moves += [(journal_id, self._create_account_move_line(cr, uid, move, acc_valuation, acc_src, reference_amount, reference_currency_id, context))]
-                else:
-                    account_moves += [(journal_id, self._create_account_move_line(cr, uid, move, acc_valuation, acc_dest, reference_amount, reference_currency_id, context))]
-
-            # Incoming moves (or cross-company input part)
-            if move.location_dest_id.company_id \
-                and (move.location_id.usage != 'internal' and move.location_dest_id.usage == 'internal'\
-                     or move.location_id.company_id != move.location_dest_id.company_id):
-                journal_id, acc_src, acc_dest, acc_valuation = self._get_accounting_data_for_valuation(cr, uid, move, dest_company_ctx)
-                reference_amount, reference_currency_id = self._get_reference_accounting_values_for_valuation(cr, uid, move, src_company_ctx)
-                #goods return from customer
-                if move.location_id.usage == 'customer':
-                    account_moves += [(journal_id, self._create_account_move_line(cr, uid, move, acc_dest, acc_valuation, reference_amount, reference_currency_id, context))]
->>>>>>> 95e1bd06
                 else:
                     vals['state'] = 'confirmed'
             if vals:
@@ -4151,14 +3996,14 @@
     ]
 
     def default_get(self, cr, uid, fields, context=None):
+        warehouse_obj = self.pool.get('stock.warehouse')
         res = super(stock_warehouse_orderpoint, self).default_get(cr, uid, fields, context)
         # default 'warehouse_id' and 'location_id'
         if 'warehouse_id' not in res:
-            warehouse = self.pool.get('ir.model.data').get_object(cr, uid, 'stock', 'warehouse0', context)
-            res['warehouse_id'] = warehouse.id
+            warehouse_ids = res.get('company_id') and warehouse_obj.search(cr, uid, [('company_id', '=', res['company_id'])], limit=1, context=context) or []
+            res['warehouse_id'] = warehouse_ids and warehouse_ids[0] or False
         if 'location_id' not in res:
-            warehouse = self.pool.get('stock.warehouse').browse(cr, uid, res['warehouse_id'], context)
-            res['location_id'] = warehouse.lot_stock_id.id
+            res['location_id'] = res.get('warehouse_id') and warehouse_obj.browse(cr, uid, res['warehouse_id'], context).lot_stock_id.id or False
         return res
 
     def onchange_warehouse_id(self, cr, uid, ids, warehouse_id, context=None):
@@ -4195,7 +4040,6 @@
         return super(stock_warehouse_orderpoint, self).copy_data(cr, uid, id, default, context=context)
 
 
-<<<<<<< HEAD
 class stock_picking_type(osv.osv):
     _name = "stock.picking.type"
     _description = "The picking type determines the picking view"
@@ -4331,34 +4175,6 @@
         'rate_picking_backorders': fields.function(_get_picking_count,
             type='integer', multi='_get_picking_count'),
 
-=======
-    def default_get(self, cr, uid, fields_list, context=None):
-        # merge defaults from stock.picking with possible defaults defined on stock.picking.out
-        defaults = self.pool['stock.picking'].default_get(cr, uid, fields_list, context=context)
-        out_defaults = super(stock_picking_out, self).default_get(cr, uid, fields_list, context=context)
-        defaults.update(out_defaults)
-        return defaults
-    def _claim_count(self, cr, uid, ids, field_name, arg, context=None):
-        return super(stock_picking_out, self)._claim_count(cr, uid, ids, field_name, arg, context=context)
-    
-    _columns = {
-        'backorder_id': fields.many2one('stock.picking.out', 'Back Order of', states={'done':[('readonly', True)], 'cancel':[('readonly',True)]}, help="If this shipment was split, then this field links to the shipment which contains the already processed part.", select=True),
-        'state': fields.selection(
-            [('draft', 'Draft'),
-            ('auto', 'Waiting Another Operation'),
-            ('confirmed', 'Waiting Availability'),
-            ('assigned', 'Ready to Deliver'),
-            ('done', 'Delivered'),
-            ('cancel', 'Cancelled'),],
-            'Status', readonly=True, select=True,
-            help="""* Draft: not confirmed yet and will not be scheduled until confirmed\n
-                 * Waiting Another Operation: waiting for another move to proceed before it becomes automatically available (e.g. in Make-To-Order flows)\n
-                 * Waiting Availability: still waiting for the availability of products\n
-                 * Ready to Deliver: products reserved, simply waiting for confirmation.\n
-                 * Delivered: has been processed, can't be modified or cancelled anymore\n
-                 * Cancelled: has been cancelled, can't be confirmed anymore"""),
-        'claim_count': fields.function(_claim_count, string='Claims', type='integer'),
->>>>>>> 95e1bd06
     }
     _defaults = {
         'warehouse_id': _default_warehouse,
