# -*- coding: utf-8 -*-
##############################################################################
#
#    OpenERP, Open Source Management Solution
#    Copyright (C) 2004-2010 Tiny SPRL (<http://tiny.be>).
#
#    This program is free software: you can redistribute it and/or modify
#    it under the terms of the GNU Affero General Public License as
#    published by the Free Software Foundation, either version 3 of the
#    License, or (at your option) any later version.
#
#    This program is distributed in the hope that it will be useful,
#    but WITHOUT ANY WARRANTY; without even the implied warranty of
#    MERCHANTABILITY or FITNESS FOR A PARTICULAR PURPOSE.  See the
#    GNU Affero General Public License for more details.
#
#    You should have received a copy of the GNU Affero General Public License
#    along with this program.  If not, see <http://www.gnu.org/licenses/>.
#
##############################################################################

from datetime import date, datetime
from dateutil import relativedelta

import time

from openerp.osv import fields, osv, orm
from openerp.tools.translate import _
from openerp import tools
from openerp.tools import DEFAULT_SERVER_DATETIME_FORMAT
from openerp import SUPERUSER_ID
import openerp.addons.decimal_precision as dp
import logging
_logger = logging.getLogger(__name__)



#----------------------------------------------------------
# Incoterms
#----------------------------------------------------------
class stock_incoterms(osv.osv):
    _name = "stock.incoterms"
    _description = "Incoterms"
    _columns = {
        'name': fields.char('Name', size=64, required=True, help="Incoterms are series of sales terms. They are used to divide transaction costs and responsibilities between buyer and seller and reflect state-of-the-art transportation practices."),
        'code': fields.char('Code', size=3, required=True, help="Incoterm Standard Code"),
        'active': fields.boolean('Active', help="By unchecking the active field, you may hide an INCOTERM you will not use."),
    }
    _defaults = {
        'active': True,
    }

#----------------------------------------------------------
# Stock Location
#----------------------------------------------------------

class stock_location(osv.osv):
    _name = "stock.location"
    _description = "Inventory Locations"
    _parent_name = "location_id"
    _parent_store = True
    _parent_order = 'name'
    _order = 'parent_left'
    def name_get(self, cr, uid, ids, context=None):
        res = self._complete_name(cr, uid, ids, 'complete_name', None, context=context)
        return res.items() 

    def _complete_name(self, cr, uid, ids, name, args, context=None):
        """ Forms complete name of location from parent location to child location.
        @return: Dictionary of values
        """
        res = {}
        for m in self.browse(cr, uid, ids, context=context):
            res[m.id] = m.name
            parent = m.location_id
            while parent:
                res[m.id] = parent.name + ' / ' + res[m.id]
                parent = parent.location_id
        return res

    def _get_sublocations(self, cr, uid, ids, context=None):
        """ return all sublocations of the given stock locations (included) """
        if context is None:
            context = {}
        context_with_inactive = context.copy()
        context_with_inactive['active_test']=False
        return self.search(cr, uid, [('id', 'child_of', ids)], context=context_with_inactive)

    _columns = {
        'name': fields.char('Location Name', size=64, required=True, translate=True),
        'active': fields.boolean('Active', help="By unchecking the active field, you may hide a location without deleting it."),
        'usage': fields.selection([('supplier', 'Supplier Location'), ('view', 'View'), ('internal', 'Internal Location'), ('customer', 'Customer Location'), ('inventory', 'Inventory'), ('procurement', 'Procurement'), ('production', 'Production'), ('transit', 'Transit Location for Inter-Companies Transfers')], 'Location Type', required=True,
                 help="""* Supplier Location: Virtual location representing the source location for products coming from your suppliers
                       \n* View: Virtual location used to create a hierarchical structures for your warehouse, aggregating its child locations ; can't directly contain products
                       \n* Internal Location: Physical locations inside your own warehouses,
                       \n* Customer Location: Virtual location representing the destination location for products sent to your customers
                       \n* Inventory: Virtual location serving as counterpart for inventory operations used to correct stock levels (Physical inventories)
                       \n* Procurement: Virtual location serving as temporary counterpart for procurement operations when the source (supplier or production) is not known yet. This location should be empty when the procurement scheduler has finished running.
                       \n* Production: Virtual counterpart location for production operations: this location consumes the raw material and produces finished products
                      """, select = True),

        'complete_name': fields.function(_complete_name, type='char', string="Location Name",
                            store={'stock.location': (_get_sublocations, ['name', 'location_id', 'active'], 10)}),
        'location_id': fields.many2one('stock.location', 'Parent Location', select=True, ondelete='cascade'),
        'child_ids': fields.one2many('stock.location', 'location_id', 'Contains'),

        'partner_id': fields.many2one('res.partner', 'Owner', help="Owner of the location if not internal"),

        'comment': fields.text('Additional Information'),
        'posx': fields.integer('Corridor (X)', help="Optional localization details, for information purpose only"),
        'posy': fields.integer('Shelves (Y)', help="Optional localization details, for information purpose only"),
        'posz': fields.integer('Height (Z)', help="Optional localization details, for information purpose only"),

        'parent_left': fields.integer('Left Parent', select=1),
        'parent_right': fields.integer('Right Parent', select=1),

        'company_id': fields.many2one('res.company', 'Company', select=1, help='Let this field empty if this location is shared between all companies'),
        'scrap_location': fields.boolean('Scrap Location', help='Check this box to allow using this location to put scrapped/damaged goods.'),
    }
    _defaults = {
        'active': True,
        'usage': 'internal',
        'company_id': lambda self, cr, uid, c: self.pool.get('res.company')._company_default_get(cr, uid, 'stock.location', context=c),
        'posx': 0,
        'posy': 0,
        'posz': 0,
        'scrap_location': False,
    }
    def get_removal_strategy(self, cr, uid, location, product, context=None):
        return None


#----------------------------------------------------------
# Routes
#----------------------------------------------------------

class stock_location_route(osv.osv):
    _name = 'stock.location.route'
    _description = "Inventory Routes"
    _order = 'sequence'

    _columns = {
        'name': fields.char('Route Name', required=True),
        'sequence': fields.integer('Sequence'),
        'pull_ids': fields.one2many('procurement.rule', 'route_id', 'Pull Rules'),
        'active': fields.boolean('Active', help="If the active field is set to False, it will allow you to hide the route without removing it.")
    }

    _defaults = {
        'sequence': lambda self, cr, uid, ctx: 0,
        'active': True,
    }



#----------------------------------------------------------
# Quants
#----------------------------------------------------------

class stock_quant(osv.osv):
    """
    Quants are the smallest unit of stock physical instances
    """
    _name = "stock.quant"
    _description = "Quants"

    def _get_quant_name(self, cr, uid, ids, name, args, context=None):
        """ Forms complete name of location from parent location to child location.
        @return: Dictionary of values
        """
        res = {}
        for q in self.browse(cr, uid, ids, context=context):

            res[q.id] = q.product_id.code or ''
            if q.lot_id:
                res[q.id] = q.lot_id.name 
            res[q.id] += ': '+  str(q.qty) + q.product_id.uom_id.name
        return res

    _columns = {
        'name': fields.function(_get_quant_name, type='char', string='Identifier'),
        'product_id': fields.many2one('product.product', 'Product', required=True),
        'location_id': fields.many2one('stock.location', 'Location', required=True),
        'qty': fields.float('Quantity', required=True, help="Quantity of products in this quant, in the default unit of measure of the product"),
        'package_id': fields.many2one('stock.quant.package', string='Package', help="The package containing this quant"),
        'packaging_type_id': fields.related('package_id', 'packaging_id', type='many2one', relation='product.packaging', string='Type of packaging', store=True),
        'reservation_id': fields.many2one('stock.move', 'Reserved for Move', help="The move the quant is reserved for"),
        'reservation_op_id': fields.many2one('stock.pack.operation', 'Reserved for Pack Operation', help="The operation the quant is reserved for"),
        'lot_id': fields.many2one('stock.production.lot', 'Lot'),
        'cost': fields.float('Unit Cost'),
        'owner_id': fields.many2one('res.partner', 'Owner', help="This is the owner of the quant"),

        'create_date': fields.datetime('Creation Date'),
        'in_date': fields.datetime('Incoming Date'),

        'history_ids': fields.many2many('stock.move', 'stock_quant_move_rel', 'quant_id', 'move_id', 'Moves', help='Moves that operate(d) on this quant'),
        'company_id': fields.many2one('res.company', 'Company', help="The company to which the quants belong", required=True),

        # Used for negative quants to reconcile after compensated by a new positive one
        'propagated_from_id': fields.many2one('stock.quant', 'Linked Quant', help='The negative quant this is coming from'),
        'negative_dest_location_id': fields.many2one('stock.location', 'Destination Location', help='Technical field used to record the destination location of a move that created a negative quant'),
    }

    _defaults = {
        'company_id': lambda self, cr, uid, c: self.pool.get('res.company')._company_default_get(cr, uid, 'stock.quant', context=c),
    }

    def _check_qorder(self, word):
        """
        Needs to pass True to allow "expression order" in search
        """
        return True

    def quants_reserve(self, cr, uid, quants, move, context=None):
        toreserve = []
        for quant,qty in quants:
            if not quant: continue
            self._quant_split(cr, uid, quant, qty, context=context)
            toreserve.append(quant.id)
        return self.write(cr, uid, toreserve, {'reservation_id': move.id}, context=context)

    # add location_dest_id in parameters (False=use the destination of the move)
    def quants_move(self, cr, uid, quants, move, lot_id = False, owner_id = False, package_id = False, context=None):
        for quant, qty in quants:
            #quant may be a browse record or None
            quant_record = self.move_single_quant(cr, uid, quant, qty, move, lot_id = lot_id, package_id = package_id, context=context)
            #quant_record is the quant newly created or already split
            self._quant_reconcile_negative(cr, uid, quant_record, context=context)


    def check_preferred_location(self, cr, uid, move, context=None):
        return move.location_dest_id

    def move_single_quant(self, cr, uid, quant, qty, move, lot_id = False, owner_id = False, package_id = False, context=None):
        if not quant:
            quant = self._quant_create(cr, uid, qty, move, lot_id = lot_id, owner_id = owner_id, package_id = package_id, context = context)
        else:
            self._quant_split(cr, uid, quant, qty, context=context)
        # FP Note: improve this using preferred locations
        location_to = self.check_preferred_location(cr, uid, move, context=context)
        self.write(cr, uid, [quant.id], {
            'location_id': location_to.id,
            #'reservation_id': move.move_dest_id and move.move_dest_id.id or False,
            'history_ids': [(4, move.id)]
        })
        quant.refresh()
        return quant

    def quants_get(self, cr, uid, location, product, qty, domain=None, prefered_order=False, reservedcontext=None, restrict_lot_id=False, restrict_partner_id=False, context=None):
        """
        Use the removal strategies of product to search for the correct quants
        If you inherit, put the super at the end of your method.

        :location: browse record of the parent location in which the quants have to be found
        :product: browse record of the product to find
        :qty in UoM of product
        :lot_id NOT USED YET !
        """
        result = []
        domain = domain or [('qty', '>', 0.0)]
        if restrict_partner_id:
            domain += [('owner_id', '=', restrict_partner_id)]
        if restrict_lot_id:
            domain += [('lot_id', '=', restrict_lot_id)]
        if location:
            removal_strategy = self.pool.get('stock.location').get_removal_strategy(cr, uid, location, product, context=context) or 'fifo'
            if removal_strategy == 'fifo':
                result += self._quants_get_fifo(cr, uid, location, product, qty, domain, prefered_order=prefered_order, context=context)
            elif removal_strategy == 'lifo':
                result += self._quants_get_lifo(cr, uid, location, product, qty, domain, prefered_order=prefered_order, context=context)
            else:
                raise osv.except_osv(_('Error!'), _('Removal strategy %s not implemented.' % (removal_strategy,)))
        return result

    #
    # Create a quant in the destination location
    # Create a negative quant in the source location if it's an internal location
    #
    def _quant_create(self, cr, uid, qty, move, lot_id=False, owner_id=False, package_id = False, force_location=False, context=None):
        # FP Note: TODO: compute the right price according to the move, with currency convert
        # QTY is normally already converted to main product's UoM
        if context is None:
            context = {}
<<<<<<< HEAD
        price_unit = self.pool.get('stock.move').get_price_unit(cr, uid, move, context=context)
        location = force_location or move.location_dest_id
        vals = {
            'product_id': move.product_id.id,
            'location_id': location.id,
            'qty': qty,
            'cost': price_unit,
            'history_ids': [(4, move.id)],
            'in_date': datetime.now().strftime('%Y-%m-%d %H:%M:%S'),
            'company_id': move.company_id.id,
            'lot_id': lot_id,
            'owner_id': owner_id,
        }
=======
        uom_obj = self.pool.get('product.uom')
        uom_rounding = self.pool.get('product.product').browse(cr, uid, product_id, context=context).uom_id.rounding
        if context.get('uom'):
            uom_rounding = uom_obj.browse(cr, uid, context.get('uom'), context=context).rounding

        locations_ids = self.search(cr, uid, [('location_id', 'child_of', ids)])
        # Fetch only the locations in which this product has ever been processed (in or out)
        cr.execute("""SELECT l.id FROM stock_location l WHERE l.id in %s AND
                    EXISTS (SELECT 1 FROM stock_move m WHERE m.product_id = %s
                            AND ((state = 'done' AND m.location_dest_id = l.id)
                                OR (state in ('done','assigned') AND m.location_id = l.id)))
                   """, (tuple(locations_ids), product_id,))

        for id in [i for (i,) in cr.fetchall()]:
            if lock:
                try:
                    # Must lock with a separate select query because FOR UPDATE can't be used with
                    # aggregation/group by's (when individual rows aren't identifiable).
                    # We use a SAVEPOINT to be able to rollback this part of the transaction without
                    # failing the whole transaction in case the LOCK cannot be acquired.
                    cr.execute("SAVEPOINT stock_location_product_reserve")
                    cr.execute("""SELECT id FROM stock_move
                                  WHERE product_id=%s AND
                                          (
                                            (location_dest_id=%s AND
                                             location_id<>%s AND
                                             state='done')
                                            OR
                                            (location_id=%s AND
                                             location_dest_id<>%s AND
                                             state in ('done', 'assigned'))
                                          )
                                  FOR UPDATE of stock_move NOWAIT""", (product_id, id, id, id, id), log_exceptions=False)
                except Exception:
                    # Here it's likely that the FOR UPDATE NOWAIT failed to get the LOCK,
                    # so we ROLLBACK to the SAVEPOINT to restore the transaction to its earlier
                    # state, we return False as if the products were not available, and log it:
                    cr.execute("ROLLBACK TO stock_location_product_reserve")
                    _logger.warning("Failed attempt to reserve %s x product %s, likely due to another transaction already in progress. Next attempt is likely to work. Detailed error available at DEBUG level.", product_qty, product_id)
                    _logger.debug("Trace of the failed product reservation attempt: ", exc_info=True)
                    return False

            # XXX TODO: rewrite this with one single query, possibly even the quantity conversion
            cr.execute("""SELECT product_uom, sum(product_qty) AS product_qty
                          FROM stock_move
                          WHERE location_dest_id=%s AND
                                location_id<>%s AND
                                product_id=%s AND
                                state='done'
                          GROUP BY product_uom
                       """,
                       (id, id, product_id))
            results = cr.dictfetchall()
            cr.execute("""SELECT product_uom,-sum(product_qty) AS product_qty
                          FROM stock_move
                          WHERE location_id=%s AND
                                location_dest_id<>%s AND
                                product_id=%s AND
                                state in ('done', 'assigned')
                          GROUP BY product_uom
                       """,
                       (id, id, product_id))
            results += cr.dictfetchall()
            total = 0.0
            results2 = 0.0
            for r in results:
                amount = uom_obj._compute_qty(cr, uid, r['product_uom'], r['product_qty'], context.get('uom', False))
                results2 += amount
                total += amount
            if total <= 0.0:
                continue
>>>>>>> 5050231a

        if move.location_id.usage == 'internal':
            #if we were trying to move something from an internal location and reach here (quant creation),
            #it means that a negative quant has to be created as well.
            negative_vals = vals.copy()
            negative_vals['location_id'] = move.location_id.id
            negative_vals['qty'] = -qty
            negative_vals['cost'] = price_unit
            negative_vals['negative_dest_location_id'] = move.location_dest_id.id
            negative_vals['package_id'] = package_id
            negative_quant_id = self.create(cr, uid, negative_vals, context=context)
            vals.update({'propagated_from_id': negative_quant_id})

        #create the quant
        quant_id = self.create(cr, uid, vals, context=context)
        return self.browse(cr, uid, quant_id, context=context)

    def _quant_split(self, cr, uid, quant, qty, context=None):
        context = context or {}
        if (quant.qty > 0 and quant.qty <= qty) or (quant.qty <= 0 and quant.qty >= qty):
            return False
        new_quant = self.copy(cr, uid, quant.id, default={'qty': quant.qty - qty}, context=context)
        self.write(cr, uid, quant.id, {'qty': qty}, context=context)
        quant.refresh()
        return self.browse(cr, uid, new_quant, context=context)

    def _get_latest_move(self, cr, uid, quant, context=None):
        move = False
        for m in quant.history_ids:
            if not move or m.date > move.date:
                move = m
        return move

    #def _reconcile_single_negative_quant(self, cr, uid, to_solve_quant, quant, quant_neg, qty, context=None):
    #    move = self._get_latest_move(cr, uid, to_solve_quant, context=context)
    #    remaining_solving_quant = self._quant_split(cr, uid, quant, qty, context=context)
    #    remaining_to_solve_quant = self._quant_split(cr, uid, to_solve_quant, qty, context=context)
    #    remaining_neg_quant = self._quant_split(cr, uid, quant_neg, -qty, context=context)
    #    #if the reconciliation was not complete, we need to link together the remaining parts
    #    if remaining_to_solve_quant and remaining_neg_quant:
    #        self.write(cr, uid, remaining_to_solve_quant.id, {'propagated_from_id': remaining_neg_quant.id}, context=context)
    #    #delete the reconciled quants, as it is replaced by the solving quant
    #    if remaining_neg_quant:
    #        otherquant_ids = self.search(cr, uid, [('propagated_from_id', '=', quant_neg.id)], context=context)
    #        self.write(cr, uid, otherquant_ids, {'propagated_from_id': remaining_neg_quant.id}, context=context)
    #    self.unlink(cr, SUPERUSER_ID, [quant_neg.id, to_solve_quant.id], context=context)
    #    #call move_single_quant to ensure recursivity if necessary and do the stock valuation
    #    self.move_single_quant(cr, uid, quant, qty, move, context=context)
    #    return remaining_solving_quant, remaining_to_solve_quant

    def _quants_merge(self, cr, uid, solved_quant_ids, solving_quant, context=None):
        path = []
        for move in solving_quant.history_ids:
            path.append((4, move.id))
        self.write(cr, uid, solved_quant_ids, {'history_ids': path}, context=context)

    def _quant_reconcile_negative(self, cr, uid, quant, context=None):
        """
            When new quant arrive in a location, try to reconcile it with
            negative quants. If it's possible, apply the cost of the new
            quant to the conter-part of the negative quant.
        """
        if quant.location_id.usage != 'internal':
            return False
        solving_quant = quant
        dom = [('qty', '<', 0)]
        dom += [('lot_id', '=', quant.lot_id and quant.lot_id.id or False)]
        dom += [('owner_id', '=', quant.owner_id and quant.owner_id.id or False)]
        dom += [('package_id', '=', quant.package_id and quant.package_id.id or False)]
        quants = self.quants_get(cr, uid, quant.location_id, quant.product_id, quant.qty, [('qty', '<', '0')], context=context)
        for quant_neg, qty in quants:
            if not quant_neg:
                continue
            to_solve_quant_ids = self.search(cr, uid, [('propagated_from_id', '=', quant_neg.id)], context=context)
            if not to_solve_quant_ids:
                continue
            solving_qty = qty
            solved_quant_ids = []
            for to_solve_quant in self.browse(cr, uid, to_solve_quant_ids, context=context):
                if solving_qty <= 0:
                    continue
                solved_quant_ids.append(to_solve_quant.id)
                self._quant_split(cr, uid, to_solve_quant, min(solving_qty, to_solve_quant.qty), context=context)
                solving_qty -= min(solving_qty, to_solve_quant.qty)
            remaining_solving_quant = self._quant_split(cr, uid, solving_quant, qty, context=context)
            remaining_neg_quant = self._quant_split(cr, uid, quant_neg, -qty, context=context)
            #if the reconciliation was not complete, we need to link together the remaining parts
            if remaining_neg_quant:
                remaining_to_solve_quant_ids = self.search(cr, uid, [('propagated_from_id', '=', quant_neg.id), ('id', 'not in', solved_quant_ids)], context=context)
                if remaining_to_solve_quant_ids:
                    self.write(cr, uid, remaining_to_solve_quant_ids, {'propagated_from_id': remaining_neg_quant.id}, context=context)
            #delete the reconciled quants, as it is replaced by the solved quants
            self.unlink(cr, SUPERUSER_ID, [quant_neg.id], context=context)
            #price update + accounting entries adjustments
            self._price_update(cr, uid, solved_quant_ids, solving_quant.cost, context=context)
            #merge history (and cost?)
            self._quants_merge(cr, uid, solved_quant_ids, solving_quant, context=context)
            self.unlink(cr, SUPERUSER_ID, [solving_quant.id], context=context)
            solving_quant = remaining_solving_quant

            #solving_quant, dummy = self._reconcile_single_negative_quant(cr, uid, to_solve_quant, solving_quant, quant_neg, qty, context=context)

    def _price_update(self, cr, uid, ids, newprice, context=None):
        self.write(cr, uid, ids, {'cost': newprice}, context=context)

    def write(self, cr, uid, ids, vals, context=None):
        #We want to trigger the move with nothing on reserved_quant_ids for the store of the remaining quantity
        if 'reservation_id' in vals:
            reservation_ids = self.browse(cr, uid, ids, context=context)
            moves_to_warn = set()
            for reser in reservation_ids:
                if reser.reservation_id:
                    moves_to_warn.add(reser.reservation_id.id)
            self.pool.get('stock.move').write(cr, uid, list(moves_to_warn), {'reserved_quant_ids': []}, context=context)
        return super(stock_quant, self).write(cr, uid, ids, vals, context=context)

    def quants_unreserve(self, cr, uid, move, context=None):
        #cr.execute('update stock_quant set reservation_id=NULL where reservation_id=%s', (move.id,))
        #need write for related store of remaining qty
        related_quants = [x.id for x in move.reserved_quant_ids]
        self.write(cr, uid, related_quants, {'reservation_id': False, 'reservation_op_id': False}, context=context)
        return True

    #
    # Implementation of removal strategies
    # If it can not reserve, it will return a tuple (None, qty)
    #
    def _quants_get_order(self, cr, uid, location, product, quantity, domain=[], orderby='in_date', context=None):
        domain += location and [('location_id', 'child_of', location.id)] or []
        domain += [('product_id','=',product.id)] + domain
        res = []
        offset = 0
        while quantity > 0:
            quants = self.search(cr, uid, domain, order=orderby, limit=10, offset=offset, context=context)
            if not quants:
                res.append((None, quantity))
                break
            for quant in self.browse(cr, uid, quants, context=context):
                if quantity >= abs(quant.qty):
                    res += [(quant, abs(quant.qty))]
                    quantity -= abs(quant.qty)
                elif quantity != 0:
                    res += [(quant, quantity)]
                    quantity = 0
                    break
            offset += 10
        return res

    def _quants_get_fifo(self, cr, uid, location, product, quantity, domain=[], prefered_order=False,context=None):
        order = 'in_date'
        if prefered_order:
            order = prefered_order + ', in_date'
        return self._quants_get_order(cr, uid, location, product, quantity, domain, order, context=context)

    def _quants_get_lifo(self, cr, uid, location, product, quantity, domain=[], prefered_order=False, context=None):
        order = 'in_date desc'
        if prefered_order:
            order = prefered_order + ', in_date desc'
        return self._quants_get_order(cr, uid, location, product, quantity, domain, order, context=context)

    # Return the company owning the location if any
    def _location_owner(self, cr, uid, quant, location, context=None):
        return location and (location.usage == 'internal') and location.company_id or False

    def _check_location(self, cr, uid, ids, context=None):
        for record in self.browse(cr, uid, ids, context=context):
            if record.location_id.usage == 'view':
                raise osv.except_osv(_('Error'), _('You cannot move product %s to a location of type view %s.')% (record.product_id.name, record.location_id.name))
        return True

    _constraints = [
        (_check_location, 'You cannot move products to a location of the type view.', ['location_id'])
    ]


#----------------------------------------------------------
# Stock Picking
#----------------------------------------------------------

class stock_picking(osv.osv):
    _name = "stock.picking"
    _inherit = ['mail.thread']
    _description = "Picking List"
<<<<<<< HEAD
    _order = "priority desc, date desc, id desc"

    def _set_min_date(self, cr, uid, id, field, value, arg, context=None):
        move_obj = self.pool.get("stock.move")
        move_ids = [move.id for move in self.browse(cr, uid, id, context=context).move_lines]
        move_obj.write(cr, uid, move_ids, {'date_expected': value}, context=context)
=======
    _order = "id desc"

    def _set_maximum_date(self, cr, uid, ids, name, value, arg, context=None):
        """ Calculates planned date if it is greater than 'value'.
        @param name: Name of field
        @param value: Value of field
        @param arg: User defined argument
        @return: True or False
        """
        if not value:
            return False
        if isinstance(ids, (int, long)):
            ids = [ids]
        for pick in self.browse(cr, uid, ids, context=context):
            sql_str = """update stock_move set
                    date_expected='%s'
                where
                    picking_id=%d """ % (value, pick.id)
            if pick.max_date:
                sql_str += " and (date_expected='" + pick.max_date + "')"
            cr.execute(sql_str)
        return True

    def _set_minimum_date(self, cr, uid, ids, name, value, arg, context=None):
        """ Calculates planned date if it is less than 'value'.
        @param name: Name of field
        @param value: Value of field
        @param arg: User defined argument
        @return: True or False
        """
        if not value:
            return False
        if isinstance(ids, (int, long)):
            ids = [ids]
        for pick in self.browse(cr, uid, ids, context=context):
            sql_str = """update stock_move set
                    date_expected='%s'
                where
                    picking_id=%s """ % (value, pick.id)
            if pick.min_date:
                sql_str += " and (date_expected='" + pick.min_date + "')"
            cr.execute(sql_str)
        return True
>>>>>>> 5050231a

    def get_min_max_date(self, cr, uid, ids, field_name, arg, context=None):
        """ Finds minimum and maximum dates for picking.
        @return: Dictionary of values
        """
        res = {}
        for id in ids:
            res[id] = {'min_date': False, 'max_date': False}
        if not ids:
            return res
        cr.execute("""select
                picking_id,
                min(date_expected),
                max(date_expected)
            from
                stock_move
            where
                picking_id IN %s
            group by
                picking_id""",(tuple(ids),))
        for pick, dt1, dt2 in cr.fetchall():
            res[pick]['min_date'] = dt1
            res[pick]['max_date'] = dt2
        return res

    def create(self, cr, user, vals, context=None):
        context = context or {}
        if ('name' not in vals) or (vals.get('name') in ('/', False)):
            ptype_id = vals.get('picking_type_id', context.get('default_picking_type_id', False))
            sequence_id = self.pool.get('stock.picking.type').browse(cr, user, ptype_id, context=context).sequence_id.id
            vals['name'] = self.pool.get('ir.sequence').get_id(cr, user, sequence_id, 'id', context=context)
        return super(stock_picking, self).create(cr, user, vals, context)

    # The state of a picking depends on the state of its related stock.move
    # draft: the picking has no line or any one of the lines is draft
    # done, draft, cancel: all lines are done / draft / cancel
    # confirmed, auto, assigned depends on move_type (all at once or direct)
    def _state_get(self, cr, uid, ids, field_name, arg, context=None):
        res = {}
        for pick in self.browse(cr, uid, ids, context=context):
            if (not pick.move_lines) or any([x.state == 'draft' for x in pick.move_lines]):
                res[pick.id] = 'draft'
                continue
            if all([x.state == 'cancel' for x in pick.move_lines]):
                res[pick.id] = 'cancel'
                continue
            if all([x.state in ('cancel','done') for x in pick.move_lines]):
                res[pick.id] = 'done'
                continue

            order = {'confirmed':0, 'waiting':1, 'assigned':2}
            order_inv = dict(zip(order.values(),order.keys()))
            lst = [order[x.state] for x in pick.move_lines if x.state not in ('cancel','done')]
            if pick.move_lines == 'one':
                res[pick.id] = order_inv[min(lst)]
            else:
                res[pick.id] = order_inv[max(lst)]
        return res

    def _get_pickings(self, cr, uid, ids, context=None):
        res = set()
        for move in self.browse(cr, uid, ids, context=context):
            if move.picking_id:
                res.add(move.picking_id.id)
        return list(res)

    def _get_pack_operation_exist(self, cr, uid, ids, field_name, arg, context=None):
        res = {}
        for pick in self.browse(cr, uid, ids, context=context):
            res[pick.id] = False
            if pick.pack_operation_ids:
                res[pick.id] = True
        return res

    def _get_quant_reserved_exist(self, cr, uid, ids, field_name, arg, context=None):
        res = {}
        for pick in self.browse(cr, uid, ids, context=context):            
            res[pick.id] = False
            for move in pick.move_lines:
                if move.reserved_quant_ids:
                    res[pick.id] = True
                    continue      
        return res

    def _get_group_id(self, cr, uid, ids, field_name, args, context=None):
        res = {}
        for pick in self.browse(cr, uid, ids, context=context):
            if pick.move_lines and pick.move_lines[0].group_id:
                res[pick.id] = pick.move_lines[0].group_id.id
            else:
                res[pick.id] = False
        return res



    _columns = {
        'name': fields.char('Reference', size=64, select=True, states={'done':[('readonly', True)], 'cancel':[('readonly',True)]}),
        'origin': fields.char('Source Document', size=64, states={'done':[('readonly', True)], 'cancel':[('readonly',True)]}, help="Reference of the document", select=True),
        'backorder_id': fields.many2one('stock.picking', 'Back Order of', states={'done':[('readonly', True)], 'cancel':[('readonly',True)]}, help="If this shipment was split, then this field links to the shipment which contains the already processed part.", select=True),
        'note': fields.text('Notes', states={'done':[('readonly', True)], 'cancel':[('readonly',True)]}),
        'move_type': fields.selection([('direct', 'Partial'), ('one', 'All at once')], 'Delivery Method', required=True, states={'done':[('readonly', True)], 'cancel':[('readonly',True)]}, help="It specifies goods to be deliver partially or all at once"),
        'state': fields.function(_state_get, type="selection", store = {
            'stock.picking': (lambda self, cr, uid, ids, ctx: ids, ['move_type', 'move_lines'], 20),
            'stock.move': (_get_pickings, ['state', 'picking_id'], 20)}, selection = [
            ('draft', 'Draft'),
            ('cancel', 'Cancelled'),
            ('waiting', 'Waiting Another Operation'),
            ('confirmed', 'Waiting Availability'),
            ('assigned', 'Ready to Transfer'),
            ('done', 'Transferred'),
            ], string='Status', readonly=True, select=True, track_visibility='onchange', help="""
            * Draft: not confirmed yet and will not be scheduled until confirmed\n
            * Waiting Another Operation: waiting for another move to proceed before it becomes automatically available (e.g. in Make-To-Order flows)\n
            * Waiting Availability: still waiting for the availability of products\n
            * Ready to Transfer: products reserved, simply waiting for confirmation.\n
            * Transferred: has been processed, can't be modified or cancelled anymore\n
            * Cancelled: has been cancelled, can't be confirmed anymore"""
        ),
        'priority': fields.selection([('0', 'Low'), ('1', 'Normal'), ('2', 'High')], string='Priority', required=True),
        'min_date': fields.function(get_min_max_date, multi="min_max_date", fnct_inv=_set_min_date,
                 store={'stock.move': (_get_pickings, ['state', 'date_expected'], 20)}, type='datetime', string='Scheduled Date', select=1, help="Scheduled time for the first part of the shipment to be processed"),
        'max_date': fields.function(get_min_max_date, multi="min_max_date",
                 store={'stock.move': (_get_pickings, ['state', 'date_expected'], 20)}, type='datetime', string='Max. Expected Date', select=2, help="Scheduled time for the last part of the shipment to be processed"),
        'date': fields.datetime('Commitment Date', help="Date promised for the completion of the transfer order, usually set the time of the order and revised later on.", select=True, states={'done':[('readonly', True)], 'cancel':[('readonly',True)]}),
        'date_done': fields.datetime('Date of Transfer', help="Date of Completion", states={'done':[('readonly', True)], 'cancel':[('readonly',True)]}),
        'move_lines': fields.one2many('stock.move', 'picking_id', 'Internal Moves', states={'done': [('readonly', True)], 'cancel': [('readonly', True)]}),
        'quant_reserved_exist': fields.function(_get_quant_reserved_exist, type='boolean', string='Quant already reserved ?', help='technical field used to know if there is already at least one quant reserved on moves of a given picking'),
        'partner_id': fields.many2one('res.partner', 'Partner', states={'done':[('readonly', True)], 'cancel':[('readonly',True)]}),
        'company_id': fields.many2one('res.company', 'Company', required=True, select=True, states={'done':[('readonly', True)], 'cancel':[('readonly',True)]}),
        'pack_operation_ids': fields.one2many('stock.pack.operation', 'picking_id', string='Related Packing Operations'),
        'pack_operation_exist': fields.function(_get_pack_operation_exist, type='boolean', string='Pack Operation Exists?', help='technical field for attrs in view'),
        'picking_type_id': fields.many2one('stock.picking.type', 'Picking Type', required=True),

        # Used to search on pickings
        'product_id': fields.related('move_lines', 'product_id', type='many2one', relation='product.product', string='Product'),#?
        'location_id': fields.related('move_lines', 'location_id', type='many2one', relation='stock.location', string='Location', readonly=True),
        'location_dest_id': fields.related('move_lines', 'location_dest_id', type='many2one', relation='stock.location', string='Destination Location', readonly=True),
        'group_id': fields.related('move_lines', 'group_id', type='many2one', relation='procurement.group', string='Procurement Group', readonly=True),
#         'group_id': fields.function(_get_group_id, type='many2one', store={'stock.move': (_get_pickings, ['picking_id', 'group_id'], 10)}), 
    }
    _defaults = {
        'name': lambda self, cr, uid, context: '/',
        'state': 'draft',
        'move_type': 'one',
        'priority' : '1', #normal
        'date': lambda *a: time.strftime('%Y-%m-%d %H:%M:%S'),
        'company_id': lambda self, cr, uid, c: self.pool.get('res.company')._company_default_get(cr, uid, 'stock.picking', context=c)
    }
    _sql_constraints = [
        ('name_uniq', 'unique(name, company_id)', 'Reference must be unique per company!'),
    ]

    def copy(self, cr, uid, id, default=None, context=None):
        if default is None:
            default = {}
        default = default.copy()
        picking_obj = self.browse(cr, uid, id, context=context)
        if ('name' not in default) or (picking_obj.name == '/'):
            default['name'] = '/'
        if not default.get('backorder_id'):
            default['backorder_id'] = False
        return super(stock_picking, self).copy(cr, uid, id, default, context)

    def action_confirm(self, cr, uid, ids, context=None):
        todo = []
        todo_force_assign = []
        for picking in self.browse(cr, uid, ids, context=context):
            if picking.picking_type_id.auto_force_assign:
                todo_force_assign.append(picking.id)
            for r in picking.move_lines:
                if r.state == 'draft':
                    todo.append(r.id)
        if len(todo):
            self.pool.get('stock.move').action_confirm(cr, uid, todo, context=context)

        if todo_force_assign:
            self.force_assign(cr, uid, todo_force_assign, context=context)
        return True

    def action_assign(self, cr, uid, ids, *args):
        """ Changes state of picking to available if all moves are confirmed.
        @return: True
        """
        for pick in self.browse(cr, uid, ids):
            if pick.state == 'draft':
                self.action_confirm(cr, uid, [pick.id])
            move_ids = [x.id for x in pick.move_lines if x.state == 'confirmed']
            if not move_ids:
                raise osv.except_osv(_('Warning!'), _('No product available.'))
            self.pool.get('stock.move').action_assign(cr, uid, move_ids)
        return True

    def force_assign(self, cr, uid, ids, context=None):
        """ Changes state of picking to available if moves are confirmed or waiting.
        @return: True
        """
        for pick in self.browse(cr, uid, ids, context=context):
            move_ids = [x.id for x in pick.move_lines if x.state in ['confirmed', 'waiting']]
            self.pool.get('stock.move').force_assign(cr, uid, move_ids, context=context)
        return True

    def cancel_assign(self, cr, uid, ids, *args):
        """ Cancels picking and moves.
        @return: True
        """
        for pick in self.browse(cr, uid, ids):
            move_ids = [x.id for x in pick.move_lines]
            self.pool.get('stock.move').cancel_assign(cr, uid, move_ids)
        return True

    def action_cancel(self, cr, uid, ids, context=None):
        for pick in self.browse(cr, uid, ids, context=context):
            ids2 = [move.id for move in pick.move_lines]
            self.pool.get('stock.move').action_cancel(cr, uid, ids2, context)
        return True

    def action_done(self, cr, uid, ids, context=None):
        """Changes picking state to done by processing the Stock Moves of the Picking

        Normally that happens when the button "Done" is pressed on a Picking view.
        @return: True
        """
        for pick in self.browse(cr, uid, ids, context=context):
            todo = []
            for move in pick.move_lines:
                if move.state == 'draft':
                    self.pool.get('stock.move').action_confirm(cr, uid, [move.id],
                        context=context)
                    todo.append(move.id)
                elif move.state in ('assigned','confirmed'):
                    todo.append(move.id)
            if len(todo):
                self.pool.get('stock.move').action_done(cr, uid, todo, context=context)
        return True

    def unlink(self, cr, uid, ids, context=None):
        move_obj = self.pool.get('stock.move')
        context = context or {}
        for pick in self.browse(cr, uid, ids, context=context):
            ids2 = [move.id for move in pick.move_lines]
            move_obj.action_cancel(cr, uid, ids2, context=context)
            move_obj.unlink(cr, uid, ids2, context=context)
        return super(stock_picking, self).unlink(cr, uid, ids, context=context)

    # Methods for partial pickings

    def _create_backorder(self, cr, uid, picking, backorder_moves=[], context=None):
        """
            Move all non-done lines into a new backorder picking
        """
        if not backorder_moves:
            backorder_moves = picking.move_lines
        backorder_move_ids = [x.id for x in backorder_moves if x.state not in ('done','cancel')]
        if 'do_only_split' in context and context['do_only_split']:
            backorder_move_ids = [x.id for x in backorder_moves if x.id not in context['split']]

        if backorder_move_ids:
            backorder_id = self.copy(cr, uid, picking.id, {
                'name': '/',
                'move_lines': [],
                'pack_operation_ids': [],
                'backorder_id': picking.id,
            })
            back_order_name = self.browse(cr, uid, backorder_id, context=context).name
            self.message_post(cr, uid, picking.id, body=_("Back order <em>%s</em> <b>created</b>.") % (back_order_name), context=context)
            move_obj = self.pool.get("stock.move")
            move_obj.write(cr, uid, backorder_move_ids, {'picking_id': backorder_id}, context=context)
            self.pool.get("stock.picking").action_confirm(cr, uid, [picking.id], context=context)
            self.action_confirm(cr, uid, [backorder_id], context=context)
            return backorder_id
        return False

    def do_prepare_partial(self, cr, uid, picking_ids, context=None):
        context = context or {}
        pack_operation_obj = self.pool.get('stock.pack.operation')
        pack_obj = self.pool.get("stock.quant.package")
        quant_obj = self.pool.get("stock.quant")
        for picking in self.browse(cr, uid, picking_ids, context=context):
            for move in picking.move_lines:
                if move.state != 'assigned': continue
                #Check which of the reserved quants are entirely in packages (can be in separate method)
                packages = list(set([x.package_id for x in move.reserved_quant_ids if x.package_id]))
                done_packages = []
                for pack in packages:
                    cont = True
                    good_pack = False
                    test_pack = pack
                    while cont:
                        quants = pack_obj.get_content(cr, uid, [test_pack.id], context=context)
                        if all([x.reservation_id.id  == move.id for x in quant_obj.browse(cr, uid, quants, context=context) if x.reservation_id]):
                            good_pack = test_pack.id
                            if test_pack.parent_id:
                                test_pack = test_pack.parent_id
                            else:
                                cont = False
                        else:
                            cont = False
                    if good_pack:
                        done_packages.append(good_pack)
                done_packages = list(set(done_packages))

                #Create package operations
                reserved = set([x.id for x in move.reserved_quant_ids])
                remaining_qty = move.product_qty
                for pack in pack_obj.browse(cr, uid, done_packages, context=context):
                    quantl = pack_obj.get_content(cr, uid, [pack.id], context=context)
                    for quant in quant_obj.browse(cr, uid, quantl, context=context):
                        remaining_qty -= quant.qty
                    quants = set(pack_obj.get_content(cr, uid, [pack.id], context=context))
                    reserved -= quants
                    pack_operation_obj.create(cr, uid, {
                        'picking_id': picking.id,
                        'package_id': pack.id,
                        'product_qty': 1.0, 
                    }, context=context)
                
                yet_to_reserve = list(reserved)
                #Create operations based on quants
                for quant in quant_obj.browse(cr, uid, yet_to_reserve, context=context):
                    qty = min(quant.qty, move.product_qty)
                    remaining_qty -= qty
                    pack_operation_obj.create(cr, uid, {
                        'picking_id': picking.id,
                        'product_qty': qty,
                        'quant_id': quant.id,
                        'product_id': quant.product_id.id,
                        'lot_id': quant.lot_id and quant.lot_id.id or False,
                        'product_uom_id': quant.product_id.uom_id.id,
                        'owner_id': quant.owner_id and quant.owner_id.id or False,
                        'cost': quant.cost,
                        'package_id': quant.package_id and quant.package_id.id or False,
                    }, context=context)
                if remaining_qty > 0:
                    pack_operation_obj.create(cr, uid, {
                        'picking_id': picking.id,
                        'product_qty': remaining_qty,
                        'product_id': move.product_id.id,
                        'product_uom_id': move.product_id.uom_id.id,
                        'cost': move.product_id.standard_price,
                    }, context=context)


    def do_rereserve(self, cr, uid, picking_ids, context=None):
        '''
            Needed for parameter create
        '''
        self.rereserve(cr, uid, picking_ids, context=context)

    def do_unreserve(self,cr,uid,picking_ids, context=None):
        """
          Will remove all quants for picking in picking_ids
        """
        ids_to_free = []
        quant_obj = self.pool.get("stock.quant")
        for picking in self.browse(cr, uid, picking_ids, context=context):
            for move in picking.move_lines:
                ids_to_free += [quant.id for quant in move.reserved_quant_ids]
        if ids_to_free:            
            quant_obj.write(cr, uid, ids_to_free, {'reservation_id' : False, 'reservation_op_id': False }, context = context)
    
    def _reserve_quants_ops_move(self, cr, uid, ops, move, qty, create=False, context=None):
        """
          Will return the quantity that could not be reserved
        """
        quant_obj = self.pool.get("stock.quant")
        op_obj = self.pool.get("stock.pack.operation")
        if create and move.location_id.usage != 'internal':
            # Create quants
            quant = quant_obj._quant_create(cr, uid, qty, move, lot_id = ops.lot_id and ops.lot_id.id or False, owner_id = ops.owner_id and ops.owner_id.id or False, context=context)
            #TODO: location_id -> force location?
            quant.write({'reservation_op_id': ops.id, 'location_id': move.location_id.id})
            quant_obj.quants_reserve(cr, uid, [(quant, qty)], move, context=context)
            return 0
        else:
            #Quants get
            prefered_order = "reservation_id IS NOT NULL" #TODO: reservation_id as such might work
            dom = op_obj._get_domain(cr, uid, ops, context=context)
            dom = dom + [('reservation_id', 'not in', [x.id for x in move.picking_id.move_lines])]
            quants = quant_obj.quants_get(cr, uid, move.location_id, move.product_id, qty, domain=dom, prefered_order=prefered_order, context=context)
            res_qty = qty
            for quant in quants:
                if quant[0]: #If quant can be reserved
                    res_qty -= quant[1]
            quant_obj.quants_reserve(cr, uid, quants, move, context=context)
            quant_obj.write(cr, uid, [x[0].id for x in quants if x[0]], {'reservation_op_id': ops.id}, context=context)
            return res_qty
        
        
    def rereserve(self, cr, uid, picking_ids, create=False, context=None):
        """
            This will unreserve all products and reserve the quants from the operations again
            :return: Tuple (res, res2, resneg)
                res: dictionary of ops with quantity that could not be processed matching ops and moves
                res2: dictionary of moves with quantity that could not be processed matching ops and moves
                resneg: the negative quants to be created: resneg[move][ops] gives negative quant to be created
            tuple of dictionary with quantities of quant operation and product that can not be matched between ops and moves
            and dictionary with remaining values on moves
            
        """
        quant_obj = self.pool.get("stock.quant")
        move_obj = self.pool.get("stock.move")
        op_obj = self.pool.get("stock.pack.operation")
        pack_obj = self.pool.get("stock.quant.package")
        res = {} # Qty still to do from ops
        res2 = {} #what is left from moves
        resneg= {} #Number of negative quants to create for move/op
        for picking in self.browse(cr, uid, picking_ids, context=context):
            products_moves = {}
            # unreserve everything and initialize res2
            for move in picking.move_lines:
                quant_obj.quants_unreserve(cr, uid, move, context=context)
                res2[move.id] = move.product_qty
                resneg[move.id] = {}
                if move.state == 'assigned':
                    products_moves.setdefault(move.product_id.id, []).append(move)
                
                
            # Resort pack_operation_ids such that package transfers happen first and then the most specific operations from the product
            
            orderedpackops = picking.pack_operation_ids
            orderedpackops.sort(key = lambda x: ((x.package_id and not x.product_id) and -3 or 0) + (x.package_id and -1 or 0) + (x.lot_id and -1 or 0))

            for ops in orderedpackops:
                #If a product is specified in the ops, search for appropriate quants
                if ops.product_id:
                    # Match with moves
                    move_ids = ops.product_id.id in products_moves and filter(lambda x: res2[x.id] > 0, products_moves[ops.product_id.id]) or []
                    qty_to_do = ops.product_qty
                    while qty_to_do > 0 and move_ids:
                        move = move_ids.pop()
                        if res2[move.id] > qty_to_do: 
                            qty = qty_to_do
                            qty_to_do = 0
                        else:
                            qty = res2[move.id]
                            qty_to_do -= res2[move.id]
                        neg_qty = self._reserve_quants_ops_move(cr, uid, ops, move, qty, create=create, context=context)
                        if neg_qty > 0:
                            resneg[move.id].setdefault(ops.id, 0)
                            resneg [move.id][ops.id] += neg_qty
                        res2[move.id] -= qty
                    res[ops.id] = {}
                    res[ops.id][ops.product_id.id] = qty_to_do
                # In case only a package is specified, take all the quants from the package
                elif ops.package_id:
                    quants = quant_obj.browse(cr, uid, pack_obj.get_content(cr, uid, [ops.package_id.id], context=context))
                    quants = [x for x in quants if x.qty > 0] #Negative quants should not be moved
                    for quant in quants:
                        # Match with moves
                        move_ids = quant.product_id.id in products_moves and filter(lambda x: res2[x.id] > 0, products_moves[quant.product_id.id]) or []
                        qty_to_do = quant.qty
                        while qty_to_do > 0 and move_ids:
                            move = move_ids.pop()
                            if res2[move.id] > qty_to_do:
                                qty = qty_to_do
                                qty_to_do = 0.0
                            else:
                                qty = res2[move.id]
                                qty_to_do -= res2[move.id]
                            quant_obj.quants_reserve(cr, uid, [(quant, qty)], move, context=context)
                            quant_obj.write(cr, uid, [quant.id], {'reservation_op_id': ops.id}, context=context)
                            res2[move.id] -= qty
                        res.setdefault(ops.id, {}).setdefault(quant.product_id.id, 0.0)
                        res[ops.id][quant.product_id.id] += qty_to_do
        return (res, res2, resneg)


    def do_partial(self, cr, uid, picking_ids, context=None):
        """
            If no pack operation, we do simple action_done of the picking
            Otherwise, do the pack operations
        """
        if not context:
            context={}
        stock_move_obj = self.pool.get('stock.move')
        for picking in self.browse(cr, uid, picking_ids, context=context):
            if not picking.pack_operation_ids:
                self.action_done(cr, uid, [picking.id], context=context)
                continue
            else:
                # Rereserve quants
                # TODO: quants could have been created already in Supplier, so create parameter could disappear
                res = self.rereserve(cr, uid, [picking.id], create = True, context = context) #This time, quants need to be created 
                resneg = res[2]
                orig_moves = picking.move_lines
                orig_qtys = {}
                for orig in orig_moves:
                    orig_qtys[orig.id] = orig.product_qty
                #Add moves that operations need extra
                extra_moves = []
                for ops in res[0].keys():
                    for prod in res[0][ops].keys():
                        product = self.pool.get('product.product').browse(cr, uid, prod, context=context)
                        qty = res[0][ops][prod]
                        if qty > 0:
                            #Create moves for products too many on operation
                            move_id = stock_move_obj.create(cr, uid, {
                                            'name': product.name,
                                            'product_id': product.id,
                                            'product_uom_qty': qty,
                                            'product_uom': product.uom_id.id,
                                            'location_id': picking.location_id.id,
                                            'location_dest_id': picking.location_dest_id.id,
                                            'picking_id': picking.id,
                                            'picking_type_id': picking.picking_type_id.id,
                                            'group_id': picking.group_id.id,
                                        }, context=context)
                            stock_move_obj.action_confirm(cr, uid, [move_id], context=context)
                            move = stock_move_obj.browse(cr, uid, move_id, context=context)
                            ops_rec = self.pool.get("stock.pack.operation").browse(cr, uid, ops, context=context)
                            resneg[move_id] = {}
                            resneg[move_id][ops] = self._reserve_quants_ops_move(cr, uid, ops_rec, move, qty, create=True, context=context)
                            extra_moves.append(move_id)
                res2 = res[1]
                #Backorder
                for move in res2.keys():
                    if res2[move] > 0:
                        mov = stock_move_obj.browse(cr, uid, move, context=context)
                        new_move = stock_move_obj.split(cr, uid, mov, res2[move], context=context)
                        #Assign move as it was assigned before
                        stock_move_obj.action_assign(cr, uid, [new_move])
                todo = []
                orig_moves = [x for x in orig_moves if res[1][x.id] < orig_qtys[x.id]]
                for move in orig_moves + stock_move_obj.browse(cr, uid, extra_moves, context=context):
                    if move.state == 'draft':
                        self.pool.get('stock.move').action_confirm(cr, uid, [move.id], context=context)
                        todo.append(move.id)
                    elif move.state in ('assigned','confirmed'):
                        todo.append(move.id)
                if len(todo) and not ('do_only_split' in context and context['do_only_split']):
                    self.pool.get('stock.move').action_done(cr, uid, todo, negatives = resneg, context=context)
                elif 'do_only_split' in context and context['do_only_split']:
                    context.update({'split': [x.id for x in orig_moves] + extra_moves})
            picking.refresh()
            self._create_backorder(cr, uid, picking, context=context)
        return True

    def do_split(self, cr, uid, picking_ids, context=None):
        """
            just split the picking without making it 'done'
        """
        if context is None:
            context = {}
        ctx = context.copy()
        ctx['do_only_split'] = True
        self.do_partial(cr, uid, picking_ids, context=ctx)
        return True

    # Methods for the barcode UI

    def get_picking_for_packing_ui(self, cr, uid, context=None):
        return self.search(cr, uid, [('state', 'in', ('confirmed', 'assigned')), ('picking_type_id', '=', context.get('default_picking_type_id'))], context=context)

    def action_done_from_packing_ui(self, cr, uid, picking_id, only_split_lines=False, context=None):
        self.do_partial(cr, uid, picking_id, only_split_lines, context=context)
        #return id of next picking to work on
        return self.get_picking_for_packing_ui(cr, uid, context=context)

    def action_pack(self, cr, uid, picking_ids, context=None):
        stock_operation_obj = self.pool.get('stock.pack.operation')
        package_obj = self.pool.get('stock.quant.package')
        for picking_id in picking_ids:
            operation_ids = stock_operation_obj.search(cr, uid, [('picking_id', '=', picking_id), ('result_package_id', '=', False)], context=context)
            if operation_ids:
                package_id = package_obj.create(cr, uid, {}, context=context)
                stock_operation_obj.write(cr, uid, operation_ids, {'result_package_id': package_id}, context=context)
        return True

    def _deal_with_quants(self, cr, uid, picking_id, quant_ids, context=None):
        stock_operation_obj = self.pool.get('stock.pack.operation')
        todo_on_moves = []
        todo_on_operations = []
        for quant in self.pool.get('stock.quant').browse(cr, uid, quant_ids, context=context):
            tmp_moves, tmp_operations = stock_operation_obj._search_and_increment(cr, uid, picking_id, ('quant_id', '=', quant.id), context=context)
            todo_on_moves += tmp_moves
            todo_on_operations += tmp_operations
        return todo_on_moves, todo_on_operations

    def get_barcode_and_return_todo_stuff(self, cr, uid, picking_id, barcode_str, context=None):
        '''This function is called each time there barcode scanner reads an input'''
        #TODO: better error messages handling => why not real raised errors
        quant_obj = self.pool.get('stock.quant')
        package_obj = self.pool.get('stock.quant.package')
        product_obj = self.pool.get('product.product')
        stock_operation_obj = self.pool.get('stock.pack.operation')
        error_msg = ''
        todo_on_moves = []
        todo_on_operations = []
        #check if the barcode correspond to a product
        matching_product_ids = product_obj.search(cr, uid, [('ean13', '=', barcode_str)], context=context)
        if matching_product_ids:
            todo_on_moves, todo_on_operations = stock_operation_obj._search_and_increment(cr, uid, picking_id, ('product_id', '=', matching_product_ids[0]), context=context)

        #check if the barcode correspond to a quant
        matching_quant_ids = quant_obj.search(cr, uid, [('name', '=', barcode_str)], context=context)  # TODO need the location clause
        if matching_quant_ids:
            todo_on_moves, todo_on_operations = self._deal_with_quants(cr, uid, picking_id, [matching_quant_ids[0]], context=context)

        #check if the barcode correspond to a package
        matching_package_ids = package_obj.search(cr, uid, [('name', '=', barcode_str)], context=context)
        if matching_package_ids:
            included_package_ids = package_obj.search(cr, uid, [('parent_id', 'child_of', matching_package_ids[0])], context=context)
            included_quant_ids = quant_obj.search(cr, uid, [('package_id', 'in', included_package_ids)], context=context)
            todo_on_moves, todo_on_operations = self._deal_with_quants(cr, uid, picking_id, included_quant_ids, context=context)
        #write remaining qty on stock.move, to ease the treatment server side
        for todo in todo_on_moves:
            if todo[0] == 1:
                self.pool.get('stock.move').write(cr, uid, todo[1], todo[2], context=context)
            elif todo[0] == 0:
                self.pool.get('stock.move').create(cr, uid, todo[2], context=context)
        return {'warnings': error_msg, 'moves_to_update': todo_on_moves, 'operations_to_update': todo_on_operations}


class stock_production_lot(osv.osv):
    _name = 'stock.production.lot'
    _inherit = ['mail.thread']
    _description = 'Lot/Serial'
    _columns = {
        'name': fields.char('Serial Number', size=64, required=True, help="Unique Serial Number"),
        'ref': fields.char('Internal Reference', size=256, help="Internal reference number in case it differs from the manufacturer's serial number"),
        'product_id': fields.many2one('product.product', 'Product', required=True, domain=[('type', '<>', 'service')]),
        'quant_ids': fields.one2many('stock.quant', 'lot_id', 'Quants'),
        'create_date': fields.datetime('Creation Date'),
    }
    _defaults = {
        'name': lambda x, y, z, c: x.pool.get('ir.sequence').get(y, z, 'stock.lot.serial'),
        'product_id': lambda x, y, z, c: c.get('product_id', False),
    }
    _sql_constraints = [
        ('name_ref_uniq', 'unique (name, ref)', 'The combination of Serial Number and internal reference must be unique !'),
    ]
    def name_get(self, cr, uid, ids, context=None):
        res = []
        for lot in self.browse(cr, uid, ids, context=context):
            name = lot.name
#             if lot.partner_id:
#                 name += ' (' + lot.partner_id.name + ')'
            res.append((lot.id, name))
        return res



# ----------------------------------------------------
# Move
# ----------------------------------------------------

class stock_move(osv.osv):
    _name = "stock.move"
    _description = "Stock Move"
    _order = 'date_expected desc, id'
    _log_create = False

    def get_price_unit(self, cr, uid, move, context=None):
        """ Returns the unit price to store on the quant """
        return move.price_unit or move.product_id.standard_price

    def name_get(self, cr, uid, ids, context=None):
        res = []
        for line in self.browse(cr, uid, ids, context=context):
            name = line.location_id.name + ' > ' + line.location_dest_id.name
            if line.product_id.code:
                name = line.product_id.code + ': ' + name
            if line.picking_id.origin:
                name = line.picking_id.origin + '/ ' + name
            res.append((line.id, name))
        return res

    # FP Note: put this on quants, with the auto creation algo
    # def _check_tracking(self, cr, uid, ids, context=None):
    #     """ Checks if serial number is assigned to stock move or not.
    #     @return: True or False
    #     """
    #     for move in self.browse(cr, uid, ids, context=context):
    #         if not move.lot_id and \
    #            (move.state == 'done' and \
    #            ( \
    #                (move.product_id.track_production and move.location_id.usage == 'production') or \
    #                (move.product_id.track_production and move.location_dest_id.usage == 'production') or \
    #                (move.product_id.track_incoming and move.location_id.usage == 'supplier') or \
    #                (move.product_id.track_outgoing and move.location_dest_id.usage == 'customer') or \
    #                (move.product_id.track_incoming and move.location_id.usage == 'inventory') \
    #            )):
    #             return False
    #     return True

    def _quantity_normalize(self, cr, uid, ids, name, args, context=None):
        uom_obj = self.pool.get('product.uom')
        res = {}
        for m in self.browse(cr, uid, ids, context=context):
            res[m.id] = uom_obj._compute_qty_obj(cr, uid, m.product_uom, m.product_uom_qty, m.product_id.uom_id, round=False)
        return res

#     def _get_remaining_qty(self, cr, uid, ids, field_name, args, context=None):
#         #TODO: this function assumes that there aren't several stock move in the same picking with the same product. what should we do in that case?
#         #TODO take care of the quant on stock moves too
#         res = dict.fromkeys(ids, False)
#         for move in self.browse(cr, uid, ids, context=context):
#             res[move.id] = move.product_qty
#             if move.picking_id:
#                 for op in move.picking_id.pack_operation_ids:
#                     if op.product_id == move.product_id or (op.quant_id and op.quant_id.product_id == move.product_id):
#                         res[move.id] -= op.product_qty
#                     if op.package_id:
#                         #find the product qty recursively
#                         res[move.id] -= self.pool.get('stock.quant.package')._get_product_total_qty(cr, uid, op.package_id, move.product_id.id, context=context)
#         return res

    def _get_remaining_qty(self, cr, uid, ids, field_name, args, context=None):
        res = {}
        for move in self.browse(cr, uid, ids, context=context):
            res[move.id] = move.product_qty
            for quant in move.reserved_quant_ids:
                res[move.id] -= quant.qty
        return res

    def _get_lot_ids(self, cr, uid, ids, field_name, args, context=None):
        res = dict.fromkeys(ids, False)
        for move in self.browse(cr, uid, ids, context=context):
            if move.state == 'done':
                res[move.id] = [q.id for q in move.quant_ids]
            else:
                res[move.id] = [q.id for q in move.reserved_quant_ids]
        return res

    def _get_product_availability(self, cr, uid, ids, field_name, args, context=None):
        quant_obj = self.pool.get('stock.quant')
        res = dict.fromkeys(ids, False)
        for move in self.browse(cr, uid, ids, context=context):
            if move.state == 'done':
                res[move.id] = move.product_qty
            else:
                sublocation_ids = self.pool.get('stock.location').search(cr, uid, [('id', 'child_of', [move.location_id.id])], context=context)
                quant_ids = quant_obj.search(cr, uid, [('location_id', 'in', sublocation_ids), ('product_id', '=', move.product_id.id), ('reservation_id', '=', False)], context=context)
                availability = 0
                for quant in quant_obj.browse(cr, uid, quant_ids, context=context):
                    availability += quant.qty
                res[move.id] = min(move.product_qty, availability)
        return res


    def _get_move(self, cr, uid, ids, context=None):
        res = set()
        for quant in self.browse(cr, uid, ids, context=context):
            if quant.reservation_id:
                res.add(quant.reservation_id.id)
        return list(res)




    _columns = {
        'name': fields.char('Description', required=True, select=True),
        'priority': fields.selection([('0', 'Not urgent'), ('1', 'Urgent')], 'Priority'),
        'create_date': fields.datetime('Creation Date', readonly=True, select=True),
        'date': fields.datetime('Date', required=True, select=True, help="Move date: scheduled date until move is done, then date of actual move processing", states={'done': [('readonly', True)]}),
        'date_expected': fields.datetime('Scheduled Date', states={'done': [('readonly', True)]},required=True, select=True, help="Scheduled date for the processing of this move"),
        'product_id': fields.many2one('product.product', 'Product', required=True, select=True, domain=[('type','<>','service')],states={'done': [('readonly', True)]}),
        # TODO: improve store to add dependency on product UoM
        'product_qty': fields.function(_quantity_normalize, type='float', store=True, string='Quantity',
            digits_compute=dp.get_precision('Product Unit of Measure'),
            help='Quantity in the default UoM of the product'),
        'product_uom_qty': fields.float('Quantity', digits_compute=dp.get_precision('Product Unit of Measure'),
            required=True,states={'done': [('readonly', True)]},
            help="This is the quantity of products from an inventory "
                "point of view. For moves in the state 'done', this is the "
                "quantity of products that were actually moved. For other "
                "moves, this is the quantity of product that is planned to "
                "be moved. Lowering this quantity does not generate a "
                "backorder. Changing this quantity on assigned moves affects "
                "the product reservation, and should be done with care."
        ),
        'product_uom': fields.many2one('product.uom', 'Unit of Measure', required=True,states={'done': [('readonly', True)]}),
        'product_uos_qty': fields.float('Quantity (UOS)', digits_compute=dp.get_precision('Product Unit of Measure'), states={'done': [('readonly', True)]}),
        'product_uos': fields.many2one('product.uom', 'Product UOS', states={'done': [('readonly', True)]}),

        'product_packaging': fields.many2one('product.packaging', 'Prefered Packaging', help="It specifies attributes of packaging like type, quantity of packaging,etc."),

        'location_id': fields.many2one('stock.location', 'Source Location', required=True, select=True,states={'done': [('readonly', True)]}, help="Sets a location if you produce at a fixed location. This can be a partner location if you subcontract the manufacturing operations."),
        'location_dest_id': fields.many2one('stock.location', 'Destination Location', required=True,states={'done': [('readonly', True)]}, select=True, help="Location where the system will stock the finished products."),

        # FP Note: should we remove this?
        'partner_id': fields.many2one('res.partner', 'Destination Address ', states={'done': [('readonly', True)]}, help="Optional address where goods are to be delivered, specifically used for allotment"),


        'move_dest_id': fields.many2one('stock.move', 'Destination Move', help="Optional: next stock move when chaining them", select=True),
        'move_orig_ids': fields.one2many('stock.move', 'move_dest_id', 'Original Move', help="Optional: previous stock move when chaining them", select=True),

        'picking_id': fields.many2one('stock.picking', 'Reference', select=True,states={'done': [('readonly', True)]}),
        'picking_priority': fields.related('picking_id','priority', type='selection', selection=[('0','Low'),('1','Normal'),('2','High')], string='Picking Priority'),
        'note': fields.text('Notes'),
        'state': fields.selection([('draft', 'New'),
                                   ('cancel', 'Cancelled'),
                                   ('waiting', 'Waiting Another Move'),
                                   ('confirmed', 'Waiting Availability'),
                                   ('assigned', 'Available'),
                                   ('done', 'Done'),
                                   ], 'Status', readonly=True, select=True,
                 help= "* New: When the stock move is created and not yet confirmed.\n"\
                       "* Waiting Another Move: This state can be seen when a move is waiting for another one, for example in a chained flow.\n"\
                       "* Waiting Availability: This state is reached when the procurement resolution is not straight forward. It may need the scheduler to run, a component to me manufactured...\n"\
                       "* Available: When products are reserved, it is set to \'Available\'.\n"\
                       "* Done: When the shipment is processed, the state is \'Done\'."),

        'price_unit': fields.float('Unit Price', help="Technical field used to record the product cost set by the user during a picking confirmation (when average price costing method is used). Value given in company currency and in product uom."),  # as it's a technical field, we intentionally don't provide the digits attribute

        'company_id': fields.many2one('res.company', 'Company', required=True, select=True),
        'backorder_id': fields.related('picking_id','backorder_id',type='many2one', relation="stock.picking", string="Back Order of", select=True),
        'origin': fields.char("Source"),
        'procure_method': fields.selection([('make_to_stock','Make to Stock'),('make_to_order','Make to Order')], 'Procurement Method', required=True, help="Make to Stock: When needed, the product is taken from the stock or we wait for replenishment. \nMake to Order: When needed, the product is purchased or produced."),

        # used for colors in tree views:
        'scrapped': fields.related('location_dest_id','scrap_location',type='boolean',relation='stock.location',string='Scrapped', readonly=True),

        'quant_ids': fields.many2many('stock.quant',  'stock_quant_move_rel', 'move_id', 'quant_id', 'Quants'),
        'reserved_quant_ids': fields.one2many('stock.quant', 'reservation_id', 'Reserved quants'),
        'remaining_qty': fields.function(_get_remaining_qty, type='float', string='Remaining Quantity', 
                                         digits_compute=dp.get_precision('Product Unit of Measure'), states={'done': [('readonly', True)]},
                                         store = {'stock.move': (lambda self, cr, uid, ids, c={}: ids , ['product_uom_qty', 'product_uom', 'reserved_quant_ids'], 20), 
                                                  'stock.quant': (_get_move, ['reservation_id'], 10)}),
        'procurement_id': fields.many2one('procurement.order', 'Procurement'),
        'group_id': fields.many2one('procurement.group', 'Procurement Group'),
        'rule_id': fields.many2one('procurement.rule', 'Procurement Rule'),
        'propagate': fields.boolean('Propagate cancel and split', help='If checked, when this move is cancelled, cancel the linked move too'),
        'picking_type_id': fields.many2one('stock.picking.type', 'Picking Type'),
        'inventory_id': fields.many2one('stock.inventory', 'Inventory'),
        'lot_ids': fields.function(_get_lot_ids, type='many2many', relation='stock.quant', string='Lots'),
        'origin_returned_move_id': fields.many2one('stock.move', 'Origin return move', help='move that created the return move'),
        'returned_move_ids': fields.one2many('stock.move', 'origin_returned_move_id', 'All returned moves', help='Optional: all returned moves created from this move'),
        'availability': fields.function(_get_product_availability, type='float', string='Availability'),
        'restrict_lot_id': fields.many2one('stock.production.lot', 'Lot', help="Technical field used to depict a restriction on the lot of quants to consider when marking this move as 'done'"),
        'restrict_partner_id': fields.many2one('res.partner', 'Owner ', help="Technical field used to depict a restriction on the ownership of quants to consider when marking this move as 'done'"),
        }

    def copy(self, cr, uid, id, default=None, context=None):
        if default is None:
            default = {}
        default = default.copy()
        default['move_orig_ids'] = []
        default['quant_ids'] = []
        default['reserved_quant_ids'] = []
        default['returned_move_ids'] = []
        default['origin_returned_move_id'] = False
        default['state'] = 'draft'
        return super(stock_move, self).copy(cr, uid, id, default, context)

    def _default_location_destination(self, cr, uid, context=None):
<<<<<<< HEAD
        context = context or {}
        if context.get('default_picking_type_id', False):
            pick_type = self.pool.get('stock.picking.type').browse(cr, uid, context['default_picking_type_id'], context=context)
            return pick_type.default_location_dest_id and pick_type.default_location_dest_id.id or False
        return False

    def _default_location_source(self, cr, uid, context=None):
        context = context or {}
        if context.get('default_picking_type_id', False):
            pick_type = self.pool.get('stock.picking.type').browse(cr, uid, context['default_picking_type_id'], context=context)
            return pick_type.default_location_src_id and pick_type.default_location_src_id.id or False
        return False
=======
        """ Gets default address of partner for destination location
        @return: Address id or False
        """
        mod_obj = self.pool.get('ir.model.data')
        picking_type = context.get('picking_type')
        location_id = False
        if context is None:
            context = {}
        if context.get('move_line', []):
            if context['move_line'][0]:
                if isinstance(context['move_line'][0], (tuple, list)):
                    location_id = context['move_line'][0][2] and context['move_line'][0][2].get('location_dest_id',False)
                else:
                    move_list = self.pool.get('stock.move').read(cr, uid, context['move_line'][0], ['location_dest_id'])
                    location_id = move_list and move_list['location_dest_id'][0] or False
        elif context.get('address_out_id', False):
            property_out = self.pool.get('res.partner').browse(cr, uid, context['address_out_id'], context).property_stock_customer
            location_id = property_out and property_out.id or False
        else:
            location_xml_id = False
            if picking_type in ('in', 'internal'):
                location_xml_id = 'stock_location_stock'
            elif picking_type == 'out':
                location_xml_id = 'stock_location_customers'
            if location_xml_id:
                try:
                    location_model, location_id = mod_obj.get_object_reference(cr, uid, 'stock', location_xml_id)
                    self.pool.get('stock.location').check_access_rule(cr, uid, [location_id], 'read', context=context)
                except (orm.except_orm, ValueError):
                    location_id = False

        return location_id

    def _default_location_source(self, cr, uid, context=None):
        """ Gets default address of partner for source location
        @return: Address id or False
        """
        mod_obj = self.pool.get('ir.model.data')
        picking_type = context.get('picking_type')
        location_id = False

        if context is None:
            context = {}
        if context.get('move_line', []):
            try:
                location_id = context['move_line'][0][2]['location_id']
            except:
                pass
        elif context.get('address_in_id', False):
            part_obj_add = self.pool.get('res.partner').browse(cr, uid, context['address_in_id'], context=context)
            if part_obj_add:
                location_id = part_obj_add.property_stock_supplier.id
        else:
            location_xml_id = False
            if picking_type == 'in':
                location_xml_id = 'stock_location_suppliers'
            elif picking_type in ('out', 'internal'):
                location_xml_id = 'stock_location_stock'
            if location_xml_id:
                try:
                    location_model, location_id = mod_obj.get_object_reference(cr, uid, 'stock', location_xml_id)
                    self.pool.get('stock.location').check_access_rule(cr, uid, [location_id], 'read', context=context)
                except (orm.except_orm, ValueError):
                    location_id = False

        return location_id
>>>>>>> 5050231a

    def _default_destination_address(self, cr, uid, context=None):
        user = self.pool.get('res.users').browse(cr, uid, uid, context=context)
        return user.company_id.partner_id.id

    _defaults = {
        'location_id': _default_location_source,
        'location_dest_id': _default_location_destination,
        'partner_id': _default_destination_address,
        'state': 'draft',
        'priority': '1',
        'product_qty': 1.0,
        'product_uom_qty': 1.0,
        'scrapped': False,
        'date': lambda *a: time.strftime('%Y-%m-%d %H:%M:%S'),
        'company_id': lambda self, cr, uid, c: self.pool.get('res.company')._company_default_get(cr, uid, 'stock.move', context=c),
        'date_expected': lambda *a: time.strftime('%Y-%m-%d %H:%M:%S'),
        'procure_method': 'make_to_stock',
        'propagate': True,
    }

    def _prepare_procurement_from_move(self, cr, uid, move, context=None):
        origin = (move.group_id and (move.group_id.name+":") or "") +  (move.rule_id and move.rule_id.name or "/")
        return {
            'name': move.rule_id and move.rule_id.name or "/",
            'origin': origin,
            'company_id': move.company_id and move.company_id.id or False,
            'date_planned': move.date,
            'product_id': move.product_id.id,
            'product_qty': move.product_qty,
            'product_uom': move.product_uom.id,
            'product_uos_qty': (move.product_uos and move.product_uos_qty) or move.product_qty,
            'product_uos': (move.product_uos and move.product_uos.id) or move.product_uom.id,
            'location_id': move.location_id.id,
            'move_dest_id': move.id,
            'group_id': move.group_id and move.group_id.id or False,
        }

    def _create_procurement(self, cr, uid, move, context=None):
        """
            This will create a procurement order
        """
        proc_obj = self.pool.get("procurement.order")
        return proc_obj.create(cr, uid, self._prepare_procurement_from_move(cr, uid, move, context=context))

    # Check that we do not modify a stock.move which is done
    def write(self, cr, uid, ids, vals, context=None):
        if isinstance(ids, (int, long)):
            ids = [ids]
        frozen_fields = set(['product_qty', 'product_uom', 'product_uos_qty', 'product_uos', 'location_id', 'location_dest_id', 'product_id'])
        for move in self.browse(cr, uid, ids, context=context):
            if move.state == 'done':
                if frozen_fields.intersection(vals):
                    raise osv.except_osv(_('Operation Forbidden!'),
                        _('Quantities, Units of Measure, Products and Locations cannot be modified on stock moves that have already been processed (except by the Administrator).'))
        result = super(stock_move, self).write(cr, uid, ids, vals, context=context)
        return result

    def onchange_quantity(self, cr, uid, ids, product_id, product_qty,
                          product_uom, product_uos):
        """ On change of product quantity finds UoM and UoS quantities
        @param product_id: Product id
        @param product_qty: Changed Quantity of product
        @param product_uom: Unit of measure of product
        @param product_uos: Unit of sale of product
        @return: Dictionary of values
        """
        result = {
            'product_uos_qty': 0.00
        }
        warning = {}

        if (not product_id) or (product_qty <=0.0):
            result['product_qty'] = 0.0
            return {'value': result}

        product_obj = self.pool.get('product.product')
        uos_coeff = product_obj.read(cr, uid, product_id, ['uos_coeff'])

        # Warn if the quantity was decreased
        if ids:
            for move in self.read(cr, uid, ids, ['product_qty']):
                if product_qty < move['product_qty']:
                    warning.update({
                       'title': _('Information'),
                       'message': _("By changing this quantity here, you accept the "
                                "new quantity as complete: OpenERP will not "
                                "automatically generate a back order.") })
                break

        if product_uos and product_uom and (product_uom != product_uos):
            result['product_uos_qty'] = product_qty * uos_coeff['uos_coeff']
        else:
            result['product_uos_qty'] = product_qty

        return {'value': result, 'warning': warning}

    def onchange_uos_quantity(self, cr, uid, ids, product_id, product_uos_qty,
                          product_uos, product_uom):
        """ On change of product quantity finds UoM and UoS quantities
        @param product_id: Product id
        @param product_uos_qty: Changed UoS Quantity of product
        @param product_uom: Unit of measure of product
        @param product_uos: Unit of sale of product
        @return: Dictionary of values
        """
        result = {
            'product_uom_qty': 0.00
        }
        warning = {}

        if (not product_id) or (product_uos_qty <=0.0):
            result['product_uos_qty'] = 0.0
            return {'value': result}

        product_obj = self.pool.get('product.product')
        uos_coeff = product_obj.read(cr, uid, product_id, ['uos_coeff'])

        # Warn if the quantity was decreased
        for move in self.read(cr, uid, ids, ['product_uos_qty']):
            if product_uos_qty < move['product_uos_qty']:
                warning.update({
                   'title': _('Warning: No Back Order'),
                   'message': _("By changing the quantity here, you accept the "
                                "new quantity as complete: OpenERP will not "
                                "automatically generate a Back Order.") })
                break

        if product_uos and product_uom and (product_uom != product_uos):
            result['product_uom_qty'] = product_uos_qty / uos_coeff['uos_coeff']
        else:
            result['product_uom_qty'] = product_uos_qty
        return {'value': result, 'warning': warning}

    def onchange_product_id(self, cr, uid, ids, prod_id=False, loc_id=False,
                            loc_dest_id=False, partner_id=False):
        """ On change of product id, if finds UoM, UoS, quantity and UoS quantity.
        @param prod_id: Changed Product id
        @param loc_id: Source location id
        @param loc_dest_id: Destination location id
        @param partner_id: Address id of partner
        @return: Dictionary of values
        """
        if not prod_id:
            return {}
        user = self.pool.get('res.users').browse(cr, uid, uid)
        lang = user and user.lang or False
        if partner_id:
            addr_rec = self.pool.get('res.partner').browse(cr, uid, partner_id)
            if addr_rec:
                lang = addr_rec and addr_rec.lang or False
        ctx = {'lang': lang}

        product = self.pool.get('product.product').browse(cr, uid, [prod_id], context=ctx)[0]
        uos_id  = product.uos_id and product.uos_id.id or False
        result = {
            'product_uom': product.uom_id.id,
            'product_uos': uos_id,
            'product_uom_qty': 1.00,
            'product_uos_qty' : self.pool.get('stock.move').onchange_quantity(cr, uid, ids, prod_id, 1.00, product.uom_id.id, uos_id)['value']['product_uos_qty'],
        }
        if not ids:
            result['name'] = product.partner_ref
        if loc_id:
            result['location_id'] = loc_id
        if loc_dest_id:
            result['location_dest_id'] = loc_dest_id
        return {'value': result}

<<<<<<< HEAD
    def _picking_assign(self, cr, uid, move, context=None):
        if move.picking_id or not move.picking_type_id:
            return False
        context = context or {}
        pick_obj = self.pool.get("stock.picking")
        picks = []
        group = move.group_id and move.group_id.id or False
        picks = pick_obj.search(cr, uid, [
                ('group_id', '=', group),
                ('location_id', '=', move.location_id.id),
                ('location_dest_id', '=', move.location_dest_id.id),
                ('state', 'in', ['confirmed', 'waiting'])], context=context)
        if picks:
            pick = picks[0]
        else:
            values = {
                'origin': move.origin,
                'company_id': move.company_id and move.company_id.id or False,
                'move_type': move.group_id and move.group_id.move_type or 'one',
                'partner_id': move.group_id and move.group_id.partner_id and move.group_id.partner_id.id or False,
                'date_done': move.date_expected,
                'picking_type_id': move.picking_type_id and move.picking_type_id.id or False,
            }
            pick = pick_obj.create(cr, uid, values, context=context)
        move.write({'picking_id': pick})
        return True
=======
    def onchange_move_type(self, cr, uid, ids, type, context=None):
        """ On change of move type gives sorce and destination location.
        @param type: Move Type
        @return: Dictionary of values
        """
        mod_obj = self.pool.get('ir.model.data')
        location_source_id = 'stock_location_stock'
        location_dest_id = 'stock_location_stock'
        if type == 'in':
            location_source_id = 'stock_location_suppliers'
            location_dest_id = 'stock_location_stock'
        elif type == 'out':
            location_source_id = 'stock_location_stock'
            location_dest_id = 'stock_location_customers'
        try:
            source_location = mod_obj.get_object_reference(cr, uid, 'stock', location_source_id)
            self.pool.get('stock.location').check_access_rule(cr, uid, [source_location[1]], 'read', context=context)
        except (orm.except_orm, ValueError):
            source_location = False
        try:
            dest_location = mod_obj.get_object_reference(cr, uid, 'stock', location_dest_id)
            self.pool.get('stock.location').check_access_rule(cr, uid, [dest_location[1]], 'read', context=context)
        except (orm.except_orm, ValueError):
            dest_location = False
        return {'value':{'location_id': source_location and source_location[1] or False, 'location_dest_id': dest_location and dest_location[1] or False}}
>>>>>>> 5050231a

    def onchange_date(self, cr, uid, ids, date, date_expected, context=None):
        """ On change of Scheduled Date gives a Move date.
        @param date_expected: Scheduled Date
        @param date: Move Date
        @return: Move Date
        """
        if not date_expected:
            date_expected = time.strftime('%Y-%m-%d %H:%M:%S')
        return {'value':{'date': date_expected}}

<<<<<<< HEAD
=======
    def _chain_compute(self, cr, uid, moves, context=None):
        """ Finds whether the location has chained location type or not.
        @param moves: Stock moves
        @return: Dictionary containing destination location with chained location type.
        """
        result = {}
        for m in moves:
            dest = self.pool.get('stock.location').chained_location_get(
                cr,
                uid,
                m.location_dest_id,
                m.picking_id and m.picking_id.partner_id and m.picking_id.partner_id,
                m.product_id,
                context
            )
            if dest:
                if dest[1] == 'transparent':
                    newdate = (datetime.strptime(m.date, '%Y-%m-%d %H:%M:%S') + relativedelta(days=dest[2] or 0)).strftime('%Y-%m-%d')
                    self.write(cr, uid, [m.id], {
                        'date': newdate,
                        'location_dest_id': dest[0].id})
                    if m.picking_id and (dest[3] or dest[5]):
                        self.pool.get('stock.picking').write(cr, uid, [m.picking_id.id], {
                            'stock_journal_id': dest[3] or m.picking_id.stock_journal_id.id,
                            'type': dest[5] or m.picking_id.type
                        }, context=context)
                    m.location_dest_id = dest[0]
                    res2 = self._chain_compute(cr, uid, [m], context=context)
                    for pick_id in res2.keys():
                        result.setdefault(pick_id, [])
                        result[pick_id] += res2[pick_id]
                else:
                    result.setdefault(m.picking_id, [])
                    result[m.picking_id].append( (m, dest) )
        return result

    def _prepare_chained_picking(self, cr, uid, picking_name, picking, picking_type, moves_todo, context=None):
        """Prepare the definition (values) to create a new chained picking.

           :param str picking_name: desired new picking name
           :param browse_record picking: source picking (being chained to)
           :param str picking_type: desired new picking type
           :param list moves_todo: specification of the stock moves to be later included in this
               picking, in the form::

                   [[move, (dest_location, auto_packing, chained_delay, chained_journal,
                                  chained_company_id, chained_picking_type)],
                    ...
                   ]

               See also :meth:`stock_location.chained_location_get`.
        """
        res_company = self.pool.get('res.company')
        return {
                    'name': picking_name,
                    'origin': tools.ustr(picking.origin or ''),
                    'type': picking_type,
                    'note': picking.note,
                    'move_type': picking.move_type,
                    'auto_picking': moves_todo[0][1][1] == 'auto',
                    'stock_journal_id': moves_todo[0][1][3],
                    'company_id': moves_todo[0][1][4] or res_company._company_default_get(cr, uid, 'stock.company', context=context),
                    'partner_id': picking.partner_id.id,
                    'invoice_state': 'none',
                    'date': picking.date,
                }

    def _create_chained_picking(self, cr, uid, picking_name, picking, picking_type, moves_todo, context=None):
        picking_obj = self.pool.get('stock.picking')
        return picking_obj.create(cr, uid, self._prepare_chained_picking(cr, uid, picking_name, picking, picking_type, moves_todo, context=context))

    def create_chained_picking(self, cr, uid, moves, context=None):
        res_obj = self.pool.get('res.company')
        location_obj = self.pool.get('stock.location')
        move_obj = self.pool.get('stock.move')
        new_moves = []
        if context is None:
            context = {}
        seq_obj = self.pool.get('ir.sequence')
        for picking, todo in self._chain_compute(cr, uid, moves, context=context).items():
            ptype = todo[0][1][5] and todo[0][1][5] or location_obj.picking_type_get(cr, uid, todo[0][0].location_dest_id, todo[0][1][0])
            if picking:
                # name of new picking according to its type
                if ptype == 'internal':
                    new_pick_name = seq_obj.get(cr, uid,'stock.picking')
                else :
                    new_pick_name = seq_obj.get(cr, uid, 'stock.picking.' + ptype)
                pickid = self._create_chained_picking(cr, uid, new_pick_name, picking, ptype, todo, context=context)
                # Need to check name of old picking because it always considers picking as "OUT" when created from Sales Order
                old_ptype = location_obj.picking_type_get(cr, uid, picking.move_lines[0].location_id, picking.move_lines[0].location_dest_id)
                if old_ptype != picking.type:
                    old_pick_name = seq_obj.get(cr, uid, 'stock.picking.' + old_ptype)
                    self.pool.get('stock.picking').write(cr, uid, [picking.id], {'name': old_pick_name, 'type': old_ptype}, context=context)
            else:
                pickid = False
            for move, (loc, dummy, delay, dummy, company_id, ptype, invoice_state) in todo:
                new_id = move_obj.copy(cr, uid, move.id, {
                    'location_id': move.location_dest_id.id,
                    'location_dest_id': loc.id,
                    'date': time.strftime('%Y-%m-%d'),
                    'picking_id': pickid,
                    'state': 'waiting',
                    'company_id': company_id or res_obj._company_default_get(cr, uid, 'stock.company', context=context)  ,
                    'move_history_ids': [],
                    'date_expected': (datetime.strptime(move.date, '%Y-%m-%d %H:%M:%S') + relativedelta(days=delay or 0)).strftime('%Y-%m-%d'),
                    'move_history_ids2': []}
                )
                move_obj.write(cr, uid, [move.id], {
                    'move_dest_id': new_id,
                    'move_history_ids': [(4, new_id)]
                })
                new_moves.append(self.browse(cr, uid, [new_id])[0])
            if pickid:
                self.signal_button_confirm(cr, uid, [pickid])
        if new_moves:
            new_moves += self.create_chained_picking(cr, uid, new_moves, context)
        return new_moves

>>>>>>> 5050231a
    def action_confirm(self, cr, uid, ids, context=None):
        """ Confirms stock move or put it in waiting if it's linked to another move.
        @return: List of ids.
        """
        states = {
            'confirmed': [],
            'waiting': []
        }
        for move in self.browse(cr, uid, ids, context=context):
            state = 'confirmed'
            for m in move.move_orig_ids:
                if m.state not in ('done', 'cancel'):
                    state = 'waiting'
            states[state].append(move.id)
            self._picking_assign(cr, uid, move, context=context)

        for state, write_ids in states.items():
            if len(write_ids):
                self.write(cr, uid, write_ids, {'state': state})
                if state == 'confirmed':
                    for move in self.browse(cr, uid, write_ids, context=context):
                        if move.procure_method == 'make_to_order':
                            self._create_procurement(cr, uid, move, context=context)
        return True

    def force_assign(self, cr, uid, ids, context=None):
        """ Changes the state to assigned.
        @return: True
        """
        done = self.action_assign(cr, uid, ids, context=context)
        self.write(cr, uid, list(set(ids) - set(done)), {'state': 'assigned'})
        return True


    def cancel_assign(self, cr, uid, ids, context=None):
        """ Changes the state to confirmed.
        @return: True
        """
        return self.write(cr, uid, ids, {'state': 'confirmed'})

    def action_assign(self, cr, uid, ids, context=None):
        """ Checks the product type and accordingly writes the state.
        @return: No. of moves done
        """
        context = context or {}
        quant_obj = self.pool.get("stock.quant")
        done = []
        for move in self.browse(cr, uid, ids, context=context):
            if move.state not in ('confirmed', 'waiting'):
                continue
            if move.product_id.type == 'consu':
                done.append(move.id)
                continue
            else:
                qty = move.product_qty
                dp = []
                for m2 in move.move_orig_ids:
                    for q in m2.quant_ids:
                        dp.append(str(q.id))
                        qty -= q.qty
                domain = ['|', ('reservation_id', '=', False), ('reservation_id', '=', move.id), ('qty', '>', 0)]
                quants = quant_obj.quants_get(cr, uid, move.location_id, move.product_id, qty, domain=domain, prefered_order = dp and ('id not in ('+','.join(dp)+')') or False, restrict_lot_id=move.restrict_lot_id.id, restrict_partner_id=move.restrict_partner_id.id, context=context)
                #Will only reserve physical quants, no negative
                quant_obj.quants_reserve(cr, uid, quants, move, context=context)
                # the total quantity is provided by existing quants
                if all(map(lambda x:x[0], quants)):
                    done.append(move.id)
        self.write(cr, uid, done, {'state': 'assigned'})
        return done


    #
    # Cancel move => cancel others move and pickings
    #
    def action_cancel(self, cr, uid, ids, context=None):
        """ Cancels the moves and if all moves are cancelled it cancels the picking.
        @return: True
        """
        context = context or {}
        for move in self.browse(cr, uid, ids, context=context):
            if move.state == 'done':
                raise osv.except_osv(_('Operation Forbidden!'),
                        _('You cannot cancel a stock move that has been set to \'Done\'.'))
            if move.reserved_quant_ids:
                self.pool.get("stock.quant").quants_unreserve(cr, uid, move, context=context)
            if move.move_dest_id:
                if move.propagate:
                    self.action_cancel(cr, uid, [move.move_dest_id.id], context=context)
                elif move.move_dest_id.state == 'waiting':
                    self.write(cr, uid, [move.move_dest_id.id], {'state': 'confirmed'})
        return self.write(cr, uid, ids, {'state': 'cancel', 'move_dest_id': False})

    #def _get_quants_from_pack(self, cr, uid, ids, context=None):
    #    """
    #    Suppose for the moment we don't have any packaging
    #    """
    #    res = {}
    #    for move in self.browse(cr, uid, ids, context=context):
    #        #Split according to pack wizard if necessary
    #        res[move.id] = [x.id for x in move.reserved_quant_ids]
    #    return res

    def action_done(self, cr, uid, ids, negatives = False, context=None):
        """ Makes the move done and if all moves are done, it will finish the picking.
        If quants are not assigned yet, it should assign them
        Putaway strategies should be applied
        @return:
        """
        context = context or {}
        quant_obj = self.pool.get("stock.quant")
        ops_obj = self.pool.get("stock.pack.operation")
        pack_obj = self.pool.get("stock.quant.package")
        todo = [move.id for move in self.browse(cr, uid, ids, context=context) if move.state == "draft"]
        if todo:
            self.action_confirm(cr, uid, todo, context=context)

        pickings = set()
        procurement_ids = []
        for move in self.browse(cr, uid, ids, context=context):
#             if negatives and negatives[move.id]:
#                 for ops in negatives[move.id].keys():
#                 quants_to_move = [(None, negatives[move.id, x) for x in negatives]
#                 quant_obj.quants_move(cr, uid, quants_to_move, move, context=context)

            if move.picking_id:
                pickings.add(move.picking_id.id)
            qty = move.product_qty

            # for qty, location_id in move_id.prefered_location_ids:
            #    quants = quant_obj.quants_get(cr, uid, move.location_id, move.product_id, qty, context=context)
            #    quant_obj.quants_move(cr, uid, quants, move, location_dest_id, context=context)
            # should replace the above 2 lines
            dom = ['|', ('reservation_id', '=', False), ('reservation_id', '=', move.id), ('qty', '>', 0)]
            prefered_order = 'reservation_id'
#             if lot_id: 
#                 prefered_order = 'lot_id<>' + lot_id + ", " + prefered_order
#             if pack_id: 
#                 prefered_order = 'pack_id<>' + pack_id + ", " + prefered_order
            if move.picking_id and move.picking_id.pack_operation_ids:
                quants = quant_obj.quants_get(cr, uid, move.location_id, move.product_id, qty - move.remaining_qty, domain=dom, prefered_order = prefered_order, context=context)
                quant_obj.quants_move(cr, uid, quants, move, context=context)
                for negative_op in negatives[move.id].keys():
                    ops = ops_obj.browse(cr, uid, negative_op, context=context)
                    negatives[move.id][negative_op] = quant_obj.quants_move(cr, uid, [(None, negatives[move.id][negative_op])], move, 
                                                                            lot_id = ops.lot_id and ops.lot_id.id or False, 
                                                                            owner_id = ops.owner_id and ops.owner_id.id or False, 
                                                                            package_id = ops.package_id and ops.package_id.id or False, context=context)
                #Packing:
                reserved_ops = list(set([x.reservation_op_id.id for x in move.reserved_quant_ids]))
                for ops in ops_obj.browse(cr, uid, reserved_ops, context=context):
                    if ops.product_id:
                        quant_obj.write(cr, uid, [x.id for x in ops.reserved_quant_ids], {'package_id': ops.result_package_id and ops.result_package_id.id or False}, context=context)
                    else:
                        pack_obj.write(cr, uid, [ops.package_id.id], {'parent_id': ops.result_package_id and ops.result_package_id.id or False}, context=context)
            else:
                quants = quant_obj.quants_get(cr, uid, move.location_id, move.product_id, qty, domain=dom, prefered_order=prefered_order, context=context)
                #Will move all quants_get and as such create negative quants
                quant_obj.quants_move(cr, uid, quants, move, context=context)
            quant_obj.quants_unreserve(cr, uid, move, context=context)

            #Check moves that were pushed
            if move.move_dest_id.state in ('waiting', 'confirmed'):
                other_upstream_move_ids = self.search(cr, uid, [('id', '!=', move.id), ('state', 'not in', ['done', 'cancel']),
                                            ('move_dest_id', '=', move.move_dest_id.id)], context=context)
                #If no other moves for the move that got pushed:
                if not other_upstream_move_ids and move.move_dest_id.state in ('waiting', 'confirmed'):
                    self.action_assign(cr, uid, [move.move_dest_id.id], context=context)
            if move.procurement_id:
                procurement_ids.append(move.procurement_id.id)
        self.write(cr, uid, ids, {'state': 'done', 'date': time.strftime(DEFAULT_SERVER_DATETIME_FORMAT)}, context=context)
        self.pool.get('procurement.order').check(cr, uid, procurement_ids, context=context)
        return True

    def unlink(self, cr, uid, ids, context=None):
        context = context or {}
        for move in self.browse(cr, uid, ids, context=context):
            if move.state not in ('draft', 'cancel'):
                raise osv.except_osv(_('User Error!'), _('You can only delete draft moves.'))
        return super(stock_move, self).unlink(cr, uid, ids, context=context)

    def action_scrap(self, cr, uid, ids, quantity, location_id, context=None):
        """ Move the scrap/damaged product into scrap location
        @param cr: the database cursor
        @param uid: the user id
        @param ids: ids of stock move object to be scrapped
        @param quantity : specify scrap qty
        @param location_id : specify scrap location
        @param context: context arguments
        @return: Scraped lines
        """
        #quantity should in MOVE UOM
        if quantity <= 0:
            raise osv.except_osv(_('Warning!'), _('Please provide a positive quantity to scrap.'))
        res = []
        for move in self.browse(cr, uid, ids, context=context):
            source_location = move.location_id
            if move.state == 'done':
                source_location = move.location_dest_id
            #Previously used to prevent scraping from virtual location but not necessary anymore
            #if source_location.usage != 'internal':
                #restrict to scrap from a virtual location because it's meaningless and it may introduce errors in stock ('creating' new products from nowhere)
                #raise osv.except_osv(_('Error!'), _('Forbidden operation: it is not allowed to scrap products from a virtual location.'))
            move_qty = move.product_qty
            uos_qty = quantity / move_qty * move.product_uos_qty
            default_val = {
                'location_id': source_location.id,
                'product_uom_qty': quantity,
                'product_uos_qty': uos_qty,
                'state': move.state,
                'scrapped': True,
                'location_dest_id': location_id,
                #TODO lot_id is now on quant and not on move, need to do something for this
                #'lot_id': move.lot_id.id,
            }
            new_move = self.copy(cr, uid, move.id, default_val)

            res += [new_move]
            product_obj = self.pool.get('product.product')
            for product in product_obj.browse(cr, uid, [move.product_id.id], context=context):
                if move.picking_id:
                    uom = product.uom_id.name if product.uom_id else ''
                    message = _("%s %s %s has been <b>moved to</b> scrap.") % (quantity, uom, product.name)
                    move.picking_id.message_post(body=message)

        self.action_done(cr, uid, res, context=context)
        return res

    def action_consume(self, cr, uid, ids, quantity, location_id=False, context=None):
        """ Consumed product with specific quatity from specific source location
        @param cr: the database cursor
        @param uid: the user id
        @param ids: ids of stock move object to be consumed
        @param quantity : specify consume quantity
        @param location_id : specify source location
        @param context: context arguments
        @return: Consumed lines
        """
        #quantity should in MOVE UOM
        if context is None:
            context = {}
        if quantity <= 0:
            raise osv.except_osv(_('Warning!'), _('Please provide proper quantity.'))
        res = []
        for move in self.browse(cr, uid, ids, context=context):
            move_qty = move.product_qty
            if move_qty <= 0:
                raise osv.except_osv(_('Error!'), _('Cannot consume a move with negative or zero quantity.'))
            quantity_rest = move.product_qty
            quantity_rest -= quantity
            uos_qty_rest = quantity_rest / move_qty * move.product_uos_qty
            if quantity_rest <= 0:
                quantity_rest = 0
                uos_qty_rest = 0
                quantity = move.product_qty

            uos_qty = quantity / move_qty * move.product_uos_qty
            if quantity_rest > 0:
                default_val = {
                    'product_uom_qty': quantity,
                    'product_uos_qty': uos_qty,
                    'state': move.state,
                    'location_id': location_id or move.location_id.id,
                }
                current_move = self.copy(cr, uid, move.id, default_val)
                res += [current_move]
                update_val = {}
                update_val['product_uom_qty'] = quantity_rest
                update_val['product_uos_qty'] = uos_qty_rest
                self.write(cr, uid, [move.id], update_val)

            else:
                quantity_rest = quantity
                uos_qty_rest =  uos_qty
                res += [move.id]
                update_val = {
                        'product_uom_qty' : quantity_rest,
                        'product_uos_qty' : uos_qty_rest,
                        'location_id': location_id or move.location_id.id,
                }
                self.write(cr, uid, [move.id], update_val)

        self.action_done(cr, uid, res, context=context)
        return res



    def split(self, cr, uid, move, qty, context=None):
        """ 
            Splits qty from move move into a new move
        """
        if move.product_qty==qty:
            return move.id
        if (move.product_qty < qty) or (qty==0):
            return False

        uom_obj = self.pool.get('product.uom')
        context = context or {}

        uom_qty = uom_obj._compute_qty(cr, uid, move.product_id.uom_id.id, qty, move.product_uom.id)
        uos_qty = uom_qty * move.product_uos_qty / move.product_uom_qty

        if move.state in ('done', 'cancel'):
            raise osv.except_osv(_('Error'), _('You cannot split a move done'))

        defaults = {
            'product_uom_qty': uom_qty,
            'product_uos_qty': uos_qty,
            'state': move.state,
            'move_dest_id': False,
            'reserved_quant_ids': []
        }
        new_move = self.copy(cr, uid, move.id, defaults)

        self.write(cr, uid, [move.id], {
            'product_uom_qty': move.product_uom_qty - uom_qty,
            'product_uos_qty': move.product_uos_qty - uos_qty,
#             'reserved_quant_ids': [(6,0,[])]  SHOULD NOT CHANGE as it has been reserved already
        }, context=context)
        
        if move.move_dest_id and move.propagate:
            new_move_prop = self.split(cr, uid, move.move_dest_id, qty, context=context)
            self.write(cr, uid, [new_move], {'move_dest_id': new_move_prop}, context=context)
            
        self.action_confirm(cr, uid, [new_move], context=context)
        return new_move

class stock_inventory(osv.osv):
    _name = "stock.inventory"
    _description = "Inventory"

    def _get_move_ids_exist(self, cr, uid, ids, field_name, arg, context=None):
        res = {}
        for inv in self.browse(cr, uid, ids, context=context):
            res[inv.id] = False
            if inv.move_ids:
                res[inv.id] = True
        return res

    _columns = {
        'name': fields.char('Inventory Reference', size=64, required=True, readonly=True, states={'draft': [('readonly', False)]}, help="Inventory Name."),
        'date': fields.datetime('Inventory Date', required=True, readonly=True, states={'draft': [('readonly', False)]}, help="Inventory Create Date."),
        'date_done': fields.datetime('Date done', help="Inventory Validation Date."),
        'line_ids': fields.one2many('stock.inventory.line', 'inventory_id', 'Inventories', readonly=False, states={'done': [('readonly', True)]}, help="Inventory Lines."),
        'move_ids': fields.one2many('stock.move', 'inventory_id', 'Created Moves', help="Inventory Moves."),
        'state': fields.selection([('draft', 'Draft'), ('cancel', 'Cancelled'), ('confirm', 'In Progress'), ('done', 'Validated')], 'Status', readonly=True, select=True),
        'company_id': fields.many2one('res.company', 'Company', required=True, select=True, readonly=True, states={'draft': [('readonly', False)]}),
        'location_id': fields.many2one('stock.location', 'Location', required=True),
        'product_id': fields.many2one('product.product', 'Product', readonly=True, states={'draft': [('readonly', False)]}, help="Specify Product to focus your inventory on a particular Product."),
        'package_id': fields.many2one('stock.quant.package', 'Pack', readonly=True, states={'draft': [('readonly', False)]}, help="Specify Pack to focus your inventory on a particular Pack."),
        'partner_id': fields.many2one('res.partner', 'Owner', readonly=True, states={'draft': [('readonly', False)]}, help="Specify Owner to focus your inventory on a particular Owner."),
        'lot_id': fields.many2one('stock.production.lot', 'Lot/Serial Number', readonly=True, states={'draft': [('readonly', False)]}, help="Specify Lot/Serial Number to focus your inventory on a particular Lot/Serial Number."),
        'move_ids_exist': fields.function(_get_move_ids_exist, type='boolean', string=' Stock Move Exists?', help='technical field for attrs in view'),
        'filter': fields.selection([('product', 'Product'), ('owner', 'Owner'), ('product_owner','Product & Owner'), ('lot','Lot/Serial Number'), ('pack','Pack'), ('none', 'None')], 'Selection Filter'),
    }

    def _default_stock_location(self, cr, uid, context=None):
        try:
            stock_location = self.pool.get('ir.model.data').get_object(cr, uid, 'stock', 'stock_location_stock')
            return stock_location.id
        except:
            return False

    _defaults = {
        'date': lambda *a: time.strftime('%Y-%m-%d %H:%M:%S'),
        'state': 'draft',
        'company_id': lambda self, cr, uid, c: self.pool.get('res.company')._company_default_get(cr, uid, 'stock.inventory', context=c),
        'location_id': _default_stock_location,
    }

    def set_checked_qty(self , cr ,uid ,ids ,context=None):
        inventory = self.browse(cr, uid, ids[0], context=context)
        line_ids = [line.id for line in inventory.line_ids]
        self.pool.get('stock.inventory.line').write(cr, uid, line_ids, {'product_qty': 0})
        return True

    def copy(self, cr, uid, id, default=None, context=None):
        if default is None:
            default = {}
        default = default.copy()
        default.update({'move_ids': [], 'date_done': False})
        return super(stock_inventory, self).copy(cr, uid, id, default, context=context)

    def _inventory_line_hook(self, cr, uid, inventory_line, move_vals):
        """ Creates a stock move from an inventory line
        @param inventory_line:
        @param move_vals:
        @return:
        """
        return self.pool.get('stock.move').create(cr, uid, move_vals)

    def action_done(self, cr, uid, ids, context=None):
        """ Finish the inventory
        @return: True
        """
        if context is None:
            context = {}
        move_obj = self.pool.get('stock.move')
        for inv in self.browse(cr, uid, ids, context=context):
            if not inv.move_ids:
                self.action_check(cr, uid, [inv.id], context=context)
            inv.refresh()
            #the action_done on stock_move has to be done in 2 steps:
            #first, we start moving the products from stock to inventory loss
            move_obj.action_done(cr, uid, [x.id for x in inv.move_ids if x.location_id.usage == 'internal'], context=context)
            #then, we move from inventory loss. This 2 steps process is needed because some moved quant may need to be put again in stock
            move_obj.action_done(cr, uid, [x.id for x in inv.move_ids if x.location_id.usage != 'internal'], context=context)
            self.write(cr, uid, [inv.id], {'state': 'done', 'date_done': time.strftime('%Y-%m-%d %H:%M:%S')}, context=context)
        return True

    def _create_stock_move(self, cr, uid, inventory, todo_line, context=None):
        stock_move_obj = self.pool.get('stock.move')
        product_obj = self.pool.get('product.product')
        inventory_location_id = product_obj.browse(cr, uid, todo_line['product_id'], context=context).property_stock_inventory.id
        vals = {
            'name': _('INV:') + (inventory.name or ''),
            'product_id': todo_line['product_id'],
            'product_uom': todo_line['product_uom_id'],
            'date': inventory.date,
            'company_id': inventory.company_id.id,
            'inventory_id': inventory.id,
            'state': 'assigned',
            'restrict_lot_id': todo_line.get('prod_lot_id'),
            'restrict_partner_id': todo_line.get('partner_id'),
         }

        if todo_line['product_qty'] < 0:
            #found more than expected
            vals['location_id'] = inventory_location_id
            vals['location_dest_id'] = todo_line['location_id']
            vals['product_uom_qty'] = -todo_line['product_qty']
        else:
            #found less than expected
            vals['location_id'] = todo_line['location_id']
            vals['location_dest_id'] = inventory_location_id
            vals['product_uom_qty'] = todo_line['product_qty']
        return stock_move_obj.create(cr, uid, vals, context=context)

    def action_check(self, cr, uid, ids, context=None):
        """ Checks the inventory and computes the stock move to do
        @return: True
        """
        inventory_line_obj = self.pool.get('stock.inventory.line')
        stock_move_obj = self.pool.get('stock.move')
        for inventory in self.browse(cr, uid, ids, context=context):
            #first remove the existing stock moves linked to this inventory
            move_ids = [move.id for move in inventory.move_ids]
            stock_move_obj.unlink(cr, uid, move_ids, context=context)
            #compute what should be in the inventory lines
            theorical_lines = self._get_inventory_lines(cr, uid, inventory, context=context)
            for line in inventory.line_ids:
                #compare the inventory lines to the theorical ones and store the diff in theorical_lines
                inventory_line_obj._resolve_inventory_line(cr, uid, line, theorical_lines, context=context)
            #each theorical_lines where product_qty is not 0 is a difference for which we need to create a stock move
            for todo_line in theorical_lines:
                if todo_line['product_qty'] != 0:
                    self._create_stock_move(cr, uid, inventory, todo_line, context=context)

    def action_cancel_draft(self, cr, uid, ids, context=None):
        """ Cancels the stock move and change inventory state to draft.
        @return: True
        """
        for inv in self.browse(cr, uid, ids, context=context):
            self.pool.get('stock.move').action_cancel(cr, uid, [x.id for x in inv.move_ids], context=context)
            self.write(cr, uid, [inv.id], {'state': 'draft'}, context=context)
        return True

    def action_cancel_inventory(self, cr, uid, ids, context=None):
        #TODO test
        self.action_cancel_draft(cr, uid, ids, context=context)

    def prepare_inventory(self, cr, uid, ids, context=None):
        inventory_line_obj = self.pool.get('stock.inventory.line')
        for inventory in self.browse(cr, uid, ids, context=context):
            #clean the existing inventory lines before redoing an inventory proposal
            line_ids = [line.id for line in inventory.line_ids]
            inventory_line_obj.unlink(cr, uid, line_ids, context=context)
            #compute the inventory lines and create them
            vals = self._get_inventory_lines(cr, uid, inventory, context=context)
            for product_line in vals:
                inventory_line_obj.create(cr, uid, product_line, context=context)
        return self.write(cr, uid, ids, {'state': 'confirm'})

    def _get_inventory_lines(self, cr, uid, inventory, context=None):
        location_obj = self.pool.get('stock.location')
        product_obj = self.pool.get('product.product')
        location_ids = location_obj.search(cr, uid, [('id', 'child_of', [inventory.location_id.id])], context=context)
        domain = ' location_id in %s'
        args = (tuple(location_ids),)
        if inventory.partner_id:
            domain += ' and owner_id = %s'
            args += (inventory.partner_id.id,)
        if inventory.lot_id:
            domain += ' and lot_id = %s'
            args += (inventory.lot_id.id,)
        if inventory.product_id:
            domain += 'and product_id = %s'
            args += (inventory.product_id.id,)
        if inventory.package_id:
            domain += ' and package_id = %s'
            args += (inventory.package_id.id,)
        cr.execute('''
           SELECT product_id, sum(qty) as product_qty, location_id, lot_id as prod_lot_id, package_id, owner_id as partner_id
           FROM stock_quant WHERE''' + domain + '''
           GROUP BY product_id, location_id, lot_id, package_id, partner_id
        ''', args)
        vals = []
        for product_line in cr.dictfetchall():
            #replace the None the dictionary by False, because falsy values are tested later on
            for key, value in product_line.items():
                if value == None:
                    product_line[key] = False
            product_line['inventory_id'] = inventory.id
            product_line['th_qty'] = product_line['product_qty']
            if product_line['product_id']:
                product_line['product_uom_id'] = product_obj.browse(cr, uid, product_line['product_id'], context=context).uom_id.id
            vals.append(product_line)
        return vals

class stock_inventory_line(osv.osv):
    _name = "stock.inventory.line"
    _description = "Inventory Line"
    _rec_name = "inventory_id"
    _columns = {
        'inventory_id': fields.many2one('stock.inventory', 'Inventory', ondelete='cascade', select=True),
        'location_id': fields.many2one('stock.location', 'Location', required=True, select=True),
        'product_id': fields.many2one('product.product', 'Product', required=True, select=True),
        'package_id': fields.many2one('stock.quant.package', 'Pack', select=True),
        'product_uom_id': fields.many2one('product.uom', 'Product Unit of Measure', required=True),
        'product_qty': fields.float('Checked Quantity', digits_compute=dp.get_precision('Product Unit of Measure')),
        'company_id': fields.related('inventory_id', 'company_id', type='many2one', relation='res.company', string='Company', store=True, select=True, readonly=True),
        'prod_lot_id': fields.many2one('stock.production.lot', 'Serial Number', domain="[('product_id','=',product_id)]"),
        'state': fields.related('inventory_id', 'state', type='char', string='Status', readonly=True),
        'th_qty': fields.float('Theoretical Quantity', readonly=True),
        'partner_id': fields.many2one('res.partner', 'Owner'),
    }

<<<<<<< HEAD
=======
    def _default_stock_location(self, cr, uid, context=None):
        try:
            location_model, location_id = self.pool.get('ir.model.data').get_object_reference(cr, uid, 'stock', 'stock_location_stock')
            self.pool.get('stock.location').check_access_rule(cr, uid, [location_id], 'read', context=context)
        except (orm.except_orm, ValueError):
            location_id = False
        return location_id

>>>>>>> 5050231a
    _defaults = {
        'product_qty': 1,
    }

    def _resolve_inventory_line(self, cr, uid, inventory_line, theorical_lines, context=None):
        #TODO : package_id management !
        found = False
        uom_obj = self.pool.get('product.uom')
        for th_line in theorical_lines:
            #We try to match the inventory line with a theorical line with same product, lot, location and owner
            if th_line['location_id'] == inventory_line.location_id.id and th_line['product_id'] == inventory_line.product_id.id and th_line['prod_lot_id'] == inventory_line.prod_lot_id.id and th_line['partner_id'] == inventory_line.partner_id.id:
                uom_reference = inventory_line.product_id.uom_id
                real_qty = uom_obj._compute_qty_obj(cr, uid, inventory_line.product_uom_id, inventory_line.product_qty, uom_reference)
                th_line['product_qty'] -= real_qty
                found = True
                break
        #if it was still not found, we add it to the theorical lines so that it will create a stock move for it
        if not found:
            vals = {
                'inventory_id': inventory_line.inventory_id.id,
                'location_id': inventory_line.location_id.id,
                'product_id': inventory_line.product_id.id,
                'product_uom_id': inventory_line.product_id.uom_id.id,
                'product_qty': -inventory_line.product_qty,
                'prod_lot_id': inventory_line.prod_lot_id.id,
                'partner_id': inventory_line.partner_id.id,
            }
            theorical_lines.append(vals)

    def on_change_product_id(self, cr, uid, ids, location_id, product, uom=False, owner_id=False, lot_id=False, package_id=False, context=None):
        """ Changes UoM and name if product_id changes.
        @param location_id: Location id
        @param product: Changed product_id
        @param uom: UoM product
        @return:  Dictionary of changed values
        """
        context = context or {}
        if not product:
            return {'value': {'product_qty': 0.0, 'product_uom_id': False}}
        uom_obj = self.pool.get('product.uom')
        ctx=context.copy()
        ctx['location'] = location_id
        ctx['lot_id'] = lot_id
        ctx['owner_id'] = owner_id
        ctx['package_id'] = package_id
        obj_product = self.pool.get('product.product').browse(cr, uid, product, context=ctx)
        th_qty = obj_product.qty_available
        if uom and uom != obj_product.uom_id.id:
            uom_record = uom_obj.browse(cr, uid, uom, context=context)
            th_qty = uom_obj._compute_qty_obj(cr, uid, obj_product.uom_id, th_qty, uom_record)
        return {'value': {'th_qty': th_qty, 'product_uom_id': uom or obj_product.uom_id.id}}


#----------------------------------------------------------
# Stock Warehouse
#----------------------------------------------------------
class stock_warehouse(osv.osv):
    _name = "stock.warehouse"
    _description = "Warehouse"
    _columns = {
        'name': fields.char('Name', size=128, required=True, select=True),
        'company_id': fields.many2one('res.company', 'Company', required=True, select=True),
        'partner_id': fields.many2one('res.partner', 'Address'),
        'lot_stock_id': fields.many2one('stock.location', 'Location Stock', required=True, domain=[('usage', '=', 'internal')]),
        'code': fields.char('Short Name', size=5, required=True, help="Short name used to identify your warehouse"),
    }

<<<<<<< HEAD
    def _default_stock_id(self, cr, uid, context=None):
        lot_input_stock = self.pool.get('ir.model.data').get_object(cr, uid, 'stock', 'stock_location_stock')
        return lot_input_stock.id

=======
    def _default_lot_input_stock_id(self, cr, uid, context=None):
        try:
            lot_input_stock_model, lot_input_stock_id = self.pool.get('ir.model.data').get_object_reference(cr, uid, 'stock', 'stock_location_stock')
            self.pool.get('stock.location').check_access_rule(cr, uid, [lot_input_stock_id], 'read', context=context)
        except (ValueError, orm.except_orm):
            # the user does not have read access on the location or it does not exists
            lot_input_stock_id = False
        return lot_input_stock_id

    def _default_lot_output_id(self, cr, uid, context=None):
        try:
            lot_output_model, lot_output_id = self.pool.get('ir.model.data').get_object_reference(cr, uid, 'stock', 'stock_location_output')
            self.pool.get('stock.location').check_access_rule(cr, uid, [lot_output_id], 'read', context=context)
        except (ValueError, orm.except_orm):
            # the user does not have read access on the location or it does not exists
            lot_output_id = False
        return lot_output_id

>>>>>>> 5050231a
    _defaults = {
        'company_id': lambda self, cr, uid, c: self.pool.get('res.company')._company_default_get(cr, uid, 'stock.inventory', context=c),
        'lot_stock_id': _default_stock_id,
    }
    _sql_constraints = [
        ('warehouse_name_uniq', 'unique (name, company_id)', 'The name of the warehouse must be unique per company!'),
        ('warehouse_code_uniq', 'unique (code, company_id)', 'The code of the warehouse must be unique per company !'),
    ]


# -------------------------
# Packaging related stuff
# -------------------------

from openerp.report import report_sxw
report_sxw.report_sxw('report.stock.quant.package.barcode', 'stock.quant.package', 'addons/stock/report/picking_barcode.rml')

class stock_package(osv.osv):
    """
    These are the packages, containing quants and/or other packages
    """
    _name = "stock.quant.package"
    _description = "Physical Packages"
    _parent_name = "parent_id"
    _parent_store = True
    _parent_order = 'name'
    _order = 'parent_left'

    def name_get(self, cr, uid, ids, context=None):
        res = self._complete_name(cr, uid, ids, 'complete_name', None, context=context)
        return res.items()

    def _complete_name(self, cr, uid, ids, name, args, context=None):
        """ Forms complete name of location from parent location to child location.
        @return: Dictionary of values
        """
        res = {}
        for m in self.browse(cr, uid, ids, context=context):
            res[m.id] = m.name
            parent = m.parent_id
            while parent:
                res[m.id] = parent.name + ' / ' + res[m.id]
                parent = parent.parent_id
        return res

    def _get_packages(self, cr, uid, ids, context=None):
        """Returns packages from quants for store"""
        res = set()
        for quant in self.browse(cr, uid, ids, context=context):
            if quant.package_id:
                res.add(quant.package_id.id)
        return list(res)

    def _get_packages_to_relocate(self, cr, uid, ids, context=None):
        res = set()
        for pack in self.browse(cr, uid, ids, context=context):
            res.add(pack.id)
            if pack.parent_id:
                res.add(pack.parent_id.id)
        return list(res)

    # TODO: Problem when package is empty!
    #
    def _get_package_info(self, cr, uid, ids, name, args, context=None):
        default_company_id = self.pool.get('res.users').browse(cr, uid, uid, context=context).company_id.id
        res = {}.fromkeys(ids, {'location_id': False, 'company_id': default_company_id})
        for pack in self.browse(cr, uid, ids, context=context):
            if pack.quant_ids:
                res[pack.id]['location_id'] = pack.quant_ids[0].location_id.id
                res[pack.id]['owner_id'] = pack.quant_ids[0].owner_id and pack.quant_ids[0].owner_id.id or False
                res[pack.id]['company_id'] = pack.quant_ids[0].company_id.id
            elif pack.children_ids:
                res[pack.id]['location_id'] = pack.children_ids[0].location_id and pack.children_ids[0].location_id.id or False
                res[pack.id]['owner_id'] = pack.children_ids[0].owner_id and pack.children_ids[0].owner_id.id or False
                res[pack.id]['company_id'] = pack.children_ids[0].company_id and pack.children_ids[0].company_id.id or False
        return res

    def message_post(self, *args, **kwargs):
        """Post the message on stock.picking to be able to see it in the form view when using the chatter"""
        return self.pool.get('stock.picking').message_post(*args, **kwargs)

    def message_subscribe(self, *args, **kwargs):
        """Send the subscribe action on stock.picking model as it uses _name in request"""
        return self.pool.get('stock.picking').message_subscribe(*args, **kwargs)

    def message_unsubscribe(self, *args, **kwargs):
        """Send the unsubscribe action on stock.picking model to match with subscribe"""
        return self.pool.get('stock.picking').message_unsubscribe(*args, **kwargs)

    _columns = {
        'name': fields.char('Package Reference', size=64, select=True),
        'complete_name': fields.function(_complete_name, type='char', string="Package Name",),
        'parent_left': fields.integer('Left Parent', select=1),
        'parent_right': fields.integer('Right Parent', select=1),
        'packaging_id': fields.many2one('product.packaging', 'Type of Packaging'),
        'location_id': fields.function(_get_package_info, type='many2one', relation='stock.location', string='Location', multi="package",
                                    store={
                                       'stock.quant': (_get_packages, ['location_id'], 10),
                                       'stock.quant.package': (_get_packages_to_relocate, ['quant_ids', 'children_ids', 'parent_id'], 10),
                                    }, readonly=True),
        'quant_ids': fields.one2many('stock.quant', 'package_id', 'Bulk Content'),
        'parent_id': fields.many2one('stock.quant.package', 'Parent Package', help="The package containing this item", ondelete='restrict'),
        'children_ids': fields.one2many('stock.quant.package', 'parent_id', 'Contained Packages'),
        'company_id': fields.function(_get_package_info, type="many2one", relation='res.company', string='Company', multi="package", 
                                    store={
                                       'stock.quant': (_get_packages, ['company_id'], 10),
                                       'stock.quant.package': (_get_packages_to_relocate, ['quant_ids', 'children_ids', 'parent_id'], 10),
                                    }, readonly=True),
        'owner_id': fields.function(_get_package_info, type='many2one', relation='res.partner', string='Owner', multi="package",
                                store={
                                       'stock.quant': (_get_packages, ['owner_id'], 10),
                                       'stock.quant.package': (_get_packages_to_relocate, ['quant_ids', 'children_ids', 'parent_id'], 10),
                                    }, readonly=True),
    }
    _defaults = {
        'name': lambda self, cr, uid, context: self.pool.get('ir.sequence').get(cr, uid, 'stock.quant.package') or _('Unknown Pack')
    }
    def _check_location(self, cr, uid, ids, context=None):
        '''checks that all quants in a package are stored in the same location'''
        quant_obj = self.pool.get('stock.quant')
        for pack in self.browse(cr, uid, ids, context=context):
            parent = pack
            while parent.parent_id:
                parent = parent.parent_id
            quant_ids = self.get_content(cr, uid, [parent.id], context=context)
            quants = quant_obj.browse(cr, uid, quant_ids, context=context)
            location_id = quants and quants[0].location_id.id or False
            if not all([quant.location_id.id == location_id for quant in quants]):
                return False
        return True

    _constraints = [
        (_check_location, 'Everything inside a package should be in the same location', ['location_id']),
    ]

    def action_print(self, cr, uid, ids, context=None):
        if context is None:
            context = {}
        datas = {
            'ids': context.get('active_id') and [context.get('active_id')] or ids,
            'model': 'stock.quant.package',
            'form': self.read(cr, uid, ids)[0]
        }
        return {
            'type': 'ir.actions.report.xml',
            'report_name': 'stock.quant.package.barcode',
            'datas': datas
        }

    def unpack(self, cr, uid, ids, context=None):
        quant_obj = self.pool.get('stock.quant')
        for package in self.browse(cr, uid, ids, context=context):
            quant_ids = [quant.id for quant in package.quant_ids]
            quant_obj.write(cr, uid, quant_ids, {'package_id': package.parent_id.id or False}, context=context)
            children_package_ids = [child_package.id for child_package in package.children_ids]
            self.write(cr, uid, children_package_ids, {'parent_id': package.parent_id.id or False}, context=context)
        #delete current package since it contains nothing anymore
        self.unlink(cr, uid, ids, context=context)
        return self.pool.get('ir.actions.act_window').for_xml_id(cr, uid, 'stock', 'action_package_view', context=context)

    def get_content(self, cr, uid, ids, context=None):
        child_package_ids = self.search(cr, uid, [('id', 'child_of', ids)], context=context)
        return self.pool.get('stock.quant').search(cr, uid, [('package_id', 'in', child_package_ids)], context=context)

    def get_content_package(self, cr, uid, ids, context=None):
        quants_ids = self.get_content(cr, uid, ids, context=context)
        res = self.pool.get('ir.actions.act_window').for_xml_id(cr, uid, 'stock', 'quantsact', context=context)
        res['domain'] = [('id', 'in', quants_ids)]
        return res

    def _get_product_total_qty(self, cr, uid, package_record, product_id, context=None):
        ''' find the total of given product 'product_id' inside the given package 'package_id'''
        quant_obj = self.pool.get('stock.quant')
        all_quant_ids = self.get_content(cr, uid, [package_record.id], context=context)
        total = 0
        for quant in quant_obj.browse(cr, uid, all_quant_ids, context=context):
            if quant.product_id.id == product_id:
                total += quant.qty
        return total


class stock_pack_operation(osv.osv):
    _name = "stock.pack.operation"
    _description = "Packing Operation"
    
    def _get_remaining_qty(self, cr, uid, ids, context=None):
        res = {}
        for ops in self.browse(cr, uid, ids, context=context):
            qty = ops.product_qty
            for quant in ops.reserved_quant_ids:
                qty -= quant.qty
            res[ops.id] = qty
        return res
        
    
    _columns = {
        'picking_id': fields.many2one('stock.picking', 'Stock Picking', help='The stock operation where the packing has been made', required=True),
        'product_id': fields.many2one('product.product', 'Product', ondelete="CASCADE"),  # 1
        'product_uom_id': fields.many2one('product.uom', 'Product Unit of Measure'),
        'product_qty': fields.float('Quantity', digits_compute=dp.get_precision('Product Unit of Measure'), required=True),
        'package_id': fields.many2one('stock.quant.package', 'Package'),  # 2
        'quant_id': fields.many2one('stock.quant', 'Quant'),  # 3
        'lot_id': fields.many2one('stock.production.lot', 'Lot/Serial Number'), 
        'result_package_id': fields.many2one('stock.quant.package', 'Container Package', help="If set, the operations are packed into this package", required=False, ondelete='cascade'),
        'date': fields.datetime('Date', required=True),
        'owner_id': fields.many2one('res.partner', 'Owner', help="Owner of the quants"),
        #'update_cost': fields.boolean('Need cost update'),
        'cost': fields.float("Cost", help="Unit Cost for this product line"),
        'currency': fields.many2one('res.currency', string="Currency", help="Currency in which Unit cost is expressed", ondelete='CASCADE'),
        'reserved_quant_ids': fields.one2many('stock.quant', 'reservation_op_id', string='Reserved Quants', readonly=True, help='Quants reserved for this operation'),
        'remaining_qty': fields.function(_get_remaining_qty, type='float', string='Remaining Qty'),
    }

    _defaults = {
        'date': fields.date.context_today,
    }


    def _get_domain(self, cr, uid, ops, context=None):
        '''
            Gives domain for different 
        '''
        res = []
        if ops.package_id:
            res.append(('package_id', '=', ops.package_id.id), )
        if ops.lot_id:
            res.append(('lot_id', '=', ops.lot_id.id), )
        if ops.owner_id: 
            res.append(('owner_id', '=', ops.owner_id.id), )
        else:
            res.append(('owner_id', '=', False), )
        return res

    #TODO: this function can be refactored
    def _search_and_increment(self, cr, uid, picking_id, key, context=None):
        '''Search for an operation on an existing key in a picking, if it exists increment the qty (+1) otherwise create it

        :param key: tuple directly reusable in a domain
        context can receive a key 'current_package_id' with the package to consider for this operation
        returns True

        previously: returns the update to do in stock.move one2many field of picking (adapt remaining quantities) and to the list of package in the classic one2many syntax
                 (0, 0,  { values })    link to a new record that needs to be created with the given values dictionary
                 (1, ID, { values })    update the linked record with id = ID (write *values* on it)
                 (2, ID)                remove and delete the linked record with id = ID (calls unlink on ID, that will delete the object completely, and the link to it as well)
        '''
        quant_obj = self.pool.get('stock.quant')
        if context is None:
            context = {}

        #if current_package_id is given in the context, we increase the number of items in this package
        package_clause = [('result_package_id', '=', context.get('current_package_id', False))]
        existing_operation_ids = self.search(cr, uid, [('picking_id', '=', picking_id), key] + package_clause, context=context)
        if existing_operation_ids:
            #existing operation found for the given key and picking => increment its quantity
            operation_id = existing_operation_ids[0]
            qty = self.browse(cr, uid, operation_id, context=context).product_qty + 1
            self.write(cr, uid, operation_id, {'product_qty': qty}, context=context)
        else:
            #no existing operation found for the given key and picking => create a new one
            var_name, dummy, value = key
            uom_id = False
            if var_name == 'product_id':
                uom_id = self.pool.get('product.product').browse(cr, uid, value, context=context).uom_id.id
            elif var_name == 'quant_id':
                quant = quant_obj.browse(cr, uid, value, context=context)
                uom_id = quant.product_id.uom_id.id
            values = {
                'picking_id': picking_id,
                var_name: value,
                'product_qty': 1,
                'product_uom_id': uom_id,
            }
            operation_id = self.create(cr, uid, values, context=context)
            values.update({'id': operation_id})
        return True

class stock_warehouse_orderpoint(osv.osv):
    """
    Defines Minimum stock rules.
    """
    _name = "stock.warehouse.orderpoint"
    _description = "Minimum Inventory Rule"

    def _get_draft_procurements(self, cr, uid, ids, field_name, arg, context=None):
        if context is None:
            context = {}
        result = {}
        procurement_obj = self.pool.get('procurement.order')
        for orderpoint in self.browse(cr, uid, ids, context=context):
            procurement_ids = procurement_obj.search(cr, uid, [('state', '=', 'draft'), ('product_id', '=', orderpoint.product_id.id), ('location_id', '=', orderpoint.location_id.id)])
            result[orderpoint.id] = procurement_ids
        return result

    def _check_product_uom(self, cr, uid, ids, context=None):
        '''
        Check if the UoM has the same category as the product standard UoM
        '''
        if not context:
            context = {}

        for rule in self.browse(cr, uid, ids, context=context):
            if rule.product_id.uom_id.category_id.id != rule.product_uom.category_id.id:
                return False

        return True

    def message_post(self, *args, **kwargs):
        """Post the message on stock.picking to be able to see it in the form view when using the chatter"""
        return self.pool.get('stock.picking').message_post(*args, **kwargs)

    def message_subscribe(self, *args, **kwargs):
        """Send the subscribe action on stock.picking model as it uses _name in request"""
        return self.pool.get('stock.picking').message_subscribe(*args, **kwargs)

    def message_unsubscribe(self, *args, **kwargs):
        """Send the unsubscribe action on stock.picking model to match with subscribe"""
        return self.pool.get('stock.picking').message_unsubscribe(*args, **kwargs)

    _columns = {
        'name': fields.char('Name', size=32, required=True),
        'active': fields.boolean('Active', help="If the active field is set to False, it will allow you to hide the orderpoint without removing it."),
        'logic': fields.selection([('max', 'Order to Max'), ('price', 'Best price (not yet active!)')], 'Reordering Mode', required=True),
        'warehouse_id': fields.many2one('stock.warehouse', 'Warehouse', required=True, ondelete="cascade"),
        'location_id': fields.many2one('stock.location', 'Location', required=True, ondelete="cascade"),
        'product_id': fields.many2one('product.product', 'Product', required=True, ondelete='cascade', domain=[('type', '!=', 'service')]),
        'product_uom': fields.many2one('product.uom', 'Product Unit of Measure', required=True),
        'product_min_qty': fields.float('Minimum Quantity', required=True,
            help="When the virtual stock goes below the Min Quantity specified for this field, OpenERP generates "\
            "a procurement to bring the forecasted quantity to the Max Quantity."),
        'product_max_qty': fields.float('Maximum Quantity', required=True,
            help="When the virtual stock goes below the Min Quantity, OpenERP generates "\
            "a procurement to bring the forecasted quantity to the Quantity specified as Max Quantity."),
        'qty_multiple': fields.integer('Qty Multiple', required=True,
            help="The procurement quantity will be rounded up to this multiple."),
        'procurement_id': fields.many2one('procurement.order', 'Latest procurement', ondelete="set null"),
        'company_id': fields.many2one('res.company', 'Company', required=True),
        'procurement_draft_ids': fields.function(_get_draft_procurements, type='many2many', relation="procurement.order", \
                                string="Related Procurement Orders", help="Draft procurement of the product and location of that orderpoint"),
    }
    _defaults = {
        'active': lambda *a: 1,
        'logic': lambda *a: 'max',
        'qty_multiple': lambda *a: 1,
        'name': lambda self, cr, uid, context: self.pool.get('ir.sequence').get(cr, uid, 'stock.orderpoint') or '',
        'product_uom': lambda self, cr, uid, context: context.get('product_uom', False),
        'company_id': lambda self, cr, uid, context: self.pool.get('res.company')._company_default_get(cr, uid, 'stock.warehouse.orderpoint', context=context)
    }
    _sql_constraints = [
        ('qty_multiple_check', 'CHECK( qty_multiple > 0 )', 'Qty Multiple must be greater than zero.'),
    ]
    _constraints = [
        (_check_product_uom, 'You have to select a product unit of measure in the same category than the default unit of measure of the product', ['product_id', 'product_uom']),
    ]

    def default_get(self, cr, uid, fields, context=None):
        res = super(stock_warehouse_orderpoint, self).default_get(cr, uid, fields, context)
        # default 'warehouse_id' and 'location_id'
        if 'warehouse_id' not in res:
            warehouse = self.pool.get('ir.model.data').get_object(cr, uid, 'stock', 'warehouse0', context)
            res['warehouse_id'] = warehouse.id
        if 'location_id' not in res:
            warehouse = self.pool.get('stock.warehouse').browse(cr, uid, res['warehouse_id'], context)
            res['location_id'] = warehouse.lot_stock_id.id
        return res

    def onchange_warehouse_id(self, cr, uid, ids, warehouse_id, context=None):
        """ Finds location id for changed warehouse.
        @param warehouse_id: Changed id of warehouse.
        @return: Dictionary of values.
        """
        if warehouse_id:
            w = self.pool.get('stock.warehouse').browse(cr, uid, warehouse_id, context=context)
            v = {'location_id': w.lot_stock_id.id}
            return {'value': v}
        return {}

    def onchange_product_id(self, cr, uid, ids, product_id, context=None):
        """ Finds UoM for changed product.
        @param product_id: Changed id of product.
        @return: Dictionary of values.
        """
        if product_id:
            prod = self.pool.get('product.product').browse(cr, uid, product_id, context=context)
            d = {'product_uom': [('category_id', '=', prod.uom_id.category_id.id)]}
            v = {'product_uom': prod.uom_id.id}
            return {'value': v, 'domain': d}
        return {'domain': {'product_uom': []}}

    def copy(self, cr, uid, id, default=None, context=None):
        if not default:
            default = {}
        default.update({
            'name': self.pool.get('ir.sequence').get(cr, uid, 'stock.orderpoint') or '',
        })
        return super(stock_warehouse_orderpoint, self).copy(cr, uid, id, default, context=context)



class stock_picking_type(osv.osv):
    _name = "stock.picking.type"
    _description = "The picking type determines the picking view"

    def __get_bar_values(self, cr, uid, obj, domain, read_fields, value_field, groupby_field, context=None):
        """ Generic method to generate data for bar chart values using SparklineBarWidget.
            This method performs obj.read_group(cr, uid, domain, read_fields, groupby_field).

            :param obj: the target model (i.e. crm_lead)
            :param domain: the domain applied to the read_group
            :param list read_fields: the list of fields to read in the read_group
            :param str value_field: the field used to compute the value of the bar slice
            :param str groupby_field: the fields used to group

            :return list section_result: a list of dicts: [
                                                {   'value': (int) bar_column_value,
                                                    'tootip': (str) bar_column_tooltip,
                                                }
                                            ]
        """
        month_begin = date.today().replace(day=1)
        section_result = [{
                            'value': 0,
                            'tooltip': (month_begin + relativedelta.relativedelta(months=-i)).strftime('%B'),
                            } for i in range(10, -1, -1)]
        group_obj = obj.read_group(cr, uid, domain, read_fields, groupby_field, context=context)
        for group in group_obj:
            group_begin_date = datetime.strptime(group['__domain'][0][2], tools.DEFAULT_SERVER_DATE_FORMAT)
            month_delta = relativedelta.relativedelta(month_begin, group_begin_date)
            section_result[10 - (month_delta.months + 1)] = {'value': group.get(value_field, 0), 'tooltip': group_begin_date.strftime('%B')}
        return section_result

    def _get_picking_data(self, cr, uid, ids, field_name, arg, context=None):
        obj = self.pool.get('stock.picking')
        res = dict.fromkeys(ids, False)
        month_begin = date.today().replace(day=1)
        groupby_begin = (month_begin + relativedelta.relativedelta(months=-4)).strftime(tools.DEFAULT_SERVER_DATE_FORMAT)
        groupby_end = (month_begin + relativedelta.relativedelta(months=3)).strftime(tools.DEFAULT_SERVER_DATE_FORMAT)
        for id in ids:
            created_domain = [
                ('picking_type_id', '=', id),
                ('state', 'not in', ['done', 'cancel']),
                ('date', '>=', groupby_begin),
                ('date', '<', groupby_end),
            ]
            res[id] = self.__get_bar_values(cr, uid, obj, created_domain, ['date'], 'picking_type_id_count', 'date', context=context)
        return res

    def _get_picking_count(self, cr, uid, ids, field_names, arg, context=None):
        obj = self.pool.get('stock.picking')
        domains = {
            'count_picking_draft': [('state', '=', 'draft')],
            'count_picking_waiting': [('state','=','confirmed')],
            'count_picking_ready': [('state','=','assigned')],
            'count_picking': [('state','in',('assigned','waiting','confirmed'))],
            'count_picking_late': [('min_date','<', time.strftime('%Y-%m-%d %H:%M:%S')), ('state','in',('assigned','waiting','confirmed'))],
            'count_picking_backorders': [('backorder_id','<>', False), ('state','!=','done')],
        }
        result = {}
        for field in domains:
            data = obj.read_group(cr, uid, domains[field] +
                [('state', 'not in',('done','cancel')), ('picking_type_id', 'in', ids)],
                ['picking_type_id'], ['picking_type_id'], context=context)
            count = dict(map(lambda x: (x['picking_type_id'] and x['picking_type_id'][0], x['picking_type_id_count']), data))
            for tid in ids:
                result.setdefault(tid, {})[field] = count.get(tid, 0)
        for tid in ids:
            if result[tid]['count_picking']:
                result[tid]['rate_picking_late'] = result[tid]['count_picking_late'] *100 / result[tid]['count_picking']
                result[tid]['rate_picking_backorders'] = result[tid]['count_picking_backorders'] *100 / (result[tid]['count_picking'] + result[tid]['count_picking_draft'])
            else:
                result[tid]['rate_picking_late'] = 0
                result[tid]['rate_picking_backorders'] = 0
        return result

    #TODO: not returning valus in required format to show in sparkline library,just added latest_picking_waiting need to add proper logic.
    def _get_picking_history(self, cr, uid, ids, field_names, arg, context=None):
        obj = self.pool.get('stock.picking')
        result = {}
        for id in ids:
            result[id] = {
                'latest_picking_late': [],
                'latest_picking_backorders': [],
                'latest_picking_waiting': []
            }
        for type_id in ids:
            pick_ids = obj.search(cr, uid, [('state', '=','done'), ('picking_type_id','=',type_id)], limit=12, order="date desc", context=context)
            for pick in obj.browse(cr, uid, pick_ids, context=context):
                result[type_id]['latest_picking_late'] = cmp(pick.date[:10], time.strftime('%Y-%m-%d'))
                result[type_id]['latest_picking_backorders'] = bool(pick.backorder_id)
                result[type_id]['latest_picking_waiting'] = cmp(pick.date[:10], time.strftime('%Y-%m-%d'))
        return result

    def onchange_picking_code(self, cr, uid, ids, picking_code=False):
        if not picking_code:
            return False
        
        obj_data = self.pool.get('ir.model.data')
        stock_loc = obj_data.get_object_reference(cr, uid, 'stock','stock_location_stock')[1]
        
        result = {
            'default_location_src_id': stock_loc,
            'default_location_dest_id': stock_loc,
        }
        if picking_code == 'incoming':
            result['default_location_src_id'] = obj_data.get_object_reference(cr, uid, 'stock','stock_location_suppliers')[1]
            return {'value': result}
        if picking_code == 'outgoing':
            result['default_location_dest_id'] = obj_data.get_object_reference(cr, uid, 'stock','stock_location_customers')[1]
            return {'value': result}
        else:
            return {'value': result}

    def _get_name(self, cr, uid, ids, field_names, arg, context=None):
        return dict(self.name_get(cr, uid, ids, context=context))

    def name_get(self, cr, uid, ids, context=None):
        """Overides orm name_get method to display 'Warehouse_name: PickingType_name' """
        if context is None:
            context = {}
        if not isinstance(ids, list):
            ids = [ids]
        res = []
        if not ids:
            return res
        for record in self.browse(cr, uid, ids, context=context):
            name = record.name
            if record.warehouse_id:
                name = record.warehouse_id.name + ': ' +name
            if context.get('special_shortened_wh_name'):
                if record.warehouse_id:
                    name = record.warehouse_id.name
                else:
                    name = _('Customer') + ' (' + record.name + ')'
            res.append((record.id, name))
        return res

    def _default_warehouse(self, cr, uid, context=None):
        user = self.pool.get('res.users').browse(cr, uid, uid, context)
        res = self.pool.get('stock.warehouse').search(cr, uid, [('company_id', '=', user.company_id.id)], limit=1, context=context)
        return res and res[0] or False

    _columns = {
        'name': fields.char('name', translate=True, required=True),
        'complete_name': fields.function(_get_name, type='char', string='Name'),
        'pack': fields.boolean('Prefill Pack Operations', help='This picking type needs packing interface'),
        'auto_force_assign': fields.boolean('Automatic Availability', help='This picking type does\'t need to check for the availability in source location.'),
        'color': fields.integer('Color Index'),
        'delivery': fields.boolean('Print delivery'),
        'sequence_id': fields.many2one('ir.sequence', 'Sequence', required=True),
        'default_location_src_id': fields.many2one('stock.location', 'Default Source Location'),
        'default_location_dest_id': fields.many2one('stock.location', 'Default Destination Location'),
        #TODO: change field name to "code" as it's not a many2one anymore
        'code_id': fields.selection([('incoming', 'Suppliers'), ('outgoing', 'Customers'), ('internal', 'Internal')], 'Picking type code', required=True),
        'return_picking_type_id': fields.many2one('stock.picking.type', 'Picking Type for Returns'),
        'warehouse_id': fields.many2one('stock.warehouse', 'Warehouse'),
        'active': fields.boolean('Active'),

        # Statistics for the kanban view
        'weekly_picking': fields.function(_get_picking_data,
            type='string',
            string='Scheduled pickings per week'),

        'count_picking_draft': fields.function(_get_picking_count,
            type='integer', multi='_get_picking_count'),
        'count_picking_ready': fields.function(_get_picking_count,
            type='integer', multi='_get_picking_count'),
        'count_picking': fields.function(_get_picking_count,
            type='integer', multi='_get_picking_count'),
        'count_picking_waiting': fields.function(_get_picking_count,
            type='integer', multi='_get_picking_count'),
        'count_picking_late': fields.function(_get_picking_count,
            type='integer', multi='_get_picking_count'),
        'count_picking_backorders': fields.function(_get_picking_count,
            type='integer', multi='_get_picking_count'),

        'rate_picking_late': fields.function(_get_picking_count,
            type='integer', multi='_get_picking_count'),
        'rate_picking_backorders': fields.function(_get_picking_count,
            type='integer', multi='_get_picking_count'),

        'latest_picking_late': fields.function(_get_picking_history,
            type='string', multi='_get_picking_history'),
        'latest_picking_backorders': fields.function(_get_picking_history,
            type='string', multi='_get_picking_history'),
        'latest_picking_waiting': fields.function(_get_picking_history,
            type='string', multi='_get_picking_history'),

    }
    _defaults = {
        'warehouse_id': _default_warehouse,
        'active': True,
    }
<|MERGE_RESOLUTION|>--- conflicted
+++ resolved
@@ -281,7 +281,6 @@
         # QTY is normally already converted to main product's UoM
         if context is None:
             context = {}
-<<<<<<< HEAD
         price_unit = self.pool.get('stock.move').get_price_unit(cr, uid, move, context=context)
         location = force_location or move.location_dest_id
         vals = {
@@ -295,79 +294,6 @@
             'lot_id': lot_id,
             'owner_id': owner_id,
         }
-=======
-        uom_obj = self.pool.get('product.uom')
-        uom_rounding = self.pool.get('product.product').browse(cr, uid, product_id, context=context).uom_id.rounding
-        if context.get('uom'):
-            uom_rounding = uom_obj.browse(cr, uid, context.get('uom'), context=context).rounding
-
-        locations_ids = self.search(cr, uid, [('location_id', 'child_of', ids)])
-        # Fetch only the locations in which this product has ever been processed (in or out)
-        cr.execute("""SELECT l.id FROM stock_location l WHERE l.id in %s AND
-                    EXISTS (SELECT 1 FROM stock_move m WHERE m.product_id = %s
-                            AND ((state = 'done' AND m.location_dest_id = l.id)
-                                OR (state in ('done','assigned') AND m.location_id = l.id)))
-                   """, (tuple(locations_ids), product_id,))
-
-        for id in [i for (i,) in cr.fetchall()]:
-            if lock:
-                try:
-                    # Must lock with a separate select query because FOR UPDATE can't be used with
-                    # aggregation/group by's (when individual rows aren't identifiable).
-                    # We use a SAVEPOINT to be able to rollback this part of the transaction without
-                    # failing the whole transaction in case the LOCK cannot be acquired.
-                    cr.execute("SAVEPOINT stock_location_product_reserve")
-                    cr.execute("""SELECT id FROM stock_move
-                                  WHERE product_id=%s AND
-                                          (
-                                            (location_dest_id=%s AND
-                                             location_id<>%s AND
-                                             state='done')
-                                            OR
-                                            (location_id=%s AND
-                                             location_dest_id<>%s AND
-                                             state in ('done', 'assigned'))
-                                          )
-                                  FOR UPDATE of stock_move NOWAIT""", (product_id, id, id, id, id), log_exceptions=False)
-                except Exception:
-                    # Here it's likely that the FOR UPDATE NOWAIT failed to get the LOCK,
-                    # so we ROLLBACK to the SAVEPOINT to restore the transaction to its earlier
-                    # state, we return False as if the products were not available, and log it:
-                    cr.execute("ROLLBACK TO stock_location_product_reserve")
-                    _logger.warning("Failed attempt to reserve %s x product %s, likely due to another transaction already in progress. Next attempt is likely to work. Detailed error available at DEBUG level.", product_qty, product_id)
-                    _logger.debug("Trace of the failed product reservation attempt: ", exc_info=True)
-                    return False
-
-            # XXX TODO: rewrite this with one single query, possibly even the quantity conversion
-            cr.execute("""SELECT product_uom, sum(product_qty) AS product_qty
-                          FROM stock_move
-                          WHERE location_dest_id=%s AND
-                                location_id<>%s AND
-                                product_id=%s AND
-                                state='done'
-                          GROUP BY product_uom
-                       """,
-                       (id, id, product_id))
-            results = cr.dictfetchall()
-            cr.execute("""SELECT product_uom,-sum(product_qty) AS product_qty
-                          FROM stock_move
-                          WHERE location_id=%s AND
-                                location_dest_id<>%s AND
-                                product_id=%s AND
-                                state in ('done', 'assigned')
-                          GROUP BY product_uom
-                       """,
-                       (id, id, product_id))
-            results += cr.dictfetchall()
-            total = 0.0
-            results2 = 0.0
-            for r in results:
-                amount = uom_obj._compute_qty(cr, uid, r['product_uom'], r['product_qty'], context.get('uom', False))
-                results2 += amount
-                total += amount
-            if total <= 0.0:
-                continue
->>>>>>> 5050231a
 
         if move.location_id.usage == 'internal':
             #if we were trying to move something from an internal location and reach here (quant creation),
@@ -551,58 +477,12 @@
     _name = "stock.picking"
     _inherit = ['mail.thread']
     _description = "Picking List"
-<<<<<<< HEAD
     _order = "priority desc, date desc, id desc"
 
     def _set_min_date(self, cr, uid, id, field, value, arg, context=None):
         move_obj = self.pool.get("stock.move")
         move_ids = [move.id for move in self.browse(cr, uid, id, context=context).move_lines]
         move_obj.write(cr, uid, move_ids, {'date_expected': value}, context=context)
-=======
-    _order = "id desc"
-
-    def _set_maximum_date(self, cr, uid, ids, name, value, arg, context=None):
-        """ Calculates planned date if it is greater than 'value'.
-        @param name: Name of field
-        @param value: Value of field
-        @param arg: User defined argument
-        @return: True or False
-        """
-        if not value:
-            return False
-        if isinstance(ids, (int, long)):
-            ids = [ids]
-        for pick in self.browse(cr, uid, ids, context=context):
-            sql_str = """update stock_move set
-                    date_expected='%s'
-                where
-                    picking_id=%d """ % (value, pick.id)
-            if pick.max_date:
-                sql_str += " and (date_expected='" + pick.max_date + "')"
-            cr.execute(sql_str)
-        return True
-
-    def _set_minimum_date(self, cr, uid, ids, name, value, arg, context=None):
-        """ Calculates planned date if it is less than 'value'.
-        @param name: Name of field
-        @param value: Value of field
-        @param arg: User defined argument
-        @return: True or False
-        """
-        if not value:
-            return False
-        if isinstance(ids, (int, long)):
-            ids = [ids]
-        for pick in self.browse(cr, uid, ids, context=context):
-            sql_str = """update stock_move set
-                    date_expected='%s'
-                where
-                    picking_id=%s """ % (value, pick.id)
-            if pick.min_date:
-                sql_str += " and (date_expected='" + pick.min_date + "')"
-            cr.execute(sql_str)
-        return True
->>>>>>> 5050231a
 
     def get_min_max_date(self, cr, uid, ids, field_name, arg, context=None):
         """ Finds minimum and maximum dates for picking.
@@ -1449,7 +1329,6 @@
         return super(stock_move, self).copy(cr, uid, id, default, context)
 
     def _default_location_destination(self, cr, uid, context=None):
-<<<<<<< HEAD
         context = context or {}
         if context.get('default_picking_type_id', False):
             pick_type = self.pool.get('stock.picking.type').browse(cr, uid, context['default_picking_type_id'], context=context)
@@ -1462,74 +1341,6 @@
             pick_type = self.pool.get('stock.picking.type').browse(cr, uid, context['default_picking_type_id'], context=context)
             return pick_type.default_location_src_id and pick_type.default_location_src_id.id or False
         return False
-=======
-        """ Gets default address of partner for destination location
-        @return: Address id or False
-        """
-        mod_obj = self.pool.get('ir.model.data')
-        picking_type = context.get('picking_type')
-        location_id = False
-        if context is None:
-            context = {}
-        if context.get('move_line', []):
-            if context['move_line'][0]:
-                if isinstance(context['move_line'][0], (tuple, list)):
-                    location_id = context['move_line'][0][2] and context['move_line'][0][2].get('location_dest_id',False)
-                else:
-                    move_list = self.pool.get('stock.move').read(cr, uid, context['move_line'][0], ['location_dest_id'])
-                    location_id = move_list and move_list['location_dest_id'][0] or False
-        elif context.get('address_out_id', False):
-            property_out = self.pool.get('res.partner').browse(cr, uid, context['address_out_id'], context).property_stock_customer
-            location_id = property_out and property_out.id or False
-        else:
-            location_xml_id = False
-            if picking_type in ('in', 'internal'):
-                location_xml_id = 'stock_location_stock'
-            elif picking_type == 'out':
-                location_xml_id = 'stock_location_customers'
-            if location_xml_id:
-                try:
-                    location_model, location_id = mod_obj.get_object_reference(cr, uid, 'stock', location_xml_id)
-                    self.pool.get('stock.location').check_access_rule(cr, uid, [location_id], 'read', context=context)
-                except (orm.except_orm, ValueError):
-                    location_id = False
-
-        return location_id
-
-    def _default_location_source(self, cr, uid, context=None):
-        """ Gets default address of partner for source location
-        @return: Address id or False
-        """
-        mod_obj = self.pool.get('ir.model.data')
-        picking_type = context.get('picking_type')
-        location_id = False
-
-        if context is None:
-            context = {}
-        if context.get('move_line', []):
-            try:
-                location_id = context['move_line'][0][2]['location_id']
-            except:
-                pass
-        elif context.get('address_in_id', False):
-            part_obj_add = self.pool.get('res.partner').browse(cr, uid, context['address_in_id'], context=context)
-            if part_obj_add:
-                location_id = part_obj_add.property_stock_supplier.id
-        else:
-            location_xml_id = False
-            if picking_type == 'in':
-                location_xml_id = 'stock_location_suppliers'
-            elif picking_type in ('out', 'internal'):
-                location_xml_id = 'stock_location_stock'
-            if location_xml_id:
-                try:
-                    location_model, location_id = mod_obj.get_object_reference(cr, uid, 'stock', location_xml_id)
-                    self.pool.get('stock.location').check_access_rule(cr, uid, [location_id], 'read', context=context)
-                except (orm.except_orm, ValueError):
-                    location_id = False
-
-        return location_id
->>>>>>> 5050231a
 
     def _default_destination_address(self, cr, uid, context=None):
         user = self.pool.get('res.users').browse(cr, uid, uid, context=context)
@@ -1699,7 +1510,6 @@
             result['location_dest_id'] = loc_dest_id
         return {'value': result}
 
-<<<<<<< HEAD
     def _picking_assign(self, cr, uid, move, context=None):
         if move.picking_id or not move.picking_type_id:
             return False
@@ -1726,33 +1536,6 @@
             pick = pick_obj.create(cr, uid, values, context=context)
         move.write({'picking_id': pick})
         return True
-=======
-    def onchange_move_type(self, cr, uid, ids, type, context=None):
-        """ On change of move type gives sorce and destination location.
-        @param type: Move Type
-        @return: Dictionary of values
-        """
-        mod_obj = self.pool.get('ir.model.data')
-        location_source_id = 'stock_location_stock'
-        location_dest_id = 'stock_location_stock'
-        if type == 'in':
-            location_source_id = 'stock_location_suppliers'
-            location_dest_id = 'stock_location_stock'
-        elif type == 'out':
-            location_source_id = 'stock_location_stock'
-            location_dest_id = 'stock_location_customers'
-        try:
-            source_location = mod_obj.get_object_reference(cr, uid, 'stock', location_source_id)
-            self.pool.get('stock.location').check_access_rule(cr, uid, [source_location[1]], 'read', context=context)
-        except (orm.except_orm, ValueError):
-            source_location = False
-        try:
-            dest_location = mod_obj.get_object_reference(cr, uid, 'stock', location_dest_id)
-            self.pool.get('stock.location').check_access_rule(cr, uid, [dest_location[1]], 'read', context=context)
-        except (orm.except_orm, ValueError):
-            dest_location = False
-        return {'value':{'location_id': source_location and source_location[1] or False, 'location_dest_id': dest_location and dest_location[1] or False}}
->>>>>>> 5050231a
 
     def onchange_date(self, cr, uid, ids, date, date_expected, context=None):
         """ On change of Scheduled Date gives a Move date.
@@ -1764,127 +1547,6 @@
             date_expected = time.strftime('%Y-%m-%d %H:%M:%S')
         return {'value':{'date': date_expected}}
 
-<<<<<<< HEAD
-=======
-    def _chain_compute(self, cr, uid, moves, context=None):
-        """ Finds whether the location has chained location type or not.
-        @param moves: Stock moves
-        @return: Dictionary containing destination location with chained location type.
-        """
-        result = {}
-        for m in moves:
-            dest = self.pool.get('stock.location').chained_location_get(
-                cr,
-                uid,
-                m.location_dest_id,
-                m.picking_id and m.picking_id.partner_id and m.picking_id.partner_id,
-                m.product_id,
-                context
-            )
-            if dest:
-                if dest[1] == 'transparent':
-                    newdate = (datetime.strptime(m.date, '%Y-%m-%d %H:%M:%S') + relativedelta(days=dest[2] or 0)).strftime('%Y-%m-%d')
-                    self.write(cr, uid, [m.id], {
-                        'date': newdate,
-                        'location_dest_id': dest[0].id})
-                    if m.picking_id and (dest[3] or dest[5]):
-                        self.pool.get('stock.picking').write(cr, uid, [m.picking_id.id], {
-                            'stock_journal_id': dest[3] or m.picking_id.stock_journal_id.id,
-                            'type': dest[5] or m.picking_id.type
-                        }, context=context)
-                    m.location_dest_id = dest[0]
-                    res2 = self._chain_compute(cr, uid, [m], context=context)
-                    for pick_id in res2.keys():
-                        result.setdefault(pick_id, [])
-                        result[pick_id] += res2[pick_id]
-                else:
-                    result.setdefault(m.picking_id, [])
-                    result[m.picking_id].append( (m, dest) )
-        return result
-
-    def _prepare_chained_picking(self, cr, uid, picking_name, picking, picking_type, moves_todo, context=None):
-        """Prepare the definition (values) to create a new chained picking.
-
-           :param str picking_name: desired new picking name
-           :param browse_record picking: source picking (being chained to)
-           :param str picking_type: desired new picking type
-           :param list moves_todo: specification of the stock moves to be later included in this
-               picking, in the form::
-
-                   [[move, (dest_location, auto_packing, chained_delay, chained_journal,
-                                  chained_company_id, chained_picking_type)],
-                    ...
-                   ]
-
-               See also :meth:`stock_location.chained_location_get`.
-        """
-        res_company = self.pool.get('res.company')
-        return {
-                    'name': picking_name,
-                    'origin': tools.ustr(picking.origin or ''),
-                    'type': picking_type,
-                    'note': picking.note,
-                    'move_type': picking.move_type,
-                    'auto_picking': moves_todo[0][1][1] == 'auto',
-                    'stock_journal_id': moves_todo[0][1][3],
-                    'company_id': moves_todo[0][1][4] or res_company._company_default_get(cr, uid, 'stock.company', context=context),
-                    'partner_id': picking.partner_id.id,
-                    'invoice_state': 'none',
-                    'date': picking.date,
-                }
-
-    def _create_chained_picking(self, cr, uid, picking_name, picking, picking_type, moves_todo, context=None):
-        picking_obj = self.pool.get('stock.picking')
-        return picking_obj.create(cr, uid, self._prepare_chained_picking(cr, uid, picking_name, picking, picking_type, moves_todo, context=context))
-
-    def create_chained_picking(self, cr, uid, moves, context=None):
-        res_obj = self.pool.get('res.company')
-        location_obj = self.pool.get('stock.location')
-        move_obj = self.pool.get('stock.move')
-        new_moves = []
-        if context is None:
-            context = {}
-        seq_obj = self.pool.get('ir.sequence')
-        for picking, todo in self._chain_compute(cr, uid, moves, context=context).items():
-            ptype = todo[0][1][5] and todo[0][1][5] or location_obj.picking_type_get(cr, uid, todo[0][0].location_dest_id, todo[0][1][0])
-            if picking:
-                # name of new picking according to its type
-                if ptype == 'internal':
-                    new_pick_name = seq_obj.get(cr, uid,'stock.picking')
-                else :
-                    new_pick_name = seq_obj.get(cr, uid, 'stock.picking.' + ptype)
-                pickid = self._create_chained_picking(cr, uid, new_pick_name, picking, ptype, todo, context=context)
-                # Need to check name of old picking because it always considers picking as "OUT" when created from Sales Order
-                old_ptype = location_obj.picking_type_get(cr, uid, picking.move_lines[0].location_id, picking.move_lines[0].location_dest_id)
-                if old_ptype != picking.type:
-                    old_pick_name = seq_obj.get(cr, uid, 'stock.picking.' + old_ptype)
-                    self.pool.get('stock.picking').write(cr, uid, [picking.id], {'name': old_pick_name, 'type': old_ptype}, context=context)
-            else:
-                pickid = False
-            for move, (loc, dummy, delay, dummy, company_id, ptype, invoice_state) in todo:
-                new_id = move_obj.copy(cr, uid, move.id, {
-                    'location_id': move.location_dest_id.id,
-                    'location_dest_id': loc.id,
-                    'date': time.strftime('%Y-%m-%d'),
-                    'picking_id': pickid,
-                    'state': 'waiting',
-                    'company_id': company_id or res_obj._company_default_get(cr, uid, 'stock.company', context=context)  ,
-                    'move_history_ids': [],
-                    'date_expected': (datetime.strptime(move.date, '%Y-%m-%d %H:%M:%S') + relativedelta(days=delay or 0)).strftime('%Y-%m-%d'),
-                    'move_history_ids2': []}
-                )
-                move_obj.write(cr, uid, [move.id], {
-                    'move_dest_id': new_id,
-                    'move_history_ids': [(4, new_id)]
-                })
-                new_moves.append(self.browse(cr, uid, [new_id])[0])
-            if pickid:
-                self.signal_button_confirm(cr, uid, [pickid])
-        if new_moves:
-            new_moves += self.create_chained_picking(cr, uid, new_moves, context)
-        return new_moves
-
->>>>>>> 5050231a
     def action_confirm(self, cr, uid, ids, context=None):
         """ Confirms stock move or put it in waiting if it's linked to another move.
         @return: List of ids.
@@ -2421,17 +2083,6 @@
         'partner_id': fields.many2one('res.partner', 'Owner'),
     }
 
-<<<<<<< HEAD
-=======
-    def _default_stock_location(self, cr, uid, context=None):
-        try:
-            location_model, location_id = self.pool.get('ir.model.data').get_object_reference(cr, uid, 'stock', 'stock_location_stock')
-            self.pool.get('stock.location').check_access_rule(cr, uid, [location_id], 'read', context=context)
-        except (orm.except_orm, ValueError):
-            location_id = False
-        return location_id
-
->>>>>>> 5050231a
     _defaults = {
         'product_qty': 1,
     }
@@ -2499,31 +2150,10 @@
         'code': fields.char('Short Name', size=5, required=True, help="Short name used to identify your warehouse"),
     }
 
-<<<<<<< HEAD
     def _default_stock_id(self, cr, uid, context=None):
         lot_input_stock = self.pool.get('ir.model.data').get_object(cr, uid, 'stock', 'stock_location_stock')
         return lot_input_stock.id
 
-=======
-    def _default_lot_input_stock_id(self, cr, uid, context=None):
-        try:
-            lot_input_stock_model, lot_input_stock_id = self.pool.get('ir.model.data').get_object_reference(cr, uid, 'stock', 'stock_location_stock')
-            self.pool.get('stock.location').check_access_rule(cr, uid, [lot_input_stock_id], 'read', context=context)
-        except (ValueError, orm.except_orm):
-            # the user does not have read access on the location or it does not exists
-            lot_input_stock_id = False
-        return lot_input_stock_id
-
-    def _default_lot_output_id(self, cr, uid, context=None):
-        try:
-            lot_output_model, lot_output_id = self.pool.get('ir.model.data').get_object_reference(cr, uid, 'stock', 'stock_location_output')
-            self.pool.get('stock.location').check_access_rule(cr, uid, [lot_output_id], 'read', context=context)
-        except (ValueError, orm.except_orm):
-            # the user does not have read access on the location or it does not exists
-            lot_output_id = False
-        return lot_output_id
-
->>>>>>> 5050231a
     _defaults = {
         'company_id': lambda self, cr, uid, c: self.pool.get('res.company')._company_default_get(cr, uid, 'stock.inventory', context=c),
         'lot_stock_id': _default_stock_id,
@@ -2600,18 +2230,6 @@
                 res[pack.id]['owner_id'] = pack.children_ids[0].owner_id and pack.children_ids[0].owner_id.id or False
                 res[pack.id]['company_id'] = pack.children_ids[0].company_id and pack.children_ids[0].company_id.id or False
         return res
-
-    def message_post(self, *args, **kwargs):
-        """Post the message on stock.picking to be able to see it in the form view when using the chatter"""
-        return self.pool.get('stock.picking').message_post(*args, **kwargs)
-
-    def message_subscribe(self, *args, **kwargs):
-        """Send the subscribe action on stock.picking model as it uses _name in request"""
-        return self.pool.get('stock.picking').message_subscribe(*args, **kwargs)
-
-    def message_unsubscribe(self, *args, **kwargs):
-        """Send the unsubscribe action on stock.picking model to match with subscribe"""
-        return self.pool.get('stock.picking').message_unsubscribe(*args, **kwargs)
 
     _columns = {
         'name': fields.char('Package Reference', size=64, select=True),
@@ -2831,18 +2449,6 @@
 
         return True
 
-    def message_post(self, *args, **kwargs):
-        """Post the message on stock.picking to be able to see it in the form view when using the chatter"""
-        return self.pool.get('stock.picking').message_post(*args, **kwargs)
-
-    def message_subscribe(self, *args, **kwargs):
-        """Send the subscribe action on stock.picking model as it uses _name in request"""
-        return self.pool.get('stock.picking').message_subscribe(*args, **kwargs)
-
-    def message_unsubscribe(self, *args, **kwargs):
-        """Send the unsubscribe action on stock.picking model to match with subscribe"""
-        return self.pool.get('stock.picking').message_unsubscribe(*args, **kwargs)
-
     _columns = {
         'name': fields.char('Name', size=32, required=True),
         'active': fields.boolean('Active', help="If the active field is set to False, it will allow you to hide the orderpoint without removing it."),
@@ -3116,3 +2722,6 @@
         'warehouse_id': _default_warehouse,
         'active': True,
     }
+
+
+# vim:expandtab:smartindent:tabstop=4:softtabstop=4:shiftwidth=4: