# -*- coding: utf-8 -*-
# Part of Odoo. See LICENSE file for full copyright and licensing details.

<<<<<<< HEAD
from odoo.tests.common import SavepointCase
=======
from odoo.tests.common import TransactionCase
from odoo.tools import float_round
>>>>>>> 52f6e38c


class TestPacking(SavepointCase):
    @classmethod
    def setUpClass(cls):
        super(TestPacking, cls).setUpClass()
        cls.stock_location = cls.env.ref('stock.stock_location_stock')
        cls.warehouse = cls.env['stock.warehouse'].search([('lot_stock_id', '=', cls.stock_location.id)], limit=1)
        cls.warehouse.write({'delivery_steps': 'pick_pack_ship'})
        cls.pack_location = cls.warehouse.wh_pack_stock_loc_id
        cls.ship_location = cls.warehouse.wh_output_stock_loc_id
        cls.customer_location = cls.env.ref('stock.stock_location_customers')

        cls.productA = cls.env['product.product'].create({'name': 'Product A', 'type': 'product'})
        cls.productB = cls.env['product.product'].create({'name': 'Product B', 'type': 'product'})

    def test_put_in_pack(self):
        """ In a pick pack ship scenario, create two packs in pick and check that
        they are correctly recognised and handled by the pack and ship picking.
        Along this test, we'll use action_toggle_processed to process a pack
        from the entire_package_ids one2many and we'll directly fill the move
        lines, the latter is the behavior when the user did not enable the display
        of entire packs on the picking type.
        """
        self.env['stock.quant']._update_available_quantity(self.productA, self.stock_location, 20.0)
        self.env['stock.quant']._update_available_quantity(self.productB, self.stock_location, 20.0)
        ship_move_a = self.env['stock.move'].create({
            'name': 'The ship move',
            'product_id': self.productA.id,
            'product_uom_qty': 5.0,
            'product_uom': self.productA.uom_id.id,
            'location_id': self.ship_location.id,
            'location_dest_id': self.customer_location.id,
            'warehouse_id': self.warehouse.id,
            'picking_type_id': self.warehouse.out_type_id.id,
            'procure_method': 'make_to_order',
            'state': 'draft',
        })
        ship_move_b = self.env['stock.move'].create({
            'name': 'The ship move',
            'product_id': self.productB.id,
            'product_uom_qty': 5.0,
            'product_uom': self.productB.uom_id.id,
            'location_id': self.ship_location.id,
            'location_dest_id': self.customer_location.id,
            'warehouse_id': self.warehouse.id,
            'picking_type_id': self.warehouse.out_type_id.id,
            'procure_method': 'make_to_order',
            'state': 'draft',
        })
        ship_move_a._assign_picking()
        ship_move_b._assign_picking()
        ship_move_a._action_confirm()
        ship_move_b._action_confirm()
        pack_move_a = ship_move_a.move_orig_ids[0]
        pick_move_a = pack_move_a.move_orig_ids[0]

        pick_picking = pick_move_a.picking_id
        packing_picking = pack_move_a.picking_id
        shipping_picking = ship_move_a.picking_id

        pick_picking.picking_type_entire_packs = True
        packing_picking.picking_type_entire_packs = True
        shipping_picking.picking_type_entire_packs = True
        pick_picking.action_assign()
        self.assertEqual(len(pick_picking.move_ids_without_package), 2)
        pick_picking.move_line_ids.filtered(lambda ml: ml.product_id == self.productA).qty_done = 1.0
        pick_picking.move_line_ids.filtered(lambda ml: ml.product_id == self.productB).qty_done = 2.0

        first_pack = pick_picking.put_in_pack()
        self.assertEquals(len(pick_picking.package_level_ids), 1, 'Put some products in pack should create a package_level')
        self.assertEquals(pick_picking.package_level_ids[0].state, 'new', 'A new pack should be in state "new"')
        pick_picking.move_line_ids.filtered(lambda ml: ml.product_id == self.productA and ml.qty_done == 0.0).qty_done = 4.0
        pick_picking.move_line_ids.filtered(lambda ml: ml.product_id == self.productB and ml.qty_done == 0.0).qty_done = 3.0
        second_pack = pick_picking.put_in_pack()
        self.assertEqual(len(pick_picking.move_ids_without_package), 0)
        self.assertEqual(len(packing_picking.move_ids_without_package), 2)
        pick_picking.button_validate()
        self.assertEqual(len(packing_picking.move_ids_without_package), 0)
        self.assertEqual(len(first_pack.quant_ids), 2)
        self.assertEqual(len(second_pack.quant_ids), 2)
        packing_picking.action_assign()
        self.assertEqual(len(packing_picking.package_level_ids), 2, 'Two package levels must be created after assigning picking')
        packing_picking.package_level_ids.write({'is_done': True})
        packing_picking.action_done()

    def test_pick_a_pack_confirm(self):
        pack = self.env['stock.quant.package'].create({'name': 'The pack to pick'})
        self.env['stock.quant']._update_available_quantity(self.productA, self.stock_location, 20.0, package_id=pack)
        picking = self.env['stock.picking'].create({
            'picking_type_id': self.warehouse.int_type_id.id,
            'location_id': self.stock_location.id,
            'location_dest_id': self.stock_location.id,
            'state': 'draft',
        })
        picking.picking_type_entire_packs = True
        package_level = self.env['stock.package_level'].create({
            'package_id': pack.id,
            'picking_id': picking.id,
            'location_dest_id': self.stock_location.id,
        })
        self.assertEquals(package_level.state, 'draft',
                          'The package_level should be in draft as it has no moves, move lines and is not confirmed')
        picking.action_confirm()
        self.assertEqual(len(picking.move_ids_without_package), 0)
        self.assertEqual(len(picking.move_lines), 1,
                         'One move should be created when the package_level has been confirmed')
        self.assertEquals(len(package_level.move_ids), 1,
                          'The move should be in the package level')
        self.assertEquals(package_level.state, 'confirmed',
                          'The package level must be state confirmed when picking is confirmed')
        picking.action_assign()
        self.assertEqual(len(picking.move_lines), 1,
                         'You still have only one move when the picking is assigned')
        self.assertEqual(len(picking.move_lines.move_line_ids), 1,
                         'The move  should have one move line which is the reservation')
        self.assertEquals(picking.move_line_ids.package_level_id.id, package_level.id,
                          'The move line created should be linked to the package level')
        self.assertEquals(picking.move_line_ids.package_id.id, pack.id,
                          'The move line must have been reserved on the package of the package_level')
        self.assertEquals(picking.move_line_ids.result_package_id.id, pack.id,
                          'The move line must have the same package as result package')
        self.assertEquals(package_level.state, 'assigned', 'The package level must be in state assigned')
        package_level.write({'is_done': True})
        self.assertEquals(len(package_level.move_line_ids), 1,
                          'The package level should still keep one move line after have been set to "done"')
        self.assertEquals(package_level.move_line_ids[0].qty_done, 20.0,
                          'All quantity in package must be procesed in move line')
        picking.button_validate()
        self.assertEqual(len(picking.move_lines), 1,
                         'You still have only one move when the picking is assigned')
        self.assertEqual(len(picking.move_lines.move_line_ids), 1,
                         'The move  should have one move line which is the reservation')
        self.assertEquals(package_level.state, 'done', 'The package level must be in state done')
        self.assertEquals(pack.location_id.id, picking.location_dest_id.id,
                          'The quant package must be in the destination location')
        self.assertEquals(pack.quant_ids[0].location_id.id, picking.location_dest_id.id,
                          'The quant must be in the destination location')

    def test_multi_pack_reservation(self):
        """ When we move entire packages, it is possible to have a multiple times
            the same package in package level list, we make sure that only one is reserved,
            and that the location_id of the package is the one where the package is once it
            is reserved.
        """
        pack = self.env['stock.quant.package'].create({'name': 'The pack to pick'})
        shelf1_location = self.env['stock.location'].create({
            'name': 'shelf1',
            'usage': 'internal',
            'location_id': self.stock_location.id,
        })
        self.env['stock.quant']._update_available_quantity(self.productA, shelf1_location, 20.0, package_id=pack)
        picking = self.env['stock.picking'].create({
            'picking_type_id': self.warehouse.int_type_id.id,
            'location_id': self.stock_location.id,
            'location_dest_id': self.stock_location.id,
            'state': 'draft',
        })
        package_level = self.env['stock.package_level'].create({
            'package_id': pack.id,
            'picking_id': picking.id,
            'location_dest_id': self.stock_location.id,
        })
        package_level = self.env['stock.package_level'].create({
            'package_id': pack.id,
            'picking_id': picking.id,
            'location_dest_id': self.stock_location.id,
        })
        picking.action_confirm()
        self.assertEqual(picking.package_level_ids.mapped('location_id.id'), [self.stock_location.id],
                         'The package levels should still in the same location after confirmation.')
        picking.action_assign()
        package_level_reserved = picking.package_level_ids.filtered(lambda pl: pl.state == 'assigned')
        package_level_confirmed = picking.package_level_ids.filtered(lambda pl: pl.state == 'confirmed')
        self.assertEqual(package_level_reserved.location_id.id, shelf1_location.id, 'The reserved package level must be reserved in shelf1')
        self.assertEqual(package_level_confirmed.location_id.id, self.stock_location.id, 'The not reserved package should keep its location')
        picking.do_unreserve()
        self.assertEqual(picking.package_level_ids.mapped('location_id.id'), [self.stock_location.id],
                         'The package levels should have back the original location.')
        picking.package_level_ids.write({'is_done': True})
        picking.action_assign()
        package_level_reserved = picking.package_level_ids.filtered(lambda pl: pl.state == 'assigned')
        package_level_confirmed = picking.package_level_ids.filtered(lambda pl: pl.state == 'confirmed')
        self.assertEqual(package_level_reserved.location_id.id, shelf1_location.id, 'The reserved package level must be reserved in shelf1')
        self.assertEqual(package_level_confirmed.location_id.id, self.stock_location.id, 'The not reserved package should keep its location')
        self.assertEqual(picking.package_level_ids.mapped('is_done'), [True, True], 'Both package should still done')

    def test_put_in_pack_to_different_location(self):
        """ Hitting 'Put in pack' button while some move lines go to different
            location should trigger a wizard. This wizard applies the same destination
            location to all the move lines
        """
        shelf1_location = self.env['stock.location'].create({
            'name': 'shelf1',
            'usage': 'internal',
            'location_id': self.stock_location.id,
        })
        shelf2_location = self.env['stock.location'].create({
            'name': 'shelf2',
            'usage': 'internal',
            'location_id': self.stock_location.id,
        })
        picking = self.env['stock.picking'].create({
            'picking_type_id': self.warehouse.in_type_id.id,
            'location_id': self.stock_location.id,
            'location_dest_id': self.stock_location.id,
            'state': 'draft',
        })
        ship_move_a = self.env['stock.move'].create({
            'name': 'move 1',
            'product_id': self.productA.id,
            'product_uom_qty': 5.0,
            'product_uom': self.productA.uom_id.id,
            'location_id': self.customer_location.id,
            'location_dest_id': shelf1_location.id,
            'picking_id': picking.id,
            'state': 'draft',
        })
        picking.action_confirm()
        picking.action_assign()
        picking.move_line_ids.filtered(lambda ml: ml.product_id == self.productA).qty_done = 5.0
        picking.put_in_pack()
        pack1 = self.env['stock.quant.package'].search([])[-1]
        picking.write({
            'move_line_ids': [(0, 0, {
                'product_id': self.productB.id,
                'product_uom_qty': 7.0,
                'qty_done': 7.0,
                'product_uom_id': self.productB.uom_id.id,
                'location_id': self.customer_location.id,
                'location_dest_id': shelf2_location.id,
                'picking_id': picking.id,
                'state': 'confirmed',
            })]
        })
        picking.write({
            'move_line_ids': [(0, 0, {
                'product_id': self.productA.id,
                'product_uom_qty': 5.0,
                'qty_done': 5.0,
                'product_uom_id': self.productA.uom_id.id,
                'location_id': self.customer_location.id,
                'location_dest_id': shelf1_location.id,
                'picking_id': picking.id,
                'state': 'confirmed',
            })]
        })
        wizard_values = picking.put_in_pack()
        wizard = self.env[(wizard_values.get('res_model'))].browse(wizard_values.get('res_id'))
        wizard.location_dest_id = shelf2_location.id
        wizard.action_done()
        picking.action_done()
        pack2 = self.env['stock.quant.package'].search([])[-1]
        self.assertEqual(pack2.location_id.id, shelf2_location.id, 'The package must be stored  in shelf2')
        self.assertEqual(pack1.location_id.id, shelf1_location.id, 'The package must be stored  in shelf1')
        qp1 = pack2.quant_ids[0]
        qp2 = pack2.quant_ids[1]
        self.assertEqual(qp1.quantity + qp2.quantity, 12, 'The quant has not the good quantity')

    def test_move_picking_with_package(self):
        """
        355.4 rounded with 0.001 precision is 355.40000000000003.
        check that nonetheless, moving a picking is accepted
        """
        self.assertEqual(self.productA.uom_id.rounding, 0.001)
        self.assertEqual(
            float_round(355.4, precision_rounding=self.productA.uom_id.rounding),
            355.40000000000003,
        )
        location_dict = {
            'location_id': self.stock_location.id,
        }
        quant = self.env['stock.quant'].create({
            **location_dict,
            **{'product_id': self.productA.id, 'quantity': 355.4},  # important number
        })
        package = self.env['stock.quant.package'].create({
            **location_dict, **{'quant_ids': [(6, 0, [quant.id])]},
        })
        location_dict.update({
            'state': 'draft',
            'location_dest_id': self.ship_location.id,
        })
        move = self.env['stock.move'].create({
            **location_dict,
            **{
                'name': "XXX",
                'product_id': self.productA.id,
                'product_uom': self.productA.uom_id.id,
                'product_uom_qty': 355.40000000000003,  # other number
            }})
        picking = self.env['stock.picking'].create({
            **location_dict,
            **{
                'picking_type_id': self.warehouse.in_type_id.id,
                'move_lines': [(6, 0, [move.id])],
        }})

        picking.action_confirm()
        picking.action_assign()
        move.quantity_done = move.reserved_availability
        picking.action_done()
        # if we managed to get there, there was not any exception
        # complaining that 355.4 is not 355.40000000000003. Good job!<|MERGE_RESOLUTION|>--- conflicted
+++ resolved
@@ -1,12 +1,8 @@
 # -*- coding: utf-8 -*-
 # Part of Odoo. See LICENSE file for full copyright and licensing details.
 
-<<<<<<< HEAD
 from odoo.tests.common import SavepointCase
-=======
-from odoo.tests.common import TransactionCase
 from odoo.tools import float_round
->>>>>>> 52f6e38c
 
 
 class TestPacking(SavepointCase):
