--- conflicted
+++ resolved
@@ -135,18 +135,7 @@
                         <field name="period_id" groups="base.group_extended"/>
                     </group>
                     <newline/>
-<<<<<<< HEAD
-                    <group expand="0" string="Group By..." colspan="4" col="10">
-=======
-                    <group expand="0" string="Extended Filters...">
-                        <field name="reference"/>
-                        <field name="name"/>
-                        <field name="narration"/>
-                        <field name="amount"/>
-                   </group>
-                   <newline/>
                     <group expand="0" string="Group By...">
->>>>>>> aa1bd2e6
                         <filter string="Partner" icon="terp-partner" domain="[]" context="{'group_by':'partner_id'}"/>
                         <filter string="Journal" icon="terp-folder-orange" domain="[]" context="{'group_by':'journal_id'}"/>
                         <filter string="Period" icon="terp-go-month" domain="[]" context="{'group_by':'period_id','visible':True}"/>
