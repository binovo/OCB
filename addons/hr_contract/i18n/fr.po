--- conflicted
+++ resolved
@@ -28,11 +28,7 @@
 msgstr ""
 "Project-Id-Version: Odoo Server 10.0alpha1e\n"
 "Report-Msgid-Bugs-To: \n"
-<<<<<<< HEAD
-"POT-Creation-Date: 2016-08-19 10:25+0000\n"
-=======
 "POT-Creation-Date: 2016-08-18 14:07+0000\n"
->>>>>>> bc1a0a32
 "PO-Revision-Date: 2016-08-18 08:37+0000\n"
 "Last-Translator: Maxime Chambreuil <mchambreuil@ursainfosystems.com>, 2016\n"
 "Language-Team: French (https://www.transifex.com/odoo/teams/41243/fr/)\n"
@@ -66,11 +62,6 @@
 msgstr "Salaire de base de l'employé"
 
 #. module: hr_contract
-#: model:ir.actions.act_window,help:hr_contract.action_hr_contract
-msgid "Click here to create new contracts."
-msgstr ""
-
-#. module: hr_contract
 #: model:ir.model.fields,field_description:hr_contract.field_hr_employee_vehicle
 msgid "Company Vehicle"
 msgstr "Véhicule de service"
@@ -83,11 +74,7 @@
 
 #. module: hr_contract
 #: model:ir.model,name:hr_contract.model_hr_contract_type
-<<<<<<< HEAD
-#: model:ir.model.fields,field_description:hr_contract.field_hr_contract_type_id_5636
-=======
 #: model:ir.model.fields,field_description:hr_contract.field_hr_contract_type_id_5678
->>>>>>> bc1a0a32
 #: model:ir.model.fields,field_description:hr_contract.field_hr_contract_type_name
 #: model:ir.ui.view,arch_db:hr_contract.hr_contract_type_view_form
 #: model:ir.ui.view,arch_db:hr_contract.hr_contract_type_view_search
@@ -112,12 +99,6 @@
 #: model:mail.message.subtype,description:hr_contract.mt_contract_close
 msgid "Contract expired"
 msgstr "Contra expiré"
-
-#. module: hr_contract
-#: code:addons/hr_contract/models/hr_contract.py:84
-#, python-format
-msgid "Contract start date must be less than contract end date."
-msgstr ""
 
 #. module: hr_contract
 #: model:mail.message.subtype,name:hr_contract.mt_department_contract_pending
@@ -199,6 +180,11 @@
 msgstr "Date de fin"
 
 #. module: hr_contract
+#: constraint:hr.contract:0
+msgid "Error! Contract start-date must be less than contract end-date."
+msgstr "Erreur! La date de début du contrat doit être avant la date de fin."
+
+#. module: hr_contract
 #: selection:hr.contract,state:0
 #: model:mail.message.subtype,name:hr_contract.mt_contract_close
 msgid "Expired"
@@ -236,14 +222,6 @@
 msgstr "ID"
 
 #. module: hr_contract
-<<<<<<< HEAD
-#: model:ir.ui.view,arch_db:hr_contract.hr_contract_view_search
-msgid "Important Messages"
-msgstr "Messages importants"
-
-#. module: hr_contract
-=======
->>>>>>> bc1a0a32
 #: model:ir.model.fields,help:hr_contract.field_hr_employee_vehicle_distance
 msgid "In kilometers"
 msgstr "En kilomètres"
@@ -411,14 +389,11 @@
 msgstr "Date de début de la période d'essai"
 
 #. module: hr_contract
-<<<<<<< HEAD
-=======
 #: model:ir.ui.view,arch_db:hr_contract.hr_contract_view_search
 msgid "Unread Messages"
 msgstr "Messages non lus"
 
 #. module: hr_contract
->>>>>>> bc1a0a32
 #: model:ir.model.fields,field_description:hr_contract.field_base_action_rule_trg_date_resource_field_id
 msgid "Use employee work schedule"
 msgstr "Utilisez l'horaire de travail de l'employé"
@@ -467,12 +442,6 @@
 #~ msgid "Date of the last message posted on the record."
 #~ msgstr "Date du dernier message posté sur cet enregistrement"
 
-<<<<<<< HEAD
-#~ msgid "Error! Contract start-date must be less than contract end-date."
-#~ msgstr "Erreur! La date de début du contrat doit être avant la date de fin."
-
-=======
->>>>>>> bc1a0a32
 #~ msgid "Followers"
 #~ msgstr "Abonnés"
 
@@ -488,12 +457,9 @@
 #~ msgid "If checked, new messages require your attention."
 #~ msgstr "Si coché, de nouveaux messages demandent votre attention."
 
-<<<<<<< HEAD
-=======
 #~ msgid "Important Messages"
 #~ msgstr "Messages importants"
 
->>>>>>> bc1a0a32
 #~ msgid "Is Follower"
 #~ msgstr "Est un abonné"
 
@@ -515,12 +481,6 @@
 #~ msgid "Number of unread messages"
 #~ msgstr "Nombre de messages non lus"
 
-<<<<<<< HEAD
-#~ msgid "Unread Messages"
-#~ msgstr "Messages non lus"
-
-=======
->>>>>>> bc1a0a32
 #~ msgid "Unread Messages Counter"
 #~ msgstr "Compteur de messages non lus"
 
