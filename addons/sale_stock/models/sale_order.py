# -*- coding: utf-8 -*-
# Part of Odoo. See LICENSE file for full copyright and licensing details.

from datetime import datetime, timedelta

from odoo import api, fields, models, _
from odoo.tools import DEFAULT_SERVER_DATETIME_FORMAT, float_compare
from odoo.exceptions import UserError


class SaleOrder(models.Model):
    _inherit = "sale.order"

    @api.model
    def _default_warehouse_id(self):
        company = self.env.user.company_id.id
        warehouse_ids = self.env['stock.warehouse'].search([('company_id', '=', company)], limit=1)
        return warehouse_ids

    incoterm = fields.Many2one(
        'account.incoterms', 'Incoterms',
        help="International Commercial Terms are a series of predefined commercial terms used in international transactions.")
    picking_policy = fields.Selection([
        ('direct', 'Deliver each product when available'),
        ('one', 'Deliver all products at once')],
        string='Shipping Policy', required=True, readonly=True, default='direct',
        states={'draft': [('readonly', False)], 'sent': [('readonly', False)]}
        ,help="If you deliver all products at once, the delivery order will be scheduled based on the greatest "
        "product lead time. Otherwise, it will be based on the shortest.")
    warehouse_id = fields.Many2one(
        'stock.warehouse', string='Warehouse',
        required=True, readonly=True, states={'draft': [('readonly', False)], 'sent': [('readonly', False)]},
        default=_default_warehouse_id)
    picking_ids = fields.One2many('stock.picking', 'sale_id', string='Pickings')
    delivery_count = fields.Integer(string='Delivery Orders', compute='_compute_picking_ids')
    procurement_group_id = fields.Many2one('procurement.group', 'Procurement Group', copy=False)
    effective_date = fields.Date("Effective Date", compute='_compute_effective_date', store=True, help="Completion date of the first delivery order.")

    @api.depends('picking_ids.date_done')
    def _compute_effective_date(self):
        for order in self:
            pickings = order.picking_ids.filtered(lambda x: x.state == 'done' and x.location_dest_id.usage == 'customer')
            dates_list = [date for date in pickings.mapped('date_done') if date]
            order.effective_date = dates_list and min(dates_list).date()

    @api.depends('picking_policy')
    def _compute_expected_date(self):
        super(SaleOrder, self)._compute_expected_date()
        for order in self:
            dates_list = []
            confirm_date = fields.Datetime.from_string(order.confirmation_date if order.state == 'sale' else fields.Datetime.now())
            for line in order.order_line.filtered(lambda x: x.state != 'cancel'):
                dt = confirm_date + timedelta(days=line.customer_lead or 0.0)
                dates_list.append(dt)
            if dates_list:
                expected_date = min(dates_list) if order.picking_policy == 'direct' else max(dates_list)
                order.expected_date = fields.Datetime.to_string(expected_date)

    @api.multi
    def write(self, values):
        if values.get('order_line') and self.state == 'sale':
            for order in self:
                pre_order_line_qty = {order_line: order_line.product_uom_qty for order_line in order.mapped('order_line')}
        res = super(SaleOrder, self).write(values)
        if values.get('order_line') and self.state == 'sale':
            for order in self:
                to_log = {}
                for order_line in order.order_line:
                    if pre_order_line_qty.get(order_line, False) and float_compare(order_line.product_uom_qty, pre_order_line_qty[order_line], order_line.product_uom.rounding) < 0:
                        to_log[order_line] = (order_line.product_uom_qty, pre_order_line_qty[order_line])
                if to_log:
                    documents = self.env['stock.picking']._log_activity_get_documents(to_log, 'move_ids', 'UP')
                    order._log_decrease_ordered_quantity(documents)
        return res

    @api.multi
    def _action_confirm(self):
        for order in self:
            order.order_line._action_launch_stock_rule()
        super(SaleOrder, self)._action_confirm()

    @api.depends('picking_ids')
    def _compute_picking_ids(self):
        for order in self:
            order.delivery_count = len(order.picking_ids)

    @api.onchange('warehouse_id')
    def _onchange_warehouse_id(self):
        if self.warehouse_id.company_id:
            self.company_id = self.warehouse_id.company_id.id

    @api.multi
    def action_view_delivery(self):
        '''
        This function returns an action that display existing delivery orders
        of given sales order ids. It can either be a in a list or in a form
        view, if there is only one delivery order to show.
        '''
        action = self.env.ref('stock.action_picking_tree_all').read()[0]

        pickings = self.mapped('picking_ids')
        if len(pickings) > 1:
            action['domain'] = [('id', 'in', pickings.ids)]
        elif pickings:
            action['views'] = [(self.env.ref('stock.view_picking_form').id, 'form')]
            action['res_id'] = pickings.id
        return action

    @api.multi
    def action_cancel(self):
        documents = None
        for sale_order in self:
            if sale_order.state == 'sale' and sale_order.order_line:
                sale_order_lines_quantities = {order_line: (order_line.product_uom_qty, 0) for order_line in sale_order.order_line}
                documents = self.env['stock.picking']._log_activity_get_documents(sale_order_lines_quantities, 'move_ids', 'UP')
        self.mapped('picking_ids').action_cancel()
        if documents:
            filtered_documents = {}
            for (parent, responsible), rendering_context in documents.items():
                if parent._name == 'stock.picking':
                    if parent.state == 'cancel':
                        continue
                filtered_documents[(parent, responsible)] = rendering_context
            self._log_decrease_ordered_quantity(filtered_documents, cancel=True)
        return super(SaleOrder, self).action_cancel()

    @api.multi
    def _prepare_invoice(self):
        invoice_vals = super(SaleOrder, self)._prepare_invoice()
        invoice_vals['incoterms_id'] = self.incoterm.id or False
        return invoice_vals

    @api.model
    def _get_customer_lead(self, product_tmpl_id):
        super(SaleOrder, self)._get_customer_lead(product_tmpl_id)
        return product_tmpl_id.sale_delay

    def _log_decrease_ordered_quantity(self, documents, cancel=False):

        def _render_note_exception_quantity_so(rendering_context):
            order_exceptions, visited_moves = rendering_context
            visited_moves = list(visited_moves)
            visited_moves = self.env[visited_moves[0]._name].concat(*visited_moves)
            order_line_ids = self.env['sale.order.line'].browse([order_line.id for order in order_exceptions.values() for order_line in order[0]])
            sale_order_ids = order_line_ids.mapped('order_id')
            impacted_pickings = visited_moves.filtered(lambda m: m.state not in ('done', 'cancel')).mapped('picking_id')
            values = {
                'sale_order_ids': sale_order_ids,
                'order_exceptions': order_exceptions.values(),
                'impacted_pickings': impacted_pickings,
                'cancel': cancel
            }
            return self.env.ref('sale_stock.exception_on_so').render(values=values)

        self.env['stock.picking']._log_activity(_render_note_exception_quantity_so, documents)



class SaleOrderLine(models.Model):
    _inherit = 'sale.order.line'

    qty_delivered_method = fields.Selection(selection_add=[('stock_move', 'Stock Moves')])
    product_packaging = fields.Many2one('product.packaging', string='Package', default=False)
    route_id = fields.Many2one('stock.location.route', string='Route', domain=[('sale_selectable', '=', True)], ondelete='restrict')
    move_ids = fields.One2many('stock.move', 'sale_line_id', string='Stock Moves')

    @api.multi
    @api.depends('product_id')
    def _compute_qty_delivered_method(self):
        """ Stock module compute delivered qty for product [('type', 'in', ['consu', 'product'])]
            For SO line coming from expense, no picking should be generate: we don't manage stock for
            thoses lines, even if the product is a storable.
        """
        super(SaleOrderLine, self)._compute_qty_delivered_method()

        for line in self:
            if not line.is_expense and line.product_id.type in ['consu', 'product']:
                line.qty_delivered_method = 'stock_move'

    @api.multi
    @api.depends('move_ids.state', 'move_ids.scrapped', 'move_ids.product_uom_qty', 'move_ids.product_uom')
    def _compute_qty_delivered(self):
        super(SaleOrderLine, self)._compute_qty_delivered()

        for line in self:  # TODO: maybe one day, this should be done in SQL for performance sake
            if line.qty_delivered_method == 'stock_move':
                qty = 0.0
                for move in line.move_ids.filtered(lambda r: r.state == 'done' and not r.scrapped):
                    if move.location_dest_id.usage == "customer":
                        if not move.origin_returned_move_id:
                            qty += move.product_uom._compute_quantity(move.product_uom_qty, line.product_uom)
                    elif move.location_dest_id.usage != "customer" and move.to_refund:
                        qty -= move.product_uom._compute_quantity(move.product_uom_qty, line.product_uom)
                line.qty_delivered = qty

    @api.model_create_multi
    def create(self, vals_list):
        lines = super(SaleOrderLine, self).create(vals_list)
        lines.filtered(lambda line: line.state == 'sale')._action_launch_stock_rule()
        return lines

    @api.multi
    def write(self, values):
        lines = self.env['sale.order.line']
        if 'product_uom_qty' in values:
            precision = self.env['decimal.precision'].precision_get('Product Unit of Measure')
            lines = self.filtered(
                lambda r: r.state == 'sale' and not r.is_expense and float_compare(r.product_uom_qty, values['product_uom_qty'], precision_digits=precision) == -1)
        previous_product_uom_qty = {line.id: line.product_uom_qty for line in lines}
        res = super(SaleOrderLine, self).write(values)
        if lines:
<<<<<<< HEAD
            lines._action_launch_stock_rule()
=======
            lines.with_context(previous_product_uom_qty=previous_product_uom_qty)._action_launch_procurement_rule()
>>>>>>> 57e387b6
        return res

    @api.depends('order_id.state')
    def _compute_invoice_status(self):
        super(SaleOrderLine, self)._compute_invoice_status()
        for line in self:
            # We handle the following specific situation: a physical product is partially delivered,
            # but we would like to set its invoice status to 'Fully Invoiced'. The use case is for
            # products sold by weight, where the delivered quantity rarely matches exactly the
            # quantity ordered.
            if line.order_id.state == 'done'\
                    and line.invoice_status == 'no'\
                    and line.product_id.type in ['consu', 'product']\
                    and line.product_id.invoice_policy == 'delivery'\
                    and line.move_ids \
                    and all(move.state in ['done', 'cancel'] for move in line.move_ids):
                line.invoice_status = 'invoiced'

    @api.depends('move_ids')
    def _compute_product_updatable(self):
        for line in self:
            if not line.move_ids.filtered(lambda m: m.state != 'cancel'):
                super(SaleOrderLine, line)._compute_product_updatable()
            else:
                line.product_updatable = False

    @api.onchange('product_id')
    def _onchange_product_id_set_customer_lead(self):
        self.customer_lead = self.product_id.sale_delay

    @api.onchange('product_packaging')
    def _onchange_product_packaging(self):
        if self.product_packaging:
            return self._check_package()

    @api.onchange('product_id')
    def _onchange_product_id_uom_check_availability(self):
        if not self.product_uom or (self.product_id.uom_id.category_id.id != self.product_uom.category_id.id):
            self.product_uom = self.product_id.uom_id
        self._onchange_product_id_check_availability()

    @api.onchange('product_uom_qty', 'product_uom', 'route_id')
    def _onchange_product_id_check_availability(self):
        if not self.product_id or not self.product_uom_qty or not self.product_uom:
            self.product_packaging = False
            return {}
        if self.product_id.type == 'product':
            precision = self.env['decimal.precision'].precision_get('Product Unit of Measure')
            product = self.product_id.with_context(
                warehouse=self.order_id.warehouse_id.id,
                lang=self.order_id.partner_id.lang or self.env.user.lang or 'en_US'
            )
            product_qty = self.product_uom._compute_quantity(self.product_uom_qty, self.product_id.uom_id)
            if float_compare(product.virtual_available, product_qty, precision_digits=precision) == -1:
                is_available = self._check_routing()
                if not is_available:
                    message =  _('You plan to sell %s %s of %s but you only have %s %s available in %s warehouse.') % \
                            (self.product_uom_qty, self.product_uom.name, self.product_id.name, product.virtual_available, product.uom_id.name, self.order_id.warehouse_id.name)
                    # We check if some products are available in other warehouses.
                    if float_compare(product.virtual_available, self.product_id.virtual_available, precision_digits=precision) == -1:
                        message += _('\nThere are %s %s available across all warehouses.\n\n') % \
                                (self.product_id.virtual_available, product.uom_id.name)
                        for warehouse in self.env['stock.warehouse'].search([]):
                            quantity = self.product_id.with_context(warehouse=warehouse.id).virtual_available
                            if quantity > 0:
                                message += "%s: %s %s\n" % (warehouse.name, quantity, self.product_id.uom_id.name)
                    warning_mess = {
                        'title': _('Not enough inventory!'),
                        'message' : message
                    }
                    return {'warning': warning_mess}
        return {}

    @api.onchange('product_uom_qty')
    def _onchange_product_uom_qty(self):
        if self.state == 'sale' and self.product_id.type in ['product', 'consu'] and self.product_uom_qty < self._origin.product_uom_qty:
            # Do not display this warning if the new quantity is below the delivered
            # one; the `write` will raise an `UserError` anyway.
            if self.product_uom_qty < self.qty_delivered:
                return {}
            warning_mess = {
                'title': _('Ordered quantity decreased!'),
                'message' : _('You are decreasing the ordered quantity! Do not forget to manually update the delivery order if needed.'),
            }
            return {'warning': warning_mess}
        return {}

    @api.multi
    def _prepare_procurement_values(self, group_id=False):
        """ Prepare specific key for moves or other components that will be created from a stock rule
        comming from a sale order line. This method could be override in order to add other custom key that could
        be used in move/po creation.
        """
        values = super(SaleOrderLine, self)._prepare_procurement_values(group_id)
        self.ensure_one()
        date_planned = self.order_id.confirmation_date\
            + timedelta(days=self.customer_lead or 0.0) - timedelta(days=self.order_id.company_id.security_lead)
        values.update({
            'company_id': self.order_id.company_id,
            'group_id': group_id,
            'sale_line_id': self.id,
            'date_planned': date_planned,
            'route_ids': self.route_id,
            'warehouse_id': self.order_id.warehouse_id or False,
            'partner_id': self.order_id.partner_shipping_id.id,
        })
        for line in self.filtered("order_id.commitment_date"):
            date_planned = fields.Datetime.from_string(line.order_id.commitment_date) - timedelta(days=line.order_id.company_id.security_lead)
            values.update({
                'date_planned': fields.Datetime.to_string(date_planned),
            })
        return values

    def _get_qty_procurement(self):
        self.ensure_one()
        qty = 0.0
        for move in self.move_ids.filtered(lambda r: r.state != 'cancel'):
            qty += move.product_uom._compute_quantity(move.product_uom_qty, self.product_uom, rounding_method='HALF-UP')
        return qty

    @api.multi
    def _action_launch_stock_rule(self):
        """
        Launch procurement group run method with required/custom fields genrated by a
        sale order line. procurement group will launch '_run_pull', '_run_buy' or '_run_manufacture'
        depending on the sale order line product rule.
        """
        precision = self.env['decimal.precision'].precision_get('Product Unit of Measure')
        errors = []
        for line in self:
            if line.state != 'sale' or not line.product_id.type in ('consu','product'):
                continue
            qty = line._get_qty_procurement()
            if float_compare(qty, line.product_uom_qty, precision_digits=precision) >= 0:
                continue

            group_id = line.order_id.procurement_group_id
            if not group_id:
                group_id = self.env['procurement.group'].create({
                    'name': line.order_id.name, 'move_type': line.order_id.picking_policy,
                    'sale_id': line.order_id.id,
                    'partner_id': line.order_id.partner_shipping_id.id,
                })
                line.order_id.procurement_group_id = group_id
            else:
                # In case the procurement group is already created and the order was
                # cancelled, we need to update certain values of the group.
                updated_vals = {}
                if group_id.partner_id != line.order_id.partner_shipping_id:
                    updated_vals.update({'partner_id': line.order_id.partner_shipping_id.id})
                if group_id.move_type != line.order_id.picking_policy:
                    updated_vals.update({'move_type': line.order_id.picking_policy})
                if updated_vals:
                    group_id.write(updated_vals)

            values = line._prepare_procurement_values(group_id=group_id)
            product_qty = line.product_uom_qty - qty

            procurement_uom = line.product_uom
            quant_uom = line.product_id.uom_id
            get_param = self.env['ir.config_parameter'].sudo().get_param
            if procurement_uom.id != quant_uom.id and get_param('stock.propagate_uom') != '1':
                product_qty = line.product_uom._compute_quantity(product_qty, quant_uom, rounding_method='HALF-UP')
                procurement_uom = quant_uom

            try:
                self.env['procurement.group'].run(line.product_id, product_qty, procurement_uom, line.order_id.partner_shipping_id.property_stock_customer, line.name, line.order_id.name, values)
            except UserError as error:
                errors.append(error.name)
        if errors:
            raise UserError('\n'.join(errors))
        return True

    @api.multi
    def _check_package(self):
        default_uom = self.product_id.uom_id
        pack = self.product_packaging
        qty = self.product_uom_qty
        q = default_uom._compute_quantity(pack.qty, self.product_uom)
        if qty and q and (qty % q):
            newqty = qty - (qty % q) + q
            return {
                'warning': {
                    'title': _('Warning'),
                    'message': _("This product is packaged by %.2f %s. You should sell %.2f %s.") % (pack.qty, default_uom.name, newqty, self.product_uom.name),
                },
            }
        return {}


    def _check_routing(self):
        """ Verify the route of the product based on the warehouse
            return True if the product availibility in stock does not need to be verified,
            which is the case in MTO, Cross-Dock or Drop-Shipping
        """
        is_available = False
        product_routes = self.route_id or (self.product_id.route_ids + self.product_id.categ_id.total_route_ids)

        # Check MTO
        wh_mto_route = self.order_id.warehouse_id.mto_pull_id.route_id
        if wh_mto_route and wh_mto_route <= product_routes:
            is_available = True
        else:
            mto_route = False
            try:
                mto_route = self.env['stock.warehouse']._find_global_route('stock.route_warehouse0_mto', 'Make To Order')
            except UserError:
                # if route MTO not found in ir_model_data, we treat the product as in MTS
                pass
            if mto_route and mto_route in product_routes:
                is_available = True

        # Check Drop-Shipping
        if not is_available:
            for pull_rule in product_routes.mapped('rule_ids'):
                if pull_rule.picking_type_id.sudo().default_location_src_id.usage == 'supplier' and\
                        pull_rule.picking_type_id.sudo().default_location_dest_id.usage == 'customer':
                    is_available = True
                    break

        return is_available

    def _update_line_quantity(self, values):
        if self.mapped('qty_delivered') and values['product_uom_qty'] < max(self.mapped('qty_delivered')):
            raise UserError(_('You cannot decrease the ordered quantity below the delivered quantity.\n'
                              'Create a return first.'))
        super(SaleOrderLine, self)._update_line_quantity(values)<|MERGE_RESOLUTION|>--- conflicted
+++ resolved
@@ -209,11 +209,7 @@
         previous_product_uom_qty = {line.id: line.product_uom_qty for line in lines}
         res = super(SaleOrderLine, self).write(values)
         if lines:
-<<<<<<< HEAD
-            lines._action_launch_stock_rule()
-=======
-            lines.with_context(previous_product_uom_qty=previous_product_uom_qty)._action_launch_procurement_rule()
->>>>>>> 57e387b6
+            lines.with_context(previous_product_uom_qty=previous_product_uom_qty)._action_launch_stock_rule()
         return res
 
     @api.depends('order_id.state')
