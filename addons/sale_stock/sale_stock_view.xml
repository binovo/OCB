--- conflicted
+++ resolved
@@ -25,59 +25,14 @@
                             <field name="picking_policy" required="True"/>
                         </group>
                     </xpath>
-<<<<<<< HEAD
                     <xpath expr="//page/field[@name='order_line']/form/group/group/field[@name='tax_id']" position="before">
                         <field name="product_tmpl_id" invisible="1"/>
-                        <field name="product_packaging" context="{'default_product_tmpl_id': product_tmpl_id, 'partner_id':parent.partner_id, 'quantity':product_uom_qty, 'pricelist':parent.pricelist_id, 'uom':product_uom}" domain="[('product_tmpl_id','=',product_tmpl_id)]" groups="product.group_stock_packaging" />
-=======
-                    <xpath expr="//field[@name='order_line']/form//field[@name='product_id']" position="attributes">
-                      <!-- no product_uos to force reset of product_uom, product_uos and product_uos_qty in porduct_id_change -->
-                      <attribute name="on_change">product_id_change_with_wh(
-                        parent.pricelist_id, product_id, product_uom_qty, False, product_uos_qty, False, name,
-                        parent.partner_id, False, True, parent.date_order, product_packaging, parent.fiscal_position,
-                        False, parent.warehouse_id, context)
-                      </attribute>
-                      <attribute name="context">{'partner_id':parent.partner_id, 'quantity':product_uom_qty, 'pricelist':parent.pricelist_id, 'uom':False, 'company_id': parent.company_id}</attribute>
->>>>>>> 7a768a49
+                        <field name="product_packaging" context="{'default_product_tmpl_id': product_tmpl_id, 'partner_id':parent.partner_id, 'quantity':product_uom_qty, 'pricelist':parent.pricelist_id, 'uom':product_uom, 'company_id': parent.company_id}" domain="[('product_tmpl_id','=',product_tmpl_id)]" groups="product.group_stock_packaging" />
                     </xpath>
                     <xpath expr="//field[@name='order_line']/form/group/group/field[@name='price_unit']" position="before">
                          <field name="route_id" groups="sale_stock.group_route_so_lines"/>
                     </xpath>
-<<<<<<< HEAD
                     <xpath expr="//field[@name='order_line']/tree/field[@name='price_unit']" position="before">
-=======
-                    <xpath expr="//field[@name='order_line']/form//field[@name='product_uom_qty']" position="attributes">
-                      <attribute name="on_change">product_id_change_with_wh(
-                        parent.pricelist_id, product_id, product_uom_qty, product_uom, product_uos_qty, False, name, 
-                        parent.partner_id, False, False, parent.date_order, product_packaging, parent.fiscal_position,
-                        True, parent.warehouse_id, context)
-                      </attribute> 
-                    </xpath>
-                   <xpath expr="//group[@name='technical']" position="inside">
-                       <field name="shipped" groups="base.group_no_one"/>
-                       <field name="invoice_exists" invisible="1" groups="base.group_no_one"/>
-                   </xpath>
-                   <xpath expr="//page[@string='Order Lines']/field[@name='order_line']/form[@string='Sales Order Lines']/group/group/field[@name='tax_id']" position="after">
-                       <label for="delay"/>
-                       <div>
-                           <field name="delay" class="oe_inline"/> days
-                       </div>
-                   </xpath>
-                   <xpath expr="//page[@string='Order Lines']/field[@name='order_line']/form[@string='Sales Order Lines']/group/group/field[@name='tax_id']" position="before">
-                       <field name="product_tmpl_id" invisible="1"/>
-                       <field name="product_packaging" context="{'default_product_tmpl_id': product_tmpl_id, 'partner_id':parent.partner_id, 'quantity':product_uom_qty, 'pricelist':parent.pricelist_id, 'uom':product_uom, 'company_id': parent.company_id}" on_change="product_packaging_change(parent.pricelist_id, product_id, product_uom_qty, product_uom, parent.partner_id, product_packaging, True, context)" domain="[('product_tmpl_id','=',product_tmpl_id)]" groups="product.group_stock_packaging" />
-                   </xpath>
-                   <xpath expr="//page[@string='Order Lines']/field[@name='order_line']/tree[@string='Sales Order Lines']/field[@name='sequence']" position="after">
-                       <field name="delay" invisible="1"/>
-                   </xpath>
-                   <xpath expr="//page[@string='Order Lines']/field[@name='order_line']/tree[@string='Sales Order Lines']/field[@name='th_weight']" position="after">
-                       <field name="product_packaging" invisible="1"/>
-                   </xpath>
-                   <xpath expr="//group[@name='sale_pay']" position="inside">
-                            <field name="order_policy"/>
-                   </xpath>                            
-                   <xpath expr="//field[@name='order_line']/form/group/group/field[@name='price_unit']" position="before">
->>>>>>> 7a768a49
                         <field name="route_id" groups="sale_stock.group_route_so_lines"/>
                     </xpath>
                 </data>
