--- conflicted
+++ resolved
@@ -332,13 +332,8 @@
         if bom.type == 'phantom' and not bom.bom_lines:
             newbom = self._bom_find(cr, uid, bom.product_id.id, bom.product_uom.id, properties)
 
-<<<<<<< HEAD
-            if newbom:
+            if newbom and newbom != bom.id:
                 res = self._bom_explode(cr, uid, self.browse(cr, uid, [newbom])[0], factor*bom.product_qty, properties, addthis=True, level=level+10, context=context)
-=======
-            if newbom and newbom != bom.id:
-                res = self._bom_explode(cr, uid, self.browse(cr, uid, [newbom])[0], factor*bom.product_qty, properties, addthis=True, level=level+10)
->>>>>>> f0e331e0
                 result = result + res[0]
                 result2 = result2 + res[1]
                 phantom = True
