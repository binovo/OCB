--- conflicted
+++ resolved
@@ -657,18 +657,7 @@
 #        self.write(cr, uid, ids, {'state': 'in_production'})
         return True
     def action_in_production(self, cr, uid, ids):
-<<<<<<< HEAD
-        move_ids = []
-        for production in self.browse(cr, uid, ids):
-            for res in production.move_lines:
-                move_ids.append(res.id)
-            if not production.date_start:
-                self.write(cr, uid, [production.id],
-                        {'date_start': time.strftime('%Y-%m-%d %H:%M:%S')})
-#        self.pool.get('stock.move').action_done(cr, uid, move_ids)
-=======
         move_ids = []        
->>>>>>> 819831d7
         self.write(cr, uid, ids, {'state': 'in_production'})
         return True
 
@@ -1362,7 +1351,6 @@
                     wf_service.trg_validate(uid, 'mrp.procurement', m, 'button_wait_done', cr)
         return True
     
-<<<<<<< HEAD
     def _track_lines(self, cr, uid, ids, data, context=None):
         production_ids = []
         new_move = super(StockMove, self)._track_lines(cr, uid, ids, data, context=context)
@@ -1377,27 +1365,6 @@
         return {}
     
     def consume_moves(self, cr, uid, ids, product_qty, location_id, context=None):
-        new_move = super(StockMove, self).consume_moves(cr, uid, ids, product_qty, location_id, context=context)
-        if new_move:
-            production_obj = self.pool.get('mrp.production')
-            move_obj = self.pool.get('stock.move')
-            move = move_obj.browse(cr, uid, ids)
-            production_ids = production_obj.search(cr, uid, [('move_lines', 'in', [move.id])])
-            production_obj.write(cr, uid, production_ids, {'move_lines': [(4, new_move)]})
-        return {}
-    
-    def scrap_moves(self, cr, uid, ids, product_qty, location_id, context=None):
-        new_move = super(StockMove, self).scrap_moves(cr, uid, ids, product_qty, location_id, context=context)
-        if new_move:
-            production_obj = self.pool.get('mrp.production')
-            move_obj = self.pool.get('stock.move')
-            move = move_obj.browse(cr, uid, ids)
-            production_ids = production_obj.search(cr, uid, [('move_lines', 'in', [move.id])])
-            production_obj.write(cr, uid, production_ids, {'move_lines': [(4, new_move)]})
-        return {}
-=======
-    
-    def consume_moves(self, cr, uid, ids, product_qty, location_id, context=None):
         res = []
         production_obj = self.pool.get('mrp.production')
         for move in self.browse(cr, uid, ids):
@@ -1418,7 +1385,6 @@
                 production_obj.write(cr, uid, production_ids, {'move_lines': [(4, new_move)]})
                 res.append(new_move)
         return res
-    
     def scrap_moves(self, cr, uid, ids, quantity, location_dest_id, context=None):
         res = []
         production_obj = self.pool.get('mrp.production')
@@ -1429,7 +1395,6 @@
                 production_obj.write(cr, uid, production_ids, {'move_lines': [(4, new_move)]})
                 res.append(new_move)
         return res
->>>>>>> 819831d7
 
 StockMove()
 
