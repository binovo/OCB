--- conflicted
+++ resolved
@@ -78,7 +78,6 @@
         move_obj = self.pool.get('stock.move')
         procurement_obj = self.pool.get('procurement.order')
         for procurement in procurement_obj.browse(cr, uid, ids, context=context):
-<<<<<<< HEAD
             if self.check_bom_exists(cr, uid, [procurement.id], context=context):
                 if procurement.bom_id:
                     bom_id = procurement.bom_id.id
@@ -114,38 +113,9 @@
                 self.production_order_create_note(cr, uid, procurement, context=context)
                 production_obj.action_compute(cr, uid, [produce_id], properties=[x.id for x in procurement.property_ids])
                 production_obj.signal_button_confirm(cr, uid, [produce_id])
-                if res_id:
-                    move_obj.write(cr, uid, [res_id],
-                            {'location_id': procurement.location_id.id})
             else:
                 res[procurement.id] = False
                 self.message_post(cr, uid, [procurement.id], body=_("No BoM exists for this product!"), context=context)
-=======
-            res_id = procurement.move_id.id
-            newdate = datetime.strptime(procurement.date_planned, '%Y-%m-%d %H:%M:%S') - relativedelta(days=procurement.product_id.produce_delay or 0.0)
-            newdate = newdate - relativedelta(days=company.manufacturing_lead)
-            produce_id = production_obj.create(cr, uid, {
-                'origin': procurement.origin,
-                'product_id': procurement.product_id.id,
-                'product_qty': procurement.product_qty,
-                'product_uom': procurement.product_uom.id,
-                'product_uos_qty': procurement.product_uos and procurement.product_uos_qty or False,
-                'product_uos': procurement.product_uos and procurement.product_uos.id or False,
-                'location_src_id': procurement.location_id.id,
-                'location_dest_id': procurement.location_id.id,
-                'bom_id': procurement.bom_id and procurement.bom_id.id or False,
-                'date_planned': newdate.strftime('%Y-%m-%d %H:%M:%S'),
-                'move_prod_id': res_id,
-                'company_id': procurement.company_id.id,
-            })
-            
-            res[procurement.id] = produce_id
-            self.write(cr, uid, [procurement.id], {'state': 'running', 'production_id': produce_id})   
-            bom_result = production_obj.action_compute(cr, uid,
-                    [produce_id], properties=[x.id for x in procurement.property_ids])
-            production_obj.signal_button_confirm(cr, uid, [produce_id])
-        self.production_order_create_note(cr, uid, ids, context=context)
->>>>>>> 7851c9f8
         return res
 
     def production_order_create_note(self, cr, uid, procurement, context=None):
