--- conflicted
+++ resolved
@@ -1044,12 +1044,10 @@
             <field name="res_model">mrp.production</field>
             <field name="view_id" ref="mrp_production_tree_view"/>
         </record>
+
         <record model="ir.ui.view" id="product_template_form_view_bom_button">
             <field name="name">product.template.procurement</field>
             <field name="model">product.template</field>
-<<<<<<< HEAD
-            <field name="inherit_id" ref="product.product_template_form_view_only"/>
-=======
             <field name="inherit_id" ref="product.product_template_only_form_view"/>
             <field name="arch" type="xml">
                 <div name="buttons" position="inside">
@@ -1060,11 +1058,11 @@
                 </div>
             </field>
         </record>
+
         <record model="ir.ui.view" id="product_product_form_view_bom_button">
             <field name="name">product.product.procurement</field>
             <field name="model">product.product</field>
             <field name="inherit_id" ref="product.product_normal_form_view"/>
->>>>>>> 5f5e18f9
             <field name="arch" type="xml">
                 <div name="buttons" position="inside">
                     <button class="oe_inline oe_stat_button" name="%(product_open_bom)d" type="action"
