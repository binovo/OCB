--- conflicted
+++ resolved
@@ -14,24 +14,8 @@
             <field name="mrp_jit" />
             <field name="mrp_operations" />
             <field name="mrp_subproduct" />
-            <field name="mrp_repair" />            
+            <field name="mrp_repair" />
           </xpath>
-<<<<<<< HEAD
-=======
-          <xpath expr='//separator[@string="vsep"]' position='attributes'>
-                  <attribute name='string'></attribute>
-            </xpath>
-            <xpath expr="//button[@string='Install Modules']" position="attributes">
-                   <attribute name="string">Configure</attribute>
-          </xpath>
-          <group colspan="8" position="inside">
-            <field name="stock_location"/>
-            <field name="mrp_jit"/>
-            <field name="mrp_operations"/>
-            <field name="mrp_subproduct"/>
-            <field name="mrp_repair"/>
-          </group>
->>>>>>> aa1bd2e6
         </data>
       </field>
     </record>
