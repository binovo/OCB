--- conflicted
+++ resolved
@@ -65,13 +65,8 @@
                                     <field name="parent_product_tmpl_id" invisible="1" />
                                     <field name="valid_product_attribute_value_ids" invisible="1"/>
                                     <field name="product_uom_id" options="{'no_open':True,'no_create':True}" groups="uom.group_uom"/>
-<<<<<<< HEAD
-                                    <field name="attribute_value_ids" widget="many2many_tags" options="{'no_create': True}" attrs="{'column_invisible': [('parent.product_id', '!=', False)]}" groups="product.group_product_variant"/>
+                                    <field name="attribute_value_ids" widget="many2many_tags" domain="[('id', 'in', valid_product_attribute_value_ids)]" options="{'no_create': True}" attrs="{'column_invisible': [('parent.product_id', '!=', False)]}" groups="product.group_product_variant"/>
                                     <field name="operation_id" groups="mrp.group_mrp_routings" attrs="{'column_invisible': [('parent.type','not in', ('normal', 'phantom'))]}" domain="[('routing_id', '=', parent.routing_id)]" options="{'no_quick_create':True,'no_create_edit':True}"/>
-=======
-                                    <field name="attribute_value_ids" widget="many2many_tags" domain="[('id', 'in', valid_product_attribute_value_ids)]" options="{'no_create': True}" attrs="{'column_invisible': [('parent.product_id', '!=', False)]}" groups="product.group_product_variant"/>
-                                    <field name="operation_id" groups="mrp.group_mrp_routings" domain="[('routing_id', '=', parent.routing_id)]" options="{'no_quick_create':True,'no_create_edit':True}"/>
->>>>>>> 498b4b43
                                 </tree>
                             </field>
                         </page>
