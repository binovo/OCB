--- conflicted
+++ resolved
@@ -369,12 +369,7 @@
 
         return values
 
-<<<<<<< HEAD
-    @staticmethod
-    def _l10n_es_tbai_get_invoice_line_price_total(invoice_line):
-=======
     def _l10n_es_tbai_get_invoice_line_price_total(self, invoice_line):
->>>>>>> 179eb91a
         price_total = invoice_line.price_total
         retention_tax_lines = invoice_line.tax_ids.filtered(lambda t: t.l10n_es_type == "retencion")
         if retention_tax_lines:
