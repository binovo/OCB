# Translation of OpenERP Server.
# This file contains the translation of the following modules:
#	* base_setup
#
msgid ""
msgstr ""
"Project-Id-Version: OpenERP Server 6.0dev\n"
"Report-Msgid-Bugs-To: support@openerp.com\n"
<<<<<<< HEAD
"POT-Creation-Date: 2010-10-18 17:46+0000\n"
"PO-Revision-Date: 2010-11-16 08:09+0000\n"
"Last-Translator: OpenERP Administrators <Unknown>\n"
=======
"POT-Creation-Date: 2010-11-18 16:11+0000\n"
"PO-Revision-Date: 2010-11-22 07:50+0000\n"
"Last-Translator: Thorsten Vocks (OpenBig.org) <thorsten.vocks@big-"
"consulting.net>\n"
>>>>>>> 192810c7
"Language-Team: \n"
"MIME-Version: 1.0\n"
"Content-Type: text/plain; charset=UTF-8\n"
"Content-Transfer-Encoding: 8bit\n"
<<<<<<< HEAD
"X-Launchpad-Export-Date: 2010-11-17 04:51+0000\n"
=======
"X-Launchpad-Export-Date: 2010-11-23 05:00+0000\n"
>>>>>>> 192810c7
"X-Generator: Launchpad (build Unknown)\n"

#. module: base_setup
#: field:base.setup.company,city:0
msgid "City"
msgstr "Stadt"

#. module: base_setup
#: constraint:ir.model:0
msgid ""
"The Object name must start with x_ and not contain any special character !"
msgstr ""
"Das Objekt muss mit einem x_ beginnen und darf keine Sonderzeichen "
"beinhalten !"

#. module: base_setup
#: constraint:ir.actions.act_window:0
msgid "Invalid model name in the action definition."
msgstr "Ungültiger Modulname in der Aktionsdefinition."

#. module: base_setup
#: field:base.setup.installer,account_voucher:0
msgid "Invoicing"
msgstr "Rechnungsstellung"

#. module: base_setup
#: field:base.setup.company,name:0
msgid "Company Name"
msgstr "Unternehmensname"

#. module: base_setup
#: field:base.setup.company,email:0
msgid "E-mail"
msgstr "E-Mail"

#. module: base_setup
#: field:base.setup.company,account_no:0
msgid "Bank Account No"
msgstr "Bankkonto"

#. module: base_setup
#: field:base.setup.installer,profile_tools:0
msgid "Extra Tools"
msgstr "Extra Werkzeuge"

#. module: base_setup
#: field:base.setup.company,rml_footer1:0
msgid "Report Footer 1"
msgstr "Bericht Fusszeile 1"

#. module: base_setup
#: help:base.setup.installer,mrp:0
msgid ""
"Helps you manage your manufacturing processes and generate reports on those "
"processes."
msgstr "Management Ihrer Fertigungsprozesse und Erstellung von Auswertungen"

#. module: base_setup
#: help:base.setup.installer,marketing:0
msgid "Helps you manage your marketing campaigns step by step."
msgstr ""
"Management von Marketingkampagnen zur Automatisierung von Vertriebsaktionen"

#. module: base_setup
#: view:base.setup.config:0
msgid "Your database is now created."
msgstr "Ihre Datenbank ist jetzt vollständig installiert"

#. module: base_setup
#: field:base.setup.installer,point_of_sale:0
msgid "Point of Sales"
msgstr "POS & Kasse"

#. module: base_setup
#: field:base.setup.installer,association:0
msgid "Associations"
msgstr "Vereine & Verbände"

#. module: base_setup
#: help:base.setup.installer,account_accountant:0
msgid ""
"Helps you handle your accounting needs, if you are not an accountant, we "
"suggest you to install only the Invoicing "
msgstr ""
"Management Ihrer Finanzen. Falls Sie keine vollständige Finanzbuchhaltung "
"benötigen, empfehlen wir nur die Installation der Anwendung Offene Posten "
"Buchhaltung. "

#. module: base_setup
#: view:base.setup.config:0
msgid ""
"You can start configuring the system or connect directly to the database as "
"an administrator."
msgstr ""
"Sie können Ihr System jetzt entweder über den Assistenten vorkonfigurieren "
"oder sofort mit der Arbeit auf dieser Datenbank beginnen."

#. module: base_setup
#: field:base.setup.company,progress:0
#: field:base.setup.installer,progress:0
msgid "Configuration Progress"
msgstr "Konfiguration Abfolge"

#. module: base_setup
#: field:base.setup.company,rml_footer2:0
msgid "Report Footer 2"
msgstr "Bericht Fusszeile 2"

#. module: base_setup
#: field:base.setup.company,currency:0
#: model:ir.model,name:base_setup.model_res_currency
msgid "Currency"
msgstr "Währung"

#. module: base_setup
#: field:base.setup.company,state_id:0
msgid "Fed. State"
msgstr "Bundesland"

#. module: base_setup
#: field:base.setup.installer,marketing:0
msgid "Marketing"
msgstr "Marketing & Kampagnen"

#. module: base_setup
#: field:base.setup.company,company_id:0
msgid "Company"
msgstr "Unternehmen"

#. module: base_setup
#: field:base.setup.installer,sale:0
msgid "Sales Management"
msgstr "Angebote & Rechnungen"

#. module: base_setup
#: help:base.setup.installer,profile_tools:0
msgid ""
"Lets you install various interesting but non-essential tools like Survey, "
"Lunch and Ideas box."
msgstr ""
"Optionale Erweiterung interessanter, aber nicht zwingend zu installierender "
"Applikationen, wie z.B. Umfragen, Vorschlagswesen etc."

#. module: base_setup
#: field:base.setup.installer,report_designer:0
msgid "Advanced Reporting"
msgstr "Reports & Auswertungen"

#. module: base_setup
#: field:base.setup.company,phone:0
msgid "Phone"
msgstr "Telefon"

#. module: base_setup
#: view:base.setup.company:0
msgid "res_config_contents"
msgstr ""

#. module: base_setup
#: view:base.setup.installer:0
msgid "title"
msgstr "Bezeichnung"

#. module: base_setup
#: view:base.setup.config:0
msgid "Use Directly"
msgstr "Verwende direkt"

#. module: base_setup
#: field:base.setup.installer,knowledge:0
msgid "Knowledge Management"
msgstr "Knowledge & Dokumente"

#. module: base_setup
#: help:base.setup.installer,product_expiry:0
msgid ""
"Installs a preselected set of OpenERP applications which will help you "
"manage your industry."
msgstr ""
"Installiert eine Vorauswahl von OpenERP Modulen zur Anwendung in Ihrem "
"Betrieb."

#. module: base_setup
#: help:base.setup.installer,project:0
msgid ""
"Helps you manage your projects and tasks by tracking them, generating "
"plannings, etc..."
msgstr ""
"Management, Planung und Überwachnung von Projekten, Aufgaben, Zeiten und "
"Kosten ..."

#. module: base_setup
#: help:base.setup.installer,point_of_sale:0
msgid ""
"Helps you get the most out of your points of sales with fast sale encoding, "
"simplified payment mode encoding, automatic picking lists generation and "
"more."
msgstr ""
"Applikation für Ihren Point of Sales mit Schnellerfassung von Verkäufen, "
"vereinfachter Zahlungserfassung, automatische Lieferscheinerstellung u.a. "
"Anwendungen."

#. module: base_setup
#: help:base.setup.installer,hr:0
msgid ""
"Helps you manage your human resources by encoding your employees structure, "
"generating work sheets, tracking attendance and more."
msgstr ""
"Personalwesen zur Verwaltung von Mitarbeitern, Arbeitszeiten,  Zeiterfassung "
"von Mitarbeitern, Urlaubsverwaltung, Spesenabrechnung usw."

#. module: base_setup
#: help:base.setup.installer,account_voucher:0
msgid ""
"Allows you to create your invoices and track the payments. It is an easier "
"version of the accounting module for managers who are not accountants."
msgstr ""
"Applikation zur Erstellung von Rechnungen mit offener Posten Buchhaltung zur "
"Zahlungsüberwachung. Diese vereinfachte Version kann auch durch Mitarbeiter "
"genutzt werden, die keine ausgewiesenen Buchhaltungsexperten sind."

#. module: base_setup
#: constraint:ir.ui.view:0
msgid "Invalid XML for View Architecture!"
msgstr "Fehlerhafter XML Quellcode für diese Ansicht !"

#. module: base_setup
#: field:base.setup.installer,hr:0
msgid "Human Resources"
msgstr "Personal & Zeiterfassung"

#. module: base_setup
#: help:base.setup.installer,purchase:0
msgid ""
"Helps you manage your purchase-related processes such as requests for "
"quotations, supplier invoices, etc..."
msgstr ""
"Unterstützung aller Beschaffungsvorgänge, wie z.B. Bedarfsmeldung, "
"Angebotsanfrage, Bestellung und Rechnungskontrolle."

#. module: base_setup
#: help:base.setup.company,rml_footer2:0
msgid ""
"This sentence will appear at the bottom of your reports.\n"
"We suggest you to put bank information here:\n"
"IBAN: BE74 1262 0121 6907 - SWIFT: CPDF BE71 - VAT: BE0477.472.701"
msgstr ""
"Dieser Satz wird am unteren Ende Ihrer Berichte erscheinen. Wir empfehlen "
"hier die gestzlich vorgesehen Angaben zu machen zB: IBAN: BE74 1262 0121 "
"6907 - SWIFT: CPDF BE71 - VAT: BE0477.472.701"

#. module: base_setup
#: field:base.setup.company,street2:0
msgid "Street 2"
msgstr "Strasse"

#. module: base_setup
#: model:ir.model,name:base_setup.model_base_setup_installer
msgid "base.setup.installer"
msgstr ""

#. module: base_setup
#: field:base.setup.company,country_id:0
msgid "Country"
msgstr "Land"

#. module: base_setup
#: model:ir.actions.act_window,name:base_setup.action_base_setup
msgid "Setup"
msgstr "Einrichtung"

#. module: base_setup
#: field:base.setup.installer,account_accountant:0
msgid "Accounting & Finance"
msgstr "Finanzen & Controlling"

#. module: base_setup
#: field:base.setup.installer,auction:0
msgid "Auction Houses"
msgstr "Auktionen & Versteigerungen"

#. module: base_setup
#: field:base.setup.company,zip:0
msgid "Zip Code"
msgstr "Postleitzahl"

#. module: base_setup
#: view:base.setup.config:0
msgid "Start Configuration"
msgstr "Beginne Konfiguration"

#. module: base_setup
#: help:base.setup.installer,knowledge:0
msgid ""
"Lets you install addons geared towards sharing knowledge with and between "
"your employees."
msgstr ""
"Installiert die Anwendungen zur Verwaltung von Wissen und Daten und "
"ermöglicht einen effizienten Austausch und die gemeinsame Bearbeitung von "
"Dokumenten."

#. module: base_setup
#: model:ir.actions.act_window,name:base_setup.action_base_setup_company
msgid "Company Configuration"
msgstr "Konfiguration Unternehmen"

#. module: base_setup
#: field:base.setup.company,logo:0
msgid "Logo"
msgstr "Logo"

#. module: base_setup
#: field:base.setup.installer,purchase:0
msgid "Purchase Management"
msgstr "Disposition & Einkauf"

#. module: base_setup
#: help:base.setup.installer,sale:0
msgid "Helps you handle your quotations, sale orders and invoicing."
msgstr "Erstellen Sie Angebote, Aufträge und Rechnungen."

#. module: base_setup
#: field:base.setup.installer,stock:0
msgid "Warehouse Management"
msgstr "Lager & Logistik"

#. module: base_setup
#: field:base.setup.installer,project:0
msgid "Project Management"
msgstr "Projekte & Aufgaben"

#. module: base_setup
#: field:base.setup.config,installed_users:0
msgid "Installed Users"
msgstr "Existierende Benutzer"

#. module: base_setup
#: view:base.setup.config:0
msgid "New Database"
msgstr "Neue Datenbank"

#. module: base_setup
#: field:base.setup.installer,crm:0
msgid "Customer Relationship Management"
msgstr "CRM & SRM"

#. module: base_setup
#: help:base.setup.installer,auction:0
msgid ""
"Installs a preselected set of OpenERP applications selected to help you "
"manage your auctions as well as the business processes around them."
msgstr ""
"Installiert ein vordefiniertes Set an Anwendungen für das Management von "
"Auktionshäusern und deren Prozesse."

#. module: base_setup
#: help:base.setup.company,rml_header1:0
msgid ""
"This sentence will appear at the top right corner of your reports.\n"
"We suggest you to put a slogan here:\n"
"\"Open Source Business Solutions\"."
msgstr ""
"Dieser Satz wird im oberen rechten Eck der Berichte erscheinen.\n"
" Wir empfehlen Ihnen einen Slogan zu verwenden:\n"
" z.b. 'Open Source Unternehmens Lösungen'."

#. module: base_setup
#: help:base.setup.installer,report_designer:0
msgid ""
"Lets you install various tools to simplify and enhance OpenERP's report "
"creation."
msgstr ""
"Installation der Werkzeuge für die Erstellung und Verwaltung von Reports."

#. module: base_setup
#: field:base.setup.company,rml_header1:0
msgid "Report Header"
msgstr "Bericht Kopfzeile"

#. module: base_setup
#: view:base.setup.config:0
msgid "Information about your new database"
msgstr "Information zur Datenbank"

#. module: base_setup
#: field:base.setup.company,config_logo:0
#: field:base.setup.config,config_logo:0
#: field:base.setup.installer,config_logo:0
msgid "Image"
msgstr "Bild"

#. module: base_setup
#: field:base.setup.installer,product_expiry:0
msgid "Food Industry"
msgstr "Nahrung & Genuss"

#. module: base_setup
#: field:base.setup.installer,mrp:0
msgid "Manufacturing"
msgstr "Fertigung"

#. module: base_setup
#: view:base.setup.company:0
msgid "Your Logo - Use a size of about 450x150 pixels."
msgstr "Ihr Logo – sollte ca 450x150 Pixel groß sein"

#. module: base_setup
#: help:base.setup.company,rml_footer1:0
msgid ""
"This sentence will appear at the bottom of your reports.\n"
"We suggest you to write legal sentences here:\n"
"Web: http://openerp.com - Fax: +32.81.73.35.01 - Fortis Bank: 126-2013269-07"
msgstr ""
"Dieser Satz wird am unteren Ende Ihrer Berichte erscheinen. Wir empfehlen "
"hier die gestzlich vorgesehen Angaben zu machen zB: Web: http://openerp.com -"
" Fax: +32.81.73.35.01 - Fortis Bank: 126-2013269-07"

#. module: base_setup
#: field:base.setup.company,website:0
msgid "Company Website"
msgstr "Webpage"

#. module: base_setup
#: view:base.setup.installer:0
msgid "Install Specific Industry Applications"
msgstr "Installation Branchenanwendungen"

#. module: base_setup
#: field:base.setup.company,street:0
msgid "Street"
msgstr "Strasse"

#. module: base_setup
#: model:ir.model,name:base_setup.model_base_setup_company
msgid "base.setup.company"
msgstr ""

#. module: base_setup
#: help:base.setup.company,website:0
msgid "Example: http://openerp.com"
msgstr "Beispiel: http://openerp.com"

#. module: base_setup
#: model:ir.actions.act_window,name:base_setup.action_base_setup_installer
msgid "Install Applications"
msgstr "Installiere Module"

#. module: base_setup
#: help:base.setup.installer,crm:0
msgid ""
"Helps you track and manage relations with customers such as leads, requests "
"or issues. Can automatically send reminders, escalate requests or trigger "
"business-specific actions based on standard events."
msgstr ""
"Die Anwendung CRM (Kundenbeziehungen) steuert die Abläufe im Vertrieb, SRM "
"(Lieferantenbeziehungen) kann in ähnlicher Weise im Einkauf verwendet "
"werden. Terminieren Sie wichtige Vertriebsaktionen, verfolgen Sie die "
"Kundenhistorie und kommunizieren Sie mit Kunden und Lieferanten."

#. module: base_setup
#: help:base.setup.installer,stock:0
msgid ""
"Helps you manage your inventory and main stock operations: delivery orders, "
"receptions, etc."
msgstr ""
"Management von Lagerorten und Verwaltung von Beständen, z.B. durch  Erfassen "
"von Lieferungen, Durchführung von Inventuren, etc."

#. module: base_setup
#: model:ir.module.module,shortdesc:base_setup.module_meta_information
msgid "Base Setup"
msgstr "Basis Setup"

#. module: base_setup
#: help:base.setup.installer,association:0
msgid ""
"Installs a preselected set of OpenERP applications which will help you "
"manage your association more efficiently."
msgstr ""
"Installation von definierten Sets an Anwendungen für das Management von "
"Vereinen oder Verbänden."

#. module: base_setup
#: model:ir.model,name:base_setup.model_base_setup_config
msgid "base.setup.config"
msgstr ""

#. module: base_setup
#: code:addons/base_setup/__init__.py:0
#, python-format
msgid "The following users have been installed : \n"
msgstr "Folgende Benutzer wurden installiert : \n"

#~ msgid ""
#~ "You can start configuring the system or connect directly to the database "
#~ "using the default setup."
#~ msgstr ""
#~ "Sie können Ihre System nun konfigurieren oder sich sofort verbinden und die "
#~ "Standardeinstellungen verwenden"

#~ msgid "Report header"
#~ msgstr "Bericht Kopfzeile"

#~ msgid ""
#~ "You'll be able to install more modules later through the Administration menu."
#~ msgstr ""
#~ "Sie können später im Administrationsmenü weitere Module installieren."

#~ msgid ""
#~ "A profile sets a pre-selection of modules for specific needs. These profiles "
#~ "have been setup to help you discover the different aspects of OpenERP. This "
#~ "is just an overview, we have 300+ available modules."
#~ msgstr ""
#~ "Ein Profil installiert eine vordefinierte Anzahl von Modulen für spezielle "
#~ "Anforderungen. Diese Profile sollen Ihnen helfen, die verschiedenen "
#~ "Möglichkeiten von OpenERP zu erkunden. Dies ist nur ein Überblick. Es gibt "
#~ "mehr als 300 Module."

#~ msgid "Next"
#~ msgstr "Nächste"

#~ msgid "State"
#~ msgstr "Staat"

#~ msgid "Your new database is now fully installed."
#~ msgstr "Ihre Datenbank ist jetzt vollständig installiert"

#~ msgid "Street2"
#~ msgstr "Strasse2"

#~ msgid "Report Information"
#~ msgstr "Report Information"

#~ msgid "Define Main Company"
#~ msgstr "Haupt Gesellschaft Defnieren"

#~ msgid "Summary"
#~ msgstr "Zusammenfassung"

#~ msgid "Cancel"
#~ msgstr "Abbruch"

#~ msgid "Profile"
#~ msgstr "Profil"

#~ msgid "General Information"
#~ msgstr "Allgemeine Informationen"

#~ msgid "Installation Done"
#~ msgstr "Installation durchgeführt"

#~ msgid "Select a Profile"
#~ msgstr "Wähle ein Profil"

#~ msgid "Install"
#~ msgstr "Installiere"

#~ msgid "Zip code"
#~ msgstr "Postleitzahl"

#~ msgid "Previous"
#~ msgstr "Vorherig"<|MERGE_RESOLUTION|>--- conflicted
+++ resolved
@@ -6,25 +6,15 @@
 msgstr ""
 "Project-Id-Version: OpenERP Server 6.0dev\n"
 "Report-Msgid-Bugs-To: support@openerp.com\n"
-<<<<<<< HEAD
-"POT-Creation-Date: 2010-10-18 17:46+0000\n"
-"PO-Revision-Date: 2010-11-16 08:09+0000\n"
-"Last-Translator: OpenERP Administrators <Unknown>\n"
-=======
 "POT-Creation-Date: 2010-11-18 16:11+0000\n"
 "PO-Revision-Date: 2010-11-22 07:50+0000\n"
 "Last-Translator: Thorsten Vocks (OpenBig.org) <thorsten.vocks@big-"
 "consulting.net>\n"
->>>>>>> 192810c7
 "Language-Team: \n"
 "MIME-Version: 1.0\n"
 "Content-Type: text/plain; charset=UTF-8\n"
 "Content-Transfer-Encoding: 8bit\n"
-<<<<<<< HEAD
-"X-Launchpad-Export-Date: 2010-11-17 04:51+0000\n"
-=======
 "X-Launchpad-Export-Date: 2010-11-23 05:00+0000\n"
->>>>>>> 192810c7
 "X-Generator: Launchpad (build Unknown)\n"
 
 #. module: base_setup
@@ -48,7 +38,7 @@
 #. module: base_setup
 #: field:base.setup.installer,account_voucher:0
 msgid "Invoicing"
-msgstr "Rechnungsstellung"
+msgstr "Offene Posten Buchhaltung"
 
 #. module: base_setup
 #: field:base.setup.company,name:0
@@ -61,6 +51,11 @@
 msgstr "E-Mail"
 
 #. module: base_setup
+#: sql_constraint:ir.module.module:0
+msgid "The certificate ID of the module must be unique !"
+msgstr ""
+
+#. module: base_setup
 #: field:base.setup.company,account_no:0
 msgid "Bank Account No"
 msgstr "Bankkonto"
@@ -114,13 +109,10 @@
 "Buchhaltung. "
 
 #. module: base_setup
-#: view:base.setup.config:0
-msgid ""
-"You can start configuring the system or connect directly to the database as "
-"an administrator."
-msgstr ""
-"Sie können Ihr System jetzt entweder über den Assistenten vorkonfigurieren "
-"oder sofort mit der Arbeit auf dieser Datenbank beginnen."
+#: code:addons/base_setup/__init__.py:0
+#, python-format
+msgid "The following users have been installed : \n"
+msgstr "Folgende Benutzer wurden installiert : \n"
 
 #. module: base_setup
 #: field:base.setup.company,progress:0
@@ -169,6 +161,15 @@
 "Applikationen, wie z.B. Umfragen, Vorschlagswesen etc."
 
 #. module: base_setup
+#: view:base.setup.config:0
+msgid ""
+"You can start configuring the system or connect directly to the database as "
+"an administrator."
+msgstr ""
+"Sie können Ihr System jetzt entweder über den Assistenten vorkonfigurieren "
+"oder sofort mit der Arbeit auf dieser Datenbank beginnen."
+
+#. module: base_setup
 #: field:base.setup.installer,report_designer:0
 msgid "Advanced Reporting"
 msgstr "Reports & Auswertungen"
@@ -189,16 +190,16 @@
 msgstr "Bezeichnung"
 
 #. module: base_setup
-#: view:base.setup.config:0
-msgid "Use Directly"
-msgstr "Verwende direkt"
-
-#. module: base_setup
 #: field:base.setup.installer,knowledge:0
 msgid "Knowledge Management"
 msgstr "Knowledge & Dokumente"
 
 #. module: base_setup
+#: sql_constraint:ir.module.module:0
+msgid "The name of the module must be unique !"
+msgstr ""
+
+#. module: base_setup
 #: help:base.setup.installer,product_expiry:0
 msgid ""
 "Installs a preselected set of OpenERP applications which will help you "
@@ -228,6 +229,11 @@
 "Anwendungen."
 
 #. module: base_setup
+#: view:base.setup.config:0
+msgid "Skip Configuration Wizards"
+msgstr ""
+
+#. module: base_setup
 #: help:base.setup.installer,hr:0
 msgid ""
 "Helps you manage your human resources by encoding your employees structure, "
@@ -273,13 +279,13 @@
 "IBAN: BE74 1262 0121 6907 - SWIFT: CPDF BE71 - VAT: BE0477.472.701"
 msgstr ""
 "Dieser Satz wird am unteren Ende Ihrer Berichte erscheinen. Wir empfehlen "
-"hier die gestzlich vorgesehen Angaben zu machen zB: IBAN: BE74 1262 0121 "
+"hier die gesetzlich vorgesehen Angaben zu machen zB: IBAN: BE74 1262 0121 "
 "6907 - SWIFT: CPDF BE71 - VAT: BE0477.472.701"
 
 #. module: base_setup
 #: field:base.setup.company,street2:0
 msgid "Street 2"
-msgstr "Strasse"
+msgstr "Strasse 2"
 
 #. module: base_setup
 #: model:ir.model,name:base_setup.model_base_setup_installer
@@ -294,7 +300,7 @@
 #. module: base_setup
 #: model:ir.actions.act_window,name:base_setup.action_base_setup
 msgid "Setup"
-msgstr "Einrichtung"
+msgstr "Installation"
 
 #. module: base_setup
 #: field:base.setup.installer,account_accountant:0
@@ -424,7 +430,7 @@
 #. module: base_setup
 #: field:base.setup.installer,mrp:0
 msgid "Manufacturing"
-msgstr "Fertigung"
+msgstr "Stücklisten & Fertigungsaufträge"
 
 #. module: base_setup
 #: view:base.setup.company:0
@@ -513,10 +519,9 @@
 msgstr ""
 
 #. module: base_setup
-#: code:addons/base_setup/__init__.py:0
-#, python-format
-msgid "The following users have been installed : \n"
-msgstr "Folgende Benutzer wurden installiert : \n"
+#: sql_constraint:ir.model.fields:0
+msgid "Size of the field can never be less than 1 !"
+msgstr ""
 
 #~ msgid ""
 #~ "You can start configuring the system or connect directly to the database "
