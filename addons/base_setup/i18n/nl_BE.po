--- conflicted
+++ resolved
@@ -7,11 +7,7 @@
 msgstr ""
 "Project-Id-Version: Odoo 9.0\n"
 "Report-Msgid-Bugs-To: \n"
-<<<<<<< HEAD
-"POT-Creation-Date: 2016-08-19 10:24+0000\n"
-=======
 "POT-Creation-Date: 2016-08-18 14:07+0000\n"
->>>>>>> bc1a0a32
 "PO-Revision-Date: 2015-11-12 13:29+0000\n"
 "Last-Translator: Martin Trigaux\n"
 "Language-Team: Dutch (Belgium) (http://www.transifex.com/odoo/odoo-9/"
@@ -75,6 +71,11 @@
 msgstr "Annuleren"
 
 #. module: base_setup
+#: selection:base.setup.terminology,partner:0
+msgid "Client"
+msgstr "Cliënt"
+
+#. module: base_setup
 #: model:ir.actions.act_window,name:base_setup.action_sale_config
 #: model:ir.ui.view,arch_db:base_setup.view_sale_config_settings
 msgid "Configure Sales"
@@ -92,23 +93,36 @@
 
 #. module: base_setup
 #: model:ir.model.fields,field_description:base_setup.field_base_config_settings_create_uid
+#: model:ir.model.fields,field_description:base_setup.field_base_setup_terminology_create_uid
 #: model:ir.model.fields,field_description:base_setup.field_sale_config_settings_create_uid
 msgid "Created by"
 msgstr "Gemaakt door"
 
 #. module: base_setup
 #: model:ir.model.fields,field_description:base_setup.field_base_config_settings_create_date
+#: model:ir.model.fields,field_description:base_setup.field_base_setup_terminology_create_date
 #: model:ir.model.fields,field_description:base_setup.field_sale_config_settings_create_date
 msgid "Created on"
 msgstr "Gemaakt op"
 
 #. module: base_setup
+#: selection:base.setup.terminology,partner:0
+msgid "Customer"
+msgstr "Klant"
+
+#. module: base_setup
 #: model:ir.model.fields,field_description:base_setup.field_base_config_settings_display_name
+#: model:ir.model.fields,field_description:base_setup.field_base_setup_terminology_display_name
 #: model:ir.model.fields,field_description:base_setup.field_sale_config_settings_display_name
 msgid "Display Name"
 msgstr "Schermnaam"
 
 #. module: base_setup
+#: selection:base.setup.terminology,partner:0
+msgid "Donor"
+msgstr "Donor"
+
+#. module: base_setup
 #: model:ir.ui.view,arch_db:base_setup.view_general_configuration
 msgid "Email"
 msgstr "E-mail"
@@ -140,7 +154,18 @@
 msgstr ""
 
 #. module: base_setup
+#: selection:base.setup.terminology,partner:0
+msgid "Guest"
+msgstr "Gast"
+
+#. module: base_setup
+#: model:ir.model.fields,field_description:base_setup.field_base_setup_terminology_partner
+msgid "How do you call a Customer"
+msgstr "Hoe wordt een klant bij u genoemd?"
+
+#. module: base_setup
 #: model:ir.model.fields,field_description:base_setup.field_base_config_settings_id
+#: model:ir.model.fields,field_description:base_setup.field_base_setup_terminology_id
 #: model:ir.model.fields,field_description:base_setup.field_sale_config_settings_id
 msgid "ID"
 msgstr "ID"
@@ -157,18 +182,21 @@
 
 #. module: base_setup
 #: model:ir.model.fields,field_description:base_setup.field_base_config_settings___last_update
+#: model:ir.model.fields,field_description:base_setup.field_base_setup_terminology___last_update
 #: model:ir.model.fields,field_description:base_setup.field_sale_config_settings___last_update
 msgid "Last Modified on"
 msgstr "Laatst Aangepast op"
 
 #. module: base_setup
 #: model:ir.model.fields,field_description:base_setup.field_base_config_settings_write_uid
+#: model:ir.model.fields,field_description:base_setup.field_base_setup_terminology_write_uid
 #: model:ir.model.fields,field_description:base_setup.field_sale_config_settings_write_uid
 msgid "Last Updated by"
 msgstr "Laatst bijgewerkt door"
 
 #. module: base_setup
 #: model:ir.model.fields,field_description:base_setup.field_base_config_settings_write_date
+#: model:ir.model.fields,field_description:base_setup.field_base_setup_terminology_write_date
 #: model:ir.model.fields,field_description:base_setup.field_sale_config_settings_write_date
 msgid "Last Updated on"
 msgstr "Laatst bijgewerkt op"
@@ -184,6 +212,11 @@
 msgstr "Meerdere bedrijven beheren"
 
 #. module: base_setup
+#: selection:base.setup.terminology,partner:0
+msgid "Member"
+msgstr "Lid"
+
+#. module: base_setup
 #: model:ir.ui.view,arch_db:base_setup.view_general_configuration
 msgid "Multi Company"
 msgstr ""
@@ -191,8 +224,6 @@
 #. module: base_setup
 #: model:ir.ui.view,arch_db:base_setup.view_general_configuration
 msgid "Multi Currencies"
-<<<<<<< HEAD
-=======
 msgstr ""
 
 #. module: base_setup
@@ -200,15 +231,17 @@
 msgid ""
 "Once installed, you can configure your API credentials for \"Google calendar"
 "\""
->>>>>>> bc1a0a32
-msgstr ""
-
-#. module: base_setup
-#: model:ir.ui.view,arch_db:base_setup.view_general_configuration
-msgid ""
-"Once installed, you can configure your API credentials for \"Google calendar"
-"\""
-msgstr ""
+msgstr ""
+
+#. module: base_setup
+#: selection:base.setup.terminology,partner:0
+msgid "Partner"
+msgstr "Relatie"
+
+#. module: base_setup
+#: selection:base.setup.terminology,partner:0
+msgid "Patient"
+msgstr "Patiënt"
 
 #. module: base_setup
 #: model:ir.ui.view,arch_db:base_setup.view_general_configuration
@@ -241,6 +274,16 @@
 msgstr ""
 
 #. module: base_setup
+#: model:ir.ui.view,arch_db:base_setup.base_setup_terminology_form
+msgid "Specify Your Terminology"
+msgstr "Kies uw terminologie"
+
+#. module: base_setup
+#: selection:base.setup.terminology,partner:0
+msgid "Tenant"
+msgstr "Huurder"
+
+#. module: base_setup
 #: model:ir.model.fields,help:base_setup.field_base_config_settings_module_google_calendar
 msgid "This installs the module google_calendar."
 msgstr ""
@@ -259,8 +302,13 @@
 msgstr ""
 
 #. module: base_setup
+#: model:ir.actions.act_window,name:base_setup.action_partner_terminology_config_form
+msgid "Use another word to say \"Customer\""
+msgstr "Gebruik een andere benaming voor Klant"
+
+#. module: base_setup
 #: model:ir.model.fields,field_description:base_setup.field_base_config_settings_module_auth_oauth
-msgid "Use external authentication providers (OAuth)"
+msgid "Use external authentication providers, sign in with Google..."
 msgstr ""
 
 #. module: base_setup
@@ -274,8 +322,6 @@
 "                                    read your company news, check his "
 "projects,\n"
 "                                    etc."
-<<<<<<< HEAD
-=======
 msgstr ""
 "Wanneer u een document naar een klant stuurt,\n"
 "                                    (offerte, factuur), kan uw klant\n"
@@ -289,29 +335,16 @@
 msgid ""
 "Work in multi-company environments, with appropriate security access between "
 "companies."
->>>>>>> bc1a0a32
-msgstr ""
-"Wanneer u een document naar een klant stuurt,\n"
-"                                    (offerte, factuur), kan uw klant\n"
-"                                    aanmelden en zijn documenten bekijken,\n"
-"                                    uw bedrijfsnieuws lezen, zijn projecten "
-"controleren,\n"
-"                                    enz."
-
-#. module: base_setup
-#: model:ir.model.fields,help:base_setup.field_base_config_settings_group_multi_company
-msgid ""
-<<<<<<< HEAD
-"Work in multi-company environments, with appropriate security access between "
-"companies."
-msgstr ""
-=======
+msgstr ""
+
+#. module: base_setup
+#: model:ir.ui.view,arch_db:base_setup.base_setup_terminology_form
+msgid ""
 "You can use this wizard to change the terminologies for customers in the "
 "whole application."
 msgstr ""
 "Met deze wizard kunt u een andere benaming kiezen voor klanten, die in de "
 "volledige toepassing zal worden gebruikt."
->>>>>>> bc1a0a32
 
 #. module: base_setup
 #: model:ir.ui.view,arch_db:base_setup.view_general_configuration
@@ -328,49 +361,11 @@
 msgstr "base.config.settings"
 
 #. module: base_setup
+#: model:ir.model,name:base_setup.model_base_setup_terminology
+msgid "base.setup.terminology"
+msgstr "base.setup.terminology"
+
+#. module: base_setup
 #: model:ir.model,name:base_setup.model_sale_config_settings
 msgid "sale.config.settings"
-msgstr "sale.config.settings"
-
-#~ msgid "Client"
-#~ msgstr "Cliënt"
-
-#~ msgid "Customer"
-#~ msgstr "Klant"
-
-#~ msgid "Donor"
-#~ msgstr "Donor"
-
-#~ msgid "Guest"
-#~ msgstr "Gast"
-
-#~ msgid "How do you call a Customer"
-#~ msgstr "Hoe wordt een klant bij u genoemd?"
-
-#~ msgid "Member"
-#~ msgstr "Lid"
-
-#~ msgid "Partner"
-#~ msgstr "Relatie"
-
-#~ msgid "Patient"
-#~ msgstr "Patiënt"
-
-#~ msgid "Specify Your Terminology"
-#~ msgstr "Kies uw terminologie"
-
-#~ msgid "Tenant"
-#~ msgstr "Huurder"
-
-#~ msgid "Use another word to say \"Customer\""
-#~ msgstr "Gebruik een andere benaming voor Klant"
-
-#~ msgid ""
-#~ "You can use this wizard to change the terminologies for customers in the "
-#~ "whole application."
-#~ msgstr ""
-#~ "Met deze wizard kunt u een andere benaming kiezen voor klanten, die in de "
-#~ "volledige toepassing zal worden gebruikt."
-
-#~ msgid "base.setup.terminology"
-#~ msgstr "base.setup.terminology"+msgstr "sale.config.settings"