# Turkish translation for openobject-addons
# Copyright (c) 2014 Rosetta Contributors and Canonical Ltd 2014
# This file is distributed under the same license as the openobject-addons package.
# FIRST AUTHOR <EMAIL@ADDRESS>, 2014.
#
msgid ""
msgstr ""
<<<<<<< HEAD
"Project-Id-Version: openobject-addons\n"
"Report-Msgid-Bugs-To: FULL NAME <EMAIL@ADDRESS>\n"
"POT-Creation-Date: 2014-09-23 16:27+0000\n"
"PO-Revision-Date: 2014-11-18 21:05+0000\n"
"Last-Translator: Ayhan KIZILTAN <Unknown>\n"
"Language-Team: Turkish <tr@li.org>\n"
=======
"Project-Id-Version: Odoo 8.0\n"
"Report-Msgid-Bugs-To: \n"
"POT-Creation-Date: 2015-01-21 14:07+0000\n"
"PO-Revision-Date: 2015-12-11 13:24+0000\n"
"Last-Translator: Murat Kaplan <muratk@projetgrup.com>\n"
"Language-Team: Turkish (http://www.transifex.com/odoo/odoo-8/language/tr/)\n"
>>>>>>> f9f7669e
"MIME-Version: 1.0\n"
"Content-Type: text/plain; charset=UTF-8\n"
"Content-Transfer-Encoding: 8bit\n"
"X-Launchpad-Export-Date: 2014-11-19 06:43+0000\n"
"X-Generator: Launchpad (build 17252)\n"
"Language: tr\n"

#. module: stock_account
#: view:stock.history:stock_account.view_stock_history_report_tree
msgid "# of Products"
msgstr "# nın Ürünleri"

#. module: stock_account
#: view:product.template:stock_account.view_template_property_form
msgid "- update"
msgstr "- güncelle"

#. module: stock_account
#: view:product.category:stock_account.view_category_property_form
msgid "Account Stock Properties"
msgstr "Hesap Stok Özellikleri"

#. module: stock_account
#: view:stock.config.settings:stock_account.view_stock_config_settings_inherit
msgid "Accounting"
msgstr "Muhasebe"

#. module: stock_account
#: view:stock.location:stock_account.view_location_form_inherit
msgid "Accounting Information"
msgstr "Muhasebe Bilgisi"

#. module: stock_account
#: code:addons/stock_account/wizard/stock_change_standard_price.py:76
#, python-format
msgid "Active ID is not set in Context."
msgstr "Etkin ID İçerikte yoktur."

#. module: stock_account
#: help:stock.config.settings,group_stock_inventory_valuation:0
msgid ""
"Allows to configure inventory valuations on products and product categories."
msgstr ""
"Ürün ve ürün kategorilerinde envanter değerlemeyi ayarlamanıza olanak sağlar."

#. module: stock_account
#: selection:product.template,cost_method:0
msgid "Average Price"
msgstr "Ortalama Fiyat"

#. module: stock_account
#: field:stock.config.settings,module_stock_landed_costs:0
msgid "Calculate landed costs on products"
msgstr "Ürünlerde son teslim alma maliyetini hesapla"

#. module: stock_account
#: view:stock.change.standard.price:stock_account.view_change_standard_price
#: view:stock.invoice.onshipping:stock_account.view_stock_invoice_onshipping
#: view:wizard.valuation.history:stock_account.view_wizard_valuation_history
msgid "Cancel"
msgstr "Vazgeç"

#. module: stock_account
#: view:stock.change.standard.price:stock_account.view_change_standard_price
msgid "Change Price"
msgstr "Fiyat Değiştir"

#. module: stock_account
#: model:ir.actions.act_window,name:stock_account.action_view_change_standard_price
#: model:ir.model,name:stock_account.model_stock_change_standard_price
#: view:stock.change.standard.price:stock_account.view_change_standard_price
msgid "Change Standard Price"
msgstr "Standart Fiyatı Değiştir"

#. module: stock_account
#: field:wizard.valuation.history,choose_date:0
msgid "Choose a Particular Date"
msgstr "Belirli Bir Tarih Seçiniz"

#. module: stock_account
#: help:stock.inventory,period_id:0
msgid ""
"Choose the accounting period where you want to value the stock moves created "
"by the inventory instead of the default one (chosen by the inventory end "
"date)"
msgstr ""

#. module: stock_account
#: view:wizard.valuation.history:stock_account.view_wizard_valuation_history
msgid ""
"Choose the date for which you want to get the stock valuation of your "
"products.\n"
"\n"
"                        This will filter the stock operation that weren't "
"done at the selected date, to retreive the quantity\n"
"                        you had, and gives you the inventory value according "
"to the standard price used at that time."
msgstr ""

#. module: stock_account
#: view:wizard.valuation.history:stock_account.view_wizard_valuation_history
msgid "Choose your date"
msgstr "Tarihinizi seçin"

#. module: stock_account
#: view:stock.history:stock_account.view_stock_history_report_search
#: field:stock.history,company_id:0
msgid "Company"
msgstr "Şirket"

#. module: stock_account
#: view:product.template:stock_account.view_template_property_form
#: view:stock.change.standard.price:stock_account.view_change_standard_price
msgid "Cost Price"
msgstr "Maliyet Fiyatı"

#. module: stock_account
#: field:product.template,cost_method:0
msgid "Costing Method"
msgstr "Maliyet Metodu"

#. module: stock_account
#: view:stock.invoice.onshipping:stock_account.view_stock_invoice_onshipping
msgid "Create"
msgstr "Oluştur"

#. module: stock_account
#: selection:stock.invoice.onshipping,journal_type:0
msgid "Create Customer Invoice"
msgstr "Müşteri Faturası Oluştur"

#. module: stock_account
#: model:ir.actions.act_window,name:stock_account.action_stock_invoice_onshipping
msgid "Create Draft Invoices"
msgstr "Taslak Faturalar Oluştur"

#. module: stock_account
#: view:stock.picking:stock_account.view_picking_inherit_form2
msgid "Create Invoice"
msgstr "Fatura Oluştur"

#. module: stock_account
#: selection:stock.invoice.onshipping,journal_type:0
msgid "Create Supplier Invoice"
msgstr "Tedarikçi Faturası Oluştur"

#. module: stock_account
#: field:stock.config.settings,module_stock_invoice_directly:0
msgid "Create and open the invoice when the user finish a delivery order"
msgstr ""
"Kullanıcı bir teslimat siparişini bitirdiği zaman fatura oluştur ve aç"

#. module: stock_account
#: view:stock.invoice.onshipping:stock_account.view_stock_invoice_onshipping
msgid "Create invoice"
msgstr "Fatura Oluştur"

#. module: stock_account
#: field:stock.change.standard.price,create_uid:0
#: field:stock.invoice.onshipping,create_uid:0
#: field:wizard.valuation.history,create_uid:0
msgid "Created by"
msgstr "Oluşturan"

#. module: stock_account
#: field:stock.change.standard.price,create_date:0
#: field:stock.invoice.onshipping,create_date:0
#: field:wizard.valuation.history,create_date:0
msgid "Created on"
msgstr "Oluşturuldu"

#. module: stock_account
#: model:ir.actions.act_window,name:stock_account.action_history_tree
#: model:ir.ui.menu,name:stock_account.menu_action_history_tree
msgid "Current Inventory Valuation"
msgstr "Güncel Stok Değerleme"

#. module: stock_account
#: field:wizard.valuation.history,date:0
msgid "Date"
msgstr "Tarih"

#. module: stock_account
#: field:stock.invoice.onshipping,journal_id:0
msgid "Destination Journal"
msgstr "Hedef Yevmiye"

#. module: stock_account
#: code:addons/stock_account/product.py:83
#: code:addons/stock_account/product.py:116
#: code:addons/stock_account/wizard/stock_invoice_onshipping.py:91
#, python-format
msgid "Error!"
msgstr "Hata!"

#. module: stock_account
#: field:stock.inventory,period_id:0
msgid "Force Valuation Period"
msgstr "Değerleme Dönemine Zorla"

#. module: stock_account
#: field:stock.config.settings,group_stock_inventory_valuation:0
msgid "Generate accounting entries per stock movement"
msgstr "Stok hareketi başına muhasebe girişleri oluşturma"

#. module: stock_account
#: view:stock.history:stock_account.view_stock_history_report_search
msgid "Group By"
msgstr "Gruplandır"

#. module: stock_account
#: field:stock.invoice.onshipping,group:0
msgid "Group by partner"
msgstr "İş Ortağı Grubu"

#. module: stock_account
#: field:stock.change.standard.price,id:0
#: field:stock.history,id:0
#: field:stock.invoice.onshipping,id:0
#: field:wizard.valuation.history,id:0
msgid "ID"
msgstr "ID"

#. module: stock_account
#: help:stock.change.standard.price,new_price:0
msgid ""
"If cost price is increased, stock variation account will be debited and "
"stock output account will be credited with the value = (difference of amount "
"* quantity available).\n"
"If cost price is decreased, stock variation account will be creadited and "
"stock input account will be debited."
msgstr ""
"Maliyet tutarı artarsa, stok değişim hesabı borçlandırılacak ve stok çıkış "
"hesabı şu değerde alacaklandırılacaktır = (tutar farkı * mevcut miktar).\n"
"Maliyet tutarı azalırsa, stok değişim hesabı alacaklandırılacak ve stok "
"giriş hesabı borçlandırılacaktır."

#. module: stock_account
#: help:product.template,valuation:0
msgid ""
"If real-time valuation is enabled for a product, the system will "
"automatically write journal entries corresponding to stock moves, with "
"product price as specified by the 'Costing Method'The inventory variation "
"account set on the product category will represent the current inventory "
"value, and the stock input and stock output account will hold the "
"counterpart moves for incoming and outgoing products."
msgstr ""

#. module: stock_account
#: help:stock.config.settings,module_stock_landed_costs:0
msgid ""
"Install the module that allows to affect landed costs on pickings, and split "
"them onto the different products."
msgstr ""

#. module: stock_account
#: model:ir.model,name:stock_account.model_stock_inventory
msgid "Inventory"
msgstr "Envanter"

#. module: stock_account
#: model:ir.model,name:stock_account.model_stock_location
msgid "Inventory Locations"
msgstr "Envanter Konumları"

#. module: stock_account
#: view:product.template:stock_account.view_template_property_form
#: field:product.template,valuation:0
msgid "Inventory Valuation"
msgstr "Envanter Değerleme"

#. module: stock_account
#: field:stock.history,inventory_value:0
msgid "Inventory Value"
msgstr "Envanter Değeri"

#. module: stock_account
#: field:procurement.order,invoice_state:0
#: field:stock.move,invoice_state:0
#: field:stock.picking,invoice_state:0
msgid "Invoice Control"
msgstr "Fatura Denetimi"

#. module: stock_account
#: field:stock.invoice.onshipping,invoice_date:0
msgid "Invoice Date"
msgstr "Fatura Tarihi"

#. module: stock_account
#: field:procurement.rule,invoice_state:0
#: field:stock.location.path,invoice_state:0
msgid "Invoice Status"
msgstr "Fatura Durumu"

#. module: stock_account
#: selection:procurement.order,invoice_state:0
#: selection:procurement.rule,invoice_state:0
#: selection:stock.location.path,invoice_state:0
#: selection:stock.move,invoice_state:0
#: selection:stock.picking,invoice_state:0
msgid "Invoiced"
msgstr "Faturalandı"

#. module: stock_account
#: field:stock.return.picking,invoice_state:0
msgid "Invoicing"
msgstr "Faturalama"

#. module: stock_account
#: field:stock.invoice.onshipping,journal_type:0
msgid "Journal Type"
msgstr "Yevmiye Türü"

#. module: stock_account
#: field:stock.change.standard.price,write_uid:0
#: field:stock.invoice.onshipping,write_uid:0
#: field:wizard.valuation.history,write_uid:0
msgid "Last Updated by"
msgstr "Son Güncelleyen"

#. module: stock_account
#: field:stock.change.standard.price,write_date:0
#: field:stock.invoice.onshipping,write_date:0
#: field:wizard.valuation.history,write_date:0
msgid "Last Updated on"
msgstr "Son Güncelleme"

#. module: stock_account
#: view:stock.history:stock_account.view_stock_history_report_search
#: field:stock.history,location_id:0
msgid "Location"
msgstr "Konum"

#. module: stock_account
#: model:res.groups,name:stock_account.group_inventory_valuation
msgid "Manage Inventory Valuation and Costing Methods"
msgstr "Envanter Değerleme ve Maliyetlendirme Yöntemlerini Yönetin"

#. module: stock_account
#: view:stock.history:stock_account.view_stock_history_report_search
msgid "Move"
msgstr "Hareket"

#. module: stock_account
#: code:addons/stock_account/product.py:116
#, python-format
msgid "No difference between standard price and new price!"
msgstr "Standart fiyat ve yeni fiyat arasında fark yok!"

#. module: stock_account
#: code:addons/stock_account/wizard/stock_invoice_onshipping.py:91
#, python-format
msgid "No invoice created!"
msgstr "Oluşturulmuş fatura yok!"

#. module: stock_account
#: selection:stock.return.picking,invoice_state:0
msgid "No invoicing"
msgstr "Faturalama Yok"

#. module: stock_account
#: code:addons/stock_account/wizard/stock_invoice_onshipping.py:82
#, python-format
msgid "None of these picking lists require invoicing."
msgstr ""

#. module: stock_account
#: selection:procurement.order,invoice_state:0
#: selection:procurement.rule,invoice_state:0
#: selection:stock.location.path,invoice_state:0
#: selection:stock.move,invoice_state:0
#: selection:stock.picking,invoice_state:0
msgid "Not Applicable"
msgstr "Uygulanabilir Değil"

#. module: stock_account
#: code:addons/stock_account/product.py:83
#, python-format
msgid ""
"One of the following information is missing on the product or product "
"category and prevents the accounting valuation entries to be created:\n"
"    Product: %s\n"
"    Stock Input Account: %s\n"
"    Stock Output Account: %s\n"
"    Stock Valuation Account: %s\n"
"    Stock Journal: %s\n"
"    "
msgstr ""
"Aşağıdaki bilgilerin bir ürün ya da ürün üzerinde eksik ise kategori ve "
"oluşturulacak muhasebe değerleme girişleri engeller:\n"
"    Ürün: %s\n"
"    Stok Giriş Hesap: %s\n"
"    Stok Çıkış Hesabı: %s\n"
"    Stok Değerleme Hesabı: %s\n"
"    Stok Yevmiyesi: %s\n"
"    "

#. module: stock_account
#: field:stock.history,date:0
msgid "Operation Date"
msgstr "Operasyon Tarihi"

#. module: stock_account
#: selection:product.template,valuation:0
msgid "Periodical (manual)"
msgstr "Periyodik (manuel)"

#. module: stock_account
#: model:ir.model,name:stock_account.model_stock_picking
msgid "Picking List"
msgstr "Fiyat Listesi"

#. module: stock_account
#: field:stock.change.standard.price,new_price:0
msgid "Price"
msgstr "Fiyat"

#. module: stock_account
#: model:ir.model,name:stock_account.model_procurement_order
msgid "Procurement"
msgstr "Tedarik"

#. module: stock_account
#: model:ir.model,name:stock_account.model_procurement_rule
msgid "Procurement Rule"
msgstr "Tedarik Kuralı"

#. module: stock_account
#: view:stock.history:stock_account.view_stock_history_report_search
#: field:stock.history,product_id:0
msgid "Product"
msgstr "Ürün"

#. module: stock_account
#: model:ir.model,name:stock_account.model_product_category
#: view:stock.history:stock_account.view_stock_history_report_search
#: field:stock.history,product_categ_id:0
msgid "Product Category"
msgstr "Ürün Kategorisi"

#. module: stock_account
#: field:stock.history,quantity:0
msgid "Product Quantity"
msgstr "Ürün Miktarını"

#. module: stock_account
#: model:ir.model,name:stock_account.model_product_template
msgid "Product Template"
msgstr "Ürün Şablonu"

#. module: stock_account
#: model:ir.model,name:stock_account.model_stock_location_path
msgid "Pushed Flows"
msgstr "İtme Akışları"

#. module: stock_account
#: model:ir.model,name:stock_account.model_stock_quant
msgid "Quants"
msgstr "Stoklar"

#. module: stock_account
#: selection:product.template,cost_method:0
msgid "Real Price"
msgstr "Gerçek Fiyat"

#. module: stock_account
#: selection:product.template,valuation:0
msgid "Real Time (automated)"
msgstr "Gerçek Zamanlı (otomatik)"

#. module: stock_account
#: selection:stock.invoice.onshipping,journal_type:0
msgid "Refund Purchase"
msgstr "Satınalma İadesi"

#. module: stock_account
#: selection:stock.invoice.onshipping,journal_type:0
msgid "Refund Sale"
msgstr "Satış İadesi"

#. module: stock_account
#: view:wizard.valuation.history:stock_account.view_wizard_valuation_history
msgid "Retrieve the Inventory Value"
msgstr "Envanter Değerini Geri Al"

#. module: stock_account
#: view:wizard.valuation.history:stock_account.view_wizard_valuation_history
msgid "Retrieve the stock valuation of your products at current day"
msgstr ""

#. module: stock_account
#: model:ir.model,name:stock_account.model_stock_return_picking
msgid "Return Picking"
msgstr "Toplamaya Dönen"

#. module: stock_account
#: field:stock.history,source:0
msgid "Source"
msgstr "Kaynak"

#. module: stock_account
#: selection:product.template,cost_method:0
msgid "Standard Price"
msgstr "Standart Fiyat"

#. module: stock_account
#: code:addons/stock_account/product.py:137
#: code:addons/stock_account/product.py:144
#, python-format
msgid "Standard Price changed"
msgstr "Standart Fiyat değişti"

#. module: stock_account
#: help:product.template,cost_method:0
msgid ""
"Standard Price: The cost price is manually updated at the end of a specific "
"period (usually every year).\n"
"                    Average Price: The cost price is recomputed at each "
"incoming shipment and used for the product valuation.\n"
"                    Real Price: The cost price displayed is the price of the "
"last outgoing product (will be use in case of inventory loss for example)."
msgstr ""

#. module: stock_account
#: field:product.category,property_stock_account_input_categ:0
#: field:product.template,property_stock_account_input:0
msgid "Stock Input Account"
msgstr "Stok Giriş Hesbı"

#. module: stock_account
#: model:ir.model,name:stock_account.model_stock_invoice_onshipping
msgid "Stock Invoice Onshipping"
msgstr "Sevkiyattan Stok Faturalandırma"

#. module: stock_account
#: field:product.category,property_stock_journal:0
msgid "Stock Journal"
msgstr "Stok Yevmiyesi"

#. module: stock_account
#: model:ir.model,name:stock_account.model_stock_move
#: field:stock.history,move_id:0
msgid "Stock Move"
msgstr "Stok Hareketi"

#. module: stock_account
#: field:product.category,property_stock_account_output_categ:0
#: field:product.template,property_stock_account_output:0
msgid "Stock Output Account"
msgstr "Stok Çıkış Hesbı"

#. module: stock_account
#: model:ir.actions.act_window,name:stock_account.action_wizard_stock_valuation_history
#: model:ir.ui.menu,name:stock_account.menu_action_wizard_valuation_history
msgid "Stock Valuation"
msgstr "Stok Değeri"

#. module: stock_account
#: field:product.category,property_stock_valuation_account_id:0
msgid "Stock Valuation Account"
msgstr "Stok Değerleme Hesabı"

#. module: stock_account
#: field:stock.location,valuation_in_account_id:0
msgid "Stock Valuation Account (Incoming)"
msgstr "Stok Değerleme Hesabı (Gelen)"

#. module: stock_account
#: field:stock.location,valuation_out_account_id:0
msgid "Stock Valuation Account (Outgoing)"
msgstr "Stok Değerleme Hesabı (Giden)"

#. module: stock_account
#: code:addons/stock_account/wizard/stock_valuation_history.py:30
#: view:stock.history:stock_account.view_stock_history_report_graph
#: view:stock.history:stock_account.view_stock_history_report_search
#: view:stock.history:stock_account.view_stock_history_report_tree
#, python-format
msgid "Stock Value At Date"
msgstr "Tarihindeki Stok Değeri"

#. module: stock_account
#: help:stock.config.settings,module_stock_invoice_directly:0
msgid ""
"This allows to automatically launch the invoicing wizard if the delivery is "
"to be invoiced when you send or deliver goods.\n"
"-This installs the module stock_invoice_directly."
msgstr ""

#. module: stock_account
#: selection:procurement.order,invoice_state:0
#: selection:procurement.rule,invoice_state:0
#: selection:stock.location.path,invoice_state:0
#: selection:stock.move,invoice_state:0
#: selection:stock.picking,invoice_state:0
msgid "To Be Invoiced"
msgstr "Faturalanacak"

#. module: stock_account
#: selection:stock.return.picking,invoice_state:0
msgid "To be refunded/invoiced"
msgstr "İade edilecek/Fatura"

#. module: stock_account
#: view:stock.history:stock_account.view_stock_history_report_tree
msgid "Total Value"
msgstr "Toplam Değer"

#. module: stock_account
#: help:stock.location,valuation_in_account_id:0
msgid ""
"Used for real-time inventory valuation. When set on a virtual location (non "
"internal type), this account will be used to hold the value of products "
"being moved from an internal location into this location, instead of the "
"generic Stock Output Account set on the product. This has no effect for "
"internal locations."
msgstr ""
"Gerçek zamanlı stok değerlendirmesi için kullanılır.  Sanal bir konuma (iç "
"türde olmayan)  ayarlandığında, bu hesap, üründe ayarlananan genel Stok "
"Çıkışı Hesabı yerine, iç konumdan taşınan ve bu konuma giren ürünlerin "
"değerini tutmakta kullanılacaktır. Bunun iç konumlara bir etkisi "
"olmayacaktır."

#. module: stock_account
#: help:stock.location,valuation_out_account_id:0
msgid ""
"Used for real-time inventory valuation. When set on a virtual location (non "
"internal type), this account will be used to hold the value of products "
"being moved out of this location and into an internal location, instead of "
"the generic Stock Output Account set on the product. This has no effect for "
"internal locations."
msgstr ""
"Gerçek zamanlı stok değerlendirmesi için kullanılır. Sanal bir konuma (iç "
"türde olmayan)  ayarlandığında, bu hesap, üründe ayarlanana genel Stok "
"Çıkışı Hesabı yerine, bu konumdan taşınan ve iç konuma giren ürünlerin "
"değerini tutmakta kullanılacaktır. Bunun iç konumlara bir etkisi "
"olmayacaktır."

#. module: stock_account
#: field:stock.history,price_unit_on_quant:0
msgid "Value"
msgstr "Değer"

#. module: stock_account
#: code:addons/stock_account/wizard/stock_invoice_onshipping.py:82
#, python-format
msgid "Warning!"
msgstr "uyarı!"

#. module: stock_account
#: help:product.category,property_stock_account_input_categ:0
msgid ""
"When doing real-time inventory valuation, counterpart journal items for all "
"incoming stock moves will be posted in this account, unless there is a "
"specific valuation account set on the source location. This is the default "
<<<<<<< HEAD
"value for all products in this category. It can also directly be set on each "
"product"
msgstr ""
"Gerçek-zamanlı envanter değerlendirmesi yaparken, gelen tüm stokların "
"hareketlerine karşılık gelen günlük öğeleri bu hesaba işlenecektir, kaynak "
"konumda özel bir değerlendirme hesabı yoksa. Bu kategorideki ürünler için bu "
"varsayılan değerdir. Her ürüne doğrudan da ayarlanabilir."
=======
"value for all products in this category. It can also directly be set on each"
" product"
msgstr "Gerçek-zamanlı envanter değerlendirmesi yaparken, gelen tüm stokların hareketlerine karşılık gelen yevmiye kalemleri bu hesaba işlenecektir, kaynak konumda özel bir değerlendirme hesabı yoksa. Bu kategorideki ürünler için bu varsayılan değerdir. Her ürüne doğrudan da ayarlanabilir."
>>>>>>> f9f7669e

#. module: stock_account
#: help:product.template,property_stock_account_input:0
msgid ""
"When doing real-time inventory valuation, counterpart journal items for all "
"incoming stock moves will be posted in this account, unless there is a "
"specific valuation account set on the source location. When not set on the "
"product, the one from the product category is used."
<<<<<<< HEAD
msgstr ""
"Gerçek zamanlı envanter değerlemesi yaparken, gelen bütün stok "
"hareketlerinin karşıt günlük öğeleri, kaynak konumda özel bir değerleme "
"hesabı tanımlanıncaya kadar bu hesaba işlenecektir. Ürüne tanımlanmamışsa, "
"ürün kategorisinden bir tane kullanılır."
=======
msgstr "Gerçek zamanlı envanter değerlemesi yaparken, gelen bütün stok hareketlerinin karşıt yevmiye kalemleri, kaynak konumda özel bir değerleme hesabı tanımlanıncaya kadar bu hesaba işlenecektir. Ürüne tanımlanmamışsa, ürün kategorisinden bir tane kullanılır."
>>>>>>> f9f7669e

#. module: stock_account
#: help:product.category,property_stock_account_output_categ:0
msgid ""
"When doing real-time inventory valuation, counterpart journal items for all "
"outgoing stock moves will be posted in this account, unless there is a "
"specific valuation account set on the destination location. This is the "
<<<<<<< HEAD
"default value for all products in this category. It can also directly be set "
"on each product"
msgstr ""
"Gerçek-zamanlı envanter değerlemesi yaparken, hedef konuma özel bir "
"değerleme hesabı ayarlanmadıkça, çıkan tüm stok hareketlerinin günlük "
"öğeleri bu hesaba işlenecektir. Bu, bu kategorideki tüm ürünler için "
"varsayılan değerdir. Aynı zamanda her ürünü de doğrudan ayarlanabilir."
=======
"default value for all products in this category. It can also directly be set"
" on each product"
msgstr "Gerçek-zamanlı envanter değerlemesi yaparken, hedef konuma özel bir değerleme hesabı ayarlanmadıkça, çıkan tüm stok hareketlerinin yevmiye kalemleri bu hesaba işlenecektir. Bu, bu kategorideki tüm ürünler için varsayılan değerdir. Aynı zamanda her ürünü de doğrudan ayarlanabilir."
>>>>>>> f9f7669e

#. module: stock_account
#: help:product.template,property_stock_account_output:0
msgid ""
"When doing real-time inventory valuation, counterpart journal items for all "
"outgoing stock moves will be posted in this account, unless there is a "
"specific valuation account set on the destination location. When not set on "
"the product, the one from the product category is used."
<<<<<<< HEAD
msgstr ""
"Gerçek zamanlı stok değerlendirmesi yaparken, bütün çıkan stok stok "
"hareketlerinin karşıt günlük öğeleri bu hesaba işlenecektir, eğer varış "
"konumuna özel bir değerlendirme hesabı ayarlanmamışsa."
=======
msgstr "Gerçek zamanlı stok değerlendirmesi yaparken, bütün çıkan stok stok hareketlerinin karşıt yevmiye kalemleri bu hesaba işlenecektir, eğer varış konumuna özel bir değerlendirme hesabı ayarlanmamışsa."
>>>>>>> f9f7669e

#. module: stock_account
#: help:product.category,property_stock_journal:0
msgid ""
"When doing real-time inventory valuation, this is the Accounting Journal in "
"which entries will be automatically posted when stock moves are processed."
msgstr ""
"Gerçek zamanlı envanter değerlendirmesi yaparken, stok hareketlerinin "
"işlenmesi sırasında girdilerin otomatik olarak gönderileceği Hesap "
"Defteridir."

#. module: stock_account
#: help:product.category,property_stock_valuation_account_id:0
msgid ""
"When real-time inventory valuation is enabled on a product, this account "
"will hold the current value of the products."
msgstr ""
"Bir ürün üzerinde gerçek zamanlı envanter değerlendirmesi "
"etkinleştirildiğinde, bu hesap ürünün mevcut değerini tutacaktır."

#. module: stock_account
#: model:ir.model,name:stock_account.model_wizard_valuation_history
msgid "Wizard that opens the stock valuation history table"
msgstr ""

#. module: stock_account
#: view:stock.change.standard.price:stock_account.view_change_standard_price
msgid "_Apply"
msgstr "_Uygula"<|MERGE_RESOLUTION|>--- conflicted
+++ resolved
@@ -1,31 +1,23 @@
-# Turkish translation for openobject-addons
-# Copyright (c) 2014 Rosetta Contributors and Canonical Ltd 2014
-# This file is distributed under the same license as the openobject-addons package.
-# FIRST AUTHOR <EMAIL@ADDRESS>, 2014.
-#
+# Translation of Odoo Server.
+# This file contains the translation of the following modules:
+# * stock_account
+# 
+# Translators:
+# FIRST AUTHOR <EMAIL@ADDRESS>, 2014
+# Murat Kaplan <muratk@projetgrup.com>, 2015
 msgid ""
 msgstr ""
-<<<<<<< HEAD
-"Project-Id-Version: openobject-addons\n"
-"Report-Msgid-Bugs-To: FULL NAME <EMAIL@ADDRESS>\n"
-"POT-Creation-Date: 2014-09-23 16:27+0000\n"
-"PO-Revision-Date: 2014-11-18 21:05+0000\n"
-"Last-Translator: Ayhan KIZILTAN <Unknown>\n"
-"Language-Team: Turkish <tr@li.org>\n"
-=======
 "Project-Id-Version: Odoo 8.0\n"
 "Report-Msgid-Bugs-To: \n"
 "POT-Creation-Date: 2015-01-21 14:07+0000\n"
 "PO-Revision-Date: 2015-12-11 13:24+0000\n"
 "Last-Translator: Murat Kaplan <muratk@projetgrup.com>\n"
 "Language-Team: Turkish (http://www.transifex.com/odoo/odoo-8/language/tr/)\n"
->>>>>>> f9f7669e
 "MIME-Version: 1.0\n"
 "Content-Type: text/plain; charset=UTF-8\n"
-"Content-Transfer-Encoding: 8bit\n"
-"X-Launchpad-Export-Date: 2014-11-19 06:43+0000\n"
-"X-Generator: Launchpad (build 17252)\n"
+"Content-Transfer-Encoding: \n"
 "Language: tr\n"
+"Plural-Forms: nplurals=2; plural=(n > 1);\n"
 
 #. module: stock_account
 #: view:stock.history:stock_account.view_stock_history_report_tree
@@ -62,8 +54,7 @@
 #: help:stock.config.settings,group_stock_inventory_valuation:0
 msgid ""
 "Allows to configure inventory valuations on products and product categories."
-msgstr ""
-"Ürün ve ürün kategorilerinde envanter değerlemeyi ayarlamanıza olanak sağlar."
+msgstr "Ürün ve ürün kategorilerinde envanter değerlemeyi ayarlamanıza olanak sağlar."
 
 #. module: stock_account
 #: selection:product.template,cost_method:0
@@ -102,21 +93,18 @@
 #. module: stock_account
 #: help:stock.inventory,period_id:0
 msgid ""
-"Choose the accounting period where you want to value the stock moves created "
-"by the inventory instead of the default one (chosen by the inventory end "
+"Choose the accounting period where you want to value the stock moves created"
+" by the inventory instead of the default one (chosen by the inventory end "
 "date)"
 msgstr ""
 
 #. module: stock_account
 #: view:wizard.valuation.history:stock_account.view_wizard_valuation_history
 msgid ""
-"Choose the date for which you want to get the stock valuation of your "
-"products.\n"
+"Choose the date for which you want to get the stock valuation of your products.\n"
 "\n"
-"                        This will filter the stock operation that weren't "
-"done at the selected date, to retreive the quantity\n"
-"                        you had, and gives you the inventory value according "
-"to the standard price used at that time."
+"                        This will filter the stock operation that weren't done at the selected date, to retreive the quantity\n"
+"                        you had, and gives you the inventory value according to the standard price used at that time."
 msgstr ""
 
 #. module: stock_account
@@ -169,8 +157,7 @@
 #. module: stock_account
 #: field:stock.config.settings,module_stock_invoice_directly:0
 msgid "Create and open the invoice when the user finish a delivery order"
-msgstr ""
-"Kullanıcı bir teslimat siparişini bitirdiği zaman fatura oluştur ve aç"
+msgstr "Kullanıcı bir teslimat siparişini bitirdiği zaman fatura oluştur ve aç"
 
 #. module: stock_account
 #: view:stock.invoice.onshipping:stock_account.view_stock_invoice_onshipping
@@ -195,7 +182,7 @@
 #: model:ir.actions.act_window,name:stock_account.action_history_tree
 #: model:ir.ui.menu,name:stock_account.menu_action_history_tree
 msgid "Current Inventory Valuation"
-msgstr "Güncel Stok Değerleme"
+msgstr "Güncel Stok Envanteri"
 
 #. module: stock_account
 #: field:wizard.valuation.history,date:0
@@ -236,26 +223,17 @@
 msgstr "İş Ortağı Grubu"
 
 #. module: stock_account
-#: field:stock.change.standard.price,id:0
-#: field:stock.history,id:0
-#: field:stock.invoice.onshipping,id:0
-#: field:wizard.valuation.history,id:0
+#: field:stock.change.standard.price,id:0 field:stock.history,id:0
+#: field:stock.invoice.onshipping,id:0 field:wizard.valuation.history,id:0
 msgid "ID"
 msgstr "ID"
 
 #. module: stock_account
 #: help:stock.change.standard.price,new_price:0
 msgid ""
-"If cost price is increased, stock variation account will be debited and "
-"stock output account will be credited with the value = (difference of amount "
-"* quantity available).\n"
-"If cost price is decreased, stock variation account will be creadited and "
-"stock input account will be debited."
-msgstr ""
-"Maliyet tutarı artarsa, stok değişim hesabı borçlandırılacak ve stok çıkış "
-"hesabı şu değerde alacaklandırılacaktır = (tutar farkı * mevcut miktar).\n"
-"Maliyet tutarı azalırsa, stok değişim hesabı alacaklandırılacak ve stok "
-"giriş hesabı borçlandırılacaktır."
+"If cost price is increased, stock variation account will be debited and stock output account will be credited with the value = (difference of amount * quantity available).\n"
+"If cost price is decreased, stock variation account will be creadited and stock input account will be debited."
+msgstr "Maliyet tutarı artarsa, stok değişim hesabı borçlandırılacak ve stok çıkış hesabı şu değerde alacaklandırılacaktır = (tutar farkı * mevcut miktar).\nMaliyet tutarı azalırsa, stok değişim hesabı alacaklandırılacak ve stok giriş hesabı borçlandırılacaktır."
 
 #. module: stock_account
 #: help:product.template,valuation:0
@@ -266,14 +244,14 @@
 "account set on the product category will represent the current inventory "
 "value, and the stock input and stock output account will hold the "
 "counterpart moves for incoming and outgoing products."
-msgstr ""
+msgstr "Bir ürün için gerçek zamanlı değerlendirme etkinleştirilirse, sistem stok hareketlerine ilişkin defter girdilerini otomatik olarak yazacaktır. Ürün kategorisinde açılan envanter varyasyonu mevcut envanter değerini temsil edecek ve stok giriş ve stok çıkış hesabı gelen ve giden ürünler için muadil hareketleri tutacaktır."
 
 #. module: stock_account
 #: help:stock.config.settings,module_stock_landed_costs:0
 msgid ""
-"Install the module that allows to affect landed costs on pickings, and split "
-"them onto the different products."
-msgstr ""
+"Install the module that allows to affect landed costs on pickings, and split"
+" them onto the different products."
+msgstr "Maliyet Yüklemeleri (Landed Costs) modülü, maliyetleri ürünlere farklı yöntemlerle dağıtmanızı sağlar (Miktar, Hacim, Ağırlık vb.)"
 
 #. module: stock_account
 #: model:ir.model,name:stock_account.model_stock_inventory
@@ -297,8 +275,7 @@
 msgstr "Envanter Değeri"
 
 #. module: stock_account
-#: field:procurement.order,invoice_state:0
-#: field:stock.move,invoice_state:0
+#: field:procurement.order,invoice_state:0 field:stock.move,invoice_state:0
 #: field:stock.picking,invoice_state:0
 msgid "Invoice Control"
 msgstr "Fatura Denetimi"
@@ -384,7 +361,7 @@
 #: code:addons/stock_account/wizard/stock_invoice_onshipping.py:82
 #, python-format
 msgid "None of these picking lists require invoicing."
-msgstr ""
+msgstr "Bu alım listelerinin hiçbiri faturalandırma gerektirmiyor."
 
 #. module: stock_account
 #: selection:procurement.order,invoice_state:0
@@ -399,23 +376,14 @@
 #: code:addons/stock_account/product.py:83
 #, python-format
 msgid ""
-"One of the following information is missing on the product or product "
-"category and prevents the accounting valuation entries to be created:\n"
+"One of the following information is missing on the product or product category and prevents the accounting valuation entries to be created:\n"
 "    Product: %s\n"
 "    Stock Input Account: %s\n"
 "    Stock Output Account: %s\n"
 "    Stock Valuation Account: %s\n"
 "    Stock Journal: %s\n"
 "    "
-msgstr ""
-"Aşağıdaki bilgilerin bir ürün ya da ürün üzerinde eksik ise kategori ve "
-"oluşturulacak muhasebe değerleme girişleri engeller:\n"
-"    Ürün: %s\n"
-"    Stok Giriş Hesap: %s\n"
-"    Stok Çıkış Hesabı: %s\n"
-"    Stok Değerleme Hesabı: %s\n"
-"    Stok Yevmiyesi: %s\n"
-"    "
+msgstr "Aşağıdaki bilgilerin bir ürün ya da ürün üzerinde eksik ise kategori ve oluşturulacak muhasebe değerleme girişleri engeller:\n    Ürün: %s\n    Stok Giriş Hesap: %s\n    Stok Çıkış Hesabı: %s\n    Stok Değerleme Hesabı: %s\n    Stok Yevmiyesi: %s\n    "
 
 #. module: stock_account
 #: field:stock.history,date:0
@@ -463,7 +431,7 @@
 #. module: stock_account
 #: field:stock.history,quantity:0
 msgid "Product Quantity"
-msgstr "Ürün Miktarını"
+msgstr "Ürün Miktarı"
 
 #. module: stock_account
 #: model:ir.model,name:stock_account.model_product_template
@@ -503,12 +471,12 @@
 #. module: stock_account
 #: view:wizard.valuation.history:stock_account.view_wizard_valuation_history
 msgid "Retrieve the Inventory Value"
-msgstr "Envanter Değerini Geri Al"
+msgstr "Stok Envanter Değerini Getir"
 
 #. module: stock_account
 #: view:wizard.valuation.history:stock_account.view_wizard_valuation_history
 msgid "Retrieve the stock valuation of your products at current day"
-msgstr ""
+msgstr "Ürünlerinizin belirli bir tarihteki stok envanter değerini görün"
 
 #. module: stock_account
 #: model:ir.model,name:stock_account.model_stock_return_picking
@@ -535,13 +503,10 @@
 #. module: stock_account
 #: help:product.template,cost_method:0
 msgid ""
-"Standard Price: The cost price is manually updated at the end of a specific "
-"period (usually every year).\n"
-"                    Average Price: The cost price is recomputed at each "
-"incoming shipment and used for the product valuation.\n"
-"                    Real Price: The cost price displayed is the price of the "
-"last outgoing product (will be use in case of inventory loss for example)."
-msgstr ""
+"Standard Price: The cost price is manually updated at the end of a specific period (usually every year).\n"
+"                    Average Price: The cost price is recomputed at each incoming shipment and used for the product valuation.\n"
+"                    Real Price: The cost price displayed is the price of the last outgoing product (will be use in case of inventory loss for example)."
+msgstr "Standart Fiyat: Maliyet fiyatı belirli bir dönemin sonunda elle güncellenir (genellikle her yıl). \nOrtalama Fiyat: Maliyet fiyatı her gelen sevkiyatta yeniden hesaplanır."
 
 #. module: stock_account
 #: field:product.category,property_stock_account_input_categ:0
@@ -575,7 +540,7 @@
 #: model:ir.actions.act_window,name:stock_account.action_wizard_stock_valuation_history
 #: model:ir.ui.menu,name:stock_account.menu_action_wizard_valuation_history
 msgid "Stock Valuation"
-msgstr "Stok Değeri"
+msgstr "Stok Envanter Değeri"
 
 #. module: stock_account
 #: field:product.category,property_stock_valuation_account_id:0
@@ -604,10 +569,9 @@
 #. module: stock_account
 #: help:stock.config.settings,module_stock_invoice_directly:0
 msgid ""
-"This allows to automatically launch the invoicing wizard if the delivery is "
-"to be invoiced when you send or deliver goods.\n"
+"This allows to automatically launch the invoicing wizard if the delivery is to be invoiced when you send or deliver goods.\n"
 "-This installs the module stock_invoice_directly."
-msgstr ""
+msgstr "Teslimat emri bittiğinde otomatik olarak faturalama sihirbazı çalışır. (Fatura sevkiyatta kesiliyor ise işi hızlandırır)\n- Bu seçenek stock_invoice_directly modülünü yükler."
 
 #. module: stock_account
 #: selection:procurement.order,invoice_state:0
@@ -636,12 +600,7 @@
 "being moved from an internal location into this location, instead of the "
 "generic Stock Output Account set on the product. This has no effect for "
 "internal locations."
-msgstr ""
-"Gerçek zamanlı stok değerlendirmesi için kullanılır.  Sanal bir konuma (iç "
-"türde olmayan)  ayarlandığında, bu hesap, üründe ayarlananan genel Stok "
-"Çıkışı Hesabı yerine, iç konumdan taşınan ve bu konuma giren ürünlerin "
-"değerini tutmakta kullanılacaktır. Bunun iç konumlara bir etkisi "
-"olmayacaktır."
+msgstr "Gerçek zamanlı stok değerlendirmesi için kullanılır.  Sanal bir konuma (iç türde olmayan)  ayarlandığında, bu hesap, üründe ayarlananan genel Stok Çıkışı Hesabı yerine, iç konumdan taşınan ve bu konuma giren ürünlerin değerini tutmakta kullanılacaktır. Bunun iç konumlara bir etkisi olmayacaktır."
 
 #. module: stock_account
 #: help:stock.location,valuation_out_account_id:0
@@ -651,12 +610,7 @@
 "being moved out of this location and into an internal location, instead of "
 "the generic Stock Output Account set on the product. This has no effect for "
 "internal locations."
-msgstr ""
-"Gerçek zamanlı stok değerlendirmesi için kullanılır. Sanal bir konuma (iç "
-"türde olmayan)  ayarlandığında, bu hesap, üründe ayarlanana genel Stok "
-"Çıkışı Hesabı yerine, bu konumdan taşınan ve iç konuma giren ürünlerin "
-"değerini tutmakta kullanılacaktır. Bunun iç konumlara bir etkisi "
-"olmayacaktır."
+msgstr "Gerçek zamanlı stok değerlendirmesi için kullanılır. Sanal bir konuma (iç türde olmayan)  ayarlandığında, bu hesap, üründe ayarlanana genel Stok Çıkışı Hesabı yerine, bu konumdan taşınan ve iç konuma giren ürünlerin değerini tutmakta kullanılacaktır. Bunun iç konumlara bir etkisi olmayacaktır."
 
 #. module: stock_account
 #: field:stock.history,price_unit_on_quant:0
@@ -675,19 +629,9 @@
 "When doing real-time inventory valuation, counterpart journal items for all "
 "incoming stock moves will be posted in this account, unless there is a "
 "specific valuation account set on the source location. This is the default "
-<<<<<<< HEAD
-"value for all products in this category. It can also directly be set on each "
-"product"
-msgstr ""
-"Gerçek-zamanlı envanter değerlendirmesi yaparken, gelen tüm stokların "
-"hareketlerine karşılık gelen günlük öğeleri bu hesaba işlenecektir, kaynak "
-"konumda özel bir değerlendirme hesabı yoksa. Bu kategorideki ürünler için bu "
-"varsayılan değerdir. Her ürüne doğrudan da ayarlanabilir."
-=======
 "value for all products in this category. It can also directly be set on each"
 " product"
 msgstr "Gerçek-zamanlı envanter değerlendirmesi yaparken, gelen tüm stokların hareketlerine karşılık gelen yevmiye kalemleri bu hesaba işlenecektir, kaynak konumda özel bir değerlendirme hesabı yoksa. Bu kategorideki ürünler için bu varsayılan değerdir. Her ürüne doğrudan da ayarlanabilir."
->>>>>>> f9f7669e
 
 #. module: stock_account
 #: help:product.template,property_stock_account_input:0
@@ -696,15 +640,7 @@
 "incoming stock moves will be posted in this account, unless there is a "
 "specific valuation account set on the source location. When not set on the "
 "product, the one from the product category is used."
-<<<<<<< HEAD
-msgstr ""
-"Gerçek zamanlı envanter değerlemesi yaparken, gelen bütün stok "
-"hareketlerinin karşıt günlük öğeleri, kaynak konumda özel bir değerleme "
-"hesabı tanımlanıncaya kadar bu hesaba işlenecektir. Ürüne tanımlanmamışsa, "
-"ürün kategorisinden bir tane kullanılır."
-=======
 msgstr "Gerçek zamanlı envanter değerlemesi yaparken, gelen bütün stok hareketlerinin karşıt yevmiye kalemleri, kaynak konumda özel bir değerleme hesabı tanımlanıncaya kadar bu hesaba işlenecektir. Ürüne tanımlanmamışsa, ürün kategorisinden bir tane kullanılır."
->>>>>>> f9f7669e
 
 #. module: stock_account
 #: help:product.category,property_stock_account_output_categ:0
@@ -712,19 +648,9 @@
 "When doing real-time inventory valuation, counterpart journal items for all "
 "outgoing stock moves will be posted in this account, unless there is a "
 "specific valuation account set on the destination location. This is the "
-<<<<<<< HEAD
-"default value for all products in this category. It can also directly be set "
-"on each product"
-msgstr ""
-"Gerçek-zamanlı envanter değerlemesi yaparken, hedef konuma özel bir "
-"değerleme hesabı ayarlanmadıkça, çıkan tüm stok hareketlerinin günlük "
-"öğeleri bu hesaba işlenecektir. Bu, bu kategorideki tüm ürünler için "
-"varsayılan değerdir. Aynı zamanda her ürünü de doğrudan ayarlanabilir."
-=======
 "default value for all products in this category. It can also directly be set"
 " on each product"
 msgstr "Gerçek-zamanlı envanter değerlemesi yaparken, hedef konuma özel bir değerleme hesabı ayarlanmadıkça, çıkan tüm stok hareketlerinin yevmiye kalemleri bu hesaba işlenecektir. Bu, bu kategorideki tüm ürünler için varsayılan değerdir. Aynı zamanda her ürünü de doğrudan ayarlanabilir."
->>>>>>> f9f7669e
 
 #. module: stock_account
 #: help:product.template,property_stock_account_output:0
@@ -733,40 +659,35 @@
 "outgoing stock moves will be posted in this account, unless there is a "
 "specific valuation account set on the destination location. When not set on "
 "the product, the one from the product category is used."
-<<<<<<< HEAD
-msgstr ""
-"Gerçek zamanlı stok değerlendirmesi yaparken, bütün çıkan stok stok "
-"hareketlerinin karşıt günlük öğeleri bu hesaba işlenecektir, eğer varış "
-"konumuna özel bir değerlendirme hesabı ayarlanmamışsa."
-=======
 msgstr "Gerçek zamanlı stok değerlendirmesi yaparken, bütün çıkan stok stok hareketlerinin karşıt yevmiye kalemleri bu hesaba işlenecektir, eğer varış konumuna özel bir değerlendirme hesabı ayarlanmamışsa."
->>>>>>> f9f7669e
 
 #. module: stock_account
 #: help:product.category,property_stock_journal:0
 msgid ""
 "When doing real-time inventory valuation, this is the Accounting Journal in "
 "which entries will be automatically posted when stock moves are processed."
-msgstr ""
-"Gerçek zamanlı envanter değerlendirmesi yaparken, stok hareketlerinin "
-"işlenmesi sırasında girdilerin otomatik olarak gönderileceği Hesap "
-"Defteridir."
+msgstr "Gerçek zamanlı envanter değerlendirmesi yaparken, stok hareketlerinin işlenmesi sırasında girdilerin otomatik olarak gönderileceği Hesap Defteridir."
 
 #. module: stock_account
 #: help:product.category,property_stock_valuation_account_id:0
 msgid ""
 "When real-time inventory valuation is enabled on a product, this account "
 "will hold the current value of the products."
-msgstr ""
-"Bir ürün üzerinde gerçek zamanlı envanter değerlendirmesi "
-"etkinleştirildiğinde, bu hesap ürünün mevcut değerini tutacaktır."
+msgstr "Bir ürün üzerinde gerçek zamanlı envanter değerlendirmesi etkinleştirildiğinde, bu hesap ürünün mevcut değerini tutacaktır."
 
 #. module: stock_account
 #: model:ir.model,name:stock_account.model_wizard_valuation_history
 msgid "Wizard that opens the stock valuation history table"
-msgstr ""
+msgstr "Stok envanter düzeltmeleri geçmişini açan sihirbaz"
 
 #. module: stock_account
 #: view:stock.change.standard.price:stock_account.view_change_standard_price
 msgid "_Apply"
-msgstr "_Uygula"+msgstr "_Uygula"
+
+#. module: stock_account
+#: view:stock.change.standard.price:stock_account.view_change_standard_price
+#: view:stock.invoice.onshipping:stock_account.view_stock_invoice_onshipping
+#: view:wizard.valuation.history:stock_account.view_wizard_valuation_history
+msgid "or"
+msgstr "veya"