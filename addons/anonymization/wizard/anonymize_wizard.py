--- conflicted
+++ resolved
@@ -4,11 +4,7 @@
 import base64
 import os
 import random
-<<<<<<< HEAD
-import pickle
-=======
-
->>>>>>> 1b50c829
+
 from lxml import etree
 from operator import itemgetter
 
