--- conflicted
+++ resolved
@@ -401,7 +401,7 @@
             <t t-foreach="tags" t-as="tag">
                 <t t-if="tag.post_ids">
                     <li t-att-class="tag.id in active_tag_ids and 'active' or None">
-                        <a t-attf-href="#{blog_url(tag=tags_list(active_tag_ids, tag.id))}">
+                        <a t-att-rel="'nofollow' if active_tag_ids else None" t-attf-href="#{blog_url(tag=tags_list(active_tag_ids, tag.id))}">
                             <span t-field="tag.name"/>
                         </a>
                     </li>
@@ -417,7 +417,6 @@
         <attribute name="class">col-sm-8</attribute>
     </xpath>
     <xpath expr="//div[@id='blog_right_column']" position="inside">
-<<<<<<< HEAD
         <section class="mt32 blog_tags">
             <h4>Tags</h4>
             <t t-foreach="tag_category" t-as="nav_tag_category">
@@ -430,17 +429,6 @@
                 <t t-set='hide_title' t-value='not len(tag_category)' />
                 <t t-set='categ_title'>Others</t>
                 <t t-set='tags' t-value='other_tags' />
-=======
-        <section class="mt32">
-        <h4>Tags</h4>
-        <ul class="nav nav-pills nav-stacked">
-            <t t-foreach="tags" t-as="nav_tag">
-            <li t-att-class="nav_tag.id in active_tag_ids and 'active' or None" style="display: inline-block;">
-                <a t-att-rel="'nofollow' if active_tag_ids else None" t-attf-href="#{blog_url(tag=tags_list(active_tag_ids, nav_tag.id))}">
-                    <span t-field="nav_tag.name"/>
-                </a>
-            </li>
->>>>>>> 61a85ccf
             </t>
         </section>
     </xpath>
@@ -457,29 +445,16 @@
         <h4>Archives</h4>
         <ul class="nav nav-pills nav-stacked">
             <t t-foreach="nav_list" t-as="year">
-<<<<<<< HEAD
                 <li data-toggle="collapse" t-att-data-target="'#' + year" aria-expanded="false" class="blog_post_year_collapse mt8">
                     <i t-attf-class="fa #{'fa-chevron-down' if not date and year_index == 0 else 'fa-chevron-right'} mr4"/><span t-esc="year"/>
                 </li>
                 <ul t-attf-class="blog_post_year collapse nav nav-pills nav-stacked #{not date and year_index == 0 and 'in'}" t-att-id="year" role="menu">
                     <t t-foreach="nav_list[year]" t-as="months">
                         <li t-if="months['date_begin'] == date" class="active">
-                            <a t-ignore="True" t-attf-href="#{blog_url(date_begin=False, date_end=False)}"><t t-esc="months['month']"/><span class="pull-right badge" t-esc="months['post_date_count']"/></a>
+                            <a t-ignore="True" rel="nofollow" t-attf-href="#{blog_url(date_begin=False, date_end=False)}"><t t-esc="months['month']"/><span class="pull-right badge" t-esc="months['post_date_count']"/></a>
                         </li>
                         <li t-else="1">
-                            <a t-ignore="True" t-attf-href="#{blog_url(date_begin=months['date_begin'], date_end=months['date_end'])}"><t t-esc="months['month']"/><span class="pull-right badge" t-esc="months['post_date_count']"/></a>
-=======
-                <li t-esc="year"/>
-                <t t-foreach="nav_list[year]" t-as="months">
-                    <t t-if="months['date_begin'] == date">
-                        <li class="active">
-                            <a t-ignore="True" rel="nofollow" t-attf-href="#{blog_url(date_begin=False, date_end=False)}"><t t-esc="months['month']"/><span class="pull-right badge" t-esc="months['post_date_count']"/></a>
-                        </li>
-                    </t>
-                    <t t-else="1">
-                        <li>
                             <a t-ignore="True" rel="nofollow" t-attf-href="#{blog_url(date_begin=months['date_begin'], date_end=months['date_end'])}"><t t-esc="months['month']"/><span class="pull-right badge" t-esc="months['post_date_count']"/></a>
->>>>>>> 61a85ccf
                         </li>
                     </t>
                 </ul>
