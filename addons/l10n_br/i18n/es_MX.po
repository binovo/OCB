--- conflicted
+++ resolved
@@ -1,23 +1,11 @@
-# Spanish translation for openobject-addons
-# Copyright (c) 2011 Rosetta Contributors and Canonical Ltd 2011
-# This file is distributed under the same license as the openobject-addons package.
-# FIRST AUTHOR <EMAIL@ADDRESS>, 2011.
-#
+# Translation of OpenERP Server.
+# This file contains the translation of the following modules:
+# * l10n_br
+# 
+# Translators:
+# FIRST AUTHOR <EMAIL@ADDRESS>, 2011
 msgid ""
 msgstr ""
-<<<<<<< HEAD
-"Project-Id-Version: openobject-addons\n"
-"Report-Msgid-Bugs-To: FULL NAME <EMAIL@ADDRESS>\n"
-"POT-Creation-Date: 2011-01-07 06:40+0000\n"
-"PO-Revision-Date: 2011-02-15 15:37+0000\n"
-"Last-Translator: FULL NAME <EMAIL@ADDRESS>\n"
-"Language-Team: Spanish <es@li.org>\n"
-"MIME-Version: 1.0\n"
-"Content-Type: text/plain; charset=UTF-8\n"
-"Content-Transfer-Encoding: 8bit\n"
-"X-Launchpad-Export-Date: 2011-09-05 05:58+0000\n"
-"X-Generator: Launchpad (build 13830)\n"
-=======
 "Project-Id-Version: Odoo 8.0\n"
 "Report-Msgid-Bugs-To: \n"
 "POT-Creation-Date: 2012-11-24 02:53+0000\n"
@@ -134,35 +122,10 @@
 #: model:ir.model,name:l10n_br.model_wizard_multi_charts_accounts
 msgid "wizard.multi.charts.accounts"
 msgstr ""
->>>>>>> 1812b8f3
 
 #. module: l10n_br
 #: model:ir.actions.todo,note:l10n_br.config_call_account_template_brazilian_localization
 msgid ""
-<<<<<<< HEAD
-"Generate Chart of Accounts from a Chart Template. You will be asked to pass "
-"the name of the company, the chart template to follow, the no. of digits to "
-"generate the code for your accounts and Bank account, currency to create "
-"Journals. Thus,the pure copy of chart Template is generated.\n"
-"    This is the same wizard that runs from Financial "
-"Management/Configuration/Financial Accounting/Financial Accounts/Generate "
-"Chart of Accounts from a Chart Template."
-msgstr ""
-"Genere el plan de cuentas desde una plantilla de plan. Se le solicitará el "
-"nombre de la compañía, la plantilla de plan a seguir, y el núm. de dígitos "
-"para generar el código de sus cuentas, cuenta bancaria, y divisa para crear "
-"sus diarios. Por tanto, se genera una copia directa de la plantilla del plan "
-"de cuentas.\n"
-"    Este es el mismo asistente que se ejecuta desde Gestión "
-"financiera/Configuración/Contabilidad financiera/Cuentas financieras/Generar "
-"plan de cuentas desde una plantilla de plan."
-
-#. module: l10n_br
-#: model:ir.module.module,description:l10n_br.module_meta_information
-#: model:ir.module.module,shortdesc:l10n_br.module_meta_information
-msgid "Brazilian Localization"
-msgstr "Localización Brasileña"
-=======
 "Generate Chart of Accounts from a Chart Template. You will be asked to pass the name of the company, the chart template to follow, the no. of digits to generate the code for your accounts and Bank account, currency to create Journals. Thus,the pure copy of chart Template is generated.\n"
 "    This is the same wizard that runs from Financial Management/Configuration/Financial Accounting/Financial Accounts/Generate Chart of Accounts from a Chart Template."
 msgstr "Genere el plan de cuentas desde una plantilla de plan. Se le solicitará el nombre de la compañía, la plantilla de plan a seguir, y el núm. de dígitos para generar el código de sus cuentas, cuenta bancaria, y divisa para crear sus diarios. Por tanto, se genera una copia directa de la plantilla del plan de cuentas.\n    Este es el mismo asistente que se ejecuta desde Gestión financiera/Configuración/Contabilidad financiera/Cuentas financieras/Generar plan de cuentas desde una plantilla de plan."
@@ -205,5 +168,4 @@
 #: model:ir.model,name:l10n_br.model_account_tax_code_template
 #: field:l10n_br_account.cst.template,tax_code_template_id:0
 msgid "Tax Code Template"
-msgstr ""
->>>>>>> 1812b8f3
+msgstr ""