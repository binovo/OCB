--- conflicted
+++ resolved
@@ -1,35 +1,27 @@
-# Norwegian Bokmal translation for openobject-addons
-# Copyright (c) 2014 Rosetta Contributors and Canonical Ltd 2014
-# This file is distributed under the same license as the openobject-addons package.
-# FIRST AUTHOR <EMAIL@ADDRESS>, 2014.
-#
+# Translation of Odoo Server.
+# This file contains the translation of the following modules:
+# * multi_company
+# 
+# Translators:
+# FIRST AUTHOR <EMAIL@ADDRESS>, 2014
 msgid ""
 msgstr ""
-<<<<<<< HEAD
-"Project-Id-Version: openobject-addons\n"
-"Report-Msgid-Bugs-To: FULL NAME <EMAIL@ADDRESS>\n"
-"POT-Creation-Date: 2014-08-14 13:09+0000\n"
-"PO-Revision-Date: 2014-08-14 16:10+0000\n"
-"Last-Translator: FULL NAME <EMAIL@ADDRESS>\n"
-"Language-Team: Norwegian Bokmal <nb@li.org>\n"
-=======
 "Project-Id-Version: Odoo 8.0\n"
 "Report-Msgid-Bugs-To: \n"
 "POT-Creation-Date: 2015-01-21 14:08+0000\n"
 "PO-Revision-Date: 2016-05-04 09:47+0000\n"
 "Last-Translator: Martin Trigaux\n"
 "Language-Team: Norwegian Bokmål (http://www.transifex.com/odoo/odoo-8/language/nb/)\n"
->>>>>>> 3a320211
 "MIME-Version: 1.0\n"
 "Content-Type: text/plain; charset=UTF-8\n"
-"Content-Transfer-Encoding: 8bit\n"
-"X-Launchpad-Export-Date: 2014-08-15 07:30+0000\n"
-"X-Generator: Launchpad (build 17156)\n"
+"Content-Transfer-Encoding: \n"
+"Language: nb\n"
+"Plural-Forms: nplurals=2; plural=(n != 1);\n"
 
 #. module: multi_company
 #: model:ir.actions.act_window,name:multi_company.action_inventory_form
 msgid "Company Defaults"
-msgstr ""
+msgstr "Firma-standarder"
 
 #. module: multi_company
 #: model:res.company,overdue_msg:multi_company.res_company_odoo
@@ -40,10 +32,8 @@
 msgid ""
 "Dear Sir/Madam,\n"
 "\n"
-"Our records indicate that some payments on your account are still due. "
-"Please find details below.\n"
-"If the amount has already been paid, please disregard this notice. "
-"Otherwise, please forward us the total amount stated below.\n"
+"Our records indicate that some payments on your account are still due. Please find details below.\n"
+"If the amount has already been paid, please disregard this notice. Otherwise, please forward us the total amount stated below.\n"
 "If you have any queries regarding your account, Please contact us.\n"
 "\n"
 "Thank you in advance for your cooperation.\n"
