# -*- coding: utf-8 -*-
##############################################################################
#
#    OpenERP, Open Source Management Solution
#    Copyright (C) 2009-today OpenERP SA (<http://www.openerp.com>)
#
#    This program is free software: you can redistribute it and/or modify
#    it under the terms of the GNU Affero General Public License as
#    published by the Free Software Foundation, either version 3 of the
#    License, or (at your option) any later version
#
#    This program is distributed in the hope that it will be useful,
#    but WITHOUT ANY WARRANTY; without even the implied warranty of
#    MERCHANTABILITY or FITNESS FOR A PARTICULAR PURPOSE.  See the
#    GNU Affero General Public License for more details
#
#    You should have received a copy of the GNU Affero General Public License
#    along with this program.  If not, see <http://www.gnu.org/licenses/>
#
##############################################################################

import base64
import datetime
import dateutil
import email
import logging
import pytz
import re
import socket
import time
import xmlrpclib
from email.message import Message

from openerp import tools
from openerp import SUPERUSER_ID
from openerp.addons.mail.mail_message import decode
from openerp.osv import fields, osv, orm
from openerp.osv.orm import browse_record, browse_null
from openerp.tools.safe_eval import safe_eval as eval
from openerp.tools.translate import _

_logger = logging.getLogger(__name__)


mail_header_msgid_re = re.compile('<[^<>]+>')

def decode_header(message, header, separator=' '):
    return separator.join(map(decode, filter(None, message.get_all(header, []))))


class mail_thread(osv.AbstractModel):
    ''' mail_thread model is meant to be inherited by any model that needs to
        act as a discussion topic on which messages can be attached. Public
        methods are prefixed with ``message_`` in order to avoid name
        collisions with methods of the models that will inherit from this class.

        ``mail.thread`` defines fields used to handle and display the
        communication history. ``mail.thread`` also manages followers of
        inheriting classes. All features and expected behavior are managed
        by mail.thread. Widgets has been designed for the 7.0 and following
        versions of OpenERP.

        Inheriting classes are not required to implement any method, as the
        default implementation will work for any model. However it is common
        to override at least the ``message_new`` and ``message_update``
        methods (calling ``super``) to add model-specific behavior at
        creation and update of a thread when processing incoming emails.

        Options:
            - _mail_flat_thread: if set to True, all messages without parent_id
                are automatically attached to the first message posted on the
                ressource. If set to False, the display of Chatter is done using
                threads, and no parent_id is automatically set.
    '''
    _name = 'mail.thread'
    _description = 'Email Thread'
    _mail_flat_thread = True

    # Automatic logging system if mail installed
    # _track = {
    #   'field': {
    #       'module.subtype_xml': lambda self, cr, uid, obj, context=None: obj[state] == done,
    #       'module.subtype_xml2': lambda self, cr, uid, obj, context=None: obj[state] != done,
    #   },
    #   'field2': {
    #       ...
    #   },
    # }
    # where
    #   :param string field: field name
    #   :param module.subtype_xml: xml_id of a mail.message.subtype (i.e. mail.mt_comment)
    #   :param obj: is a browse_record
    #   :param function lambda: returns whether the tracking should record using this subtype
    _track = {}

    def _get_message_data(self, cr, uid, ids, name, args, context=None):
        """ Computes:
            - message_unread: has uid unread message for the document
            - message_summary: html snippet summarizing the Chatter for kanban views """
        res = dict((id, dict(message_unread=False, message_unread_count=0, message_summary=' ')) for id in ids)
        user_pid = self.pool.get('res.users').read(cr, uid, uid, ['partner_id'], context=context)['partner_id'][0]

        # search for unread messages, directly in SQL to improve performances
        cr.execute("""  SELECT m.res_id FROM mail_message m
                        RIGHT JOIN mail_notification n
                        ON (n.message_id = m.id AND n.partner_id = %s AND (n.read = False or n.read IS NULL))
                        WHERE m.model = %s AND m.res_id in %s""",
                    (user_pid, self._name, tuple(ids),))
        for result in cr.fetchall():
            res[result[0]]['message_unread'] = True
            res[result[0]]['message_unread_count'] += 1

        for id in ids:
            if res[id]['message_unread_count']:
                title = res[id]['message_unread_count'] > 1 and _("You have %d unread messages") % res[id]['message_unread_count'] or _("You have one unread message")
                res[id]['message_summary'] = "<span class='oe_kanban_mail_new' title='%s'><span class='oe_e'>9</span> %d %s</span>" % (title, res[id].pop('message_unread_count'), _("New"))
            res[id].pop('message_unread_count', None)
        return res

    def _get_subscription_data(self, cr, uid, ids, name, args, context=None):
        """ Computes:
            - message_subtype_data: data about document subtypes: which are
                available, which are followed if any """
        res = dict((id, dict(message_subtype_data='')) for id in ids)
        user_pid = self.pool.get('res.users').read(cr, uid, uid, ['partner_id'], context=context)['partner_id'][0]

        # find current model subtypes, add them to a dictionary
        subtype_obj = self.pool.get('mail.message.subtype')
        subtype_ids = subtype_obj.search(cr, uid, ['|', ('res_model', '=', self._name), ('res_model', '=', False)], context=context)
        subtype_dict = dict((subtype.name, dict(default=subtype.default, followed=False, id=subtype.id)) for subtype in subtype_obj.browse(cr, uid, subtype_ids, context=context))
        for id in ids:
            res[id]['message_subtype_data'] = subtype_dict.copy()

        # find the document followers, update the data
        fol_obj = self.pool.get('mail.followers')
        fol_ids = fol_obj.search(cr, uid, [
            ('partner_id', '=', user_pid),
            ('res_id', 'in', ids),
            ('res_model', '=', self._name),
        ], context=context)
        for fol in fol_obj.browse(cr, uid, fol_ids, context=context):
            thread_subtype_dict = res[fol.res_id]['message_subtype_data']
            for subtype in fol.subtype_ids:
                thread_subtype_dict[subtype.name]['followed'] = True
            res[fol.res_id]['message_subtype_data'] = thread_subtype_dict

        return res

    def _search_message_unread(self, cr, uid, obj=None, name=None, domain=None, context=None):
        return [('message_ids.to_read', '=', True)]

    def _get_followers(self, cr, uid, ids, name, arg, context=None):
        fol_obj = self.pool.get('mail.followers')
        fol_ids = fol_obj.search(cr, SUPERUSER_ID, [('res_model', '=', self._name), ('res_id', 'in', ids)])
        res = dict((id, dict(message_follower_ids=[], message_is_follower=False)) for id in ids)
        user_pid = self.pool.get('res.users').read(cr, uid, uid, ['partner_id'], context=context)['partner_id'][0]
        for fol in fol_obj.browse(cr, SUPERUSER_ID, fol_ids):
            res[fol.res_id]['message_follower_ids'].append(fol.partner_id.id)
            if fol.partner_id.id == user_pid:
                res[fol.res_id]['message_is_follower'] = True
        return res

    def _set_followers(self, cr, uid, id, name, value, arg, context=None):
        if not value:
            return
        partner_obj = self.pool.get('res.partner')
        fol_obj = self.pool.get('mail.followers')

        # read the old set of followers, and determine the new set of followers
        fol_ids = fol_obj.search(cr, SUPERUSER_ID, [('res_model', '=', self._name), ('res_id', '=', id)])
        old = set(fol.partner_id.id for fol in fol_obj.browse(cr, SUPERUSER_ID, fol_ids))
        new = set(old)

        for command in value or []:
            if isinstance(command, (int, long)):
                new.add(command)
            elif command[0] == 0:
                new.add(partner_obj.create(cr, uid, command[2], context=context))
            elif command[0] == 1:
                partner_obj.write(cr, uid, [command[1]], command[2], context=context)
                new.add(command[1])
            elif command[0] == 2:
                partner_obj.unlink(cr, uid, [command[1]], context=context)
                new.discard(command[1])
            elif command[0] == 3:
                new.discard(command[1])
            elif command[0] == 4:
                new.add(command[1])
            elif command[0] == 5:
                new.clear()
            elif command[0] == 6:
                new = set(command[2])

        # remove partners that are no longer followers
        self.message_unsubscribe(cr, uid, [id], list(old-new), context=context)
        # add new followers
        self.message_subscribe(cr, uid, [id], list(new-old), context=context)

    def _search_followers(self, cr, uid, obj, name, args, context):
        fol_obj = self.pool.get('mail.followers')
        res = []
        for field, operator, value in args:
            assert field == name
            fol_ids = fol_obj.search(cr, SUPERUSER_ID, [('res_model', '=', self._name), ('partner_id', operator, value)])
            res_ids = [fol.res_id for fol in fol_obj.browse(cr, SUPERUSER_ID, fol_ids)]
            res.append(('id', 'in', res_ids))
        return res

    _columns = {
        'message_is_follower': fields.function(_get_followers,
            type='boolean', string='Is a Follower', multi='_get_followers,'),
        'message_follower_ids': fields.function(_get_followers, fnct_inv=_set_followers,
                fnct_search=_search_followers, type='many2many', priority=-10,
                obj='res.partner', string='Followers', multi='_get_followers'),
        'message_ids': fields.one2many('mail.message', 'res_id',
            domain=lambda self: [('model', '=', self._name)],
            auto_join=True,
            string='Messages',
            help="Messages and communication history"),
        'message_unread': fields.function(_get_message_data,
            fnct_search=_search_message_unread, multi="_get_message_data",
            type='boolean', string='Unread Messages',
            help="If checked new messages require your attention."),
        'message_summary': fields.function(_get_message_data, method=True,
            type='text', string='Summary', multi="_get_message_data",
            help="Holds the Chatter summary (number of messages, ...). "\
                 "This summary is directly in html format in order to "\
                 "be inserted in kanban views."),
    }

    #------------------------------------------------------
    # CRUD overrides for automatic subscription and logging
    #------------------------------------------------------

    def create(self, cr, uid, values, context=None):
        """ Chatter override :
            - subscribe uid
            - subscribe followers of parent
            - log a creation message
        """
        if context is None:
            context = {}

        # subscribe uid unless asked not to
        if not context.get('mail_create_nosubscribe'):
            pid = self.pool['res.users'].browse(cr, SUPERUSER_ID, uid).partner_id.id
            message_follower_ids = values.get('message_follower_ids') or []  # webclient can send None or False
            message_follower_ids.append([4, pid])
            values['message_follower_ids'] = message_follower_ids
            # add operation to ignore access rule checking for subscription
            context_operation = dict(context, operation='create')
        else:
            context_operation = context
        thread_id = super(mail_thread, self).create(cr, uid, values, context=context_operation)

        # automatic logging unless asked not to (mainly for various testing purpose)
        if not context.get('mail_create_nolog'):
<<<<<<< HEAD
            self.message_post(cr, uid, thread_id, body=_('%s created') % (_(self._description)), context=context)
=======
            ir_model_pool = self.pool['ir.model']
            ids = ir_model_pool.search(cr, uid, [('model', '=', self._name)], context=context)
            name = ir_model_pool.read(cr, uid, ids, ['name'], context=context)[0]['name']
            self.message_post(cr, uid, thread_id, body=_('%s created') % name, context=context)
>>>>>>> 2459cd5d

        # auto_subscribe: take values and defaults into account
        create_values = dict(values)
        for key, val in context.iteritems():
            if key.startswith('default_'):
                create_values[key[8:]] = val
        self.message_auto_subscribe(cr, uid, [thread_id], create_values.keys(), context=context, values=create_values)

        # track values
        track_ctx = dict(context)
        if 'lang' not in track_ctx:
            track_ctx['lang'] = self.pool.get('res.users').browse(cr, uid, uid, context=context).lang
        if not context.get('mail_notrack'):
            tracked_fields = self._get_tracked_fields(cr, uid, values.keys(), context=track_ctx)
            if tracked_fields:
                initial_values = {thread_id: dict((item, False) for item in tracked_fields)}
                self.message_track(cr, uid, [thread_id], tracked_fields, initial_values, context=track_ctx)
        return thread_id

    def write(self, cr, uid, ids, values, context=None):
        if context is None:
            context = {}
        if isinstance(ids, (int, long)):
            ids = [ids]

        # Track initial values of tracked fields
        track_ctx = dict(context)
        if 'lang' not in track_ctx:
            track_ctx['lang'] = self.pool.get('res.users').browse(cr, uid, uid, context=context).lang
        tracked_fields = self._get_tracked_fields(cr, uid, values.keys(), context=track_ctx)
        if tracked_fields:
            initial = self.read(cr, uid, ids, tracked_fields.keys(), context=track_ctx)
            initial_values = dict((item['id'], item) for item in initial)

        # Perform write, update followers
        result = super(mail_thread, self).write(cr, uid, ids, values, context=context)
        self.message_auto_subscribe(cr, uid, ids, values.keys(), context=context, values=values)

        if not context.get('mail_notrack'):
            # Perform the tracking
            tracked_fields = self._get_tracked_fields(cr, uid, values.keys(), context=track_ctx)
        else:
            tracked_fields = None
        if tracked_fields:
            self.message_track(cr, uid, ids, tracked_fields, initial_values, context=track_ctx)
        return result

    def unlink(self, cr, uid, ids, context=None):
        """ Override unlink to delete messages and followers. This cannot be
            cascaded, because link is done through (res_model, res_id). """
        msg_obj = self.pool.get('mail.message')
        fol_obj = self.pool.get('mail.followers')
        # delete messages and notifications
        msg_ids = msg_obj.search(cr, uid, [('model', '=', self._name), ('res_id', 'in', ids)], context=context)
        msg_obj.unlink(cr, uid, msg_ids, context=context)
        # delete
        res = super(mail_thread, self).unlink(cr, uid, ids, context=context)
        # delete followers
        fol_ids = fol_obj.search(cr, SUPERUSER_ID, [('res_model', '=', self._name), ('res_id', 'in', ids)], context=context)
        fol_obj.unlink(cr, SUPERUSER_ID, fol_ids, context=context)
        return res

    def copy_data(self, cr, uid, id, default=None, context=None):
        # avoid tracking multiple temporary changes during copy
        context = dict(context or {}, mail_notrack=True)

        default = default or {}
        default['message_ids'] = []
        default['message_follower_ids'] = []
        return super(mail_thread, self).copy_data(cr, uid, id, default=default, context=context)

    #------------------------------------------------------
    # Automatically log tracked fields
    #------------------------------------------------------

    def _get_tracked_fields(self, cr, uid, updated_fields, context=None):
        """ Return a structure of tracked fields for the current model.
            :param list updated_fields: modified field names
            :return list: a list of (field_name, column_info obj), containing
                always tracked fields and modified on_change fields
        """
        lst = []
        for name, column_info in self._all_columns.items():
            visibility = getattr(column_info.column, 'track_visibility', False)
            if visibility == 'always' or (visibility == 'onchange' and name in updated_fields) or name in self._track:
                lst.append(name)
        if not lst:
            return lst
        return self.fields_get(cr, uid, lst, context=context)

    def message_track(self, cr, uid, ids, tracked_fields, initial_values, context=None):

        def convert_for_display(value, col_info):
            if not value and col_info['type'] == 'boolean':
                return 'False'
            if not value:
                return ''
            if col_info['type'] == 'many2one':
                return value[1]
            if col_info['type'] == 'selection':
                return dict(col_info['selection'])[value]
            return value

        def format_message(message_description, tracked_values):
            message = ''
            if message_description:
                message = '<span>%s</span>' % message_description
            for name, change in tracked_values.items():
                message += '<div> &nbsp; &nbsp; &bull; <b>%s</b>: ' % change.get('col_info')
                if change.get('old_value'):
                    message += '%s &rarr; ' % change.get('old_value')
                message += '%s</div>' % change.get('new_value')
            return message

        if not tracked_fields:
            return True

        for record in self.read(cr, uid, ids, tracked_fields.keys(), context=context):
            initial = initial_values[record['id']]
            changes = []
            tracked_values = {}

            # generate tracked_values data structure: {'col_name': {col_info, new_value, old_value}}
            for col_name, col_info in tracked_fields.items():
                if record[col_name] == initial[col_name] and getattr(self._all_columns[col_name].column, 'track_visibility', None) == 'always':
                    tracked_values[col_name] = dict(col_info=col_info['string'],
                                                        new_value=convert_for_display(record[col_name], col_info))
                elif record[col_name] != initial[col_name]:
                    if getattr(self._all_columns[col_name].column, 'track_visibility', None) in ['always', 'onchange']:
                        tracked_values[col_name] = dict(col_info=col_info['string'],
                                                            old_value=convert_for_display(initial[col_name], col_info),
                                                            new_value=convert_for_display(record[col_name], col_info))
                    if col_name in tracked_fields:
                        changes.append(col_name)
            if not changes:
                continue

            # find subtypes and post messages or log if no subtype found
            subtypes = []
            for field, track_info in self._track.items():
                if field not in changes:
                    continue
                for subtype, method in track_info.items():
                    if method(self, cr, uid, record, context):
                        subtypes.append(subtype)

            posted = False
            for subtype in subtypes:
                try:
                    subtype_rec = self.pool.get('ir.model.data').get_object(cr, uid, subtype.split('.')[0], subtype.split('.')[1], context=context)
                except ValueError, e:
                    _logger.debug('subtype %s not found, giving error "%s"' % (subtype, e))
                    continue
                message = format_message(subtype_rec.description if subtype_rec.description else subtype_rec.name, tracked_values)
                self.message_post(cr, uid, record['id'], body=message, subtype=subtype, context=context)
                posted = True
            if not posted:
                message = format_message('', tracked_values)
                self.message_post(cr, uid, record['id'], body=message, context=context)
        return True

    #------------------------------------------------------
    # mail.message wrappers and tools
    #------------------------------------------------------

    def _needaction_domain_get(self, cr, uid, context=None):
        if self._needaction:
            return [('message_unread', '=', True)]
        return []

    def _garbage_collect_attachments(self, cr, uid, context=None):
        """ Garbage collect lost mail attachments. Those are attachments
            - linked to res_model 'mail.compose.message', the composer wizard
            - with res_id 0, because they were created outside of an existing
                wizard (typically user input through Chatter or reports
                created on-the-fly by the templates)
            - unused since at least one day (create_date and write_date)
        """
        limit_date = datetime.datetime.utcnow() - datetime.timedelta(days=1)
        limit_date_str = datetime.datetime.strftime(limit_date, tools.DEFAULT_SERVER_DATETIME_FORMAT)
        ir_attachment_obj = self.pool.get('ir.attachment')
        attach_ids = ir_attachment_obj.search(cr, uid, [
                            ('res_model', '=', 'mail.compose.message'),
                            ('res_id', '=', 0),
                            ('create_date', '<', limit_date_str),
                            ('write_date', '<', limit_date_str),
                            ], context=context)
        ir_attachment_obj.unlink(cr, uid, attach_ids, context=context)
        return True

    #------------------------------------------------------
    # Email specific
    #------------------------------------------------------

    def message_get_reply_to(self, cr, uid, ids, context=None):
        if not self._inherits.get('mail.alias'):
            return [False for id in ids]
        return ["%s@%s" % (record['alias_name'], record['alias_domain'])
                    if record.get('alias_domain') and record.get('alias_name')
                    else False
                    for record in self.read(cr, SUPERUSER_ID, ids, ['alias_name', 'alias_domain'], context=context)]

    #------------------------------------------------------
    # Mail gateway
    #------------------------------------------------------

    def message_capable_models(self, cr, uid, context=None):
        """ Used by the plugin addon, based for plugin_outlook and others. """
        ret_dict = {}
        for model_name in self.pool.obj_list():
            model = self.pool.get(model_name)
            if hasattr(model, "message_process") and hasattr(model, "message_post"):
                ret_dict[model_name] = model._description
        return ret_dict

    def _message_find_partners(self, cr, uid, message, header_fields=['From'], context=None):
        """ Find partners related to some header fields of the message.

            TDE TODO: merge me with other partner finding methods in 8.0 """
        partner_obj = self.pool.get('res.partner')
        partner_ids = []
        s = ', '.join([decode(message.get(h)) for h in header_fields if message.get(h)])
        for email_address in tools.email_split(s):
            related_partners = partner_obj.search(cr, uid, [('email', '=ilike', email_address), ('user_ids', '!=', False)], limit=1, context=context)
            if not related_partners:
                related_partners = partner_obj.search(cr, uid, [('email', '=ilike', email_address)], limit=1, context=context)
            partner_ids += related_partners
        return partner_ids

    def _message_find_user_id(self, cr, uid, message, context=None):
        """ TDE TODO: check and maybe merge me with other user finding methods in 8.0 """
        from_local_part = tools.email_split(decode(message.get('From')))[0]
        # FP Note: canonification required, the minimu: .lower()
        user_ids = self.pool.get('res.users').search(cr, uid, ['|',
            ('login', '=', from_local_part),
            ('email', '=', from_local_part)], context=context)
        return user_ids[0] if user_ids else uid

    def message_route(self, cr, uid, message, model=None, thread_id=None,
                      custom_values=None, context=None):
        """Attempt to figure out the correct target model, thread_id,
        custom_values and user_id to use for an incoming message.
        Multiple values may be returned, if a message had multiple
        recipients matching existing mail.aliases, for example.

        The following heuristics are used, in this order:
             1. If the message replies to an existing thread_id, and
                properly contains the thread model in the 'In-Reply-To'
                header, use this model/thread_id pair, and ignore
                custom_value (not needed as no creation will take place)
             2. Look for a mail.alias entry matching the message
                recipient, and use the corresponding model, thread_id,
                custom_values and user_id.
             3. Fallback to the ``model``, ``thread_id`` and ``custom_values``
                provided.
             4. If all the above fails, raise an exception.

           :param string message: an email.message instance
           :param string model: the fallback model to use if the message
               does not match any of the currently configured mail aliases
               (may be None if a matching alias is supposed to be present)
           :type dict custom_values: optional dictionary of default field values
                to pass to ``message_new`` if a new record needs to be created.
                Ignored if the thread record already exists, and also if a
                matching mail.alias was found (aliases define their own defaults)
           :param int thread_id: optional ID of the record/thread from ``model``
               to which this mail should be attached. Only used if the message
               does not reply to an existing thread and does not match any mail alias.
           :return: list of [model, thread_id, custom_values, user_id]

        :raises: ValueError, TypeError
        """
        if not isinstance(message, Message):
            raise TypeError('message must be an email.message.Message at this point')
        message_id = message.get('Message-Id')
        email_from = decode_header(message, 'From')
        email_to = decode_header(message, 'To')
        references = decode_header(message, 'References')
        in_reply_to = decode_header(message, 'In-Reply-To')

        # 1. Verify if this is a reply to an existing thread
        thread_references = references or in_reply_to
        ref_match = thread_references and tools.reference_re.search(thread_references)
        if ref_match:
            reply_thread_id = int(ref_match.group(1))
            reply_model = ref_match.group(2) or model
            reply_hostname = ref_match.group(3)
            local_hostname = socket.gethostname()
            # do not match forwarded emails from another OpenERP system (thread_id collision!)
            if local_hostname == reply_hostname:
                thread_id, model = reply_thread_id, reply_model
                model_pool = self.pool.get(model)
                if thread_id and model and model_pool and model_pool.exists(cr, uid, thread_id) \
                    and hasattr(model_pool, 'message_update'):
                    _logger.info('Routing mail from %s to %s with Message-Id %s: direct reply to model: %s, thread_id: %s, custom_values: %s, uid: %s',
                                    email_from, email_to, message_id, model, thread_id, custom_values, uid)
                    return [(model, thread_id, custom_values, uid)]

        # Verify whether this is a reply to a private message
        if in_reply_to:
            message_ids = self.pool.get('mail.message').search(cr, uid, [('message_id', '=', in_reply_to)], limit=1, context=context)
            if message_ids:
                message = self.pool.get('mail.message').browse(cr, uid, message_ids[0], context=context)
                _logger.info('Routing mail from %s to %s with Message-Id %s: direct reply to a private message: %s, custom_values: %s, uid: %s',
                                email_from, email_to, message_id, message.id, custom_values, uid)
                return [(message.model, message.res_id, custom_values, uid)]

        # 2. Look for a matching mail.alias entry
        # Delivered-To is a safe bet in most modern MTAs, but we have to fallback on To + Cc values
        # for all the odd MTAs out there, as there is no standard header for the envelope's `rcpt_to` value.
        rcpt_tos = \
             ','.join([decode_header(message, 'Delivered-To'),
                       decode_header(message, 'To'),
                       decode_header(message, 'Cc'),
                       decode_header(message, 'Resent-To'),
                       decode_header(message, 'Resent-Cc')])
        local_parts = [e.split('@')[0] for e in tools.email_split(rcpt_tos)]
        if local_parts:
            mail_alias = self.pool.get('mail.alias')
            alias_ids = mail_alias.search(cr, uid, [('alias_name', 'in', local_parts)])
            if alias_ids:
                routes = []
                for alias in mail_alias.browse(cr, uid, alias_ids, context=context):
                    user_id = alias.alias_user_id.id
                    if not user_id:
                        # TDE note: this could cause crashes, because no clue that the user
                        # that send the email has the right to create or modify a new document
                        # Fallback on user_id = uid
                        # Note: recognized partners will be added as followers anyway
                        # user_id = self._message_find_user_id(cr, uid, message, context=context)
                        user_id = uid
                        _logger.info('No matching user_id for the alias %s', alias.alias_name)
                    routes.append((alias.alias_model_id.model, alias.alias_force_thread_id, \
                                   eval(alias.alias_defaults), user_id))
                _logger.info('Routing mail from %s to %s with Message-Id %s: direct alias match: %r',
                                email_from, email_to, message_id, routes)
                return routes

        # 3. Fallback to the provided parameters, if they work
        model_pool = self.pool.get(model)
        if not thread_id:
            # Legacy: fallback to matching [ID] in the Subject
            match = tools.res_re.search(decode_header(message, 'Subject'))
            thread_id = match and match.group(1)
            # Convert into int (bug spotted in 7.0 because of str)
            try:
                thread_id = int(thread_id)
            except:
                thread_id = False
        if not (thread_id and hasattr(model_pool, 'message_update') or hasattr(model_pool, 'message_new')):
            raise ValueError(
                'No possible route found for incoming message from %s to %s (Message-Id %s:). '
                'Create an appropriate mail.alias or force the destination model.' %
                (email_from, email_to, message_id)
            )
        if thread_id and not model_pool.exists(cr, uid, thread_id):
            _logger.warning('Received mail reply to missing document %s! Ignoring and creating new document instead for Message-Id %s',
                                thread_id, message_id)
            thread_id = None
        _logger.info('Routing mail from %s to %s with Message-Id %s: fallback to model:%s, thread_id:%s, custom_values:%s, uid:%s',
                        email_from, email_to, message_id, model, thread_id, custom_values, uid)
        return [(model, thread_id, custom_values, uid)]

    def message_process(self, cr, uid, model, message, custom_values=None,
                        save_original=False, strip_attachments=False,
                        thread_id=None, context=None):
        """ Process an incoming RFC2822 email message, relying on
            ``mail.message.parse()`` for the parsing operation,
            and ``message_route()`` to figure out the target model.

            Once the target model is known, its ``message_new`` method
            is called with the new message (if the thread record did not exist)
            or its ``message_update`` method (if it did).

            There is a special case where the target model is False: a reply
            to a private message. In this case, we skip the message_new /
            message_update step, to just post a new message using mail_thread
            message_post.

           :param string model: the fallback model to use if the message
               does not match any of the currently configured mail aliases
               (may be None if a matching alias is supposed to be present)
           :param message: source of the RFC2822 message
           :type message: string or xmlrpclib.Binary
           :type dict custom_values: optional dictionary of field values
                to pass to ``message_new`` if a new record needs to be created.
                Ignored if the thread record already exists, and also if a
                matching mail.alias was found (aliases define their own defaults)
           :param bool save_original: whether to keep a copy of the original
                email source attached to the message after it is imported.
           :param bool strip_attachments: whether to strip all attachments
                before processing the message, in order to save some space.
           :param int thread_id: optional ID of the record/thread from ``model``
               to which this mail should be attached. When provided, this
               overrides the automatic detection based on the message
               headers.

        :raises: ValueError, TypeError
        """
        if context is None:
            context = {}

        # extract message bytes - we are forced to pass the message as binary because
        # we don't know its encoding until we parse its headers and hence can't
        # convert it to utf-8 for transport between the mailgate script and here.
        if isinstance(message, xmlrpclib.Binary):
            message = str(message.data)
        # Warning: message_from_string doesn't always work correctly on unicode,
        # we must use utf-8 strings here :-(
        if isinstance(message, unicode):
            message = message.encode('utf-8')
        msg_txt = email.message_from_string(message)

        # parse the message, verify we are not in a loop by checking message_id is not duplicated
        msg = self.message_parse(cr, uid, msg_txt, save_original=save_original, context=context)
        if strip_attachments:
            msg.pop('attachments', None)
        if msg.get('message_id'):   # should always be True as message_parse generate one if missing
            existing_msg_ids = self.pool.get('mail.message').search(cr, SUPERUSER_ID, [
                                                                ('message_id', '=', msg.get('message_id')),
                                                                ], context=context)
            if existing_msg_ids:
                _logger.info('Ignored mail from %s to %s with Message-Id %s:: found duplicated Message-Id during processing',
                                msg.get('from'), msg.get('to'), msg.get('message_id'))
                return False

        # find possible routes for the message
        routes = self.message_route(cr, uid, msg_txt, model,
                                    thread_id, custom_values,
                                    context=context)

        # postpone setting msg.partner_ids after message_post, to avoid double notifications
        partner_ids = msg.pop('partner_ids', [])

        thread_id = False
        for model, thread_id, custom_values, user_id in routes:
            if self._name == 'mail.thread':
                context.update({'thread_model': model})
            if model:
                model_pool = self.pool.get(model)
                if not (thread_id and hasattr(model_pool, 'message_update') or hasattr(model_pool, 'message_new')):
                    raise ValueError(
                        "Undeliverable mail with Message-Id %s, model %s does not accept incoming emails" %
                        (msg['message_id'], model)
                    )

                # disabled subscriptions during message_new/update to avoid having the system user running the
                # email gateway become a follower of all inbound messages
                nosub_ctx = dict(context, mail_create_nosubscribe=True)
                if thread_id and hasattr(model_pool, 'message_update'):
                    model_pool.message_update(cr, user_id, [thread_id], msg, context=nosub_ctx)
                else:
                    nosub_ctx = dict(nosub_ctx, mail_create_nolog=True)
                    thread_id = model_pool.message_new(cr, user_id, msg, custom_values, context=nosub_ctx)
            else:
                if thread_id:
                    raise ValueError("Posting a message without model should be with a null res_id, to create a private message.")
                model_pool = self.pool.get('mail.thread')
            new_msg_id = model_pool.message_post(cr, uid, [thread_id], context=context, subtype='mail.mt_comment', **msg)

            if partner_ids:
                # postponed after message_post, because this is an external message and we don't want to create
                # duplicate emails due to notifications
                self.pool.get('mail.message').write(cr, uid, [new_msg_id], {'partner_ids': partner_ids}, context=context)

        return thread_id

    def message_new(self, cr, uid, msg_dict, custom_values=None, context=None):
        """Called by ``message_process`` when a new message is received
           for a given thread model, if the message did not belong to
           an existing thread.
           The default behavior is to create a new record of the corresponding
           model (based on some very basic info extracted from the message).
           Additional behavior may be implemented by overriding this method.

           :param dict msg_dict: a map containing the email details and
                                 attachments. See ``message_process`` and
                                ``mail.message.parse`` for details.
           :param dict custom_values: optional dictionary of additional
                                      field values to pass to create()
                                      when creating the new thread record.
                                      Be careful, these values may override
                                      any other values coming from the message.
           :param dict context: if a ``thread_model`` value is present
                                in the context, its value will be used
                                to determine the model of the record
                                to create (instead of the current model).
           :rtype: int
           :return: the id of the newly created thread object
        """
        if context is None:
            context = {}
        data = {}
        if isinstance(custom_values, dict):
            data = custom_values.copy()
        model = context.get('thread_model') or self._name
        model_pool = self.pool.get(model)
        fields = model_pool.fields_get(cr, uid, context=context)
        if 'name' in fields and not data.get('name'):
            data['name'] = msg_dict.get('subject', '')
        res_id = model_pool.create(cr, uid, data, context=context)
        return res_id

    def message_update(self, cr, uid, ids, msg_dict, update_vals=None, context=None):
        """Called by ``message_process`` when a new message is received
           for an existing thread. The default behavior is to update the record
           with update_vals taken from the incoming email.
           Additional behavior may be implemented by overriding this
           method.
           :param dict msg_dict: a map containing the email details and
                               attachments. See ``message_process`` and
                               ``mail.message.parse()`` for details.
           :param dict update_vals: a dict containing values to update records
                              given their ids; if the dict is None or is
                              void, no write operation is performed.
        """
        if update_vals:
            self.write(cr, uid, ids, update_vals, context=context)
        return True

    def _message_extract_payload(self, message, save_original=False):
        """Extract body as HTML and attachments from the mail message"""
        attachments = []
        body = u''
        if save_original:
            attachments.append(('original_email.eml', message.as_string()))

        # Be careful, content-type may contain tricky content like in the
        # following example so test the MIME type with startswith()
        #
        # Content-Type: multipart/related;
        #   boundary="_004_3f1e4da175f349248b8d43cdeb9866f1AMSPR06MB343eurprd06pro_";
        #   type="text/html"
        if not message.is_multipart() or message.get('content-type', '').startswith("text/"):
            encoding = message.get_content_charset()
            body = message.get_payload(decode=True)
            body = tools.ustr(body, encoding, errors='replace')
            if message.get_content_type() == 'text/plain':
                # text/plain -> <pre/>
                body = tools.append_content_to_html(u'', body, preserve=True)
        else:
            alternative = False
            for part in message.walk():
                if part.get_content_type() == 'multipart/alternative':
                    alternative = True
                if part.get_content_maintype() == 'multipart':
                    continue  # skip container
                # part.get_filename returns decoded value if able to decode, coded otherwise.
                # original get_filename is not able to decode iso-8859-1 (for instance).
                # therefore, iso encoded attachements are not able to be decoded properly with get_filename
                # code here partially copy the original get_filename method, but handle more encoding
                filename=part.get_param('filename', None, 'content-disposition')
                if not filename:
                    filename=part.get_param('name', None)
                if filename:
                    if isinstance(filename, tuple):
                        # RFC2231
                        filename=email.utils.collapse_rfc2231_value(filename).strip()
                    else:
                        filename=decode(filename)
                encoding = part.get_content_charset()  # None if attachment
                # 1) Explicit Attachments -> attachments
                if filename or part.get('content-disposition', '').strip().startswith('attachment'):
                    attachments.append((filename or 'attachment', part.get_payload(decode=True)))
                    continue
                # 2) text/plain -> <pre/>
                if part.get_content_type() == 'text/plain' and (not alternative or not body):
                    body = tools.append_content_to_html(body, tools.ustr(part.get_payload(decode=True),
                                                                         encoding, errors='replace'), preserve=True)
                # 3) text/html -> raw
                elif part.get_content_type() == 'text/html':
                    html = tools.ustr(part.get_payload(decode=True), encoding, errors='replace')
                    if alternative:
                        body = html
                    else:
                        body = tools.append_content_to_html(body, html, plaintext=False)
                # 4) Anything else -> attachment
                else:
                    attachments.append((filename or 'attachment', part.get_payload(decode=True)))
        return body, attachments

    def message_parse(self, cr, uid, message, save_original=False, context=None):
        """Parses a string or email.message.Message representing an
           RFC-2822 email, and returns a generic dict holding the
           message details.

           :param message: the message to parse
           :type message: email.message.Message | string | unicode
           :param bool save_original: whether the returned dict
               should include an ``original`` attachment containing
               the source of the message
           :rtype: dict
           :return: A dict with the following structure, where each
                    field may not be present if missing in original
                    message::

                    { 'message_id': msg_id,
                      'subject': subject,
                      'from': from,
                      'to': to,
                      'cc': cc,
                      'body': unified_body,
                      'attachments': [('file1', 'bytes'),
                                      ('file2', 'bytes')}
                    }
        """
        msg_dict = {
            'type': 'email',
            'author_id': False,
        }
        if not isinstance(message, Message):
            if isinstance(message, unicode):
                # Warning: message_from_string doesn't always work correctly on unicode,
                # we must use utf-8 strings here :-(
                message = message.encode('utf-8')
            message = email.message_from_string(message)

        message_id = message['message-id']
        if not message_id:
            # Very unusual situation, be we should be fault-tolerant here
            message_id = "<%s@localhost>" % time.time()
            _logger.debug('Parsing Message without message-id, generating a random one: %s', message_id)
        msg_dict['message_id'] = message_id

        if message.get('Subject'):
            msg_dict['subject'] = decode(message.get('Subject'))

        # Envelope fields not stored in mail.message but made available for message_new()
        msg_dict['from'] = decode(message.get('from'))
        msg_dict['to'] = decode(message.get('to'))
        msg_dict['cc'] = decode(message.get('cc'))

        if message.get('From'):
            author_ids = self._message_find_partners(cr, uid, message, ['From'], context=context)
            if author_ids:
                msg_dict['author_id'] = author_ids[0]
            msg_dict['email_from'] = decode(message.get('from'))
        partner_ids = self._message_find_partners(cr, uid, message, ['To', 'Cc'], context=context)
        msg_dict['partner_ids'] = [(4, partner_id) for partner_id in partner_ids]

        if message.get('Date'):
            try:
                date_hdr = decode(message.get('Date'))
                parsed_date = dateutil.parser.parse(date_hdr, fuzzy=True)
                if parsed_date.utcoffset() is None:
                    # naive datetime, so we arbitrarily decide to make it
                    # UTC, there's no better choice. Should not happen,
                    # as RFC2822 requires timezone offset in Date headers.
                    stored_date = parsed_date.replace(tzinfo=pytz.utc)
                else:
                    stored_date = parsed_date.astimezone(tz=pytz.utc)
            except Exception:
                _logger.warning('Failed to parse Date header %r in incoming mail '
                                'with message-id %r, assuming current date/time.',
                                message.get('Date'), message_id)
                stored_date = datetime.datetime.now()
            msg_dict['date'] = stored_date.strftime(tools.DEFAULT_SERVER_DATETIME_FORMAT)

        if message.get('In-Reply-To'):
            parent_ids = self.pool.get('mail.message').search(cr, uid, [('message_id', '=', decode(message['In-Reply-To'].strip()))])
            if parent_ids:
                msg_dict['parent_id'] = parent_ids[0]

        if message.get('References') and 'parent_id' not in msg_dict:
            msg_list =  mail_header_msgid_re.findall(decode(message['References']))
            parent_ids = self.pool.get('mail.message').search(cr, uid, [('message_id', 'in', [x.strip() for x in msg_list])])
            if parent_ids:
                msg_dict['parent_id'] = parent_ids[0]

        msg_dict['body'], msg_dict['attachments'] = self._message_extract_payload(message, save_original=save_original)
        return msg_dict

    #------------------------------------------------------
    # Note specific
    #------------------------------------------------------

    def log(self, cr, uid, id, message, secondary=False, context=None):
        _logger.warning("log() is deprecated. As this module inherit from "\
                        "mail.thread, the message will be managed by this "\
                        "module instead of by the res.log mechanism. Please "\
                        "use mail_thread.message_post() instead of the "\
                        "now deprecated res.log.")
        self.message_post(cr, uid, [id], message, context=context)

    def _message_add_suggested_recipient(self, cr, uid, result, obj, partner=None, email=None, reason='', context=None):
        """ Called by message_get_suggested_recipients, to add a suggested
            recipient in the result dictionary. The form is :
                partner_id, partner_name<partner_email> or partner_name, reason """
        if email and not partner:
            # get partner info from email
            partner_info = self.message_get_partner_info_from_emails(cr, uid, [email], context=context, res_id=obj.id)
            if partner_info and partner_info[0].get('partner_id'):
                partner = self.pool.get('res.partner').browse(cr, SUPERUSER_ID, [partner_info[0]['partner_id']], context=context)[0]
        if email and email in [val[1] for val in result[obj.id]]:  # already existing email -> skip
            return result
        if partner and partner in obj.message_follower_ids:  # recipient already in the followers -> skip
            return result
        if partner and partner.id in [val[0] for val in result[obj.id]]:  # already existing partner ID -> skip
            return result
        if partner and partner.email:  # complete profile: id, name <email>
            result[obj.id].append((partner.id, '%s<%s>' % (partner.name, partner.email), reason))
        elif partner:  # incomplete profile: id, name
            result[obj.id].append((partner.id, '%s' % (partner.name), reason))
        else:  # unknown partner, we are probably managing an email address
            result[obj.id].append((False, email, reason))
        return result

    def message_get_suggested_recipients(self, cr, uid, ids, context=None):
        """ Returns suggested recipients for ids. Those are a list of
            tuple (partner_id, partner_name, reason), to be managed by Chatter. """
        result = dict.fromkeys(ids, list())
        if self._all_columns.get('user_id'):
            for obj in self.browse(cr, SUPERUSER_ID, ids, context=context):  # SUPERUSER because of a read on res.users that would crash otherwise
                if not obj.user_id or not obj.user_id.partner_id:
                    continue
                self._message_add_suggested_recipient(cr, uid, result, obj, partner=obj.user_id.partner_id, reason=self._all_columns['user_id'].column.string, context=context)
        return result

    def message_get_partner_info_from_emails(self, cr, uid, emails, link_mail=False, context=None, res_id=None):
        """ Wrapper with weird order parameter because of 7.0 fix.

            TDE TODO: remove me in 8.0 """
        return self.message_find_partner_from_emails(cr, uid, res_id, emails, link_mail=link_mail, context=context)

    def message_find_partner_from_emails(self, cr, uid, id, emails, link_mail=False, context=None):
        """ Convert a list of emails into a list partner_ids and a list
            new_partner_ids. The return value is non conventional because
            it is meant to be used by the mail widget.

            :return dict: partner_ids and new_partner_ids

            TDE TODO: merge me with other partner finding methods in 8.0 """
        mail_message_obj = self.pool.get('mail.message')
        partner_obj = self.pool.get('res.partner')
        result = list()
        if id and self._name != 'mail.thread':
            obj = self.browse(cr, SUPERUSER_ID, id, context=context)
        else:
            obj = None
        for email in emails:
            partner_info = {'full_name': email, 'partner_id': False}
            m = re.search(r"((.+?)\s*<)?([^<>]+@[^<>]+)>?", email, re.IGNORECASE | re.DOTALL)
            if not m:
                continue
            email_address = m.group(3)
            # first try: check in document's followers
            if obj:
                for follower in obj.message_follower_ids:
                    if follower.email == email_address:
                        partner_info['partner_id'] = follower.id
            # second try: check in partners
            if not partner_info.get('partner_id'):
                ids = partner_obj.search(cr, SUPERUSER_ID, [('email', 'ilike', email_address), ('user_ids', '!=', False)], limit=1, context=context)
                if not ids:
                    ids = partner_obj.search(cr, SUPERUSER_ID, [('email', 'ilike', email_address)], limit=1, context=context)
                if ids:
                    partner_info['partner_id'] = ids[0]
            result.append(partner_info)

            # link mail with this from mail to the new partner id
            if link_mail and partner_info['partner_id']:
                message_ids = mail_message_obj.search(cr, SUPERUSER_ID, [
                                    '|',
                                    ('email_from', '=', email),
                                    ('email_from', 'ilike', '<%s>' % email),
                                    ('author_id', '=', False)
                                ], context=context)
                if message_ids:
                    mail_message_obj.write(cr, SUPERUSER_ID, message_ids, {'author_id': partner_info['partner_id']}, context=context)
        return result

    def message_post(self, cr, uid, thread_id, body='', subject=None, type='notification',
                        subtype=None, parent_id=False, attachments=None, context=None,
                        content_subtype='html', **kwargs):
        """ Post a new message in an existing thread, returning the new
            mail.message ID.

            :param int thread_id: thread ID to post into, or list with one ID;
                if False/0, mail.message model will also be set as False
            :param str body: body of the message, usually raw HTML that will
                be sanitized
            :param str type: see mail_message.type field
            :param str content_subtype:: if plaintext: convert body into html
            :param int parent_id: handle reply to a previous message by adding the
                parent partners to the message in case of private discussion
            :param tuple(str,str) attachments or list id: list of attachment tuples in the form
                ``(name,content)``, where content is NOT base64 encoded

            Extra keyword arguments will be used as default column values for the
            new mail.message record. Special cases:
                - attachment_ids: supposed not attached to any document; attach them
                    to the related document. Should only be set by Chatter.
            :return int: ID of newly created mail.message
        """
        if context is None:
            context = {}
        if attachments is None:
            attachments = {}
        mail_message = self.pool.get('mail.message')
        ir_attachment = self.pool.get('ir.attachment')

        assert (not thread_id) or \
                isinstance(thread_id, (int, long)) or \
                (isinstance(thread_id, (list, tuple)) and len(thread_id) == 1), \
                "Invalid thread_id; should be 0, False, an ID or a list with one ID"
        if isinstance(thread_id, (list, tuple)):
            thread_id = thread_id[0]

        # if we're processing a message directly coming from the gateway, the destination model was
        # set in the context.
        model = False
        if thread_id:
            model = context.get('thread_model', self._name) if self._name == 'mail.thread' else self._name
            if model != self._name:
                del context['thread_model']
                return self.pool.get(model).message_post(cr, uid, thread_id, body=body, subject=subject, type=type, subtype=subtype, parent_id=parent_id, attachments=attachments, context=context, content_subtype=content_subtype, **kwargs)

        # 0: Parse email-from, try to find a better author_id based on document's followers for incoming emails
        email_from = kwargs.get('email_from')
        if email_from and thread_id and type == 'email' and kwargs.get('author_id'):
            email_list = tools.email_split(email_from)
            doc = self.browse(cr, uid, thread_id, context=context)
            if email_list and doc:
                author_ids = self.pool.get('res.partner').search(cr, uid, [
                                        ('email', 'ilike', email_list[0]),
                                        ('id', 'in', [f.id for f in doc.message_follower_ids])
                                    ], limit=1, context=context)
                if author_ids:
                    kwargs['author_id'] = author_ids[0]
        author_id = kwargs.get('author_id')
        if author_id is None:  # keep False values
            author_id = self.pool.get('mail.message')._get_default_author(cr, uid, context=context)

        # 1: Handle content subtype: if plaintext, converto into HTML
        if content_subtype == 'plaintext':
            body = tools.plaintext2html(body)

        # 2: Private message: add recipients (recipients and author of parent message) - current author
        #   + legacy-code management (! we manage only 4 and 6 commands)
        partner_ids = set()
        kwargs_partner_ids = kwargs.pop('partner_ids', [])
        for partner_id in kwargs_partner_ids:
            if isinstance(partner_id, (list, tuple)) and partner_id[0] == 4 and len(partner_id) == 2:
                partner_ids.add(partner_id[1])
            if isinstance(partner_id, (list, tuple)) and partner_id[0] == 6 and len(partner_id) == 3:
                partner_ids |= set(partner_id[2])
            elif isinstance(partner_id, (int, long)):
                partner_ids.add(partner_id)
            else:
                pass  # we do not manage anything else
        if parent_id and not model:
            parent_message = mail_message.browse(cr, uid, parent_id, context=context)
            private_followers = set([partner.id for partner in parent_message.partner_ids])
            if parent_message.author_id:
                private_followers.add(parent_message.author_id.id)
            private_followers -= set([author_id])
            partner_ids |= private_followers

        # 3. Attachments
        #   - HACK TDE FIXME: Chatter: attachments linked to the document (not done JS-side), load the message
        attachment_ids = kwargs.pop('attachment_ids', []) or []  # because we could receive None (some old code sends None)
        if attachment_ids:
            filtered_attachment_ids = ir_attachment.search(cr, SUPERUSER_ID, [
                ('res_model', '=', 'mail.compose.message'),
                ('create_uid', '=', uid),
                ('id', 'in', attachment_ids)], context=context)
            if filtered_attachment_ids:
                ir_attachment.write(cr, SUPERUSER_ID, filtered_attachment_ids, {'res_model': model, 'res_id': thread_id}, context=context)
        attachment_ids = [(4, id) for id in attachment_ids]
        # Handle attachments parameter, that is a dictionary of attachments
        for name, content in attachments:
            if isinstance(content, unicode):
                content = content.encode('utf-8')
            data_attach = {
                'name': name,
                'datas': base64.b64encode(str(content)),
                'datas_fname': name,
                'description': name,
                'res_model': model,
                'res_id': thread_id,
            }
            attachment_ids.append((0, 0, data_attach))

        # 4: mail.message.subtype
        subtype_id = False
        if subtype:
            if '.' not in subtype:
                subtype = 'mail.%s' % subtype
            ref = self.pool.get('ir.model.data').get_object_reference(cr, uid, *subtype.split('.'))
            subtype_id = ref and ref[1] or False

        # automatically subscribe recipients if asked to
        if context.get('mail_post_autofollow') and thread_id and partner_ids:
            partner_to_subscribe = partner_ids
            if context.get('mail_post_autofollow_partner_ids'):
                partner_to_subscribe = filter(lambda item: item in context.get('mail_post_autofollow_partner_ids'), partner_ids)
            self.message_subscribe(cr, uid, [thread_id], list(partner_to_subscribe), context=context)

        # _mail_flat_thread: automatically set free messages to the first posted message
        if self._mail_flat_thread and not parent_id and thread_id:
            message_ids = mail_message.search(cr, uid, ['&', ('res_id', '=', thread_id), ('model', '=', model)], context=context, order="id ASC", limit=1)
            parent_id = message_ids and message_ids[0] or False
        # we want to set a parent: force to set the parent_id to the oldest ancestor, to avoid having more than 1 level of thread
        elif parent_id:
            message_ids = mail_message.search(cr, SUPERUSER_ID, [('id', '=', parent_id), ('parent_id', '!=', False)], context=context)
            # avoid loops when finding ancestors
            processed_list = []
            if message_ids:
                message = mail_message.browse(cr, SUPERUSER_ID, message_ids[0], context=context)
                while (message.parent_id and message.parent_id.id not in processed_list):
                    processed_list.append(message.parent_id.id)
                    message = message.parent_id
                parent_id = message.id

        values = kwargs
        values.update({
            'author_id': author_id,
            'model': model,
            'res_id': thread_id or False,
            'body': body,
            'subject': subject or False,
            'type': type,
            'parent_id': parent_id,
            'attachment_ids': attachment_ids,
            'subtype_id': subtype_id,
            'partner_ids': [(4, pid) for pid in partner_ids],
        })

        # Avoid warnings about non-existing fields
        for x in ('from', 'to', 'cc'):
            values.pop(x, None)

        # Create and auto subscribe the author
        msg_id = mail_message.create(cr, uid, values, context=context)
        message = mail_message.browse(cr, uid, msg_id, context=context)
        if message.author_id and thread_id and type != 'notification' and not context.get('mail_create_nosubscribe'):
            self.message_subscribe(cr, uid, [thread_id], [message.author_id.id], context=context)
        return msg_id

    #------------------------------------------------------
    # Compatibility methods: do not use
    # TDE TODO: remove me in 8.0
    #------------------------------------------------------

    def message_create_partners_from_emails(self, cr, uid, emails, context=None):
        return {'partner_ids': [], 'new_partner_ids': []}

    def message_post_user_api(self, cr, uid, thread_id, body='', parent_id=False,
                                attachment_ids=None, content_subtype='plaintext',
                                context=None, **kwargs):
        return self.message_post(cr, uid, thread_id, body=body, parent_id=parent_id,
                                    attachment_ids=attachment_ids, content_subtype=content_subtype,
                                    context=context, **kwargs)

    #------------------------------------------------------
    # Followers API
    #------------------------------------------------------

    def message_get_subscription_data(self, cr, uid, ids, context=None):
        """ Wrapper to get subtypes data. """
        return self._get_subscription_data(cr, uid, ids, None, None, context=context)

    def message_subscribe_users(self, cr, uid, ids, user_ids=None, subtype_ids=None, context=None):
        """ Wrapper on message_subscribe, using users. If user_ids is not
            provided, subscribe uid instead. """
        if user_ids is None:
            user_ids = [uid]
        partner_ids = [user.partner_id.id for user in self.pool.get('res.users').browse(cr, uid, user_ids, context=context)]
        return self.message_subscribe(cr, uid, ids, partner_ids, subtype_ids=subtype_ids, context=context)

    def message_subscribe(self, cr, uid, ids, partner_ids, subtype_ids=None, context=None):
        """ Add partners to the records followers. """
        if context is None:
            context = {}
        # not necessary for computation, but saves an access right check
        if not partner_ids:
            return True

        mail_followers_obj = self.pool.get('mail.followers')
        subtype_obj = self.pool.get('mail.message.subtype')

        user_pid = self.pool.get('res.users').browse(cr, uid, uid, context=context).partner_id.id
        if set(partner_ids) == set([user_pid]):
            try:
                self.check_access_rights(cr, uid, 'read')
                if context.get('operation', '') == 'create':
                    self.check_access_rule(cr, uid, ids, 'create')
                else:
                    self.check_access_rule(cr, uid, ids, 'read')
            except (osv.except_osv, orm.except_orm):
                return False
        else:
            self.check_access_rights(cr, uid, 'write')
            self.check_access_rule(cr, uid, ids, 'write')

        existing_pids_dict = {}
        fol_ids = mail_followers_obj.search(cr, SUPERUSER_ID, ['&', '&', ('res_model', '=', self._name), ('res_id', 'in', ids), ('partner_id', 'in', partner_ids)])
        for fol in mail_followers_obj.browse(cr, SUPERUSER_ID, fol_ids, context=context):
            existing_pids_dict.setdefault(fol.res_id, set()).add(fol.partner_id.id)

        # subtype_ids specified: update already subscribed partners
        if subtype_ids and fol_ids:
            mail_followers_obj.write(cr, SUPERUSER_ID, fol_ids, {'subtype_ids': [(6, 0, subtype_ids)]}, context=context)
        # subtype_ids not specified: do not update already subscribed partner, fetch default subtypes for new partners
        if subtype_ids is None:
            subtype_ids = subtype_obj.search(
                cr, uid, [
                    ('default', '=', True), '|', ('res_model', '=', self._name), ('res_model', '=', False)], context=context)

        for id in ids:
            existing_pids = existing_pids_dict.get(id, set())
            new_pids = set(partner_ids) - existing_pids

            # subscribe new followers
            for new_pid in new_pids:
                mail_followers_obj.create(
                    cr, SUPERUSER_ID, {
                        'res_model': self._name,
                        'res_id': id,
                        'partner_id': new_pid,
                        'subtype_ids': [(6, 0, subtype_ids)],
                    }, context=context)

        return True

    def message_unsubscribe_users(self, cr, uid, ids, user_ids=None, context=None):
        """ Wrapper on message_subscribe, using users. If user_ids is not
            provided, unsubscribe uid instead. """
        if user_ids is None:
            user_ids = [uid]
        partner_ids = [user.partner_id.id for user in self.pool.get('res.users').browse(cr, uid, user_ids, context=context)]
        return self.message_unsubscribe(cr, uid, ids, partner_ids, context=context)

    def message_unsubscribe(self, cr, uid, ids, partner_ids, context=None):
        """ Remove partners from the records followers. """
        # not necessary for computation, but saves an access right check
        if not partner_ids:
            return True
        user_pid = self.pool.get('res.users').read(cr, uid, uid, ['partner_id'], context=context)['partner_id'][0]
        if set(partner_ids) == set([user_pid]):
            self.check_access_rights(cr, uid, 'read')
            self.check_access_rule(cr, uid, ids, 'read')
        else:
            self.check_access_rights(cr, uid, 'write')
            self.check_access_rule(cr, uid, ids, 'write')
        fol_obj = self.pool['mail.followers']
        fol_ids = fol_obj.search(
            cr, SUPERUSER_ID, [
                ('res_model', '=', self._name),
                ('res_id', 'in', ids),
                ('partner_id', 'in', partner_ids)
            ], context=context)
        return fol_obj.unlink(cr, SUPERUSER_ID, fol_ids, context=context)

    def _message_get_auto_subscribe_fields(self, cr, uid, updated_fields, auto_follow_fields=['user_id'], context=None):
        """ Returns the list of relational fields linking to res.users that should
            trigger an auto subscribe. The default list checks for the fields
            - called 'user_id'
            - linking to res.users
            - with track_visibility set
            In OpenERP V7, this is sufficent for all major addon such as opportunity,
            project, issue, recruitment, sale.
            Override this method if a custom behavior is needed about fields
            that automatically subscribe users.
        """
        user_field_lst = []
        for name, column_info in self._all_columns.items():
            if name in auto_follow_fields and name in updated_fields and getattr(column_info.column, 'track_visibility', False) and column_info.column._obj == 'res.users':
                user_field_lst.append(name)
        return user_field_lst

    def message_auto_subscribe(self, cr, uid, ids, updated_fields, context=None, values=None):
        """ Handle auto subscription. Two methods for auto subscription exist:

         - tracked res.users relational fields, such as user_id fields. Those fields
           must be relation fields toward a res.users record, and must have the
           track_visilibity attribute set.
         - using subtypes parent relationship: check if the current model being
           modified has an header record (such as a project for tasks) whose followers
           can be added as followers of the current records. Example of structure
           with project and task:

          - st_project_1.parent_id = st_task_1
          - st_project_1.res_model = 'project.project'
          - st_project_1.relation_field = 'project_id'
          - st_task_1.model = 'project.task'

        :param list updated_fields: list of updated fields to track
        :param dict values: updated values; if None, the first record will be browsed
                            to get the values. Added after releasing 7.0, therefore
                            not merged with updated_fields argumment.
        """
        subtype_obj = self.pool.get('mail.message.subtype')
        follower_obj = self.pool.get('mail.followers')
        new_followers = dict()

        # fetch auto_follow_fields: res.users relation fields whose changes are tracked for subscription
        user_field_lst = self._message_get_auto_subscribe_fields(cr, uid, updated_fields, context=context)

        # fetch header subtypes
        header_subtype_ids = subtype_obj.search(cr, uid, ['|', ('res_model', '=', False), ('parent_id.res_model', '=', self._name)], context=context)
        subtypes = subtype_obj.browse(cr, uid, header_subtype_ids, context=context)

        # if no change in tracked field or no change in tracked relational field: quit
        relation_fields = set([subtype.relation_field for subtype in subtypes if subtype.relation_field is not False])
        if not any(relation in updated_fields for relation in relation_fields) and not user_field_lst:
            return True

        # legacy behavior: if values is not given, compute the values by browsing
        # @TDENOTE: remove me in 8.0
        if values is None:
            record = self.browse(cr, uid, ids[0], context=context)
            for updated_field in updated_fields:
                field_value = getattr(record, updated_field)
                if isinstance(field_value, browse_record):
                    field_value = field_value.id
                elif isinstance(field_value, browse_null):
                    field_value = False
                values[updated_field] = field_value

        # find followers of headers, update structure for new followers
        headers = set()
        for subtype in subtypes:
            if subtype.relation_field and values.get(subtype.relation_field):
                headers.add((subtype.res_model, values.get(subtype.relation_field)))
        if headers:
            header_domain = ['|'] * (len(headers) - 1)
            for header in headers:
                header_domain += ['&', ('res_model', '=', header[0]), ('res_id', '=', header[1])]
            header_follower_ids = follower_obj.search(
                cr, SUPERUSER_ID,
                header_domain,
                context=context
            )
            for header_follower in follower_obj.browse(cr, SUPERUSER_ID, header_follower_ids, context=context):
                for subtype in header_follower.subtype_ids:
                    if subtype.parent_id and subtype.parent_id.res_model == self._name:
                        new_followers.setdefault(header_follower.partner_id.id, set()).add(subtype.parent_id.id)
                    elif subtype.res_model is False:
                        new_followers.setdefault(header_follower.partner_id.id, set()).add(subtype.id)

        # add followers coming from res.users relational fields that are tracked
        user_ids = [values[name] for name in user_field_lst if values.get(name)]
        user_pids = [user.partner_id.id for user in self.pool.get('res.users').browse(cr, SUPERUSER_ID, user_ids, context=context)]
        for partner_id in user_pids:
            new_followers.setdefault(partner_id, None)

        for pid, subtypes in new_followers.items():
            subtypes = list(subtypes) if subtypes is not None else None
            self.message_subscribe(cr, uid, ids, [pid], subtypes, context=context)

        # find first email message, set it as unread for auto_subscribe fields for them to have a notification
        if user_pids:
            for record_id in ids:
                message_obj = self.pool.get('mail.message')
                msg_ids = message_obj.search(cr, SUPERUSER_ID, [
                    ('model', '=', self._name),
                    ('res_id', '=', record_id),
                    ('type', '=', 'email')], limit=1, context=context)
                if not msg_ids:
                    msg_ids = message_obj.search(cr, SUPERUSER_ID, [
                        ('model', '=', self._name),
                        ('res_id', '=', record_id)], limit=1, context=context)
                if msg_ids:
                    self.pool.get('mail.notification')._notify(cr, uid, msg_ids[0], partners_to_notify=user_pids, context=context)

        return True

    #------------------------------------------------------
    # Thread state
    #------------------------------------------------------

    def message_mark_as_unread(self, cr, uid, ids, context=None):
        """ Set as unread. """
        partner_id = self.pool.get('res.users').browse(cr, uid, uid, context=context).partner_id.id
        cr.execute('''
            UPDATE mail_notification SET
                read=false
            WHERE
                message_id IN (SELECT id from mail_message where res_id=any(%s) and model=%s limit 1) and
                partner_id = %s
        ''', (ids, self._name, partner_id))
        return True

    def message_mark_as_read(self, cr, uid, ids, context=None):
        """ Set as read. """
        partner_id = self.pool.get('res.users').browse(cr, uid, uid, context=context).partner_id.id
        cr.execute('''
            UPDATE mail_notification SET
                read=true
            WHERE
                message_id IN (SELECT id FROM mail_message WHERE res_id=ANY(%s) AND model=%s) AND
                partner_id = %s
        ''', (ids, self._name, partner_id))
        return True

# vim:expandtab:smartindent:tabstop=4:softtabstop=4:shiftwidth=4:<|MERGE_RESOLUTION|>--- conflicted
+++ resolved
@@ -255,14 +255,10 @@
 
         # automatic logging unless asked not to (mainly for various testing purpose)
         if not context.get('mail_create_nolog'):
-<<<<<<< HEAD
-            self.message_post(cr, uid, thread_id, body=_('%s created') % (_(self._description)), context=context)
-=======
             ir_model_pool = self.pool['ir.model']
             ids = ir_model_pool.search(cr, uid, [('model', '=', self._name)], context=context)
             name = ir_model_pool.read(cr, uid, ids, ['name'], context=context)[0]['name']
             self.message_post(cr, uid, thread_id, body=_('%s created') % name, context=context)
->>>>>>> 2459cd5d
 
         # auto_subscribe: take values and defaults into account
         create_values = dict(values)
