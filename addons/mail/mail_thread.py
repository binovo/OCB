# -*- coding: utf-8 -*-
##############################################################################
#
#    OpenERP, Open Source Management Solution
#    Copyright (C) 2009-today OpenERP SA (<http://www.openerp.com>)
#
#    This program is free software: you can redistribute it and/or modify
#    it under the terms of the GNU Affero General Public License as
#    published by the Free Software Foundation, either version 3 of the
#    License, or (at your option) any later version
#
#    This program is distributed in the hope that it will be useful,
#    but WITHOUT ANY WARRANTY; without even the implied warranty of
#    MERCHANTABILITY or FITNESS FOR A PARTICULAR PURPOSE.  See the
#    GNU Affero General Public License for more details
#
#    You should have received a copy of the GNU Affero General Public License
#    along with this program.  If not, see <http://www.gnu.org/licenses/>
#
##############################################################################

import base64
import email
from email.utils import parsedate
import logging
from mail_message import decode, to_email
from operator import itemgetter
from osv import osv, fields
import re
import time
import tools
from tools.translate import _
import xmlrpclib

_logger = logging.getLogger(__name__)

class mail_thread(osv.Model):
    '''Mixin model, meant to be inherited by any model that needs to
       act as a discussion topic on which messages can be attached.
       Public methods are prefixed with ``message_`` in order to avoid
       name collisions with methods of the models that will inherit
       from this mixin.

       ``mail.thread`` is designed to work without adding any field
       to the extended models. All functionalities and expected behavior
       are managed by mail.thread, using model name and record ids.
       A widget has been designed for the 6.1 and following version of OpenERP
       web-client. However, due to technical limitations, ``mail.thread``
       adds a simulated one2many field, to display the web widget by
       overriding the default field displayed. Using this field
       is not recommanded has it will disappeear in future version
       of OpenERP, leading to a pure mixin class.

       Inheriting classes are not required to implement any method, as the
       default implementation will work for any model. However it is common
       to override at least the ``message_new`` and ``message_update``
       methods (calling ``super``) to add model-specific behavior at
       creation and update of a thread; and ``message_get_subscribers``
       to manage more precisely the social aspect of the thread through
       the followers.
    '''
    _name = 'mail.thread'
    _description = 'Email Thread'

    def _get_message_ids(self, cr, uid, ids, name, args, context=None):
        res = {}
        for id in ids:
            message_ids = self.message_search(cr, uid, [id], context=context)
            subscriber_ids = self.message_get_subscribers(cr, uid, [id], context=context)
            res[id] = {
                'message_ids': message_ids,
                'message_summary': "<span><span class='oe_e'>9</span> %d</span> <span><span class='oe_e'>+</span> %d</span>" % (len(message_ids), len(subscriber_ids)),
            }
        return res

    def _search_message_ids(self, cr, uid, obj, name, args, context=None):
        msg_obj = self.pool.get('mail.message')
        msg_ids = msg_obj.search(cr, uid, ['&', ('res_id', 'in', args[0][2]), ('model', '=', self._name)], context=context)
        return [('id', 'in', msg_ids)]

    _columns = {
        'message_ids': fields.function(_get_message_ids, method=True,
			fnct_search=_search_message_ids,
            type='one2many', obj='mail.message', _fields_id = 'res_id',
            string='Temp messages', multi="_get_message_ids",
            help="Functional field holding messages related to the current document."),
        'message_state': fields.boolean('Read',
            help="When checked, new messages require your attention."),
        'message_summary': fields.function(_get_message_ids, method=True,
            type='text', string='Summary', multi="_get_message_ids",
            help="Holds the Chatter summary (number of messages, ...). "\
                 "This summary is directly in html format in order to "\
                 "be inserted in kanban views."),
    }
    
    _defaults = {
        'message_state': True,
    }

    #------------------------------------------------------
    # Automatic subscription when creating/reading
    #------------------------------------------------------

    def create(self, cr, uid, vals, context=None):
        """Automatically subscribe the creator """
        thread_id = super(mail_thread, self).create(cr, uid, vals, context=context)
        if thread_id:
            self.message_subscribe(cr, uid, [thread_id], [uid], context=context)
        return thread_id

    def write(self, cr, uid, ids, vals, context=None):
        """Automatically subscribe the writer"""
        if isinstance(ids, (int, long)):
            ids = [ids]
        write_res = super(mail_thread, self).write(cr, uid, ids, vals, context=context);
        if write_res:
            self.message_subscribe(cr, uid, ids, [uid], context=context)
        return write_res;

    def unlink(self, cr, uid, ids, context=None):
        """Override unlink, to automatically delete
           - subscriptions
           - messages
           that are linked with res_model and res_id, not through
           a foreign key with a 'cascade' ondelete attribute.
           Notifications will be deleted with messages
        """
        subscr_obj = self.pool.get('mail.subscription')
        msg_obj = self.pool.get('mail.message')
        # delete subscriptions
        subscr_to_del_ids = subscr_obj.search(cr, uid, [('res_model', '=', self._name), ('res_id', 'in', ids)], context=context)
        subscr_obj.unlink(cr, uid, subscr_to_del_ids, context=context)
        # delete messages and notifications
        msg_to_del_ids = msg_obj.search(cr, uid, [('model', '=', self._name), ('res_id', 'in', ids)], context=context)
        msg_obj.unlink(cr, uid, msg_to_del_ids, context=context)

        return super(mail_thread, self).unlink(cr, uid, ids, context=context)

    #------------------------------------------------------
    # mail.message wrappers and tools
    #------------------------------------------------------

    def message_create(self, cr, uid, thread_id, vals, context=None):
        """ OpenChatter: wrapper of mail.message create method
           - creates the mail.message
           - automatically subscribe the message writer
           - push the message to subscribed users
        """
        if context is None:
            context = {}
        
        message_obj = self.pool.get('mail.message')
        notification_obj = self.pool.get('mail.notification')
        body = vals.get('body_html', '') if vals.get('content_subtype') == 'html' else vals.get('body_text', '')
        
        # automatically subscribe the writer of the message
        if vals['user_id']:
            self.message_subscribe(cr, uid, [thread_id], [vals['user_id']], context=context)
        
        # create message
        msg_id = message_obj.create(cr, uid, vals, context=context)
        
        # Set as unread if writer is not the document responsible
        self.message_create_set_unread(cr, uid, [thread_id], context=context)
        
        # special: if install mode, do not push demo data
        if context.get('install_mode', False):
            return msg_id
        
        # get users that will get a notification pushed
        user_to_push_ids = self.message_get_user_ids_to_notify(cr, uid, [thread_id], vals, context=context)
        for id in user_to_push_ids:
            notification_obj.create(cr, uid, {'user_id': id, 'message_id': msg_id}, context=context)
        
        # create the email to send
        email_id = self.message_create_notify_by_email(cr, uid, vals, user_to_push_ids, context=context)
        
        return msg_id
    
    def message_get_user_ids_to_notify(self, cr, uid, thread_ids, new_msg_vals, context=None):
        subscription_obj = self.pool.get('mail.subscription')
        # get body
        body = new_msg_vals.get('body_html', '') if new_msg_vals.get('content_subtype') == 'html' else new_msg_vals.get('body_text', '')
        
        # get subscribers
        notif_user_ids = self.message_get_subscribers(cr, uid, thread_ids, context=context)
        
        # add users requested via parsing message (@login)
        notif_user_ids += self.message_parse_users(cr, uid, body, context=context)
        
        # add users requested to perform an action (need_action mechanism)
        if hasattr(self, 'get_needaction_user_ids'):
            user_ids_dict = self.get_needaction_user_ids(cr, uid, thread_ids, context=context)
            for id, user_ids in user_ids_dict.iteritems():
                notif_user_ids += user_ids
        
        # add users notified of the parent messages (because: if parent message contains @login, login must receive the replies)
        if new_msg_vals.get('parent_id'):
            notif_obj = self.pool.get('mail.notification')
            parent_notif_ids = notif_obj.search(cr, uid, [('message_id', '=', new_msg_vals.get('parent_id'))], context=context)
            parent_notifs = notif_obj.read(cr, uid, parent_notif_ids, context=context)
            notif_user_ids += [parent_notif['user_id'][0] for parent_notif in parent_notifs]

        # remove duplicate entries
        notif_user_ids = list(set(notif_user_ids))
        return notif_user_ids

    def message_parse_users(self, cr, uid, string, context=None):
        """Parse message content
           - if find @login -(^|\s)@((\w|@|\.)*)-: returns the related ids
             this supports login that are emails (such as @raoul@grobedon.net)
        """
        regex = re.compile('(^|\s)@((\w|@|\.)*)')
        login_lst = [item[1] for item in regex.findall(string)]
        if not login_lst: return []
        user_ids = self.pool.get('res.users').search(cr, uid, [('login', 'in', login_lst)], context=context)
        return user_ids

    #------------------------------------------------------
    # Generic message api
    #------------------------------------------------------

    def message_capable_models(self, cr, uid, context=None):
        ret_dict = {}
        for model_name in self.pool.obj_list():
            model = self.pool.get(model_name)
            if 'mail.thread' in getattr(model, '_inherit', []):
                ret_dict[model_name] = model._description
        return ret_dict

    def message_append(self, cr, uid, threads, subject, body_text=None, body_html=None,
                        type='email', email_date=None, parent_id=False,
                        content_subtype='plain', state=None,
                        partner_ids=None, email_from=False, email_to=False,
                        email_cc=None, email_bcc=None, reply_to=None,
                        headers=None, message_id=False, references=None,
                        attachments=None, original=None, context=None):
        """ Creates a new mail.message through message_create. The new message
            is attached to the current mail.thread, containing all the details 
            passed as parameters. All attachments will be attached to the 
            thread record as well as to the actual message.
           
            This method calls message_create that will handle management of
            subscription and notifications, and effectively create the message.
           
            If ``email_from`` is not set or ``type`` not set as 'email',
            a note message is created (comment or system notification), 
            without the usual envelope attributes (sender, recipients, etc.).

            :param threads: list of thread ids, or list of browse_records
                representing threads to which a new message should be attached
            :param subject: subject of the message, or description of the event;
                this is totally optional as subjects are not important except
                for specific messages (blog post, job offers) or for emails
            :param body_text: plaintext contents of the mail or log message
            :param body_html: html contents of the mail or log message
            :param type: type of message: 'email', 'comment', 'notification';
                email by default
            :param email_date: email date string if different from now, in
                server timezone
            :param parent_id: id of the parent message (threaded messaging model)
            :param content_subtype: optional content_subtype of message: 'plain'
                or 'html', corresponding to the main body contents (body_text or
                body_html).
            :param state: state of message
            :param partner_ids: destination partners of the message, in addition
                to the now fully optional email_to; this method is supposed to
                received a list of ids is not None. The specific many2many
                instruction will be generated by this method.
            :param email_from: Email From / Sender address if any
            :param email_to: Email-To / Recipient address
            :param email_cc: Comma-Separated list of Carbon Copy Emails To
                addresses if any
            :param email_bcc: Comma-Separated list of Blind Carbon Copy Emails To
                addresses if any
            :param reply_to: reply_to header
            :param headers: mail headers to store
            :param message_id: optional email identifier
            :param references: optional email references
            :param dict attachments: map of attachment filenames to binary
                contents, if any.
            :param str original: optional full source of the RFC2822 email, for
                reference
            :param dict context: if a ``thread_model`` value is present in the
                context, its value will be used to determine the model of the
                thread to update (instead of the current model).
        """
        if context is None:
            context = {}
        if attachments is None:
            attachments = {}

        if email_date:
            edate = parsedate(email_date)
            if edate is not None:
                email_date = time.strftime('%Y-%m-%d %H:%M:%S', edate)

        if all(isinstance(thread_id, (int, long)) for thread_id in threads):
            model = context.get('thread_model') or self._name
            model_pool = self.pool.get(model)
            threads = model_pool.browse(cr, uid, threads, context=context)

        ir_attachment = self.pool.get('ir.attachment')
        mail_message = self.pool.get('mail.message')

        new_msg_ids = []
        for thread in threads:
            to_attach = []
            for attachment in attachments:
                fname, fcontent = attachment
                if isinstance(fcontent, unicode):
                    fcontent = fcontent.encode('utf-8')
                data_attach = {
                    'name': fname,
                    'datas': base64.b64encode(str(fcontent)),
                    'datas_fname': fname,
                    'description': _('Mail attachment'),
                    'res_model': thread._name,
                    'res_id': thread.id,
                }
                to_attach.append(ir_attachment.create(cr, uid, data_attach, context=context))
            # find related partner: partner_id column in thread object, or self is res.partner model
            partner_id = ('partner_id' in thread._columns.keys()) and (thread.partner_id and thread.partner_id.id or False) or False
            if not partner_id and thread._name == 'res.partner':
                partner_id = thread.id
            # destination partners
            if partner_ids is None:
                partner_ids = []
            mail_partner_ids = [(6, 0, partner_ids)]

            data = {
                'subject': subject,
                'body_text': body_text or (hasattr(thread, 'description') and thread.description or ''),
                'body_html': body_html or '',
                'parent_id': parent_id,
                'date': email_date or fields.datetime.now(),
                'type': type,
                'content_subtype': content_subtype,
                'state': state,
                'message_id': message_id,
                'partner_ids': mail_partner_ids,
                'attachment_ids': [(6, 0, to_attach)],
                'user_id': uid,
                'model' : thread._name,
                'res_id': thread.id,
                'partner_id': partner_id,
            }

            if email_from or type == 'email':
                for param in (email_to, email_cc, email_bcc):
                    if isinstance(param, list):
                        param = ", ".join(param)
                data.update({
                    'email_to': email_to,
                    'email_from': email_from or \
                        (hasattr(thread, 'user_id') and thread.user_id and thread.user_id.user_email),
                    'email_cc': email_cc,
                    'email_bcc': email_bcc,
                    'references': references,
                    'headers': headers,
                    'reply_to': reply_to,
                    'original': original, })

            new_msg_ids.append(self.message_create(cr, uid, thread.id, data, context=context))
        return new_msg_ids

    def message_append_dict(self, cr, uid, ids, msg_dict, context=None):
        """Creates a new mail.message attached to the given threads (``ids``),
           with the contents of ``msg_dict``, by calling ``message_append``
           with the mail details. All attachments in msg_dict will be
           attached to the object record as well as to the actual
           mail message.

           :param dict msg_dict: a map containing the email details and
                                 attachments. See ``message_process()`` and
                                ``mail.message.parse()`` for details on
                                the dict structure.
           :param dict context: if a ``thread_model`` value is present
                                in the context, its value will be used
                                to determine the model of the thread to
                                update (instead of the current model).
        """
        return self.message_append(cr, uid, ids,
                            subject = msg_dict.get('subject'),
                            body_text = msg_dict.get('body_text'),
                            body_html= msg_dict.get('body_html'),
                            parent_id = msg_dict.get('parent_id', False),
                            type = msg_dict.get('type', 'email'),
                            content_subtype = msg_dict.get('content_subtype'),
                            state = msg_dict.get('state'),
                            partner_ids = msg_dict.get('partner_ids'),
                            email_from = msg_dict.get('from', msg_dict.get('email_from')),
                            email_to = msg_dict.get('to', msg_dict.get('email_to')),
                            email_cc = msg_dict.get('cc', msg_dict.get('email_cc')),
                            email_bcc = msg_dict.get('bcc', msg_dict.get('email_bcc')),
                            reply_to = msg_dict.get('reply', msg_dict.get('reply_to')),
                            email_date = msg_dict.get('date'),
                            message_id = msg_dict.get('message-id', msg_dict.get('message_id')),
                            references = msg_dict.get('references')\
                                      or msg_dict.get('in-reply-to'),
                            attachments = msg_dict.get('attachments'),
                            headers = msg_dict.get('headers'),
                            original = msg_dict.get('original'),
                            context = context)

    #------------------------------------------------------
    # Message loading
    #------------------------------------------------------

    def _message_search_ancestor_ids(self, cr, uid, ids, child_ids, ancestor_ids, context=None):
        """ Given message child_ids ids, find their ancestors until ancestor_ids
            using their parent_id relationship.

            :param child_ids: the first nodes of the search
            :param ancestor_ids: list of ancestors. When the search reach an
                                 ancestor, it stops.
        """
        def _get_parent_ids(message_list, ancestor_ids, child_ids):
            """ Tool function: return the list of parent_ids of messages
                contained in message_list. Parents that are in ancestor_ids
                or in child_ids are not returned. """
            return [message['parent_id'][0] for message in message_list
                        if message['parent_id']
                        and message['parent_id'][0] not in ancestor_ids
                        and message['parent_id'][0] not in child_ids
                    ]

        message_obj = self.pool.get('mail.message')
        messages_temp = message_obj.read(cr, uid, child_ids, ['id', 'parent_id'], context=context)
        parent_ids = _get_parent_ids(messages_temp, ancestor_ids, child_ids)
        child_ids += parent_ids
        cur_iter = 0; max_iter = 100; # avoid infinite loop
        while (parent_ids and (cur_iter < max_iter)):
            cur_iter += 1
            messages_temp = message_obj.read(cr, uid, parent_ids, ['id', 'parent_id'], context=context)
            parent_ids = _get_parent_ids(messages_temp, ancestor_ids, child_ids)
            child_ids += parent_ids
        if (cur_iter > max_iter):
            _logger.warning("Possible infinite loop in _message_search_ancestor_ids. "\
                "Note that this algorithm is intended to check for cycle in "\
                "message graph, leading to a curious error. Have fun.")
        return child_ids

    def message_search_get_domain(self, cr, uid, ids, context=None):
        """ OpenChatter feature: get the domain to search the messages related
            to a document. mail.thread defines the default behavior as
            being messages with model = self._name, id in ids.
            This method should be overridden if a model has to implement a
            particular behavior.
        """
        return ['&', ('res_id', 'in', ids), ('model', '=', self._name)]

    def message_search(self, cr, uid, ids, fetch_ancestors=False, ancestor_ids=None, 
                        limit=100, offset=0, domain=None, count=False, context=None):
        """ OpenChatter feature: return thread messages ids according to the
            search domain given by ``message_search_get_domain``.
            
            It is possible to add in the search the parent of messages by
            setting the fetch_ancestors flag to True. In that case, using
            the parent_id relationship, the method returns the id list according
            to the search domain, but then calls ``_message_search_ancestor_ids``
            that will add to the list the ancestors ids. The search is limited
            to parent messages having an id in ancestor_ids or having
            parent_id set to False.
            
            If ``count==True``, the number of ids is returned instead of the
            id list. The count is done by hand instead of passing it as an 
            argument to the search call because we might want to perform
            a research including parent messages until some ancestor_ids.
            
            :param fetch_ancestors: performs an ascended search; will add 
                                    to fetched msgs all their parents until
                                    ancestor_ids
            :param ancestor_ids: used when fetching ancestors
            :param domain: domain to add to the search; especially child_of
                           is interesting when dealing with threaded display.
                           Note that the added domain is anded with the 
                           default domain.
            :param limit, offset, count, context: as usual
        """
        search_domain = self.message_search_get_domain(cr, uid, ids, context=context)
        if domain:
            search_domain += domain
        message_obj = self.pool.get('mail.message')
        message_res = message_obj.search(cr, uid, search_domain, limit=limit, offset=offset, count=count, context=context)
        if not count and fetch_ancestors:
            message_res += self._message_search_ancestor_ids(cr, uid, ids, message_res, ancestor_ids, context=context) 
        return message_res

    def message_read(self, cr, uid, ids, fetch_ancestors=False, ancestor_ids=None, 
                        limit=100, offset=0, domain=None, context=None):
        """ OpenChatter feature: read the messages related to some threads.
            This method is used mainly the Chatter widget, to directly have
            read result instead of searching then reading.

            Please see message_search for more information about the parameters.
        """
        message_ids = self.message_search(cr, uid, ids, fetch_ancestors, ancestor_ids,
            limit, offset, domain, context=context)
        messages = self.pool.get('mail.message').read(cr, uid, message_ids, context=context)

        """ Retrieve all attachments names """
        map_id_to_name = dict((attachment_id, '') for message in messages for attachment_id in message['attachment_ids'])
        map_id_to_name = {}
        for msg in messages:
            for attach_id in msg["attachment_ids"]:
                map_id_to_name[attach_id] = '' # use empty string as a placeholder

        ids = map_id_to_name.keys()
        names = self.pool.get('ir.attachment').name_get(cr, uid, ids, context=context)
        
        # convert the list of tuples into a dictionnary
        for name in names: 
            map_id_to_name[name[0]] = name[1]
        
        # give corresponding ids and names to each message
        for msg in messages:
            msg["attachments"] = []
            
            for attach_id in msg["attachment_ids"]:
                msg["attachments"].append({'id': attach_id, 'name': map_id_to_name[attach_id]})
        
        # Set the threads as read
        self.message_check_and_set_read(cr, uid, ids, context=context)
        # Sort and return the messages
        messages = sorted(messages, key=lambda d: (-d['id']))
        return messages

    def message_get_pushed_messages(self, cr, uid, ids, fetch_ancestors=False, ancestor_ids=None,
                            limit=100, offset=0, msg_search_domain=[], context=None):
        """ OpenChatter: wall: get the pushed notifications and used them
            to fetch messages to display on the wall.
            
            :param fetch_ancestors: performs an ascended search; will add
                                    to fetched msgs all their parents until
                                    ancestor_ids
            :param ancestor_ids: used when fetching ancestors
            :param domain: domain to add to the search; especially child_of
                           is interesting when dealing with threaded display
            :param ascent: performs an ascended search; will add to fetched msgs
                           all their parents until root_ids
            :param root_ids: for ascent search
            :return: list of mail.messages sorted by date
        """
        notification_obj = self.pool.get('mail.notification')
        msg_obj = self.pool.get('mail.message')
        # update message search
        for arg in msg_search_domain:
            if isinstance(arg, (tuple, list)):
                arg[0] = 'message_id.' + arg[0]
        # compose final domain
        domain = [('user_id', '=', uid)] + msg_search_domain
        # get notifications
        notification_ids = notification_obj.search(cr, uid, domain, limit=limit, offset=offset, context=context)
        notifications = notification_obj.browse(cr, uid, notification_ids, context=context)
        msg_ids = [notification.message_id.id for notification in notifications]
        # get messages
        msg_ids = msg_obj.search(cr, uid, [('id', 'in', msg_ids)], context=context)
        if (fetch_ancestors): msg_ids = self._message_search_ancestor_ids(cr, uid, ids, msg_ids, ancestor_ids, context=context)
        msgs = msg_obj.read(cr, uid, msg_ids, context=context)
        return msgs

    #------------------------------------------------------
    # Mail gateway
    #------------------------------------------------------
    # message_process will call either message_new or message_update.

    def message_process(self, cr, uid, model, message, custom_values=None,
                        save_original=False, strip_attachments=False,
                        context=None):
        """Process an incoming RFC2822 email message related to the
           given thread model, relying on ``mail.message.parse()``
           for the parsing operation, and then calling ``message_new``
           (if the thread record did not exist) or ``message_update``
           (if it did), then calling ``message_forward`` to automatically
           notify other people that should receive this message.

           :param string model: the thread model for which a new message
                                must be processed
           :param message: source of the RFC2822 mail
           :type message: string or xmlrpclib.Binary
           :type dict custom_values: optional dictionary of field values
                                    to pass to ``message_new`` if a new
                                    record needs to be created. Ignored
                                    if the thread record already exists.
           :param bool save_original: whether to keep a copy of the original
                email source attached to the message after it is imported.
           :param bool strip_attachments: whether to strip all attachments
                before processing the message, in order to save some space.
        """
        # extract message bytes - we are forced to pass the message as binary because
        # we don't know its encoding until we parse its headers and hence can't
        # convert it to utf-8 for transport between the mailgate script and here.
        if isinstance(message, xmlrpclib.Binary):
            message = str(message.data)

        model_pool = self.pool.get(model)
        if self._name != model:
            if context is None: context = {}
            context.update({'thread_model': model})

        mail_message = self.pool.get('mail.message')

        # Parse Message
        # Warning: message_from_string doesn't always work correctly on unicode,
        # we must use utf-8 strings here :-(
        if isinstance(message, unicode):
            message = message.encode('utf-8')
        msg_txt = email.message_from_string(message)
        msg = mail_message.parse_message(msg_txt, save_original=save_original, context=context)

        # update state
        msg['state'] = 'received'
        
        if strip_attachments and 'attachments' in msg:
            del msg['attachments']

        # Create New Record into particular model
        def create_record(msg):
            if hasattr(model_pool, 'message_new'):
                return model_pool.message_new(cr, uid, msg,
                                              custom_values,
                                              context=context)
        res_id = False
        if msg.get('references') or msg.get('in-reply-to'):
            references = msg.get('references') or msg.get('in-reply-to')
            if '\r\n' in references:
                references = references.split('\r\n')
            else:
                references = references.split(' ')
            for ref in references:
                ref = ref.strip()
                res_id = tools.reference_re.search(ref)
                if res_id:
                    res_id = res_id.group(1)
                else:
                    res_id = tools.res_re.search(msg['subject'])
                    if res_id:
                        res_id = res_id.group(1)
                if res_id:
                    res_id = res_id
                    if model_pool.exists(cr, uid, res_id):
                        if hasattr(model_pool, 'message_update'):
                            model_pool.message_update(cr, uid, [res_id], msg, {}, context=context)
                    else:
                        # referenced thread was not found, we'll have to create a new one
                        res_id = False
        if not res_id:
            res_id = create_record(msg)
        # To forward the email to other followers
        self.message_forward(cr, uid, model, [res_id], msg_txt, context=context)
        # Set as Unread
        model_pool.message_mark_as_unread(cr, uid, [res_id], context=context)
        return res_id

    def message_new(self, cr, uid, msg_dict, custom_values=None, context=None):
        """Called by ``message_process`` when a new message is received
           for a given thread model, if the message did not belong to
           an existing thread.
           The default behavior is to create a new record of the corresponding
           model (based on some very basic info extracted from the message),
           then attach the message to the newly created record
           (by calling ``message_append_dict``).
           Additional behavior may be implemented by overriding this method.

           :param dict msg_dict: a map containing the email details and
                                 attachments. See ``message_process`` and
                                ``mail.message.parse`` for details.
           :param dict custom_values: optional dictionary of additional
                                      field values to pass to create()
                                      when creating the new thread record.
                                      Be careful, these values may override
                                      any other values coming from the message.
           :param dict context: if a ``thread_model`` value is present
                                in the context, its value will be used
                                to determine the model of the record
                                to create (instead of the current model).
           :rtype: int
           :return: the id of the newly created thread object
        """
        if context is None:
            context = {}
        model = context.get('thread_model') or self._name
        model_pool = self.pool.get(model)
        fields = model_pool.fields_get(cr, uid, context=context)
        data = model_pool.default_get(cr, uid, fields, context=context)
        if 'name' in fields and not data.get('name'):
            data['name'] = msg_dict.get('from', '')
        if custom_values and isinstance(custom_values, dict):
            data.update(custom_values)
        res_id = model_pool.create(cr, uid, data, context=context)
        self.message_append_dict(cr, uid, [res_id], msg_dict, context=context)
        return res_id

    def message_update(self, cr, uid, ids, msg_dict, update_vals=None, context=None):
        """ Called by ``message_process`` when a new message is received
            for an existing thread. The default behavior is to create a
            new mail.message in the given thread (by calling
            ``message_append_dict``)
            Additional behavior may be implemented by overriding this
            method.

            :param dict msg_dict: a map containing the email details and
                                attachments. See ``message_process`` and
                                ``mail.message.parse()`` for details.
            :param dict vals: a dict containing values to update records
                              given their ids; if the dict is None or is
                              void, no write operation is performed.
            :param dict context: if a ``thread_model`` value is present
                                in the context, its value will be used
                                to determine the model of the thread to
                                update (instead of the current model).
        """
        if update_vals:
            self.write(cr, uid, ids, update_vals, context=context)
        return self.message_append_dict(cr, uid, ids, msg_dict, context=context)

    def message_thread_followers(self, cr, uid, ids, context=None):
        """ Returns a list of email addresses of the people following
            this thread, including the sender of each mail, and the
            people who were in CC of the messages, if any.
        """
        res = {}
        if isinstance(ids, (str, int, long)):
            ids = [long(ids)]
        for thread in self.browse(cr, uid, ids, context=context):
            l = set()
            for message in thread.message_ids:
                l.add((message.user_id and message.user_id.user_email) or '')
                l.add(message.email_from or '')
                l.add(message.email_cc or '')
            res[thread.id] = filter(None, l)
        return res

    def message_forward(self, cr, uid, model, thread_ids, msg, email_error=False, context=None):
        """Sends an email to all people following the given threads.
           The emails are forwarded immediately, not queued for sending,
           and not archived.

        :param str model: thread model
        :param list thread_ids: ids of the thread records
        :param msg: email.message.Message object to forward
        :param email_error: optional email address to notify in case
                            of any delivery error during the forward.
        :return: True
        """
        model_pool = self.pool.get(model)
        smtp_server_obj = self.pool.get('ir.mail_server')
        mail_message = self.pool.get('mail.message')
        for res in model_pool.browse(cr, uid, thread_ids, context=context):
            if hasattr(model_pool, 'message_thread_followers'):
                followers = model_pool.message_thread_followers(cr, uid, [res.id])[res.id]
            else:
                followers = self.message_thread_followers(cr, uid, [res.id])[res.id]
            message_followers_emails = to_email(','.join(filter(None, followers)))
            message_recipients = to_email(','.join(filter(None,
                                                                       [decode(msg['from']),
                                                                        decode(msg['to']),
                                                                        decode(msg['cc'])])))
            forward_to = [i for i in message_followers_emails if (i and (i not in message_recipients))]
            if forward_to:
                # TODO: we need an interface for this for all types of objects, not just leads
                if hasattr(res, 'section_id'):
                    del msg['reply-to']
                    msg['reply-to'] = res.section_id.reply_to

                smtp_from, = to_email(msg['from'])
                msg['from'] = smtp_from
                msg['to'] =  ", ".join(forward_to)
                msg['message-id'] = tools.generate_tracking_message_id(res.id)
                if not smtp_server_obj.send_email(cr, uid, msg) and email_error:
                    subj = msg['subject']
                    del msg['subject'], msg['to'], msg['cc'], msg['bcc']
                    msg['subject'] = _('[OpenERP-Forward-Failed] %s') % subj
                    msg['to'] = email_error
                    smtp_server_obj.send_email(cr, uid, msg)
        return True

    def message_partner_by_email(self, cr, uid, email, context=None):
        """Attempts to return the id of a partner address matching
           the given ``email``, and the corresponding partner id.
           Can be used by classes using the ``mail.thread`` mixin
           to lookup the partner and use it in their implementation
           of ``message_new`` to link the new record with a
           corresponding partner.
           The keys used in the returned dict are meant to map
           to usual names for relationships towards a partner
           and one of its addresses.

           :param email: email address for which a partner
                         should be searched for.
           :rtype: dict
           :return: a map of the following form::

                      { 'partner_address_id': id or False,
                        'partner_id': pid or False }
        """
        partner_pool = self.pool.get('res.partner')
        res = {'partner_id': False}
        if email:
            email = to_email(email)[0]
            contact_ids = partner_pool.search(cr, uid, [('email', '=', email)])
            if contact_ids:
                contact = partner_pool.browse(cr, uid, contact_ids[0])
                res['partner_id'] = contact.id
        return res

    # for backwards-compatibility with old scripts
    process_email = message_process

    #------------------------------------------------------
    # Note specific
    #------------------------------------------------------

    def log(self, cr, uid, id, message, secondary=False, context=None):
        _logger.warning("log() is deprecated. As this module inherit from \
                        mail.thread, the message will be managed by this \
                        module instead of by the res.log mechanism. Please \
                        use the mail.thread OpenChatter API instead of the \
                        now deprecated res.log.")
        self.message_append_note(cr, uid, [id], 'res.log', message, context=context)

    def message_append_note(self, cr, uid, ids, subject=None, body=None, parent_id=False,
                            type='notification', content_subtype='html', context=None):
        if content_subtype == 'html':
            body_html = body
            body_text = body
        else:
            body_html = body
            body_text = body
        return self.message_append(cr, uid, ids, subject, body_html, body_text,
                                    type, parent_id=parent_id,
                                    content_subtype=content_subtype, context=context)

    #------------------------------------------------------
    # Subscription mechanism
    #------------------------------------------------------

    def message_get_subscribers(self, cr, uid, ids, context=None):
        """ Returns the current document followers. Basically this method
            checks in mail.subscription for entries with matching res_model,
            res_id.
            This method can be overriden to add implicit subscribers, such
            as project managers, by adding their user_id to the list of
            ids returned by this method.
        """
        subscr_obj = self.pool.get('mail.subscription')
        subscr_ids = subscr_obj.search(cr, uid, ['&', ('res_model', '=', self._name), ('res_id', 'in', ids)], context=context)
        return [sub['user_id'][0] for sub in subscr_obj.read(cr, uid, subscr_ids, ['user_id'], context=context)]

<<<<<<< HEAD
    def message_get_subscribers(self, cr, uid, ids, context=None):
        user_ids = self.message_get_subscribers_ids(cr, uid, ids, context=context)
        users = self.pool.get('res.users').read(cr, uid, user_ids, fields=['id', 'name', 'image_small'], context=context)
        return users
=======
    def message_read_subscribers(self, cr, uid, ids, fields=['id', 'name', 'avatar'], context=None):
        """ Returns the current document followers as a read result. Used
            mainly for Chatter having only one method to call to have
            details about users.
        """
        user_ids = self.message_get_subscribers(cr, uid, ids, context=context)
        return self.pool.get('res.users').read(cr, uid, user_ids, fields=fields, context=context)
>>>>>>> 4f153360

    def message_is_subscriber(self, cr, uid, ids, user_id = None, context=None):
        """ Check if uid or user_id (if set) is a subscriber to the current
            document.
            
            :param user_id: if set, check is done on user_id; if not set
                            check is done on uid
        """
        sub_user_id = uid if user_id is None else user_id
        if sub_user_id in self.message_get_subscribers(cr, uid, ids, context=context):
            return True
        return False

    def message_subscribe(self, cr, uid, ids, user_ids = None, context=None):
        """ Subscribe the user (or user_ids) to the current document.
            
            :param user_ids: a list of user_ids; if not set, subscribe
                             uid instead
        """
        subscription_obj = self.pool.get('mail.subscription')
        to_subscribe_uids = [uid] if user_ids is None else user_ids
        create_ids = []
        for id in ids:
            already_subscribed_user_ids = self.message_get_subscribers(cr, uid, [id], context=context)
            for user_id in to_subscribe_uids:
                if user_id in already_subscribed_user_ids: continue
                create_ids.append(subscription_obj.create(cr, uid, {'res_model': self._name, 'res_id': id, 'user_id': user_id}, context=context))
        return create_ids

    def message_unsubscribe(self, cr, uid, ids, user_ids = None, context=None):
        """ Unsubscribe the user (or user_ids) from the current document.
            
            :param user_ids: a list of user_ids; if not set, subscribe
                             uid instead
        """
        # Trying to unsubscribe somebody not in subscribers: returns False
        # if special management is needed; allows to know that an automatically
        # subscribed user tries to unsubscribe and allows to warn him
        to_unsubscribe_uids = [uid] if user_ids is None else user_ids
        subscription_obj = self.pool.get('mail.subscription')
        to_delete_sub_ids = subscription_obj.search(cr, uid,
                        ['&', '&', ('res_model', '=', self._name), ('res_id', 'in', ids), ('user_id', 'in', to_unsubscribe_uids)], context=context)
        if not to_delete_sub_ids:
            return False
        return subscription_obj.unlink(cr, uid, to_delete_sub_ids, context=context)

    #------------------------------------------------------
    # Notification API
    #------------------------------------------------------

    def message_create_notify_by_email(self, cr, uid, new_msg_values, user_to_notify_ids, context=None):
        """ When creating a new message and pushing notifications, emails
            must be send if users have chosen to receive notifications
            by email via the notification_email_pref field.
            
            ``notification_email_pref`` can have 3 values :
            - all: receive all notification by email (for example for shared
              users)
            - to_me: messages send directly to me (@login, messages on res.users)
            - never: never receive notifications
            Note that an user should never receive notifications for messages
            he has created.
            
            :param new_msg_values: dictionary of message values, those that
                                   are given to the create method
            :param user_to_notify_ids: list of user_ids, user that will
                                       receive a notification on their Wall
        """
        message_obj = self.pool.get('mail.message')
        res_users_obj = self.pool.get('res.users')
        body = new_msg_values.get('body_html', '') if new_msg_values.get('content_subtype') == 'html' else new_msg_values.get('body_text', '')
        
        # remove message writer
        if user_to_notify_ids.count(new_msg_values.get('user_id')) > 0:
            user_to_notify_ids.remove(new_msg_values.get('user_id'))
        
        # get user_ids directly asked
        user_to_push_from_parse_ids = self.message_parse_users(cr, uid, body, context=context)
        
        # try to find an email_to
        email_to = ''
        for user in res_users_obj.browse(cr, uid, user_to_notify_ids, context=context):
            if not user.notification_email_pref == 'all' and \
                not (user.notification_email_pref == 'to_me' and user.id in user_to_push_from_parse_ids):
                continue
            if not user.user_email:
                continue
            email_to = '%s, %s' % (email_to, user.user_email)
            email_to = email_to.lstrip(', ')
        
        # did not find any email address: not necessary to create an email
        if not email_to:
            return
        
        # try to find an email_from
        current_user = res_users_obj.browse(cr, uid, [uid], context=context)[0]
        email_from = new_msg_values.get('email_from')
        if not email_from:
            email_from = current_user.user_email
        
        # get email content, create it (with mail_message.create)
        email_values = self.message_create_notify_get_email_dict(cr, uid, new_msg_values, email_from, email_to, context)
        email_id = message_obj.create(cr, uid, email_values, context=context)
        return email_id
    
    def message_create_notify_get_email_dict(self, cr, uid, new_msg_values, email_from, email_to, context=None):
        values = dict(new_msg_values)
        
        body_html = new_msg_values.get('body_html', '')
        if body_html:
            body_html += '\n\n----------\nThis email was send automatically by OpenERP, because you have subscribed to a document.'
        body_text = new_msg_values.get('body_text', '')
        if body_text:
            body_text += '\n\n----------\nThis email was send automatically by OpenERP, because you have subscribed to a document.'
        values.update({
            'type': 'email',
            'state': 'outgoing',
            'email_from': email_from,
            'email_to': email_to,
            'subject': 'New message',
            'content_subtype': new_msg_values.get('content_subtype', 'plain'),
            'body_html': body_html,
            'body_text': body_text,
            'auto_delete': True,
            'res_model': '',
            'res_id': False,
        })
        return values

    def message_remove_pushed_notifications(self, cr, uid, ids, msg_ids, remove_childs=True, context=None):
        notif_obj = self.pool.get('mail.notification')
        msg_obj = self.pool.get('mail.message')
        if remove_childs:
            notif_msg_ids = msg_obj.search(cr, uid, [('id', 'child_of', msg_ids)], context=context)
        else:
            notif_msg_ids = msg_ids
        to_del_notif_ids = notif_obj.search(cr, uid, ['&', ('user_id', '=', uid), ('message_id', 'in', notif_msg_ids)], context=context)
        return notif_obj.unlink(cr, uid, to_del_notif_ids, context=context)

    #------------------------------------------------------
    # Thread_state
    #------------------------------------------------------

    def message_create_set_unread(self, cr, uid, ids, context=None):
        """ When creating a new message, set as unread if uid is not the
            object responsible. """
        for obj in self.browse(cr, uid, ids, context=context):
            if obj.message_state and hasattr(obj, 'user_id') and (not obj.user_id or obj.user_id.id != uid):
                self.message_mark_as_unread(cr, uid, [obj.id], context=context)

    def message_check_and_set_unread(self, cr, uid, ids, context=None):
        """ Set unread if uid is the object responsible or if the object has
            no responsible. """
        for obj in self.browse(cr, uid, ids, context=context):
            if obj.message_state and hasattr(obj, 'user_id') and (not obj.user_id or obj.user_id.id == uid):
                self.message_mark_as_unread(cr, uid, [obj.id], context=context)

    def message_mark_as_unread(self, cr, uid, ids, context=None):
        """ Set as unread. """
        return self.write(cr, uid, ids, {'message_state': False}, context=context)

    def message_check_and_set_read(self, cr, uid, ids, context=None):
        """ Set read if uid is the object responsible. """
        for obj in self.browse(cr, uid, ids, context=context):
            if not obj.message_state and hasattr(obj, 'user_id') and obj.user_id and obj.user_id.id == uid:
                self.message_mark_as_read(cr, uid, [obj.id], context=context)
    
    def message_mark_as_read(self, cr, uid, ids, context=None):
        """ Set as read. """
        return self.write(cr, uid, ids, {'message_state': True}, context=context)


# vim:expandtab:smartindent:tabstop=4:softtabstop=4:shiftwidth=4:<|MERGE_RESOLUTION|>--- conflicted
+++ resolved
@@ -848,12 +848,6 @@
         subscr_ids = subscr_obj.search(cr, uid, ['&', ('res_model', '=', self._name), ('res_id', 'in', ids)], context=context)
         return [sub['user_id'][0] for sub in subscr_obj.read(cr, uid, subscr_ids, ['user_id'], context=context)]
 
-<<<<<<< HEAD
-    def message_get_subscribers(self, cr, uid, ids, context=None):
-        user_ids = self.message_get_subscribers_ids(cr, uid, ids, context=context)
-        users = self.pool.get('res.users').read(cr, uid, user_ids, fields=['id', 'name', 'image_small'], context=context)
-        return users
-=======
     def message_read_subscribers(self, cr, uid, ids, fields=['id', 'name', 'avatar'], context=None):
         """ Returns the current document followers as a read result. Used
             mainly for Chatter having only one method to call to have
@@ -861,7 +855,6 @@
         """
         user_ids = self.message_get_subscribers(cr, uid, ids, context=context)
         return self.pool.get('res.users').read(cr, uid, user_ids, fields=fields, context=context)
->>>>>>> 4f153360
 
     def message_is_subscriber(self, cr, uid, ids, user_id = None, context=None):
         """ Check if uid or user_id (if set) is a subscriber to the current
