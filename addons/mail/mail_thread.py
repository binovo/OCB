# -*- coding: utf-8 -*-
##############################################################################
#
#    OpenERP, Open Source Management Solution
#    Copyright (C) 2009-today OpenERP SA (<http://www.openerp.com>)
#
#    This program is free software: you can redistribute it and/or modify
#    it under the terms of the GNU Affero General Public License as
#    published by the Free Software Foundation, either version 3 of the
#    License, or (at your option) any later version
#
#    This program is distributed in the hope that it will be useful,
#    but WITHOUT ANY WARRANTY; without even the implied warranty of
#    MERCHANTABILITY or FITNESS FOR A PARTICULAR PURPOSE.  See the
#    GNU Affero General Public License for more details
#
#    You should have received a copy of the GNU Affero General Public License
#    along with this program.  If not, see <http://www.gnu.org/licenses/>
#
##############################################################################

import base64
import dateutil
import email
import logging
import pytz
import time
import tools
import xmlrpclib

from email.message import Message
from mail_message import decode
from osv import osv, fields
from tools.safe_eval import safe_eval as eval

_logger = logging.getLogger(__name__)

def decode_header(message, header, separator=' '):
    return separator.join(map(decode, message.get_all(header, [])))

class many2many_reference(fields.many2many):
    """ many2many_reference manages many2many fields where one id is found
        by a reference-like key (a char column in addition to the foreign id).
        The reference_column attribute on the many2many fields is used;
        if not defined, ``res_model`` is used. """

    def _get_query_and_where_params(self, cr, model, ids, values, where_params):
        """ Add in where condition like mail_followers.res_model = 'crm.lead' """
        reference_column = self.reference_column if self.reference_column else 'res_model'
        values.update(reference_column=reference_column, reference_value=model._name)
        query = 'SELECT %(rel)s.%(id2)s, %(rel)s.%(id1)s \
                    FROM %(rel)s, %(from_c)s \
                    WHERE %(rel)s.%(id1)s IN %%s \
                    AND %(rel)s.%(id2)s = %(tbl)s.id \
                    AND %(rel)s.%(reference_column)s = \'%(reference_value)s\' \
                    %(where_c)s  \
                    %(order_by)s \
                    %(limit)s \
                    OFFSET %(offset)d' \
                % values
        return query, where_params

    def set(self, cr, model, id, name, values, user=None, context=None):
        """ Override to add the reference field in queries. """
        if not values: return
        rel, id1, id2 = self._sql_names(model)
        obj = model.pool.get(self._obj)
        # reference column name: given by attribute or res_model
        reference_column = self.reference_column if self.reference_column else 'res_model'
        for act in values:
            if not (isinstance(act, list) or isinstance(act, tuple)) or not act:
                continue
            if act[0] == 0:
                idnew = obj.create(cr, user, act[2], context=context)
                cr.execute('INSERT INTO '+rel+' ('+id1+','+id2+','+reference_column+') VALUES (%s,%s,%s)', (id, idnew, model._name))
            elif act[0] == 3:
                cr.execute('DELETE FROM '+rel+' WHERE '+id1+'=%s AND '+id2+'=%s AND '+reference_column+'=%s', (id, act[1], model._name))
            elif act[0] == 4:
                # following queries are in the same transaction - so should be relatively safe
                cr.execute('SELECT 1 FROM '+rel+' WHERE '+id1+'=%s AND '+id2+'=%s AND '+reference_column+'=%s', (id, act[1], model._name))
                if not cr.fetchone():
                    cr.execute('INSERT INTO '+rel+' ('+id1+','+id2+','+reference_column+') VALUES (%s,%s,%s)', (id, act[1], model._name))
            elif act[0] == 5:
                cr.execute('delete from '+rel+' where '+id1+' = %s AND '+reference_column+'=%s', (id, model._name))
            elif act[0] == 6:
                d1, d2,tables = obj.pool.get('ir.rule').domain_get(cr, user, obj._name, context=context)
                if d1:
                    d1 = ' and ' + ' and '.join(d1)
                else:
                    d1 = ''
                cr.execute('DELETE FROM '+rel+' WHERE '+id1+'=%s AND '+reference_column+'=%s AND '+id2+' IN (SELECT '+rel+'.'+id2+' FROM '+rel+', '+','.join(tables)+' WHERE '+rel+'.'+id1+'=%s AND '+rel+'.'+id2+' = '+obj._table+'.id '+ d1 +')', [id, model._name, id]+d2)
                for act_nbr in act[2]:
                    cr.execute('INSERT INTO '+rel+' ('+id1+','+id2+','+reference_column+') VALUES (%s,%s,%s)', (id, act_nbr, model._name))
            # cases 1, 2: performs write and unlink -> default implementation is ok
            else:
                return super(many2many_reference, self).set(cr, model, id, name, values, user, context)

class mail_thread(osv.AbstractModel):
    ''' mail_thread model is meant to be inherited by any model that needs to
        act as a discussion topic on which messages can be attached. Public
        methods are prefixed with ``message_`` in order to avoid name
        collisions with methods of the models that will inherit from this class.

        ``mail.thread`` defines fields used to handle and display the
        communication history. ``mail.thread`` also manages followers of
        inheriting classes. All features and expected behavior are managed
        by mail.thread. Widgets has been designed for the 7.0 and following
        versions of OpenERP.

        Inheriting classes are not required to implement any method, as the
        default implementation will work for any model. However it is common
        to override at least the ``message_new`` and ``message_update``
        methods (calling ``super``) to add model-specific behavior at
        creation and update of a thread when processing incoming emails.
    '''
    _name = 'mail.thread'
    _description = 'Email Thread'

    def _get_message_data(self, cr, uid, ids, name, args, context=None):
        res = dict((id, dict(message_unread=False, message_summary='')) for id in ids)
        user = self.pool.get('res.users').browse(cr, uid, uid, context=context)

        notif_obj = self.pool.get('mail.notification')
        notif_ids = notif_obj.search(cr, uid, [
            ('partner_id.user_ids', 'in', [uid]),
            ('message_id.res_id', 'in', ids),
            ('message_id.model', '=', self._name),
            ('read', '=', False)
        ], context=context)
        for notif in notif_obj.browse(cr, uid, notif_ids, context=context):
            res[notif.message_id.res_id]['message_unread'] = True

        for thread in self.browse(cr, uid, ids, context=context):
            cls = res[thread.id]['message_unread'] and ' class="oe_kanban_mail_new"' or ''
            res[thread.id]['message_summary'] = "<span%s><span class='oe_e'>9</span> %d</span> <span><span class='oe_e'>+</span> %d</span>" % (cls, len(thread.message_comment_ids), len(thread.message_follower_ids))
            res[thread.id]['message_is_follower'] = user.partner_id.id in [follower.id for follower in thread.message_follower_ids]
        return res

    def _search_unread(self, cr, uid, obj=None, name=None, domain=None, context=None):
        partner_id = self.pool.get('res.users').browse(cr, uid, uid, context=context).partner_id.id
        res = {}
        notif_obj = self.pool.get('mail.notification')
        notif_ids = notif_obj.search(cr, uid, [
            ('partner_id', '=', partner_id),
            ('message_id.model', '=', self._name),
            ('read', '=', False)
        ], context=context)
        for notif in notif_obj.browse(cr, uid, notif_ids, context=context):
            res[notif.message_id.res_id] = True
        return [('id', 'in', res.keys())]

    _columns = {
        'message_is_follower': fields.function(_get_message_data,
            type='boolean', string='Is a Follower', multi='_get_message_data'),
        'message_follower_ids': many2many_reference('res.partner',
            'mail_followers', 'res_id', 'partner_id',
            reference_column='res_model', string='Followers'),
        'message_comment_ids': fields.one2many('mail.message', 'res_id',
            domain=lambda self: [('model', '=', self._name), ('type', 'in', ('comment', 'email'))],
            string='Comments and emails',
            help="Comments and emails"),
        'message_ids': fields.one2many('mail.message', 'res_id',
            domain=lambda self: [('model', '=', self._name)],
            string='Messages',
            help="Messages and communication history"),
        'message_unread': fields.function(_get_message_data, fnct_search=_search_unread,
            type='boolean', string='Unread Messages', multi="_get_message_data",
            help="If checked new messages require your attention."),
        'message_summary': fields.function(_get_message_data, method=True,
            type='text', string='Summary', multi="_get_message_data",
            help="Holds the Chatter summary (number of messages, ...). "\
                 "This summary is directly in html format in order to "\
                 "be inserted in kanban views."),
    }

    #------------------------------------------------------
    # Automatic subscription when creating
    #------------------------------------------------------

    def create(self, cr, uid, vals, context=None):
        """ Override to subscribe the current user. """
        thread_id = super(mail_thread, self).create(cr, uid, vals, context=context)
        self.message_subscribe_users(cr, uid, [thread_id], [uid], context=context)
        return thread_id

    def unlink(self, cr, uid, ids, context=None):
        """ Override unlink to delete messages and followers. This cannot be
            cascaded, because link is done through (res_model, res_id). """
        msg_obj = self.pool.get('mail.message')
        fol_obj = self.pool.get('mail.followers')
        # delete messages and notifications
        msg_ids = msg_obj.search(cr, uid, [('model', '=', self._name), ('res_id', 'in', ids)], context=context)
        msg_obj.unlink(cr, uid, msg_ids, context=context)
        # delete followers
        fol_ids = fol_obj.search(cr, uid, [('res_model', '=', self._name), ('res_id', 'in', ids)], context=context)
        fol_obj.unlink(cr, uid, fol_ids, context=context)
        return super(mail_thread, self).unlink(cr, uid, ids, context=context)

    #------------------------------------------------------
    # mail.message wrappers and tools
    #------------------------------------------------------

    def _needaction_domain_get(self, cr, uid, context=None):
        if self._needaction:
            return [('message_unread', '=', True)]
        return []

    #------------------------------------------------------
    # Mail gateway
    #------------------------------------------------------

    def message_capable_models(self, cr, uid, context=None):
        """ Used by the plugin addon, based for plugin_outlook and others. """
        ret_dict = {}
        for model_name in self.pool.obj_list():
            model = self.pool.get(model_name)
            if 'mail.thread' in getattr(model, '_inherit', []):
                ret_dict[model_name] = model._description
        return ret_dict

    def _message_find_partners(self, cr, uid, message, header_fields=['From'], context=None):
        """ Find partners related to some header fields of the message. """
        s = ', '.join([decode(message.get(h)) for h in header_fields if message.get(h)])
        return [partner_id for email in tools.email_split(s)
                for partner_id in self.pool.get('res.partner').search(cr, uid, [('email', 'ilike', email)], context=context)]

    def _message_find_user_id(self, cr, uid, message, context=None):
        from_local_part = tools.email_split(decode(message.get('From')))[0]
        # FP Note: canonification required, the minimu: .lower()
        user_ids = self.pool.get('res.users').search(cr, uid, ['|',
            ('login', '=', from_local_part),
            ('email', '=', from_local_part)], context=context)
        return user_ids[0] if user_ids else uid

    def message_route(self, cr, uid, message, model=None, thread_id=None,
                      custom_values=None, context=None):
        """Attempt to figure out the correct target model, thread_id,
        custom_values and user_id to use for an incoming message.
        Multiple values may be returned, if a message had multiple
        recipients matching existing mail.aliases, for example.

        The following heuristics are used, in this order:
             1. If the message replies to an existing thread_id, and
                properly contains the thread model in the 'In-Reply-To'
                header, use this model/thread_id pair, and ignore
                custom_value (not needed as no creation will take place)
             2. Look for a mail.alias entry matching the message
                recipient, and use the corresponding model, thread_id,
                custom_values and user_id.
             3. Fallback to the ``model``, ``thread_id`` and ``custom_values``
                provided.
             4. If all the above fails, raise an exception.

           :param string message: an email.message instance
           :param string model: the fallback model to use if the message
               does not match any of the currently configured mail aliases
               (may be None if a matching alias is supposed to be present)
           :type dict custom_values: optional dictionary of default field values
                to pass to ``message_new`` if a new record needs to be created.
                Ignored if the thread record already exists, and also if a
                matching mail.alias was found (aliases define their own defaults)
           :param int thread_id: optional ID of the record/thread from ``model``
               to which this mail should be attached. Only used if the message
               does not reply to an existing thread and does not match any mail alias.
           :return: list of [model, thread_id, custom_values, user_id]
        """
        assert isinstance(message, Message), 'message must be an email.message.Message at this point'
        message_id = message.get('Message-Id')

        # 1. Verify if this is a reply to an existing thread
        references = decode_header(message, 'References') or decode_header(message, 'In-Reply-To')
        ref_match = references and tools.reference_re.search(references)
        if ref_match:
            thread_id = int(ref_match.group(1))
            model = ref_match.group(2) or model
            model_pool = self.pool.get(model)
            if thread_id and model and model_pool and model_pool.exists(cr, uid, thread_id) \
                and hasattr(model_pool, 'message_update'):
                _logger.debug('Routing mail with Message-Id %s: direct reply to model: %s, thread_id: %s, custom_values: %s, uid: %s',
                              message_id, model, thread_id, custom_values, uid)
                return [(model, thread_id, custom_values, uid)]

        # 2. Look for a matching mail.alias entry
        # Delivered-To is a safe bet in most modern MTAs, but we have to fallback on To + Cc values
        # for all the odd MTAs out there, as there is no standard header for the envelope's `rcpt_to` value.
        rcpt_tos = decode_header(message, 'Delivered-To') or \
             ','.join([decode_header(message, 'To'),
                       decode_header(message, 'Cc'),
                       decode_header(message, 'Resent-To'),
                       decode_header(message, 'Resent-Cc')])
        local_parts = [e.split('@')[0] for e in tools.email_split(rcpt_tos)]
        if local_parts:
            mail_alias = self.pool.get('mail.alias')
            alias_ids = mail_alias.search(cr, uid, [('alias_name', 'in', local_parts)])
            if alias_ids:
                routes = []
                for alias in mail_alias.browse(cr, uid, alias_ids, context=context):
                    user_id = alias.alias_user_id.id
                    if not user_id:
                        user_id = self._message_find_user_id(cr, uid, message, context=context)
                    routes.append((alias.alias_model_id.model, alias.alias_force_thread_id, \
                                   eval(alias.alias_defaults), user_id))
                _logger.debug('Routing mail with Message-Id %s: direct alias match: %r', message_id, routes)
                return routes

        # 3. Fallback to the provided parameters, if they work
        model_pool = self.pool.get(model)
        if not thread_id:
            # Legacy: fallback to matching [ID] in the Subject
            match = tools.res_re.search(decode_header(message, 'Subject'))
            thread_id = match and match.group(1)
        assert thread_id and hasattr(model_pool, 'message_update') or hasattr(model_pool, 'message_new'), \
            "No possible route found for incoming message with Message-Id %s. " \
            "Create an appropriate mail.alias or force the destination model." % message_id
        if thread_id and not model_pool.exists(cr, uid, thread_id):
            _logger.warning('Received mail reply to missing document %s! Ignoring and creating new document instead for Message-Id %s',
                            thread_id, message_id)
            thread_id = None
        _logger.debug('Routing mail with Message-Id %s: fallback to model:%s, thread_id:%s, custom_values:%s, uid:%s',
                      message_id, model, thread_id, custom_values, uid)
        return [(model, thread_id, custom_values, uid)]

    def message_process(self, cr, uid, model, message, custom_values=None,
                        save_original=False, strip_attachments=False,
                        thread_id=None, context=None):
        """Process an incoming RFC2822 email message, relying on
           ``mail.message.parse()`` for the parsing operation,
           and ``message_route()`` to figure out the target model.

           Once the target model is known, its ``message_new`` method
           is called with the new message (if the thread record did not exist)
            or its ``message_update`` method (if it did).

           :param string model: the fallback model to use if the message
               does not match any of the currently configured mail aliases
               (may be None if a matching alias is supposed to be present)
           :param message: source of the RFC2822 message
           :type message: string or xmlrpclib.Binary
           :type dict custom_values: optional dictionary of field values
                to pass to ``message_new`` if a new record needs to be created.
                Ignored if the thread record already exists, and also if a
                matching mail.alias was found (aliases define their own defaults)
           :param bool save_original: whether to keep a copy of the original
                email source attached to the message after it is imported.
           :param bool strip_attachments: whether to strip all attachments
                before processing the message, in order to save some space.
           :param int thread_id: optional ID of the record/thread from ``model``
               to which this mail should be attached. When provided, this
               overrides the automatic detection based on the message
               headers.
        """
        if context is None: context = {}

        # extract message bytes - we are forced to pass the message as binary because
        # we don't know its encoding until we parse its headers and hence can't
        # convert it to utf-8 for transport between the mailgate script and here.
        if isinstance(message, xmlrpclib.Binary):
            message = str(message.data)
        # Warning: message_from_string doesn't always work correctly on unicode,
        # we must use utf-8 strings here :-(
        if isinstance(message, unicode):
            message = message.encode('utf-8')
        msg_txt = email.message_from_string(message)
        routes = self.message_route(cr, uid, msg_txt, model,
                                    thread_id, custom_values,
                                    context=context)
        msg = self.message_parse(cr, uid, msg_txt, save_original=save_original, context=context)
        if strip_attachments: msg.pop('attachments', None)
        for model, thread_id, custom_values, user_id in routes:
            if self._name != model:
                context.update({'thread_model': model})
            model_pool = self.pool.get(model)
            assert thread_id and hasattr(model_pool, 'message_update') or hasattr(model_pool, 'message_new'), \
                "Undeliverable mail with Message-Id %s, model %s does not accept incoming emails" % \
                    (msg['message-id'], model)
            if thread_id and hasattr(model_pool, 'message_update'):
                model_pool.message_update(cr, user_id, [thread_id], msg, context=context)
            else:
                thread_id = model_pool.message_new(cr, user_id, msg, custom_values, context=context)
            self.message_post(cr, uid, [thread_id], context=context, **msg)
        return True

    def message_new(self, cr, uid, msg_dict, custom_values=None, context=None):
        """Called by ``message_process`` when a new message is received
           for a given thread model, if the message did not belong to
           an existing thread.
           The default behavior is to create a new record of the corresponding
           model (based on some very basic info extracted from the message).
           Additional behavior may be implemented by overriding this method.

           :param dict msg_dict: a map containing the email details and
                                 attachments. See ``message_process`` and
                                ``mail.message.parse`` for details.
           :param dict custom_values: optional dictionary of additional
                                      field values to pass to create()
                                      when creating the new thread record.
                                      Be careful, these values may override
                                      any other values coming from the message.
           :param dict context: if a ``thread_model`` value is present
                                in the context, its value will be used
                                to determine the model of the record
                                to create (instead of the current model).
           :rtype: int
           :return: the id of the newly created thread object
        """
        if context is None:
            context = {}
        model = context.get('thread_model') or self._name
        model_pool = self.pool.get(model)
        fields = model_pool.fields_get(cr, uid, context=context)
        data = model_pool.default_get(cr, uid, fields, context=context)
        if 'name' in fields and not data.get('name'):
            data['name'] = msg_dict.get('subject', '')
        if custom_values and isinstance(custom_values, dict):
            data.update(custom_values)
        res_id = model_pool.create(cr, uid, data, context=context)
        return res_id

    def message_update(self, cr, uid, ids, msg_dict, update_vals=None, context=None):
        """Called by ``message_process`` when a new message is received
           for an existing thread. The default behavior is to update the record
           with update_vals taken from the incoming email.
           Additional behavior may be implemented by overriding this
           method.
           :param dict msg_dict: a map containing the email details and
                               attachments. See ``message_process`` and
                               ``mail.message.parse()`` for details.
           :param dict update_vals: a dict containing values to update records
                              given their ids; if the dict is None or is
                              void, no write operation is performed.
        """
        if update_vals:
            self.write(cr, uid, ids, update_vals, context=context)
        return True

    def _message_extract_payload(self, message, save_original=False):
        """Extract body as HTML and attachments from the mail message"""
        attachments = []
        body = u''
        if save_original:
            attachments.append(('original_email.eml', message.as_string()))
        if not message.is_multipart() or 'text/' in message.get('content-type', ''):
            encoding = message.get_content_charset()
            body = message.get_payload(decode=True)
            body = tools.ustr(body, encoding, errors='replace')
            if message.get_content_type() == 'text/plain':
                # text/plain -> <pre/>
                body = tools.append_content_to_html(u'', body)
        else:
            alternative = (message.get_content_type() == 'multipart/alternative')
            for part in message.walk():
                if part.get_content_maintype() == 'multipart':
                    continue # skip container
                filename = part.get_filename() # None if normal part
                encoding = part.get_content_charset() # None if attachment
                # 1) Explicit Attachments -> attachments
                if filename or part.get('content-disposition', '').strip().startswith('attachment'):
                    attachments.append((filename or 'attachment', part.get_payload(decode=True)))
                    continue
                # 2) text/plain -> <pre/>
                if part.get_content_type() == 'text/plain' and (not alternative or not body):
                    body = tools.append_content_to_html(body, tools.ustr(part.get_payload(decode=True),
                                                                         encoding, errors='replace'))
                # 3) text/html -> raw
                elif part.get_content_type() == 'text/html':
                    html = tools.ustr(part.get_payload(decode=True), encoding, errors='replace')
                    if alternative:
                        body = html
                    else:
                        body = tools.append_content_to_html(body, html, plaintext=False)
                # 4) Anything else -> attachment
                else:
                    attachments.append((filename or 'attachment', part.get_payload(decode=True)))
        return body, attachments

    def message_parse(self, cr, uid, message, save_original=False, context=None):
        """Parses a string or email.message.Message representing an
           RFC-2822 email, and returns a generic dict holding the
           message details.

           :param message: the message to parse
           :type message: email.message.Message | string | unicode
           :param bool save_original: whether the returned dict
               should include an ``original`` attachment containing
               the source of the message
           :rtype: dict
           :return: A dict with the following structure, where each
                    field may not be present if missing in original
                    message::

                    { 'message-id': msg_id,
                      'subject': subject,
                      'from': from,
                      'to': to,
                      'cc': cc,
                      'body': unified_body,
                      'attachments': [('file1', 'bytes'),
                                      ('file2', 'bytes')}
                    }
        """
        msg_dict = {}
        if not isinstance(message, Message):
            if isinstance(message, unicode):
                # Warning: message_from_string doesn't always work correctly on unicode,
                # we must use utf-8 strings here :-(
                message = message.encode('utf-8')
            message = email.message_from_string(message)

        message_id = message['message-id']
        if not message_id:
            # Very unusual situation, be we should be fault-tolerant here
            message_id = "<%s@localhost>" % time.time()
            _logger.debug('Parsing Message without message-id, generating a random one: %s', message_id)
        msg_dict['message_id'] = message_id

        if 'Subject' in message:
            msg_dict['subject'] = decode(message.get('Subject'))

        # Envelope fields not stored in  mail.message but made available for message_new()
        msg_dict['from'] = decode(message.get('from'))
        msg_dict['to'] = decode(message.get('to'))
        msg_dict['cc'] = decode(message.get('cc'))

        if 'From' in message:
            author_ids = self._message_find_partners(cr, uid, message, ['From'], context=context)
            if author_ids:
                msg_dict['author_id'] = author_ids[0]
        partner_ids = self._message_find_partners(cr, uid, message, ['From', 'To', 'Cc'], context=context)
        msg_dict['partner_ids'] = partner_ids

        if 'Date' in message:
            date_hdr = decode(message.get('Date'))
            # convert from email timezone to server timezone
            date_server_datetime = dateutil.parser.parse(date_hdr).astimezone(pytz.timezone(tools.get_server_timezone()))
            date_server_datetime_str = date_server_datetime.strftime(tools.DEFAULT_SERVER_DATETIME_FORMAT)
            msg_dict['date'] = date_server_datetime_str

        if 'In-Reply-To' in message:
            parent_ids = self.pool.get('mail.message').search(cr, uid, [('message_id', '=', decode(message['In-Reply-To']))])
            if parent_ids:
                msg_dict['parent_id'] = parent_ids[0]

        if 'References' in message and 'parent_id' not in msg_dict:
            parent_ids = self.pool.get('mail.message').search(cr, uid, [('message_id', 'in',
                                                                         [x.strip() for x in decode(message['References']).split()])])
            if parent_ids:
                msg_dict['parent_id'] = parent_ids[0]

        msg_dict['body'], msg_dict['attachments'] = self._message_extract_payload(message)
        return msg_dict

    #------------------------------------------------------
    # Note specific
    #------------------------------------------------------

    def log(self, cr, uid, id, message, secondary=False, context=None):
        _logger.warning("log() is deprecated. As this module inherit from "\
                        "mail.thread, the message will be managed by this "\
                        "module instead of by the res.log mechanism. Please "\
                        "use mail_thread.message_post() instead of the "\
                        "now deprecated res.log.")
        self.message_post(cr, uid, [id], message, context=context)

    def message_post(self, cr, uid, thread_id, body='', subject=False,
            type='notification', parent_id=False, attachments=None, subtype='other', context=None, **kwargs):
        """ Post a new message in an existing thread, returning the new
            mail.message ID. Extra keyword arguments will be used as default
            column values for the new mail.message record.
            :param int thread_id: thread ID to post into, or list with one ID
            :param str body: body of the message, usually raw HTML that will
                be sanitized
            :param str subject: optional subject
            :param str type: mail_message.type
            :param int parent_id: optional ID of parent message in this thread
            :param tuple(str,str) attachments: list of attachment tuples in the form
                ``(name,content)``, where content is NOT base64 encoded
            :return: ID of newly created mail.message
        """
        context = context or {}
        attachments = attachments or []
        assert (not thread_id) or isinstance(thread_id, (int,long)) or \
            (isinstance(thread_id, (list, tuple)) and len(thread_id) == 1), "Invalid thread_id" 
        if isinstance(thread_id, (list, tuple)):
            thread_id = thread_id and thread_id[0]

        attachment_ids = []
        for name, content in attachments:
            if isinstance(content, unicode):
                content = content.encode('utf-8')
            data_attach = {
                'name': name,
                'datas': base64.b64encode(str(content)),
                'datas_fname': name,
                'description': name,
                'res_model': context.get('thread_model') or self._name,
                'res_id': thread_id,
            }
            attachment_ids.append((0, 0, data_attach))

        values = kwargs
<<<<<<< HEAD
        subtype_obj = self.pool.get('mail.message.subtype')
        if subtype:
            subtypes = subtype_obj.name_search(cr, uid, subtype)
            if len(subtypes):
                subtype_browse = subtype_obj.browse(cr, uid, subtypes[0][0])
                if self._name in [model.model for model in subtype_browse.model_ids]:
                    values['subtype_id']=subtype_browse.id
        values.update( {
=======
        values.update({
>>>>>>> 20c8d138
            'model': context.get('thread_model', self._name) if thread_id else False,
            'res_id': thread_id or False,
            'body': body,
            'subject': subject,
            'type': type,
            'parent_id': parent_id,
            'attachment_ids': attachment_ids,
        })
        for x in ('from', 'to', 'cc'): values.pop(x, None) # Avoid warnings 
        return self.pool.get('mail.message').create(cr, uid, values, context=context)

    #------------------------------------------------------
    # Followers API
    #------------------------------------------------------

    def message_subscribe_users(self, cr, uid, ids, user_ids=None, context=None):
        """ Wrapper on message_subscribe, using users. If user_ids is not
            provided, subscribe uid instead. """
        if not user_ids: user_ids = [uid]
        partner_ids = [user.partner_id.id for user in self.pool.get('res.users').browse(cr, uid, user_ids, context=context)]
        return self.message_subscribe(cr, uid, ids, partner_ids, context=context)

    def message_subscribe(self, cr, uid, ids, partner_ids,subtype_ids = None, context=None):
        """ Add partners to the records followers.
            :param partner_ids: a list of partner_ids to subscribe
            :param return: new value of followers if read_back key in context
        """
        self.write(cr, uid, ids, {'message_follower_ids': [(4, pid) for pid in partner_ids]}, context=context)
        if not subtype_ids:
            subtype_obj = self.pool.get('mail.message.subtype')
            subtype_ids = subtype_obj.search(cr, uid, [('default', '=', 'true'),('model_ids.model', '=', self._name)])
        if subtype_ids:
            self.message_subscribe_udpate_subtypes(cr, uid, ids, partner_ids, subtype_ids, context=context)
        if context and context.get('read_back'):
            return [follower.id for thread in self.browse(cr, uid, ids, context=context) for follower in thread.message_follower_ids]
        return []

    def message_unsubscribe_users(self, cr, uid, ids, user_ids=None, context=None):
        """ Wrapper on message_subscribe, using users. If user_ids is not
            provided, unsubscribe uid instead. """
        if not user_ids: user_ids = [uid]
        partner_ids = [user.partner_id.id for user in self.pool.get('res.users').browse(cr, uid, user_ids, context=context)]
        return self.message_unsubscribe(cr, uid, ids, partner_ids, context=context)

    def message_unsubscribe(self, cr, uid, ids, partner_ids, context=None):
        """ Remove partners from the records followers.
            :param partner_ids: a list of partner_ids to unsubscribe
            :param return: new value of followers if read_back key in context
        """
        self.write(cr, uid, ids, {'message_follower_ids': [(3, pid) for pid in partner_ids]}, context=context)
        if context and context.get('read_back'):
            return [follower.id for thread in self.browse(cr, uid, ids, context=context) for follower in thread.message_follower_ids]
        return []

    #------------------------------------------------------
    # Thread state
    #------------------------------------------------------

    def message_mark_as_unread(self, cr, uid, ids, context=None):
        """ Set as unread. """
        partner_id = self.pool.get('res.users').browse(cr, uid, uid, context=context).partner_id.id
        cr.execute('''
            UPDATE mail_notification SET
                read=false
            WHERE
                message_id IN (SELECT id from mail_message where res_id=any(%s) and model=%s limit 1) and
                partner_id = %s
        ''', (ids, self._name, partner_id))
        return True

    def message_mark_as_read(self, cr, uid, ids, context=None):
        """ Set as read. """
        partner_id = self.pool.get('res.users').browse(cr, uid, uid, context=context).partner_id.id
        cr.execute('''
            UPDATE mail_notification SET
                read=true
            WHERE
                message_id IN (SELECT id FROM mail_message WHERE res_id=ANY(%s) AND model=%s) AND
                partner_id = %s
        ''', (ids, self._name, partner_id))
        return True

    def message_subscribe_udpate_subtypes(self, cr, uid, ids, user_id, subtype_ids,context=None):
        followers_obj = self.pool.get('mail.followers')
        followers_ids = followers_obj.search(cr, uid, [('res_model', '=', self._name), ('res_id', 'in', ids)])
        return followers_obj.write(cr, uid, followers_ids, {'subtype_ids': [(6, 0 , subtype_ids)]}, context = context) #overright or add new one
        
# vim:expandtab:smartindent:tabstop=4:softtabstop=4:shiftwidth=4:<|MERGE_RESOLUTION|>--- conflicted
+++ resolved
@@ -598,7 +598,6 @@
             attachment_ids.append((0, 0, data_attach))
 
         values = kwargs
-<<<<<<< HEAD
         subtype_obj = self.pool.get('mail.message.subtype')
         if subtype:
             subtypes = subtype_obj.name_search(cr, uid, subtype)
@@ -606,10 +605,7 @@
                 subtype_browse = subtype_obj.browse(cr, uid, subtypes[0][0])
                 if self._name in [model.model for model in subtype_browse.model_ids]:
                     values['subtype_id']=subtype_browse.id
-        values.update( {
-=======
         values.update({
->>>>>>> 20c8d138
             'model': context.get('thread_model', self._name) if thread_id else False,
             'res_id': thread_id or False,
             'body': body,
