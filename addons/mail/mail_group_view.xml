<?xml version="1.0"?>
<openerp>
    <data>
        <record id="action_mail_group_feeds" model="ir.actions.client">
            <field name="name">Discussion Group</field>
            <field name="tag">mail.wall</field>
            <field name="params" eval="{'search_view_id': ref('view_message_search_wall')}"/>
        </record>

        <!-- Group Kanban View  !-->
        <record model="ir.ui.view" id="view_group_kanban">
            <field name="name">mail.group.kanban</field>
            <field name="model">mail.group</field>
            <field name="priority" eval="10"/>
            <field name="arch" type="xml">
                <kanban>
                    <templates>
                        <t t-name="kanban-description">
                            <div class="oe_group_description" t-if="record.description.raw_value">
                                <field name="description"/>
                            </div>
                        </t>
                        <t t-name="kanban-box">
                            <div t-attf-class="{record.is_subscriber.raw_value} oe_group_vignette">
                                <div class="oe_group_image">
                                    <a type="edit"><img t-att-src="kanban_image('mail.group', 'image_medium', record.id.value)" class="oe_group_photo" tooltip="kanban-description"/></a>
                                </div>
                                <div class="oe_group_details">
                                    <h4><a type="edit"><field name="name"/></a></h4>
                                    <span style="display: none;"><field name="is_subscriber"/></span>
                                    <ul>
                                        <li><field name="member_count"/> members</li>
                                        <li t-if="! record.is_subscriber.raw_value"><a name="action_group_join" string="Join" type="object" class="oe_group_join">Not following</a></li>
                                        <li t-if="record.is_subscriber.raw_value"><a name="action_group_leave" string="Join" type="object" class="oe_group_leave">Following</a></li>
                                        <li><field name="last_month_msg_nbr"/> messages last month</li>
                                    </ul>
                                </div>
                            </div>
                            <script>
                                $('.oe_group_join').mouseover(function () { $(this).html('Follow'); }).mouseleave(function () { $(this).html('Not following'); });
                                $('.oe_group_leave').mouseover(function () { $(this).html('Unfollow'); }).mouseleave(function () { $(this).html('Following'); });
                            </script>
                        </t>
                    </templates>
                </kanban>
            </field>
        </record>

        <!-- Group Form View !-->
        <record  model="ir.ui.view" id="view_group_form">
            <field name="name">mail.group.form</field>
            <field name="model">mail.group</field>
            <field name="priority" eval="10"/>
            <field name="arch" type="xml">
                <form string="Group Form" version="7.0">
                    <sheet class="openerp_mail_group_sheet">
                        <field name="image_small" widget='image' class="oe_avatar oe_left"/>
                        <div class="oe_title">
                            <div class="oe_edit_only">
                                <label for="name" string="Group Name"/> 
                            </div> 
                            <h1><field name="name"/></h1>
                            <field name="description" placeholder="Topics discussed in this group..."/>
                        </div>
                        <div class="oe_clear"/>
                        <group col="1">
                            <group class="oe_edit_only">
                                <field name="public" class="oe_inline"/>
                                <field name="group_public_id" class="oe_inline"
                                    attrs="{'invisible': [('public','&lt;&gt;','groups')], 'required': [('public','=','groups')]}"
                                    />
                                <field name="group_ids" widget="many2many_tags" class="oe_inline"/>
                            </group>
<<<<<<< HEAD
                            <group class="oe_edit_only">
                                <field name="responsible_id" class="oe_inline"/>
=======
                            <group colspan="7" col="6">
                                <div>
                                    <div class="oe_edit_only">
                                        <label for="name"/> 
                                    </div> 
                                    <h2><field name="name" colspan="4"/></h2>
                                    <div name="alias_box" colspan="4" attrs="{'invisible': [('alias_domain', '=', False)]}">
                                            <field name="alias_id" invisible="1" required="0"/>
                                            <label for="alias_name" class="oe_edit_only"/>
                                            <field name="alias_name" nolabel="1" class="oe_inline" attrs="{'required': [('alias_id', '!=', False)]}"/>@<field name="alias_domain" nolabel="1" class="oe_inline"/>
                                    </div>
                                </div>
                                <newline/>
                                <group colspan="4" col="4">
                                    <field name="description" colspan="4" nolabel="1"/>
                                    <field name="group_ids" colspan="4" widget="many2many_tags" class="oe_edit_only"/>
                                </group>
                                <group colspan="2" col="2" class="oe_edit_only">
                                    <field name="responsible_id" colspan="2"/>
                                    <field name="public" colspan="2"/>
                                </group>
>>>>>>> 0a22166f
                            </group>
                        </group>
                    </sheet>
                    <div class="oe_chatter">
                        <field name="message_ids" widget="mail_thread"
                                options='{"thread_level": 1}'/>
                    </div>
                </form>
            </field>
        </record>

        <!-- Group List View !-->
        <record  model="ir.ui.view" id="view_group_tree">
            <field name="name">mail.group.tree</field>
            <field name="model">mail.group</field>
            <field name="priority" eval="10"/>
            <field name="arch" type="xml">
                <tree string="Groups">
                    <field name="name" string="Group Name"/>
                    <field name="responsible_id"/>
                </tree>
            </field>
        </record>

        <!-- Group Search View !-->
        <record  model="ir.ui.view" id="view_group_search">
            <field name="name">mail.group.search</field>
            <field name="model">mail.group</field>
            <field name="priority" eval="10"/>
            <field name="arch" type="xml">
                <search string="Search Groups">
                    <field name="name" string="Group"/>
                    <field name="responsible_id"/>
                </search>
            </field>
        </record>

        <!-- group record !-->
        <record id="action_view_groups" model="ir.actions.act_window">
            <field name="name">Groups</field>
            <field name="res_model">mail.group</field>
            <field name="view_type">form</field>
            <field name="view_mode">kanban,tree,form</field>
            <field name="search_view_id" ref="view_group_search"/>
        </record>

        <!-- left-side menu: Groups !-->
        <menuitem id="mail_group_root" parent="mail_feeds_main" sequence="12" name="My Groups"/>
        <menuitem id="mail_allgroups" parent="mail_feeds" sequence="12" action="action_view_groups"/>
    </data>
</openerp><|MERGE_RESOLUTION|>--- conflicted
+++ resolved
@@ -60,6 +60,11 @@
                                 <label for="name" string="Group Name"/> 
                             </div> 
                             <h1><field name="name"/></h1>
+                            <div name="alias_box" colspan="4" attrs="{'invisible': [('alias_domain', '=', False)]}">
+                                    <field name="alias_id" invisible="1" required="0"/>
+                                    <label for="alias_name" class="oe_edit_only"/>
+                                    <field name="alias_name" nolabel="1" class="oe_inline" attrs="{'required': [('alias_id', '!=', False)]}"/>@<field name="alias_domain" nolabel="1" class="oe_inline"/>
+                            </div>
                             <field name="description" placeholder="Topics discussed in this group..."/>
                         </div>
                         <div class="oe_clear"/>
@@ -71,32 +76,8 @@
                                     />
                                 <field name="group_ids" widget="many2many_tags" class="oe_inline"/>
                             </group>
-<<<<<<< HEAD
                             <group class="oe_edit_only">
                                 <field name="responsible_id" class="oe_inline"/>
-=======
-                            <group colspan="7" col="6">
-                                <div>
-                                    <div class="oe_edit_only">
-                                        <label for="name"/> 
-                                    </div> 
-                                    <h2><field name="name" colspan="4"/></h2>
-                                    <div name="alias_box" colspan="4" attrs="{'invisible': [('alias_domain', '=', False)]}">
-                                            <field name="alias_id" invisible="1" required="0"/>
-                                            <label for="alias_name" class="oe_edit_only"/>
-                                            <field name="alias_name" nolabel="1" class="oe_inline" attrs="{'required': [('alias_id', '!=', False)]}"/>@<field name="alias_domain" nolabel="1" class="oe_inline"/>
-                                    </div>
-                                </div>
-                                <newline/>
-                                <group colspan="4" col="4">
-                                    <field name="description" colspan="4" nolabel="1"/>
-                                    <field name="group_ids" colspan="4" widget="many2many_tags" class="oe_edit_only"/>
-                                </group>
-                                <group colspan="2" col="2" class="oe_edit_only">
-                                    <field name="responsible_id" colspan="2"/>
-                                    <field name="public" colspan="2"/>
-                                </group>
->>>>>>> 0a22166f
                             </group>
                         </group>
                     </sheet>
