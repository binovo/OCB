# -*- coding: utf-8 -*-
# Part of Odoo. See LICENSE file for full copyright and licensing details.

import babel
import base64
import copy
import datetime
import dateutil.relativedelta as relativedelta
import logging

import functools
import lxml
from werkzeug import urls

from odoo import _, api, fields, models, tools
from odoo.exceptions import UserError

_logger = logging.getLogger(__name__)


def format_date(env, date, pattern=False):
    if not date:
        return ''
    try:
        return tools.format_date(env, date, date_format=pattern)
    except babel.core.UnknownLocaleError:
        return date


def format_tz(env, dt, tz=False, format=False):
    record_user_timestamp = env.user.sudo().with_context(tz=tz or env.user.sudo().tz or 'UTC')
    timestamp = fields.Datetime.from_string(dt)

    ts = fields.Datetime.context_timestamp(record_user_timestamp, timestamp)

    # Babel allows to format datetime in a specific language without change locale
    # So month 1 = January in English, and janvier in French
    # Be aware that the default value for format is 'medium', instead of 'short'
    #     medium:  Jan 5, 2016, 10:20:31 PM |   5 janv. 2016 22:20:31
    #     short:   1/5/16, 10:20 PM         |   5/01/16 22:20
    if env.context.get('use_babel'):
        # Formatting available here : http://babel.pocoo.org/en/latest/dates.html#date-fields
        from babel.dates import format_datetime
        return format_datetime(ts, format or 'medium', locale=env.context.get("lang") or 'en_US')

    if format:
        return str(ts.strftime(format))
    else:
        lang = env.context.get("lang")
        langs = env['res.lang']
        if lang:
            langs = env['res.lang'].search([("code", "=", lang)])
        format_date = langs.date_format or '%B-%d-%Y'
        format_time = langs.time_format or '%I-%M %p'

        fdate = ts.strftime(format_date)
        ftime = ts.strftime(format_time)
        return "%s %s%s" % (fdate, ftime, (' (%s)' % tz) if tz else '')

def format_amount(env, amount, currency):
    fmt = "%.{0}f".format(currency.decimal_places)
    lang = env['res.lang']._lang_get(env.context.get('lang') or 'en_US')

    formatted_amount = lang.format(fmt, currency.round(amount), grouping=True, monetary=True)\
        .replace(r' ', u'\N{NO-BREAK SPACE}').replace(r'-', u'-\N{ZERO WIDTH NO-BREAK SPACE}')

    pre = post = u''
    if currency.position == 'before':
        pre = u'{symbol}\N{NO-BREAK SPACE}'.format(symbol=currency.symbol or '')
    else:
        post = u'\N{NO-BREAK SPACE}{symbol}'.format(symbol=currency.symbol or '')

    return u'{pre}{0}{post}'.format(formatted_amount, pre=pre, post=post)

try:
    # We use a jinja2 sandboxed environment to render mako templates.
    # Note that the rendering does not cover all the mako syntax, in particular
    # arbitrary Python statements are not accepted, and not all expressions are
    # allowed: only "public" attributes (not starting with '_') of objects may
    # be accessed.
    # This is done on purpose: it prevents incidental or malicious execution of
    # Python code that may break the security of the server.
    from jinja2.sandbox import SandboxedEnvironment
    mako_template_env = SandboxedEnvironment(
        block_start_string="<%",
        block_end_string="%>",
        variable_start_string="${",
        variable_end_string="}",
        comment_start_string="<%doc>",
        comment_end_string="</%doc>",
        line_statement_prefix="%",
        line_comment_prefix="##",
        trim_blocks=True,               # do not output newline after blocks
        autoescape=True,                # XML/HTML automatic escaping
    )
    mako_template_env.globals.update({
        'str': str,
        'quote': urls.url_quote,
        'urlencode': urls.url_encode,
        'datetime': datetime,
        'len': len,
        'abs': abs,
        'min': min,
        'max': max,
        'sum': sum,
        'filter': filter,
        'reduce': functools.reduce,
        'map': map,
        'round': round,

        # dateutil.relativedelta is an old-style class and cannot be directly
        # instanciated wihtin a jinja2 expression, so a lambda "proxy" is
        # is needed, apparently.
        'relativedelta': lambda *a, **kw : relativedelta.relativedelta(*a, **kw),
    })
    mako_safe_template_env = copy.copy(mako_template_env)
    mako_safe_template_env.autoescape = False
except ImportError:
    _logger.warning("jinja2 not available, templating features will not work!")


class MailTemplate(models.Model):
    "Templates for sending email"
    _name = "mail.template"
    _description = 'Email Templates'
    _order = 'name'

    @api.model
    def default_get(self, fields):
        res = super(MailTemplate, self).default_get(fields)
        if res.get('model'):
            res['model_id'] = self.env['ir.model']._get(res.pop('model')).id
        return res

    name = fields.Char('Name')
    model_id = fields.Many2one('ir.model', 'Applies to', help="The type of document this template can be used with")
    model = fields.Char('Related Document Model', related='model_id.model', index=True, store=True, readonly=True)
    lang = fields.Char('Language',
                       help="Optional translation language (ISO code) to select when sending out an email. "
                            "If not set, the english version will be used. "
                            "This should usually be a placeholder expression "
                            "that provides the appropriate language, e.g. "
                            "${object.partner_id.lang}.",
                       placeholder="${object.partner_id.lang}")
    user_signature = fields.Boolean('Add Signature',
                                    help="If checked, the user's signature will be appended to the text version "
                                         "of the message")
    subject = fields.Char('Subject', translate=True, help="Subject (placeholders may be used here)")
    email_from = fields.Char('From',
                             help="Sender address (placeholders may be used here). If not set, the default "
                                  "value will be the author's email alias if configured, or email address.")
    use_default_to = fields.Boolean(
        'Default recipients',
        help="Default recipients of the record:\n"
             "- partner (using id on a partner or the partner_id field) OR\n"
             "- email (using email_from or email field)")
    email_to = fields.Char('To (Emails)', help="Comma-separated recipient addresses (placeholders may be used here)")
    partner_to = fields.Char('To (Partners)', oldname='email_recipients',
                             help="Comma-separated ids of recipient partners (placeholders may be used here)")
    email_cc = fields.Char('Cc', help="Carbon copy recipients (placeholders may be used here)")
    reply_to = fields.Char('Reply-To', help="Preferred response address (placeholders may be used here)")
    mail_server_id = fields.Many2one('ir.mail_server', 'Outgoing Mail Server', readonly=False,
                                     help="Optional preferred server for outgoing mails. If not set, the highest "
                                          "priority one will be used.")
    body_html = fields.Html('Body', translate=True, sanitize=False)
    report_name = fields.Char('Report Filename', translate=True,
                              help="Name to use for the generated report file (may contain placeholders)\n"
                                   "The extension can be omitted and will then come from the report type.")
    report_template = fields.Many2one('ir.actions.report', 'Optional report to print and attach')
    ref_ir_act_window = fields.Many2one('ir.actions.act_window', 'Sidebar action', readonly=True, copy=False,
                                        help="Sidebar action to make this template available on records "
                                             "of the related document model")
    attachment_ids = fields.Many2many('ir.attachment', 'email_template_attachment_rel', 'email_template_id',
                                      'attachment_id', 'Attachments',
                                      help="You may attach files to this template, to be added to all "
                                           "emails created from this template")
    auto_delete = fields.Boolean('Auto Delete', default=True, help="Permanently delete this email after sending it, to save space")

    # Fake fields used to implement the placeholder assistant
    model_object_field = fields.Many2one('ir.model.fields', string="Field",
                                         help="Select target field from the related document model.\n"
                                              "If it is a relationship field you will be able to select "
                                              "a target field at the destination of the relationship.")
    sub_object = fields.Many2one('ir.model', 'Sub-model', readonly=True,
                                 help="When a relationship field is selected as first field, "
                                      "this field shows the document model the relationship goes to.")
    sub_model_object_field = fields.Many2one('ir.model.fields', 'Sub-field',
                                             help="When a relationship field is selected as first field, "
                                                  "this field lets you select the target field within the "
                                                  "destination document model (sub-model).")
    null_value = fields.Char('Default Value', help="Optional value to use if the target field is empty")
    copyvalue = fields.Char('Placeholder Expression', help="Final placeholder expression, to be copy-pasted in the desired template field.")
    scheduled_date = fields.Char('Scheduled Date', help="If set, the queue manager will send the email after the date. If not set, the email will be send as soon as possible. Jinja2 placeholders may be used.")

    @api.onchange('model_id')
    def onchange_model_id(self):
        # TDE CLEANME: should'nt it be a stored related ?
        if self.model_id:
            self.model = self.model_id.model
        else:
            self.model = False

    def build_expression(self, field_name, sub_field_name, null_value):
        """Returns a placeholder expression for use in a template field,
        based on the values provided in the placeholder assistant.

        :param field_name: main field name
        :param sub_field_name: sub field name (M2O)
        :param null_value: default value if the target value is empty
        :return: final placeholder expression """
        expression = ''
        if field_name:
            expression = "${object." + field_name
            if sub_field_name:
                expression += "." + sub_field_name
            if null_value:
                expression += " or '''%s'''" % null_value
            expression += "}"
        return expression

    @api.onchange('model_object_field', 'sub_model_object_field', 'null_value')
    def onchange_sub_model_object_value_field(self):
        if self.model_object_field:
            if self.model_object_field.ttype in ['many2one', 'one2many', 'many2many']:
                model = self.env['ir.model']._get(self.model_object_field.relation)
                if model:
                    self.sub_object = model.id
                    self.copyvalue = self.build_expression(self.model_object_field.name, self.sub_model_object_field and self.sub_model_object_field.name or False, self.null_value or False)
            else:
                self.sub_object = False
                self.sub_model_object_field = False
                self.copyvalue = self.build_expression(self.model_object_field.name, False, self.null_value or False)
        else:
            self.sub_object = False
            self.copyvalue = False
            self.sub_model_object_field = False
            self.null_value = False

    @api.multi
    def unlink(self):
        self.unlink_action()
        return super(MailTemplate, self).unlink()

    @api.multi
    @api.returns('self', lambda value: value.id)
    def copy(self, default=None):
        default = dict(default or {},
                       name=_("%s (copy)") % self.name)
        return super(MailTemplate, self).copy(default=default)

    @api.multi
    def unlink_action(self):
        for template in self:
            if template.ref_ir_act_window:
                template.ref_ir_act_window.unlink()
        return True

    @api.multi
    def create_action(self):
        ActWindow = self.env['ir.actions.act_window']
        view = self.env.ref('mail.email_compose_message_wizard_form')

        for template in self:
            button_name = _('Send Mail (%s)') % template.name
            action = ActWindow.create({
                'name': button_name,
                'type': 'ir.actions.act_window',
                'res_model': 'mail.compose.message',
                'view_type': 'form',
                'context': "{'default_composition_mode': 'mass_mail', 'default_template_id' : %d, 'default_use_template': True}" % (template.id),
                'view_mode': 'form,tree',
                'view_id': view.id,
                'target': 'new',
                'binding_model_id': template.model_id.id,
            })
            template.write({'ref_ir_act_window': action.id})

        return True

    # ----------------------------------------
    # RENDERING
    # ----------------------------------------

    @api.model
    def render_post_process(self, html):
        html = self.env['mail.thread']._replace_local_links(html)
        return html

    @api.model
    def _render_template(self, template_txt, model, res_ids, post_process=False):
        """ Render the given template text, replace mako expressions ``${expr}``
        with the result of evaluating these expressions with an evaluation
        context containing:

         - ``user``: Model of the current user
         - ``object``: record of the document record this mail is related to
         - ``context``: the context passed to the mail composition wizard

        :param str template_txt: the template text to render
        :param str model: model name of the document record this mail is related to.
        :param int res_ids: list of ids of document records those mails are related to.
        """
        multi_mode = True
        if isinstance(res_ids, int):
            multi_mode = False
            res_ids = [res_ids]

        results = dict.fromkeys(res_ids, u"")

        # try to load the template
        try:
            mako_env = mako_safe_template_env if self.env.context.get('safe') else mako_template_env
            template = mako_env.from_string(tools.ustr(template_txt))
        except Exception:
            _logger.info("Failed to load template %r", template_txt, exc_info=True)
            return multi_mode and results or results[res_ids[0]]

        # prepare template variables
        records = self.env[model].browse(it for it in res_ids if it)  # filter to avoid browsing [None]
        res_to_rec = dict.fromkeys(res_ids, None)
        for record in records:
            res_to_rec[record.id] = record
        variables = {
            'format_date': lambda date, format=False, context=self._context: format_date(self.env, date, format),
            'format_tz': lambda dt, tz=False, format=False, context=self._context: format_tz(self.env, dt, tz, format),
            'format_amount': lambda amount, currency, context=self._context: format_amount(self.env, amount, currency),
            'user': self.env.user,
            'ctx': self._context,  # context kw would clash with mako internals
        }
        for res_id, record in res_to_rec.items():
            variables['object'] = record
            try:
                render_result = template.render(variables)
            except Exception:
                _logger.info("Failed to render template %r using values %r" % (template, variables), exc_info=True)
                raise UserError(_("Failed to render template %r using values %r")% (template, variables))
            if render_result == u"False":
                render_result = u""
            results[res_id] = render_result

        if post_process:
            for res_id, result in results.items():
                results[res_id] = self.render_post_process(result)

        return multi_mode and results or results[res_ids[0]]

    @api.multi
    def get_email_template(self, res_ids):
        multi_mode = True
        if isinstance(res_ids, int):
            res_ids = [res_ids]
            multi_mode = False

        if res_ids is None:
            res_ids = [None]
        results = dict.fromkeys(res_ids, False)

        if not self.ids:
            return results
        self.ensure_one()

        if self.env.context.get('template_preview_lang'):
            lang = self.env.context.get('template_preview_lang')
            for res_id in res_ids:
                results[res_id] = self.with_context(lang=lang)
        else:
            langs = self._render_template(self.lang, self.model, res_ids)
            for res_id, lang in langs.items():
                if lang:
                    template = self.with_context(lang=lang)
                else:
                    template = self
                results[res_id] = template

        return multi_mode and results or results[res_ids[0]]

    @api.multi
    def generate_recipients(self, results, res_ids):
        """Generates the recipients of the template. Default values can ben generated
        instead of the template values if requested by template or context.
        Emails (email_to, email_cc) can be transformed into partners if requested
        in the context. """
        self.ensure_one()

        if self.use_default_to or self._context.get('tpl_force_default_to'):
            records = self.env[self.model].browse(res_ids).sudo()
            default_recipients = self.env['mail.thread']._message_get_default_recipients_on_records(records)
            for res_id, recipients in default_recipients.items():
                results[res_id].pop('partner_to', None)
                results[res_id].update(recipients)

        records_company = None
        if self._context.get('tpl_partners_only') and self.model and results and 'company_id' in self.env[self.model]._fields:
            records = self.env[self.model].browse(results.keys()).read(['company_id'])
            records_company = {rec['id']: (rec['company_id'][0] if rec['company_id'] else None) for rec in records}

        for res_id, values in results.items():
            partner_ids = values.get('partner_ids', list())
            if self._context.get('tpl_partners_only'):
                mails = tools.email_split(values.pop('email_to', '')) + tools.email_split(values.pop('email_cc', ''))
                Partner = self.env['res.partner']
                if records_company:
                    Partner = Partner.with_context(default_company_id=records_company[res_id])
                for mail in mails:
                    partner_id = Partner.find_or_create(mail)
                    partner_ids.append(partner_id)
            partner_to = values.pop('partner_to', '')
            if partner_to:
                # placeholders could generate '', 3, 2 due to some empty field values
                tpl_partner_ids = [int(pid) for pid in partner_to.split(',') if pid]
                partner_ids += self.env['res.partner'].sudo().browse(tpl_partner_ids).exists().ids
            results[res_id]['partner_ids'] = partner_ids
        return results

    @api.multi
    def generate_email(self, res_ids, fields=None):
        """Generates an email from the template for given the given model based on
        records given by res_ids.

        :param res_id: id of the record to use for rendering the template (model
                       is taken from template definition)
        :returns: a dict containing all relevant fields for creating a new
                  mail.mail entry, with one extra key ``attachments``, in the
                  format [(report_name, data)] where data is base64 encoded.
        """
        self.ensure_one()
        multi_mode = True
        if isinstance(res_ids, int):
            res_ids = [res_ids]
            multi_mode = False
        if fields is None:
            fields = ['subject', 'body_html', 'email_from', 'email_to', 'partner_to', 'email_cc', 'reply_to', 'scheduled_date']

        res_ids_to_templates = self.get_email_template(res_ids)

        # templates: res_id -> template; template -> res_ids
        templates_to_res_ids = {}
        for res_id, template in res_ids_to_templates.items():
            templates_to_res_ids.setdefault(template, []).append(res_id)

        results = dict()
        for template, template_res_ids in templates_to_res_ids.items():
            Template = self.env['mail.template']
            # generate fields value for all res_ids linked to the current template
            if template.lang:
                Template = Template.with_context(lang=template._context.get('lang'))
            for field in fields:
                Template = Template.with_context(safe=field in {'subject'})
                generated_field_values = Template._render_template(
                    getattr(template, field), template.model, template_res_ids,
                    post_process=(field == 'body_html'))
                for res_id, field_value in generated_field_values.items():
                    results.setdefault(res_id, dict())[field] = field_value
            # compute recipients
            if any(field in fields for field in ['email_to', 'partner_to', 'email_cc']):
                results = template.generate_recipients(results, template_res_ids)
            # update values for all res_ids
            for res_id in template_res_ids:
                values = results[res_id]
                # body: add user signature, sanitize
                if 'body_html' in fields and template.user_signature:
                    signature = self.env.user.signature
                    if signature:
                        values['body_html'] = tools.append_content_to_html(values['body_html'], signature, plaintext=False)
                if values.get('body_html'):
                    values['body'] = tools.html_sanitize(values['body_html'])
                # technical settings
                values.update(
                    mail_server_id=template.mail_server_id.id or False,
                    auto_delete=template.auto_delete,
                    model=template.model,
                    res_id=res_id or False,
                    attachment_ids=[attach.id for attach in template.attachment_ids],
                )

            # Add report in attachments: generate once for all template_res_ids
            if template.report_template:
                for res_id in template_res_ids:
                    attachments = []
                    report_name = self._render_template(template.report_name, template.model, res_id)
                    report = template.report_template
                    report_service = report.report_name

                    if report.report_type in ['qweb-html', 'qweb-pdf']:
                        result, format = report.render_qweb_pdf([res_id])
                    else:
                        res = report.render([res_id])
                        if not res:
                            raise UserError(_('Unsupported report type %s found.') % report.report_type)
                        result, format = res

                    # TODO in trunk, change return format to binary to match message_post expected format
                    result = base64.b64encode(result)
                    if not report_name:
                        report_name = 'report.' + report_service
                    ext = "." + format
                    if not report_name.endswith(ext):
                        report_name += ext
                    attachments.append((report_name, result))
                    results[res_id]['attachments'] = attachments

        return multi_mode and results or results[res_ids[0]]

    @api.multi
    def send_mail(self, res_id, force_send=False, raise_exception=False, email_values=None, notif_layout=False):
        """ Generates a new mail.mail. Template is rendered on record given by
        res_id and model coming from template.

        :param int res_id: id of the record to render the template
        :param bool force_send: send email immediately; otherwise use the mail
            queue (recommended);
        :param dict email_values: update generated mail with those values to further
            customize the mail;
        :param str notif_layout: optional notification layout to encapsulate the
            generated email;
        :returns: id of the mail.mail that was created """
        self.ensure_one()
        Mail = self.env['mail.mail']
        Attachment = self.env['ir.attachment']  # TDE FIXME: should remove default_type from context

        # create a mail_mail based on values, without attachments
        values = self.generate_email(res_id)
        values['recipient_ids'] = [(4, pid) for pid in values.get('partner_ids', list())]
        values['attachment_ids'] = [(4, aid) for aid in values.get('attachment_ids', list())]
        values.update(email_values or {})
        attachment_ids = values.pop('attachment_ids', [])
        attachments = values.pop('attachments', [])
        # add a protection against void email_from
        if 'email_from' in values and not values.get('email_from'):
            values.pop('email_from')
        # encapsulate body
        if notif_layout and values['body_html']:
            try:
                template = self.env.ref(notif_layout, raise_if_not_found=True)
            except ValueError:
                _logger.warning('QWeb template %s not found when sending template %s. Sending without layouting.' % (notif_layout, self.name))
            else:
                record = self.env[self.model].browse(res_id)
                template_ctx = {
                    'message': self.env['mail.message'].sudo().new(dict(body=values['body_html'], record_name=record.display_name)),
                    'model_description': self.env['ir.model']._get(record._name).display_name,
<<<<<<< HEAD
                    'company': 'company_id' in record and record['company_id'] or self.env.company,
=======
                    'company': 'company_id' in record and record['company_id'] or self.env.user.company_id,
                    'record': record,
>>>>>>> 87fc1554
                }
                body = template.render(template_ctx, engine='ir.qweb', minimal_qcontext=True)
                values['body_html'] = self.env['mail.thread']._replace_local_links(body)
        mail = Mail.create(values)

        # manage attachments
        for attachment in attachments:
            attachment_data = {
                'name': attachment[0],
                'datas': attachment[1],
                'type': 'binary',
                'res_model': 'mail.message',
                'res_id': mail.mail_message_id.id,
            }
            attachment_ids.append((4, Attachment.create(attachment_data).id))
        if attachment_ids:
            mail.write({'attachment_ids': attachment_ids})

        if force_send:
            mail.send(raise_exception=raise_exception)
        return mail.id  # TDE CLEANME: return mail + api.returns ?<|MERGE_RESOLUTION|>--- conflicted
+++ resolved
@@ -539,12 +539,8 @@
                 template_ctx = {
                     'message': self.env['mail.message'].sudo().new(dict(body=values['body_html'], record_name=record.display_name)),
                     'model_description': self.env['ir.model']._get(record._name).display_name,
-<<<<<<< HEAD
                     'company': 'company_id' in record and record['company_id'] or self.env.company,
-=======
-                    'company': 'company_id' in record and record['company_id'] or self.env.user.company_id,
                     'record': record,
->>>>>>> 87fc1554
                 }
                 body = template.render(template_ctx, engine='ir.qweb', minimal_qcontext=True)
                 values['body_html'] = self.env['mail.thread']._replace_local_links(body)
