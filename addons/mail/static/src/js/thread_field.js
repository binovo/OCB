odoo.define('mail.ThreadField', function (require) {
"use strict";

var ChatThread = require('mail.ChatThread');

var AbstractField = require('web.AbstractField');
var core = require('web.core');
var field_registry = require('web.field_registry');
var concurrency = require('web.concurrency');
var session = require('web.session');

var _t = core._t;

// -----------------------------------------------------------------------------
// 'mail_thread' widget: displays the thread of messages
// -----------------------------------------------------------------------------
var ThreadField = AbstractField.extend({
    // inherited
    init: function () {
        this._super.apply(this, arguments);
        this.msgIDs = this.value.res_ids;
        this._markAsReadOnRender = true; // DO NOT FORWARD-PORT
    },
    willStart: function () {
        return this.alive(this.call('chat_manager', 'isReady'));
    },
    start: function () {
        var self = this;

        this.dp = new concurrency.DropPrevious();

        this.thread = new ChatThread(this, {
            display_order: ChatThread.ORDER.DESC,
            display_document_link: false,
            display_needactions: false,
            squash_close_messages: false,
        });

        this.thread.on('load_more_messages', this, this._onLoadMoreMessages);
        this.thread.on('redirect', this, this._onRedirect);
        this.thread.on('redirect_to_channel', this, this._onRedirectToChannel);
        this.thread.on('toggle_star_status', this, function (messageID) {
            self.call('chat_manager', 'toggleStarStatus', messageID);
        });

        var def1 = this.thread.appendTo(this.$el);
        var def2 = this._super.apply(this, arguments);

        return this.alive($.when(def1, def2)).then(function () {
            // unwrap the thread to remove an unnecessary level on div
            self.setElement(self.thread.$el);
            var chatBus = self.call('chat_manager', 'getChatBus');
            chatBus.on('new_message', self, self._onNewMessage);
            chatBus.on('update_message', self, self._onUpdateMessage);
        });
    },
    _render: function () {
        return this._fetchAndRenderThread(this.msgIDs);
    },
    isSet: function () {
        return true;
    },
    destroy: function () {
        this.call('chat_manager', 'removeChatterMessages', this.model);
        this._super.apply(this, arguments);
    },
    _reset: function (record) {
        this._super.apply(this, arguments);
        this.msgIDs = this.value.res_ids;
        // the mail widgets being persistent, one need to update the res_id on reset
        this.res_id = record.res_id;
        this._markAsReadOnRender = true; // DO NOT FORWARD-PORT
    },

    //--------------------------------------------------------------------------
    // Public
    //--------------------------------------------------------------------------

    /**
     * @param  {Object} message
     * @param  {integer[]} message.partner_ids
     * @return {$.Promise}
     */
    postMessage: function (message) {
        var self = this;
        var options = {model: this.model, res_id: this.res_id};
        return this.call('chat_manager', 'postMessage', message, options)
            .then(function () {
                if (message.partner_ids.length) {
                    self.trigger_up('reload_mail_fields', {followers: true});
                }
            })
            .fail(function () {
                self.do_notify(_t('Sending Error'), _t('Your message has not been sent.'));
            });
    },

    //--------------------------------------------------------------------------
    // Private
    //--------------------------------------------------------------------------

    /**
     * @private
     * @returns {Object[]} an array containing a single message 'Creating a new record...'
     */
    _forgeCreationModeMessages: function () {
        return [{
            id: 0,
            body: "<p>Creating a new record...</p>",
            date: moment(),
            author_id: [session.partner_id, session.partner_display_name],
            displayed_author: session.partner_display_name,
            avatar_src: "/web/image/res.partner/" + session.partner_id + "/image_small",
            attachment_ids: [],
            customer_email_data: [],
            tracking_value_ids: [],
        }];
    },
    /**
     * @private
     * @param {integer[]} ids
     * @param {Object} [options]
     */
    _fetchAndRenderThread: function (ids, options) {
        var self = this;
        options = options || {};
        options.ids = ids;
<<<<<<< HEAD
        var fetch_def = this.dp.add(this.call('chat_manager', 'getMessages', options));
=======
        if (this._markAsReadOnRender) { // DO NOT FORWARD-PORT
            options.shouldMarkAsRead = true; // DO NOT FORWARD-PORT
            this._markAsReadOnRender = false; // DO NOT FORWARD-PORT
        }
        var fetch_def = this.dp.add(this._getMessages(options));
>>>>>>> a587325c
        return fetch_def.then(function (raw_messages) {
            var isCreateMode = false;
            if (!self.res_id) {
                raw_messages = self._forgeCreationModeMessages();
                isCreateMode = true;
            }
            self.thread.render(raw_messages, {
                display_load_more: raw_messages.length < ids.length,
                isCreateMode: isCreateMode,
            });
        });
    },

    //--------------------------------------------------------------------------
    // Handlers
    //--------------------------------------------------------------------------

    /**
     * When a new message arrives, fetch its data to render it
     * @param {Number} message_id : the identifier of the new message
     * @returns {Deferred}
     */
    _onLoadMoreMessages: function () {
        this._fetchAndRenderThread(this.msgIDs, {forceFetch: true});
    },
    _onNewMessage: function (message) {
        if (message.model === this.model && message.res_id === this.res_id) {
            this.msgIDs.unshift(message.id);
            this.trigger_up('new_message', {
                id: this.value.id,
                msgIDs: this.msgIDs,
            });
            this._fetchAndRenderThread(this.msgIDs);
        }
    },
    _onRedirectToChannel: function (channelID) {
        var self = this;
        this.call('chat_manager', 'joinChannel', channelID).then(function () {
            // Execute Discuss client action with 'channel' as default channel
            self.do_action('mail.mail_channel_action_client_chat', {active_id: channelID});
        });
    },
    _onRedirect: function (res_model, res_id) {
        this.trigger_up('redirect', {
            res_id: res_id,
            res_model: res_model,
        });
    },
    _onUpdateMessage: function (message) {
        if (message.model === this.model && message.res_id === this.res_id) {
            this._fetchAndRenderThread(this.msgIDs);
        }
    },
});

field_registry.add('mail_thread', ThreadField);

return ThreadField;

});<|MERGE_RESOLUTION|>--- conflicted
+++ resolved
@@ -125,15 +125,11 @@
         var self = this;
         options = options || {};
         options.ids = ids;
-<<<<<<< HEAD
+        if (this._markAsReadOnRender) {
+            options.shouldMarkAsRead = true;
+            this._markAsReadOnRender = false;
+        }
         var fetch_def = this.dp.add(this.call('chat_manager', 'getMessages', options));
-=======
-        if (this._markAsReadOnRender) { // DO NOT FORWARD-PORT
-            options.shouldMarkAsRead = true; // DO NOT FORWARD-PORT
-            this._markAsReadOnRender = false; // DO NOT FORWARD-PORT
-        }
-        var fetch_def = this.dp.add(this._getMessages(options));
->>>>>>> a587325c
         return fetch_def.then(function (raw_messages) {
             var isCreateMode = false;
             if (!self.res_id) {
