--- conflicted
+++ resolved
@@ -266,7 +266,6 @@
             return display_done && compose_done;
         },
 
-<<<<<<< HEAD
         //Mail vote Functionality...
         add_vote_event: function(element){
             self = this;
@@ -313,37 +312,9 @@
                 self.render_vote(message_id);
             });
         },
-         
-        /**
-         * Override-hack of do_action: automatically reload the chatter.
-         * Normally it should be called only when clicking on 'Post/Send'
-         * in the composition form. */
-        do_action: function(action, on_close) {
-            this.init_comments();
-            if (this.compose_message_widget) {
-                this.compose_message_widget.reinit(); }
-            return this._super(action, on_close);
-        },
-
-        instantiate_composition_form: function(mode, email_mode, formatting, msg_id, context) {
-            if (this.compose_message_widget) {
-                this.compose_message_widget.destroy();
-            }
-            this.compose_message_widget = new mail.ComposeMessage(this, {
-                'extended_mode': false, 'uid': this.params.uid, 'res_model': this.params.res_model,
-                'res_id': this.params.res_id, 'mode': mode || 'comment', 'msg_id': msg_id,
-                'email_mode': email_mode || false, 'formatting': formatting || false,
-                'context': context || false } );
-            var composition_node = this.$el.find('div.oe_mail_thread_action');
-            composition_node.empty();
-            var compose_done = this.compose_message_widget.appendTo(composition_node);
-            return compose_done;
-        },
-
-=======
+
         /** Customize the display
          * - show_header_compose: show the composition form in the header */
->>>>>>> 29dba2a6
         do_customize_display: function() {
             this.display_user_avatar();
             if (this.display.show_header_compose) { this.$el.find('div.oe_mail_thread_action').eq(0).show(); }
@@ -475,18 +446,8 @@
             var self = this;
             var _expendable = false;
             _(records).each(function (record) {
-<<<<<<< HEAD
                 //Render Votes.
-                 self.render_vote(record.id);
-                var sub_msgs = [];
-                if ((record.parent_id == false || record.parent_id[0] == self.params.parent_id) && self.params.thread_level > 0 ) {
-                    var sub_list = self.comments_structure['tree_struct'][record.id]['direct_childs'];
-                    _(records).each(function (record) {
-                        //if (record.parent_id == false || record.parent_id[0] == self.params.parent_id) return;
-                        if (_.indexOf(sub_list, record.id) != -1) {
-                            sub_msgs.push(record);
-                        }
-=======
+                self.render_vote(record.id);
                 if (record.type == 'expandable') {
                     _expendable = true;
                     self.update_fetch_more(true);
@@ -504,7 +465,6 @@
                         'message_data': record.child_ids, 'thread_level': self.options.thread_level-1,
                         'show_header_compose': false, 'show_reply': self.options.thread_level > 1,
                         'show_hide': self.display.show_hide, 'show_delete': self.display.show_delete,
->>>>>>> 29dba2a6
                     });
                     self.$el.find('li.oe_mail_thread_msg:last').append('<div class="oe_mail_thread_subthread"/>');
                     self.thread.appendTo(self.$el.find('div.oe_mail_thread_subthread:last'));
@@ -769,61 +729,6 @@
             this.$el.find('ul.oe_mail_wall_threads').empty();
         },
 
-<<<<<<< HEAD
-        /**
-         * @param {Array} records records to show in threads
-         */
-        display_comments: function (records) {
-            var self = this;
-            this.do_update_show_more(records.length >= self.params.limit);
-            mail.ChatterUtils.records_struct_add_records(this.comments_structure, records, false);
-            _(this.comments_structure['new_root_ids']).each(function (root_id) {
-                var records = self.comments_structure.tree_struct[root_id]['for_thread_msgs'];
-                var model_name = self.comments_structure.msgs[root_id]['model'];
-                var res_id = self.comments_structure.msgs[root_id]['res_id'];
-                var render_res = session.web.qweb.render('mail.Wall_thread_container', {});
-                $('<li class="oe_mail_wall_thread">').html(render_res).appendTo(self.$el.find('ul.oe_mail_wall_threads'));
-                var thread = new mail.Thread(self, {
-                    'res_model': model_name, 'res_id': res_id, 'uid': self.session.uid, 'records': records,
-                    'parent_id': false, 'thread_level': self.params.thread_level, 'show_hide': true, 'is_wall': true}
-                    );
-                self.thread_list.push(thread);
-                return thread.appendTo(self.$el.find('li.oe_mail_wall_thread:last'));
-            });
-            // update TODO
-            this.comments_structure['root_ids'] = _.union(this.comments_structure['root_ids'], this.comments_structure['new_root_ids']);
-            this.comments_structure['new_root_ids'] = [];
-        },
-
-        /**
-         * Create a domain to fetch new comments according to
-         * comments already present in comments_structure
-         * - for each model:
-         * -- should not be child of already displayed ids
-         * @returns {Array} fetch_domain (OpenERP domain style)
-         */
-        get_fetch_domain: function () {
-            var self = this;
-            var model_to_root = {};
-            var fetch_domain = [];
-            _(this.comments_structure['model_to_root_ids']).each(function (sc_model, model_name) {
-                fetch_domain.push('|', ['model', '!=', model_name], '!', ['id', 'child_of', sc_model]);
-            });
-            return fetch_domain;
-        },
-        
-        /** Display update: show more button */
-        do_update_show_more: function (new_value) {
-            if (new_value != undefined) this.display_show_more = new_value;
-            if (this.display_show_more) this.$el.find('div.oe_mail_wall_more:last').show();
-            else this.$el.find('div.oe_mail_wall_more:last').hide();
-        },
-        
-        /** Action: Shows more discussions */
-        do_more: function () {
-            var domain = this.get_fetch_domain();
-            return this.fetch_comments(this.params.limit, 0, domain);
-=======
         /** Display the Wall threads */
         message_display: function () {
             var render_res = session.web.qweb.render('mail.wall_thread_container', {});
@@ -838,7 +743,6 @@
             );
             thread.appendTo(this.$el.find('li.oe_mail_wall_thread:last'));
             this.thread_list.push(thread);
->>>>>>> 29dba2a6
         },
     });
 };