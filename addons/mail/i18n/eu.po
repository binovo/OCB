# Translation of Odoo Server.
# This file contains the translation of the following modules:
# * mail
# 
# Translators:
# Eneko <eastigarraga@codesyntax.com>, 2018
# José Miguel Andonegi <jm.andonegi@gmail.com>, 2018
# ibinka lete <ilete@fpbidasoa.net>, 2018
# Martin Trigaux, 2018
# Gorka Toledo <gorka.toledo@gmail.com>, 2018
# oihane <oihanecruce@gmail.com>, 2018
# Esther Martín Menéndez <esthermartin001@gmail.com>, 2018
# Naomi Hidalgo <naomihid96@gmail.com>, 2018
# Mikel Lizarralde <mikellizarralde@gmail.com>, 2018
# Victor Laskurain <blaskurain@binovo.es>, 2019
# Iñaki Ibarrola <inakiibarrola@yahoo.es>, 2020
# Maialen Rodriguez <maialenrodriguez98@gmail.com>, 2020
# Miren Maiz <mirenmaizz@gmail.com>, 2020
# Unai Muñoz <unaimunoz9@gmail.com>, 2020
# mgalarza005 <mikelgalarza99@gmail.com>, 2020
# iaranburu <iaranburu@binovo.es>, 2020
# 
msgid ""
msgstr ""
"Project-Id-Version: Odoo Server 11.0\n"
"Report-Msgid-Bugs-To: \n"
"POT-Creation-Date: 2019-01-03 15:06+0000\n"
"PO-Revision-Date: 2017-09-20 10:19+0000\n"
"Last-Translator: iaranburu <iaranburu@binovo.es>, 2020\n"
"Language-Team: Basque (https://www.transifex.com/odoo/teams/41243/eu/)\n"
"MIME-Version: 1.0\n"
"Content-Type: text/plain; charset=UTF-8\n"
"Content-Transfer-Encoding: \n"
"Language: eu\n"
"Plural-Forms: nplurals=2; plural=(n != 1);\n"

#. module: mail
#: model:mail.template,body_html:mail.mail_template_data_notification_email_default
msgid ""
"\n"
"% set company = ctx.get('company', user.company_id)\n"
"<div>\n"
"% if ctx.get('has_button_access'):\n"
"<div itemscope itemtype=\"http://schema.org/EmailMessage\">\n"
"    <div itemprop=\"potentialAction\" itemscope itemtype=\"http://schema.org/ViewAction\">\n"
"        <link itemprop=\"target\" href=\"${ctx['button_access']['url']}\"/>\n"
"        <link itemprop=\"url\" href=\"${ctx['button_access']['url']}\"/>\n"
"        <meta itemprop=\"name\" content=\"View ${ctx['model_name']}\"/>\n"
"    </div>\n"
"</div>\n"
"% endif\n"
"% if not ctx['is_discussion'] or not len(ctx['actions']) == 0 or ctx.get('has_button_access'):\n"
"<div summary=\"o_mail_notification\" style=\"padding: 0px; width:600px;\">\n"
"<table cellspacing=\"0\" cellpadding=\"0\" border=\"0\" style=\"width: 600px; margin-top: 5px;\">\n"
"<tbody><tr>\n"
"    <td valign=\"center\">\n"
"        % if ctx.get('has_button_access'):\n"
"        <a href=\"${ctx['button_access']['url']}\" style=\"padding: 8px 12px; font-size: 12px; color: #FFFFFF; text-decoration: none !important; font-weight: 400; background-color: #875A7B; border: 0px solid #875A7B; border-radius:3px\">${ctx['button_access']['title']}</a>\n"
"        % endif\n"
"\n"
"        % if ctx.get('has_button_follow'):\n"
"        % if ctx.get('has_button_access'):\n"
"           |\n"
"        % endif\n"
"        <a href=\"${ctx['button_follow']['url']}\" style=\"color: #875A7B; text-decoration: none !important;\">${ctx['button_follow']['title']}</a>\n"
"        % elif ctx.get('has_button_unfollow'):\n"
"        % if ctx.get('has_button_access'):\n"
"           |\n"
"        % endif\n"
"        <a href=\"${ctx['button_unfollow']['url']}\" style=\"color: #875A7B; text-decoration: none !important;\">${ctx['button_unfollow']['title']}</a>\n"
"        % endif\n"
"\n"
"        % if ctx.get('actions'):\n"
"        % for action in ctx['actions']:\n"
"        |\n"
"        <a href=\"${action['url']}\" style=\"color: #875A7B; text-decoration:none !important;\">${action['title']}</a>\n"
"        % endfor\n"
"        % endif\n"
"    </td>\n"
"    <td valign=\"center\" align=\"right\">\n"
"        <img src=\"/logo.png?company=${company.id}\" style=\"padding: 0px; margin: 0px; height: auto; max-width: 80px; max-height: 40px;\" alt=\"${company.name}\">\n"
"    </td>\n"
"</tr>\n"
"<tr>\n"
"    <td colspan=\"2\" style=\"text-align:center;\">\n"
"        <hr width=\"100%\"\n"
"            style=\"background-color:rgb(204,204,204);border:medium none;clear:both;display:block;font-size:0px;min-height:1px;line-height:0; margin:10px 0;\">\n"
"        % if ctx.get('subtype') and ctx.get('subtype').internal:\n"
"        <p style=\"background-color: #f2dede; padding: 5px; margin-bottom: 16px;\">\n"
"            <strong>Internal communication</strong>: Replying will post an internal note. Followers won't receive any email notification.\n"
"        </p>\n"
"        % endif\n"
"    </td>\n"
"</tr>\n"
"</tbody></table>\n"
"</div>\n"
"% endif\n"
"<div>\n"
"    ${object.body | safe}\n"
"</div>\n"
"% if ctx.get('tracking'):\n"
"    <ul>\n"
"    % for tracking in ctx['tracking']\n"
"        <li>${tracking[0]} : ${tracking[1]} -&gt; ${tracking[2]}</li>\n"
"    % endfor\n"
"    </ul>\n"
"% endif\n"
"\n"
"% if ctx.get('signature'):\n"
"    ${ctx['signature'] | safe}\n"
"% endif\n"
"<br/>\n"
"<p style=\"color: #555555;\">\n"
"    Sent by\n"
"    % if ctx.get('website_url'):\n"
"    <a href=\"${ctx['website_url']}\" style=\"text-decoration:none; color: #875A7B;\">\n"
"    % endif\n"
"    ${ctx.get('company_name')}\n"
"    % if ctx.get('website_url'):\n"
"    </a>\n"
"    % endif\n"
"    using\n"
"    <a target=\"_blank\" href=\"https://www.odoo.com\" style=\"text-decoration:none; color: #875A7B;\">Odoo</a>.\n"
"</p>\n"
"</div>"
msgstr ""

#. module: mail
#: code:addons/mail/models/mail_channel.py:682
#, python-format
msgid " This channel is private. People must be invited to join it."
msgstr "Kanala pribatua da. Jendeari gonbidatu behar zaio bertan sartzeko."

#. module: mail
#: model:ir.model.fields,field_description:mail.field_mail_activity_type_days
msgid "# Days"
msgstr ""

#. module: mail
#: model:mail.template,subject:mail.mail_template_data_notification_email_default
msgid ""
"${object.subject or (object.record_name and 'Re: %s' % object.record_name) "
"or (object.parent_id and object.parent_id.subject and 'Re: %s' % "
"object.parent_id.subject) or (object.parent_id and "
"object.parent_id.record_name and 'Re: %s' % object.parent_id.record_name)}"
msgstr ""

#. module: mail
#: code:addons/mail/wizard/invite.py:29
#, python-format
msgid "%(user_name)s invited you to follow %(document)s document: %(title)s"
msgstr ""

#. module: mail
#: code:addons/mail/wizard/invite.py:31
#, python-format
msgid "%(user_name)s invited you to follow a new document."
msgstr ""

#. module: mail
#. openerp-web
#: code:addons/mail/static/src/js/chat_manager.js:63
#, python-format
msgid "%d Messages"
msgstr "%dMezuak"

#. module: mail
#. openerp-web
#: code:addons/mail/static/src/js/activity.js:89
#, python-format
msgid "%d days overdue"
msgstr "%dAtzeratze egunak "

#. module: mail
#: code:addons/mail/models/mail_template.py:248
#, python-format
msgid "%s (copy)"
msgstr "%s (kopia)"

#. module: mail
#: code:addons/mail/models/mail_thread.py:241
#, python-format
msgid "%s created"
msgstr "%s Sortu"

#. module: mail
#: code:addons/mail/models/res_users.py:83
#, python-format
msgid "%s has joined the %s network."
<<<<<<< HEAD
msgstr "%s elementua %s sarera batu da"
=======
msgstr "%s elementua %s sarera batu da."
>>>>>>> cc433f12

#. module: mail
#. openerp-web
#: code:addons/mail/static/src/xml/client_action.xml:211
#, python-format
msgid "&nbsp;("
msgstr "&nbsp;"

#. module: mail
#. openerp-web
#: code:addons/mail/static/src/xml/thread.xml:184
#, python-format
msgid "(from"
msgstr "-tik"

#. module: mail
#: model:ir.model.fields,help:mail.field_mail_shortcode_shortcode_type
msgid ""
"* Smiley are only used for HTML code to display an image * Text (default "
"value) is used to substitute text with another text"
msgstr ""

#. module: mail
#. openerp-web
#: code:addons/mail/static/src/xml/activity.xml:49
#, python-format
msgid ", due on"
msgstr "ez dagoelako"

#. module: mail
#. openerp-web
#: code:addons/mail/static/src/xml/thread.xml:336
#, python-format
msgid "-------- Show older messages --------"
msgstr "Erakutsi mezu zaharragoak"

#. module: mail
#. openerp-web
#: code:addons/mail/static/src/xml/systray.xml:78
#, python-format
msgid "0 Future"
msgstr "0 Etorkizuna"

#. module: mail
#. openerp-web
#: code:addons/mail/static/src/xml/systray.xml:74
#, python-format
msgid "0 Late"
msgstr "0 Berandu"

#. module: mail
#. openerp-web
#: code:addons/mail/static/src/xml/systray.xml:76
#, python-format
msgid "0 Today"
msgstr "0 Gaur"

#. module: mail
#: code:addons/mail/models/mail_channel.py:686
#, python-format
msgid ""
"<br><br>\n"
"            You can mention someone by typing <b>@username</b>, this will grab its attention.<br>\n"
"            You can mention a channel by typing <b>#channel</b>.<br>\n"
"            You can execute a command by typing <b>/command</b>.<br>\n"
"            You can insert canned responses in your message by typing <b>:shortcut</b>.<br>"
msgstr ""

#. module: mail
#: code:addons/mail/models/mail_channel.py:509
#, python-format
msgid ""
"<div class=\"o_mail_notification\">%(author)s invited %(new_partner)s to <a "
"href=\"#\" class=\"o_channel_redirect\" data-oe-"
"id=\"%(channel_id)s\">#%(channel_name)s</a></div>"
msgstr ""

#. module: mail
#: code:addons/mail/models/mail_channel.py:592
#, python-format
msgid ""
"<div class=\"o_mail_notification\">created <a href=\"#\" "
"class=\"o_channel_redirect\" data-oe-id=\"%s\">#%s</a></div>"
msgstr ""
"<div class=\"o_mail_notification\"> sortua<a href=\"#\" "
"class=\"o_channel_redirect\" data-oe-id=\"%s\">#%s</a></div>"

#. module: mail
#: code:addons/mail/models/mail_channel.py:516
#: code:addons/mail/models/mail_channel.py:569
#, python-format
msgid ""
"<div class=\"o_mail_notification\">joined <a href=\"#\" "
"class=\"o_channel_redirect\" data-oe-id=\"%s\">#%s</a></div>"
msgstr ""
"<div class=\"o_mail_notification\">batua <a href=\"#\" "
"class=\"o_channel_redirect\" data-oe-id=\"%s\">#%s</a></div>"

#. module: mail
#: code:addons/mail/models/mail_channel.py:182
#, python-format
msgid ""
"<div class=\"o_mail_notification\">left <a href=\"#\" "
"class=\"o_channel_redirect\" data-oe-id=\"%s\">#%s</a></div>"
msgstr ""
"<div class=\"o_mail_notification\">ezkerra<a href=\"#\" "
"class=\"o_channel_redirect\" data-oe-id=\"%s\">#%s</a></div>"

#. module: mail
#. openerp-web
#: code:addons/mail/static/src/js/tour.js:28
#, python-format
msgid ""
"<p><b>Chat with coworkers</b> in real-time using direct "
"messages.</p><p><i>You might need to invite users from the Settings app "
"first.</i></p>"
msgstr ""

#. module: mail
#. openerp-web
#: code:addons/mail/static/src/js/tour.js:15
#, python-format
msgid ""
"<p><b>Write a message</b> to the members of the channel here.</p> <p>You can"
" notify someone with <i>'@'</i> or link another channel with <i>'#'</i>. "
"Start your message with <i>'/'</i> to get the list of possible commands.</p>"
msgstr ""

#. module: mail
#. openerp-web
#: code:addons/mail/static/src/js/tour.js:11
#, python-format
msgid ""
"<p>Channels make it easy to organize information across different topics and"
" groups.</p> <p>Try to <b>create your first channel</b> (e.g. sales, "
"marketing, product XYZ, after work party, etc).</p>"
msgstr ""

#. module: mail
#: model:ir.ui.view,arch_db:mail.email_compose_message_wizard_form
msgid ""
"<span attrs=\"{'invisible': [('composition_mode', '!=', 'mass_mail')]}\">\n"
"                                <strong>Email mass mailing</strong> on\n"
"                                <span attrs=\"{'invisible': [('use_active_domain', '=', True)]}\">the selected records</span>\n"
"                                <span attrs=\"{'invisible': [('use_active_domain', '=', False)]}\">the current search filter</span>.\n"
"                            </span>\n"
"                            <span attrs=\"{'invisible':['|', ('model', '=', False), ('composition_mode', '=', 'mass_mail')]}\">Followers of the document and</span>"
msgstr ""

#. module: mail
#: model:ir.ui.view,arch_db:mail.email_compose_message_wizard_form
msgid ""
"<span attrs=\"{'invisible': [('use_active_domain', '=', True)]}\">\n"
"                                    If you want to send it for all the records matching your search criterion, check this box :\n"
"                                </span>\n"
"                                <span attrs=\"{'invisible': [('use_active_domain', '=', False)]}\">\n"
"                                    If you want to use only selected records please uncheck this selection box :\n"
"                                </span>"
msgstr ""

#. module: mail
#: model:ir.ui.view,arch_db:mail.email_template_form
msgid ""
"<span class=\"o_stat_text\">Add</span>\n"
"                                    <span class=\"o_stat_text\">Context Action</span>"
msgstr ""

#. module: mail
#: model:ir.ui.view,arch_db:mail.email_template_form
msgid ""
"<span class=\"o_stat_text\">Remove</span>\n"
"                                    <span class=\"o_stat_text\">Context Action</span>"
msgstr ""
"<span class=\"o_stat_text\">Borratu</span>\n"
"<span class=\"o_stat_text\">Kontextuko akzioa </span>"

#. module: mail
#: model:ir.ui.view,arch_db:mail.email_compose_message_wizard_form
msgid ""
"<strong>\n"
"                                    All records matching your current search filter will be mailed,\n"
"                                    not only the ids selected in the list view.\n"
"                                </strong><br/>\n"
"                                The email will be sent for all the records selected in the list.<br/>\n"
"                                Confirming this wizard will probably take a few minutes blocking your browser."
msgstr ""

#. module: mail
#: model:ir.ui.view,arch_db:mail.message_activity_done
msgid "<strong> Feedback</strong>"
msgstr "<strong>Feedback-a</strong>"

#. module: mail
#: model:ir.ui.view,arch_db:mail.email_compose_message_wizard_form
msgid ""
"<strong>Only records checked in list view will be used.</strong><br/>\n"
"                                The email will be sent for all the records selected in the list."
msgstr ""

#. module: mail
#: model:ir.ui.view,arch_db:mail.mail_activity_view_form_popup
msgid "<strong>Recommended Activities</strong>"
msgstr ""

#. module: mail
#: model:ir.model.fields,help:mail.field_mail_alias_alias_defaults
#: model:ir.model.fields,help:mail.field_mail_alias_mixin_alias_defaults
#: model:ir.model.fields,help:mail.field_mail_channel_alias_defaults
#: model:ir.model.fields,help:mail.field_mail_test_alias_defaults
msgid ""
"A Python dictionary that will be evaluated to provide default values when "
"creating new records for this alias."
msgstr ""
"Python hiztegi bat, ezizen horrentzat erregistro berriak sortzen direnean "
"lehenetsitako balioak emateko ebaluatuko dena."

#. module: mail
#: model:ir.actions.act_window,help:mail.mail_shortcode_action
msgid ""
"A shortcode is a keyboard shortcut. For instance, you type #gm and it will "
"be transformed into \"Good Morning\"."
msgstr ""

#. module: mail
#: model:ir.model,name:mail.model_res_groups
msgid "Access Groups"
msgstr "Sarbide taldeak "

#. module: mail
#: model:ir.model.fields,field_description:mail.field_account_analytic_account_message_needaction
#: model:ir.model.fields,field_description:mail.field_account_asset_asset_message_needaction
#: model:ir.model.fields,field_description:mail.field_account_bank_statement_message_needaction
#: model:ir.model.fields,field_description:mail.field_account_invoice_message_needaction
#: model:ir.model.fields,field_description:mail.field_account_payment_message_needaction
#: model:ir.model.fields,field_description:mail.field_account_voucher_message_needaction
#: model:ir.model.fields,field_description:mail.field_blog_blog_message_needaction
#: model:ir.model.fields,field_description:mail.field_blog_post_message_needaction
#: model:ir.model.fields,field_description:mail.field_calendar_event_message_needaction
#: model:ir.model.fields,field_description:mail.field_crm_lead_message_needaction
#: model:ir.model.fields,field_description:mail.field_crm_team_message_needaction
#: model:ir.model.fields,field_description:mail.field_crossovered_budget_message_needaction
#: model:ir.model.fields,field_description:mail.field_event_event_message_needaction
#: model:ir.model.fields,field_description:mail.field_event_registration_message_needaction
#: model:ir.model.fields,field_description:mail.field_event_track_message_needaction
#: model:ir.model.fields,field_description:mail.field_fleet_vehicle_log_contract_message_needaction
#: model:ir.model.fields,field_description:mail.field_fleet_vehicle_message_needaction
#: model:ir.model.fields,field_description:mail.field_forum_forum_message_needaction
#: model:ir.model.fields,field_description:mail.field_forum_post_message_needaction
#: model:ir.model.fields,field_description:mail.field_forum_tag_message_needaction
#: model:ir.model.fields,field_description:mail.field_gamification_badge_message_needaction
#: model:ir.model.fields,field_description:mail.field_gamification_challenge_message_needaction
#: model:ir.model.fields,field_description:mail.field_hr_applicant_message_needaction
#: model:ir.model.fields,field_description:mail.field_hr_contract_message_needaction
#: model:ir.model.fields,field_description:mail.field_hr_department_message_needaction
#: model:ir.model.fields,field_description:mail.field_hr_employee_message_needaction
#: model:ir.model.fields,field_description:mail.field_hr_expense_message_needaction
#: model:ir.model.fields,field_description:mail.field_hr_expense_sheet_message_needaction
#: model:ir.model.fields,field_description:mail.field_hr_holidays_message_needaction
#: model:ir.model.fields,field_description:mail.field_hr_job_message_needaction
#: model:ir.model.fields,field_description:mail.field_mail_channel_message_needaction
#: model:ir.model.fields,field_description:mail.field_mail_mass_mailing_contact_message_needaction
#: model:ir.model.fields,field_description:mail.field_mail_test_message_needaction
#: model:ir.model.fields,field_description:mail.field_mail_test_simple_message_needaction
#: model:ir.model.fields,field_description:mail.field_mail_thread_message_needaction
#: model:ir.model.fields,field_description:mail.field_maintenance_equipment_category_message_needaction
#: model:ir.model.fields,field_description:mail.field_maintenance_equipment_message_needaction
#: model:ir.model.fields,field_description:mail.field_maintenance_request_message_needaction
#: model:ir.model.fields,field_description:mail.field_mrp_bom_message_needaction
#: model:ir.model.fields,field_description:mail.field_mrp_production_message_needaction
#: model:ir.model.fields,field_description:mail.field_mrp_repair_message_needaction
#: model:ir.model.fields,field_description:mail.field_mrp_unbuild_message_needaction
#: model:ir.model.fields,field_description:mail.field_mrp_workorder_message_needaction
#: model:ir.model.fields,field_description:mail.field_note_note_message_needaction
#: model:ir.model.fields,field_description:mail.field_product_product_message_needaction
#: model:ir.model.fields,field_description:mail.field_product_template_message_needaction
#: model:ir.model.fields,field_description:mail.field_project_project_message_needaction
#: model:ir.model.fields,field_description:mail.field_project_task_message_needaction
#: model:ir.model.fields,field_description:mail.field_purchase_order_message_needaction
#: model:ir.model.fields,field_description:mail.field_purchase_requisition_message_needaction
#: model:ir.model.fields,field_description:mail.field_res_partner_message_needaction
#: model:ir.model.fields,field_description:mail.field_res_users_message_needaction
#: model:ir.model.fields,field_description:mail.field_sale_order_message_needaction
#: model:ir.model.fields,field_description:mail.field_slide_channel_message_needaction
#: model:ir.model.fields,field_description:mail.field_slide_slide_message_needaction
#: model:ir.model.fields,field_description:mail.field_stock_landed_cost_message_needaction
#: model:ir.model.fields,field_description:mail.field_stock_picking_batch_message_needaction
#: model:ir.model.fields,field_description:mail.field_stock_picking_message_needaction
#: model:ir.model.fields,field_description:mail.field_stock_production_lot_message_needaction
#: model:ir.model.fields,field_description:mail.field_survey_survey_message_needaction
msgid "Action Needed"
msgstr "Beharrezko ekintza"

#. module: mail
#: model:ir.model.fields,help:mail.field_mail_message_subtype_default
msgid "Activated by default when subscribing."
msgstr "Lehenespenez aktibatzen da harpidetzean."

#. module: mail
#: model:ir.ui.view,arch_db:mail.view_mail_alias_search
msgid "Active"
msgstr "Gaituta"

#. module: mail
#: model:ir.model.fields,field_description:mail.field_mail_compose_message_active_domain
#: model:ir.model.fields,field_description:mail.field_survey_mail_compose_message_active_domain
msgid "Active domain"
msgstr "Domeinu aktiboa"

#. module: mail
#. openerp-web
#: code:addons/mail/static/src/xml/systray.xml:87
#: model:ir.model.fields,field_description:mail.field_account_invoice_activity_ids
#: model:ir.model.fields,field_description:mail.field_crm_lead_activity_ids
#: model:ir.model.fields,field_description:mail.field_event_track_activity_ids
#: model:ir.model.fields,field_description:mail.field_hr_applicant_activity_ids
#: model:ir.model.fields,field_description:mail.field_mail_activity_mixin_activity_ids
#: model:ir.model.fields,field_description:mail.field_maintenance_equipment_activity_ids
#: model:ir.model.fields,field_description:mail.field_maintenance_request_activity_ids
#: model:ir.model.fields,field_description:mail.field_mrp_production_activity_ids
#: model:ir.model.fields,field_description:mail.field_mrp_repair_activity_ids
#: model:ir.model.fields,field_description:mail.field_mrp_unbuild_activity_ids
#: model:ir.model.fields,field_description:mail.field_note_note_activity_ids
#: model:ir.model.fields,field_description:mail.field_product_product_activity_ids
#: model:ir.model.fields,field_description:mail.field_product_template_activity_ids
#: model:ir.model.fields,field_description:mail.field_project_task_activity_ids
#: model:ir.model.fields,field_description:mail.field_purchase_order_activity_ids
#: model:ir.model.fields,field_description:mail.field_res_partner_activity_ids
#: model:ir.model.fields,field_description:mail.field_res_users_activity_ids
#: model:ir.model.fields,field_description:mail.field_sale_order_activity_ids
#: model:ir.model.fields,field_description:mail.field_stock_picking_activity_ids
#: model:ir.model.fields,field_description:mail.field_survey_survey_activity_ids
#: model:ir.ui.view,arch_db:mail.mail_activity_type_view_form
#: model:ir.ui.view,arch_db:mail.mail_activity_type_view_tree
#: model:ir.ui.view,arch_db:mail.res_config_settings_view_form
#: model:mail.message.subtype,name:mail.mt_activities
#, python-format
msgid "Activities"
msgstr "Jarduerak"

#. module: mail
#. openerp-web
#: code:addons/mail/static/src/xml/chatter.xml:60
#: model:ir.model,name:mail.model_mail_activity
#: model:ir.model.fields,field_description:mail.field_mail_activity_activity_type_id
#: model:ir.ui.view,arch_db:mail.mail_activity_view_calendar
#: model:ir.ui.view,arch_db:mail.mail_activity_view_form_popup
#: model:ir.ui.view,arch_db:mail.mail_activity_view_search
#, python-format
msgid "Activity"
msgstr "Jarduera"

#. module: mail
#: model:ir.model,name:mail.model_mail_activity_mixin
msgid "Activity Mixin"
msgstr "Jarduera nahasketa"

#. module: mail
#: model:ir.model,name:mail.model_mail_activity_type
#: model:ir.ui.view,arch_db:mail.mail_activity_view_search
msgid "Activity Type"
msgstr "Jarduera mota"

#. module: mail
#: model:ir.actions.act_window,name:mail.mail_activity_type_action
#: model:ir.ui.menu,name:mail.menu_mail_activity_type
#: model:ir.ui.view,arch_db:mail.res_config_settings_view_form
msgid "Activity Types"
msgstr "Jarduera motak"

#. module: mail
#. openerp-web
#: code:addons/mail/static/src/xml/activity.xml:37
#, python-format
msgid "Activity type"
msgstr "Jarduera mota"

#. module: mail
#. openerp-web
#: code:addons/mail/static/src/xml/client_action.xml:87
#, python-format
msgid "Add"
msgstr "Gehitu"

#. module: mail
#. openerp-web
#: code:addons/mail/static/src/xml/followers.xml:64
#: model:ir.model.fields,field_description:mail.field_ir_act_server_channel_ids
#, python-format
msgid "Add Channels"
msgstr "Kanalak gehitu"

#. module: mail
#. openerp-web
#: code:addons/mail/static/src/xml/followers.xml:61
#: model:ir.model.fields,field_description:mail.field_ir_act_server_partner_ids
#: model:ir.ui.view,arch_db:mail.mail_wizard_invite_form
#, python-format
msgid "Add Followers"
msgstr "Jarraitzaileak gehitu"

#. module: mail
#: code:addons/mail/models/ir_actions.py:36
#, python-format
msgid "Add Followers can only be done on a mail thread model"
msgstr ""

#. module: mail
#: model:ir.model.fields,field_description:mail.field_email_template_preview_user_signature
#: model:ir.model.fields,field_description:mail.field_mail_template_user_signature
msgid "Add Signature"
msgstr "Sinadura gehitu"

#. module: mail
#. openerp-web
#: code:addons/mail/static/src/xml/client_action.xml:41
#: code:addons/mail/static/src/xml/client_action.xml:186
#, python-format
msgid "Add a channel"
msgstr "Kanalak gehitu"

#. module: mail
#. openerp-web
#: code:addons/mail/static/src/xml/client_action.xml:60
#, python-format
msgid "Add a private channel"
msgstr "Kanal pribatua gehitu"

#. module: mail
#: model:ir.ui.view,arch_db:mail.mail_wizard_invite_form
msgid "Add channels to notify..."
msgstr "Gehitu kontaktuak jakinarazteko..."

#. module: mail
#: model:ir.ui.view,arch_db:mail.email_compose_message_wizard_form
#: model:ir.ui.view,arch_db:mail.mail_wizard_invite_form
msgid "Add contacts to notify..."
msgstr "Gehitu kontaktuak jakinarazteko..."

#. module: mail
#: model:ir.model.fields,field_description:mail.field_mail_compose_message_partner_ids
msgid "Additional Contacts"
msgstr "Kontatu gehigarriak"

#. module: mail
#: model:ir.ui.view,arch_db:mail.view_mail_form
msgid "Advanced"
msgstr "Aurreratua"

#. module: mail
#: model:ir.ui.view,arch_db:mail.email_template_form
msgid "Advanced Settings"
msgstr "Aurreratutako ezarpenak"

#. module: mail
#: model:ir.model.fields,field_description:mail.field_mail_alias_mixin_alias_id
#: model:ir.model.fields,field_description:mail.field_mail_channel_alias_id
#: model:ir.model.fields,field_description:mail.field_mail_test_alias_id
#: model:ir.model.fields,field_description:mail.field_res_users_alias_id
#: model:ir.ui.view,arch_db:mail.view_mail_alias_form
#: model:ir.ui.view,arch_db:mail.view_mail_alias_tree
msgid "Alias"
msgstr "Alias"

#. module: mail
#: model:ir.model.fields,field_description:mail.field_mail_alias_alias_contact
#: model:ir.model.fields,field_description:mail.field_mail_alias_mixin_alias_contact
#: model:ir.model.fields,field_description:mail.field_mail_channel_alias_contact
#: model:ir.model.fields,field_description:mail.field_mail_test_alias_contact
#: model:ir.model.fields,field_description:mail.field_res_users_alias_contact
msgid "Alias Contact Security"
msgstr "Segurtasun Kontaktu Ezizena"

#. module: mail
#: model:ir.model.fields,field_description:mail.field_res_config_settings_alias_domain
msgid "Alias Domain"
msgstr "Domeinu deitura"

#. module: mail
#: model:ir.model.fields,field_description:mail.field_mail_alias_alias_name
#: model:ir.model.fields,field_description:mail.field_mail_alias_mixin_alias_name
#: model:ir.model.fields,field_description:mail.field_mail_channel_alias_name
#: model:ir.model.fields,field_description:mail.field_mail_test_alias_name
msgid "Alias Name"
msgstr "Alias izena "

#. module: mail
#: model:ir.model.fields,field_description:mail.field_mail_alias_alias_domain
#: model:ir.model.fields,field_description:mail.field_mail_alias_mixin_alias_domain
#: model:ir.model.fields,field_description:mail.field_mail_channel_alias_domain
#: model:ir.model.fields,field_description:mail.field_mail_test_alias_domain
msgid "Alias domain"
msgstr "Alias domeinua "

#. module: mail
#: model:ir.model.fields,field_description:mail.field_mail_alias_alias_model_id
#: model:ir.model.fields,field_description:mail.field_mail_alias_mixin_alias_model_id
#: model:ir.model.fields,field_description:mail.field_mail_channel_alias_model_id
#: model:ir.model.fields,field_description:mail.field_mail_test_alias_model_id
msgid "Aliased Model"
msgstr "Ezizenaren eredua"

#. module: mail
#: model:ir.actions.act_window,name:mail.action_view_mail_alias
#: model:ir.ui.menu,name:mail.mail_alias_menu
msgid "Aliases"
msgstr "Ezizenak"

#. module: mail
#. openerp-web
#: code:addons/mail/static/src/xml/systray.xml:17
#: code:addons/mail/static/src/xml/systray.xml:28
#, python-format
msgid "All"
msgstr "Denak"

#. module: mail
#: selection:ir.model.fields,track_visibility:0
msgid "Always"
msgstr "Beti"

#. module: mail
#. openerp-web
#: code:addons/mail/models/mail_channel.py:685
#: code:addons/mail/static/src/js/chat_manager.js:207
#, python-format
msgid "Anonymous"
msgstr "Anonimoa"

#. module: mail
#: model:ir.model.fields,help:mail.field_mail_compose_message_no_auto_thread
#: model:ir.model.fields,help:mail.field_mail_mail_no_auto_thread
#: model:ir.model.fields,help:mail.field_mail_message_no_auto_thread
#: model:ir.model.fields,help:mail.field_survey_mail_compose_message_no_auto_thread
msgid ""
"Answers do not go in the original document discussion thread. This has an "
"impact on the generated message-id."
msgstr ""

#. module: mail
#: model:ir.model.fields,field_description:mail.field_email_template_preview_model_id
#: model:ir.model.fields,field_description:mail.field_mail_template_model_id
msgid "Applies to"
msgstr "Honi aplikatzen zaio:"

#. module: mail
#. openerp-web
#: code:addons/mail/static/src/js/followers.js:333
#, python-format
msgid "Apply"
msgstr "Aplikatu"

#. module: mail
#. openerp-web
#: code:addons/mail/static/src/xml/activity.xml:45
#: model:ir.model.fields,field_description:mail.field_mail_activity_user_id
#, python-format
msgid "Assigned to"
msgstr "Nori egokitua "

#. module: mail
#: model:ir.ui.view,arch_db:mail.email_compose_message_wizard_form
msgid "Attach a file"
msgstr "Fitxategia eranskin "

#. module: mail
#: model:ir.model.fields,field_description:mail.field_email_template_preview_attachment_ids
#: model:ir.model.fields,field_description:mail.field_mail_compose_message_attachment_ids
#: model:ir.model.fields,field_description:mail.field_mail_mail_attachment_ids
#: model:ir.model.fields,field_description:mail.field_mail_message_attachment_ids
#: model:ir.model.fields,field_description:mail.field_mail_template_attachment_ids
#: model:ir.ui.view,arch_db:mail.view_mail_form
msgid "Attachments"
msgstr "Eranskinak "

#. module: mail
#: model:ir.model.fields,help:mail.field_mail_compose_message_attachment_ids
#: model:ir.model.fields,help:mail.field_mail_mail_attachment_ids
#: model:ir.model.fields,help:mail.field_mail_message_attachment_ids
msgid ""
"Attachments are linked to a document through model / res_id and to the "
"message through this field."
msgstr ""

#. module: mail
#: selection:mail.alias,alias_contact:0
msgid "Authenticated Employees"
msgstr "Kautotutako langileak"

#. module: mail
#: selection:mail.alias,alias_contact:0
msgid "Authenticated Partners"
msgstr "Kautotutako kideak"

#. module: mail
#: model:ir.model.fields,field_description:mail.field_mail_compose_message_author_id
#: model:ir.model.fields,field_description:mail.field_mail_mail_author_id
#: model:ir.model.fields,field_description:mail.field_mail_message_author_id
#: model:ir.model.fields,field_description:mail.field_survey_mail_compose_message_author_id
#: model:ir.ui.view,arch_db:mail.view_mail_search
msgid "Author"
msgstr "Egile"

#. module: mail
#: model:ir.ui.view,arch_db:mail.email_template_form
msgid "Author Signature (mass mail only)"
msgstr "Egileraren sinadura (mezu masiboak soilik)"

#. module: mail
#: model:ir.model.fields,help:mail.field_mail_compose_message_author_id
#: model:ir.model.fields,help:mail.field_mail_mail_author_id
#: model:ir.model.fields,help:mail.field_mail_message_author_id
#: model:ir.model.fields,help:mail.field_survey_mail_compose_message_author_id
msgid ""
"Author of the message. If not set, email_from may hold an email address that"
" did not match any partner."
msgstr ""

#. module: mail
#: model:ir.model.fields,field_description:mail.field_mail_compose_message_author_avatar
#: model:ir.model.fields,field_description:mail.field_mail_mail_author_avatar
#: model:ir.model.fields,field_description:mail.field_mail_message_author_avatar
#: model:ir.model.fields,field_description:mail.field_survey_mail_compose_message_author_avatar
msgid "Author's avatar"
msgstr "Egilearen izena"

#. module: mail
#: model:ir.model.fields,field_description:mail.field_mail_channel_group_public_id
msgid "Authorized Group"
msgstr "Talde baimendua"

#. module: mail
#: model:ir.model.fields,field_description:mail.field_email_template_preview_auto_delete
#: model:ir.model.fields,field_description:mail.field_mail_mail_auto_delete
#: model:ir.model.fields,field_description:mail.field_mail_template_auto_delete
msgid "Auto Delete"
msgstr "Automatikoki ezabatu"

#. module: mail
#: model:ir.model.fields,field_description:mail.field_mail_channel_group_ids
msgid "Auto Subscription"
msgstr "Harpidetza automatikoa"

#. module: mail
#: model:ir.ui.view,arch_db:mail.view_mail_message_subtype_form
msgid "Auto subscription"
msgstr "Harpidetza automatikoa"

#. module: mail
#: model:ir.ui.view,arch_db:mail.res_partner_view_search_inherit_mail
msgid "Available for mass mailing"
msgstr "Bidalketa masiborako erabilgarri"

#. module: mail
#. openerp-web
#: code:addons/mail/static/src/xml/followers.xml:89
#, python-format
msgid "Be careful with channels following internal notifications"
msgstr "Kontuz ibili barne-jakinarazpenen ondorengo kanalekin"

#. module: mail
#: model:ir.model.fields,field_description:mail.field_email_template_preview_body_html
#: model:ir.model.fields,field_description:mail.field_mail_template_body_html
#: model:ir.ui.view,arch_db:mail.view_mail_form
#: model:ir.ui.view,arch_db:mail.view_message_form
msgid "Body"
msgstr "Gorputza"

#. module: mail
#: model:ir.model.fields,field_description:mail.field_res_partner_message_bounce
#: model:ir.model.fields,field_description:mail.field_res_users_message_bounce
msgid "Bounce"
msgstr "Berreskuratze"

#. module: mail
#: selection:mail.notification,email_status:0
msgid "Bounced"
msgstr "Berreskuratze"

#. module: mail
#: model:mail.activity.type,name:mail.mail_activity_data_call
msgid "Call"
msgstr "Deia"

#. module: mail
#. openerp-web
#: code:addons/mail/static/src/js/followers.js:341
#: code:addons/mail/static/src/xml/activity.xml:65
#: model:ir.ui.view,arch_db:mail.email_compose_message_wizard_form
#: model:ir.ui.view,arch_db:mail.mail_wizard_invite_form
#: model:ir.ui.view,arch_db:mail.view_mail_form
#, python-format
msgid "Cancel"
msgstr "Ezeztatu"

#. module: mail
#: model:ir.ui.view,arch_db:mail.view_mail_tree
msgid "Cancel Email"
msgstr "Emaila ezeztatu"

#. module: mail
#: selection:mail.mail,state:0
msgid "Cancelled"
msgstr "Ezeztatua"

#. module: mail
#: selection:mail.shortcode,shortcode_type:0
msgid "Canned Response"
msgstr "Arduraduna"

#. module: mail
#: model:ir.model,name:mail.model_mail_shortcode
msgid "Canned Response / Shortcode"
msgstr "Arduraduna / Bidezidor"

#. module: mail
#: model:ir.model.fields,help:mail.field_mail_mail_email_cc
msgid "Carbon copy message recipients"
msgstr ""

#. module: mail
#: model:ir.model.fields,help:mail.field_email_template_preview_email_cc
#: model:ir.model.fields,help:mail.field_mail_template_email_cc
msgid "Carbon copy recipients (placeholders may be used here)"
msgstr ""

#. module: mail
#: model:ir.model.fields,help:mail.field_mail_activity_activity_category
#: model:ir.model.fields,help:mail.field_mail_activity_type_category
msgid "Categories may trigger specific behavior like opening calendar view"
msgstr ""

#. module: mail
#: model:ir.model.fields,field_description:mail.field_mail_activity_activity_category
#: model:ir.model.fields,field_description:mail.field_mail_activity_type_category
msgid "Category"
msgstr "Kategoria"

#. module: mail
#: model:ir.model.fields,field_description:mail.field_email_template_preview_email_cc
#: model:ir.model.fields,field_description:mail.field_mail_mail_email_cc
#: model:ir.model.fields,field_description:mail.field_mail_template_email_cc
msgid "Cc"
msgstr "Cc"

#. module: mail
#: model:ir.ui.view,arch_db:mail.view_mail_tracking_value_form
msgid "Change"
msgstr "Aldatu"

#. module: mail
#: model:ir.model.fields,field_description:mail.field_mail_tracking_value_field
msgid "Changed Field"
msgstr "Aldatu eremua"

#. module: mail
#: model:ir.model.fields,field_description:mail.field_mail_channel_partner_channel_id
#: model:ir.ui.view,arch_db:mail.mail_channel_partner_view_form
#: selection:mail.channel,channel_type:0
msgid "Channel"
msgstr "Kanala"

#. module: mail
#: model:ir.model.fields,field_description:mail.field_mail_channel_channel_message_ids
msgid "Channel Message"
msgstr "Mezu Kanalak "

#. module: mail
#: model:ir.model.fields,field_description:mail.field_mail_channel_channel_type
msgid "Channel Type"
msgstr "Kanal-mota"

#. module: mail
#. openerp-web
#: code:addons/mail/static/src/xml/client_action.xml:36
#: code:addons/mail/static/src/xml/client_action.xml:172
#: code:addons/mail/static/src/xml/systray.xml:19
#: code:addons/mail/static/src/xml/systray.xml:36
#: model:ir.model.fields,field_description:mail.field_mail_compose_message_channel_ids
#: model:ir.model.fields,field_description:mail.field_mail_mail_channel_ids
#: model:ir.model.fields,field_description:mail.field_mail_message_channel_ids
#: model:ir.model.fields,field_description:mail.field_mail_wizard_invite_channel_ids
#: model:ir.model.fields,field_description:mail.field_res_partner_channel_ids
#: model:ir.model.fields,field_description:mail.field_res_users_channel_ids
#: model:ir.model.fields,field_description:mail.field_survey_mail_compose_message_channel_ids
#: model:ir.ui.menu,name:mail.mail_channel_menu_settings
#: model:ir.ui.view,arch_db:mail.mail_channel_partner_view_tree
#, python-format
msgid "Channels"
msgstr "Kanalak "

#. module: mail
#: model:ir.actions.act_window,name:mail.mail_channel_partner_action
#: model:ir.ui.menu,name:mail.mail_channel_partner_menu
msgid "Channels/Partner"
msgstr "Kanal/Kidea"

#. module: mail
#. openerp-web
#: code:addons/mail/static/src/xml/client_action.xml:168
#: code:addons/mail/static/src/xml/systray.xml:18
#: code:addons/mail/static/src/xml/systray.xml:32
#: model:ir.actions.client,name:mail.mail_channel_action_client_chat
#, python-format
msgid "Chat"
msgstr "Txat"

#. module: mail
#: selection:mail.channel,channel_type:0
msgid "Chat Discussion"
msgstr "Txat Eztabaida "

#. module: mail
#: model:ir.actions.act_window,name:mail.mail_shortcode_action
msgid "Chat Shortcode"
msgstr "txat bidezidorra"

#. module: mail
#: model:ir.model.fields,field_description:mail.field_mail_compose_message_child_ids
#: model:ir.model.fields,field_description:mail.field_mail_mail_child_ids
#: model:ir.model.fields,field_description:mail.field_mail_message_child_ids
#: model:ir.model.fields,field_description:mail.field_survey_mail_compose_message_child_ids
msgid "Child Messages"
msgstr "Haurrentzako menuak"

#. module: mail
#: model:ir.ui.view,arch_db:mail.email_template_preview_form
msgid "Choose an example"
msgstr "Hautatu eredua"

#. module: mail
#: code:addons/mail/models/mail_thread.py:347
#, python-format
msgid "Click here to add new %(document)s or send an email to: %(email_link)s"
msgstr ""

#. module: mail
#: code:addons/mail/models/mail_thread.py:363
#, python-format
msgid "Click here to add new %s"
msgstr "Egin klik hemen %s berria gehitzeko"

#. module: mail
#: model:ir.actions.act_window,help:mail.mail_shortcode_action
msgid "Click to define a new chat shortcode."
msgstr "Egin klik kategoria berri bat definitzeko."

#. module: mail
#: selection:mail.channel.partner,fold_state:0
msgid "Closed"
msgstr "Itxita"

#. module: mail
#: model:ir.ui.view,arch_db:mail.email_template_form
msgid "Comma-separated carbon copy recipients addresses"
msgstr ""

#. module: mail
#: model:ir.ui.view,arch_db:mail.email_template_form
msgid "Comma-separated ids of recipient partners"
msgstr ""

#. module: mail
#: model:ir.model.fields,help:mail.field_email_template_preview_partner_to
#: model:ir.model.fields,help:mail.field_mail_template_partner_to
msgid ""
"Comma-separated ids of recipient partners (placeholders may be used here)"
msgstr ""

#. module: mail
#: model:ir.ui.view,arch_db:mail.email_template_form
msgid "Comma-separated recipient addresses"
msgstr ""

#. module: mail
#: model:ir.model.fields,help:mail.field_email_template_preview_email_to
#: model:ir.model.fields,help:mail.field_mail_template_email_to
msgid "Comma-separated recipient addresses (placeholders may be used here)"
msgstr ""

#. module: mail
#: model:ir.ui.view,arch_db:mail.view_mail_search
#: selection:mail.compose.message,message_type:0
#: selection:mail.message,message_type:0
#: selection:survey.mail.compose.message,message_type:0
msgid "Comment"
msgstr "Iruzkin"

#. module: mail
#: model:ir.actions.act_window,name:mail.action_email_compose_message_wizard
#: model:ir.ui.view,arch_db:mail.email_compose_message_wizard_form
msgid "Compose Email"
msgstr "Eposta idatzi"

#. module: mail
#: model:ir.model.fields,field_description:mail.field_mail_compose_message_composition_mode
#: model:ir.model.fields,field_description:mail.field_survey_mail_compose_message_composition_mode
msgid "Composition mode"
msgstr "Konposaketa modua"

#. module: mail
#: model:ir.ui.view,arch_db:mail.res_config_settings_view_form
msgid "Configure your activity types"
msgstr ""

#. module: mail
#. openerp-web
#: code:addons/mail/static/src/xml/thread.xml:114
#, python-format
msgid "Congratulations, your inbox is empty"
msgstr ""

#. module: mail
#. openerp-web
#: code:addons/mail/static/src/js/client_action.js:650
#, python-format
msgid "Congratulations, your inbox is empty!"
msgstr "Zorionak, kaxa hutsik duzu!"

#. module: mail
#: model:ir.model,name:mail.model_res_partner
msgid "Contact"
msgstr "Kontaktua"

#. module: mail
#: model:ir.ui.view,arch_db:mail.email_template_form
#: model:ir.ui.view,arch_db:mail.view_message_search
msgid "Content"
msgstr "Edukia"

#. module: mail
#: model:ir.model.fields,field_description:mail.field_mail_compose_message_body
#: model:ir.model.fields,field_description:mail.field_mail_mail_body
#: model:ir.model.fields,field_description:mail.field_mail_message_body
#: model:ir.model.fields,field_description:mail.field_survey_mail_compose_message_body
msgid "Contents"
msgstr "Edukiak"

#. module: mail
#: model:ir.model.fields,field_description:mail.field_mail_channel_partner_fold_state
msgid "Conversation Fold State"
msgstr "Konbertsio akzioa"

#. module: mail
#: model:ir.model.fields,field_description:mail.field_mail_channel_partner_is_minimized
msgid "Conversation is minimized"
msgstr ""

#. module: mail
#. openerp-web
#: code:addons/mail/static/src/xml/systray.xml:6
#, python-format
msgid "Conversations"
msgstr "Konbertsioak"

#. module: mail
#: model:ir.model.fields,help:mail.field_res_partner_message_bounce
#: model:ir.model.fields,help:mail.field_res_users_message_bounce
msgid "Counter of the number of bounced emails for this contact"
msgstr "Kontaktu honek izan dituen errebote e-posten kontagailua"

#. module: mail
#. openerp-web
#: code:addons/mail/static/src/js/client_action.js:307
#, python-format
msgid "Create %s"
msgstr "%s sortu"

#. module: mail
#: model:ir.model.fields,field_description:mail.field_mail_channel_create_date
msgid "Create Date"
msgstr "Sortze data"

#. module: mail
#: model:ir.ui.view,arch_db:mail.mail_activity_view_search
msgid "Created By"
msgstr "Sortzailea"

#. module: mail
#: model:ir.model.fields,field_description:mail.field_email_template_preview_create_uid
#: model:ir.model.fields,field_description:mail.field_mail_activity_create_uid
#: model:ir.model.fields,field_description:mail.field_mail_activity_type_create_uid
#: model:ir.model.fields,field_description:mail.field_mail_alias_create_uid
#: model:ir.model.fields,field_description:mail.field_mail_alias_mixin_create_uid
#: model:ir.model.fields,field_description:mail.field_mail_channel_create_uid
#: model:ir.model.fields,field_description:mail.field_mail_channel_partner_create_uid
#: model:ir.model.fields,field_description:mail.field_mail_compose_message_create_uid
#: model:ir.model.fields,field_description:mail.field_mail_mail_create_uid
#: model:ir.model.fields,field_description:mail.field_mail_message_create_uid
#: model:ir.model.fields,field_description:mail.field_mail_message_subtype_create_uid
#: model:ir.model.fields,field_description:mail.field_mail_shortcode_create_uid
#: model:ir.model.fields,field_description:mail.field_mail_template_create_uid
#: model:ir.model.fields,field_description:mail.field_mail_test_create_uid
#: model:ir.model.fields,field_description:mail.field_mail_test_simple_create_uid
#: model:ir.model.fields,field_description:mail.field_mail_tracking_value_create_uid
#: model:ir.model.fields,field_description:mail.field_mail_wizard_invite_create_uid
msgid "Created by"
msgstr "Nork sortua"

#. module: mail
#. openerp-web
#: code:addons/mail/static/src/xml/activity.xml:41
#: model:ir.model.fields,field_description:mail.field_email_template_preview_create_date
#: model:ir.model.fields,field_description:mail.field_mail_activity_create_date
#: model:ir.model.fields,field_description:mail.field_mail_activity_type_create_date
#: model:ir.model.fields,field_description:mail.field_mail_alias_create_date
#: model:ir.model.fields,field_description:mail.field_mail_alias_mixin_create_date
#: model:ir.model.fields,field_description:mail.field_mail_channel_partner_create_date
#: model:ir.model.fields,field_description:mail.field_mail_compose_message_create_date
#: model:ir.model.fields,field_description:mail.field_mail_mail_create_date
#: model:ir.model.fields,field_description:mail.field_mail_message_create_date
#: model:ir.model.fields,field_description:mail.field_mail_message_subtype_create_date
#: model:ir.model.fields,field_description:mail.field_mail_shortcode_create_date
#: model:ir.model.fields,field_description:mail.field_mail_template_create_date
#: model:ir.model.fields,field_description:mail.field_mail_test_create_date
#: model:ir.model.fields,field_description:mail.field_mail_test_simple_create_date
#: model:ir.model.fields,field_description:mail.field_mail_tracking_value_create_date
#: model:ir.model.fields,field_description:mail.field_mail_wizard_invite_create_date
#, python-format
msgid "Created on"
msgstr "Created on"

#. module: mail
#: model:ir.ui.view,arch_db:mail.view_mail_search
msgid "Creation Month"
msgstr "Sortze-hilabetea"

#. module: mail
#: model:ir.model.fields,help:mail.field_mail_compose_message_starred
#: model:ir.model.fields,help:mail.field_mail_mail_starred
#: model:ir.model.fields,help:mail.field_mail_message_starred
#: model:ir.model.fields,help:mail.field_survey_mail_compose_message_starred
msgid "Current user has a starred notification linked to this message"
msgstr "Uneko erabiltzaileak mezu honi lotutako izar-jakinarazpena du"

#. module: mail
#: model:ir.model.fields,field_description:mail.field_mail_compose_message_date
#: model:ir.model.fields,field_description:mail.field_mail_mail_date
#: model:ir.model.fields,field_description:mail.field_mail_message_date
#: model:ir.model.fields,field_description:mail.field_survey_mail_compose_message_date
msgid "Date"
msgstr "Data"

#. module: mail
#: model:ir.model.fields,help:mail.field_account_analytic_account_message_last_post
#: model:ir.model.fields,help:mail.field_account_asset_asset_message_last_post
#: model:ir.model.fields,help:mail.field_account_bank_statement_message_last_post
#: model:ir.model.fields,help:mail.field_account_invoice_message_last_post
#: model:ir.model.fields,help:mail.field_account_payment_message_last_post
#: model:ir.model.fields,help:mail.field_account_voucher_message_last_post
#: model:ir.model.fields,help:mail.field_blog_blog_message_last_post
#: model:ir.model.fields,help:mail.field_blog_post_message_last_post
#: model:ir.model.fields,help:mail.field_calendar_event_message_last_post
#: model:ir.model.fields,help:mail.field_crm_lead_message_last_post
#: model:ir.model.fields,help:mail.field_crm_team_message_last_post
#: model:ir.model.fields,help:mail.field_crossovered_budget_message_last_post
#: model:ir.model.fields,help:mail.field_event_event_message_last_post
#: model:ir.model.fields,help:mail.field_event_registration_message_last_post
#: model:ir.model.fields,help:mail.field_event_track_message_last_post
#: model:ir.model.fields,help:mail.field_fleet_vehicle_log_contract_message_last_post
#: model:ir.model.fields,help:mail.field_fleet_vehicle_message_last_post
#: model:ir.model.fields,help:mail.field_forum_forum_message_last_post
#: model:ir.model.fields,help:mail.field_forum_post_message_last_post
#: model:ir.model.fields,help:mail.field_forum_tag_message_last_post
#: model:ir.model.fields,help:mail.field_gamification_badge_message_last_post
#: model:ir.model.fields,help:mail.field_gamification_challenge_message_last_post
#: model:ir.model.fields,help:mail.field_hr_applicant_message_last_post
#: model:ir.model.fields,help:mail.field_hr_contract_message_last_post
#: model:ir.model.fields,help:mail.field_hr_department_message_last_post
#: model:ir.model.fields,help:mail.field_hr_employee_message_last_post
#: model:ir.model.fields,help:mail.field_hr_expense_message_last_post
#: model:ir.model.fields,help:mail.field_hr_expense_sheet_message_last_post
#: model:ir.model.fields,help:mail.field_hr_holidays_message_last_post
#: model:ir.model.fields,help:mail.field_hr_job_message_last_post
#: model:ir.model.fields,help:mail.field_mail_channel_message_last_post
#: model:ir.model.fields,help:mail.field_mail_mass_mailing_contact_message_last_post
#: model:ir.model.fields,help:mail.field_mail_test_message_last_post
#: model:ir.model.fields,help:mail.field_mail_test_simple_message_last_post
#: model:ir.model.fields,help:mail.field_mail_thread_message_last_post
#: model:ir.model.fields,help:mail.field_maintenance_equipment_category_message_last_post
#: model:ir.model.fields,help:mail.field_maintenance_equipment_message_last_post
#: model:ir.model.fields,help:mail.field_maintenance_request_message_last_post
#: model:ir.model.fields,help:mail.field_mrp_bom_message_last_post
#: model:ir.model.fields,help:mail.field_mrp_production_message_last_post
#: model:ir.model.fields,help:mail.field_mrp_repair_message_last_post
#: model:ir.model.fields,help:mail.field_mrp_unbuild_message_last_post
#: model:ir.model.fields,help:mail.field_mrp_workorder_message_last_post
#: model:ir.model.fields,help:mail.field_note_note_message_last_post
#: model:ir.model.fields,help:mail.field_product_product_message_last_post
#: model:ir.model.fields,help:mail.field_product_template_message_last_post
#: model:ir.model.fields,help:mail.field_project_project_message_last_post
#: model:ir.model.fields,help:mail.field_project_task_message_last_post
#: model:ir.model.fields,help:mail.field_purchase_order_message_last_post
#: model:ir.model.fields,help:mail.field_purchase_requisition_message_last_post
#: model:ir.model.fields,help:mail.field_res_partner_message_last_post
#: model:ir.model.fields,help:mail.field_res_users_message_last_post
#: model:ir.model.fields,help:mail.field_sale_order_message_last_post
#: model:ir.model.fields,help:mail.field_slide_channel_message_last_post
#: model:ir.model.fields,help:mail.field_slide_slide_message_last_post
#: model:ir.model.fields,help:mail.field_stock_landed_cost_message_last_post
#: model:ir.model.fields,help:mail.field_stock_picking_batch_message_last_post
#: model:ir.model.fields,help:mail.field_stock_picking_message_last_post
#: model:ir.model.fields,help:mail.field_stock_production_lot_message_last_post
#: model:ir.model.fields,help:mail.field_survey_survey_message_last_post
msgid "Date of the last message posted on the record."
msgstr "Date of the last message posted on the record."

#. module: mail
#: model:ir.ui.view,arch_db:mail.mail_activity_view_search
msgid "Deadline"
msgstr "Epemuga "

#. module: mail
#: model:ir.ui.view,arch_db:mail.message_user_assigned
msgid "Dear"
msgstr "Maitea"

#. module: mail
#: model:ir.model.fields,field_description:mail.field_mail_message_subtype_default
msgid "Default"
msgstr "Lehenetsia"

#. module: mail
#: model:ir.model.fields,field_description:mail.field_email_template_preview_null_value
#: model:ir.model.fields,field_description:mail.field_mail_template_null_value
msgid "Default Value"
msgstr "Balio lehenetsia"

#. module: mail
#: model:ir.model.fields,field_description:mail.field_mail_alias_alias_defaults
#: model:ir.model.fields,field_description:mail.field_mail_alias_mixin_alias_defaults
#: model:ir.model.fields,field_description:mail.field_mail_channel_alias_defaults
#: model:ir.model.fields,field_description:mail.field_mail_test_alias_defaults
msgid "Default Values"
msgstr "Balio lehenetsiak "

#. module: mail
#: model:ir.model.fields,field_description:mail.field_email_template_preview_use_default_to
#: model:ir.model.fields,field_description:mail.field_mail_template_use_default_to
msgid "Default recipients"
msgstr "Lehenetsitako hartzailea"

#. module: mail
#: model:ir.model.fields,help:mail.field_email_template_preview_use_default_to
#: model:ir.model.fields,help:mail.field_mail_template_use_default_to
msgid ""
"Default recipients of the record:\n"
"- partner (using id on a partner or the partner_id field) OR\n"
"- email (using email_from or email field)"
msgstr ""

#. module: mail
#: model:ir.model.fields,field_description:mail.field_mail_compose_message_auto_delete
#: model:ir.model.fields,field_description:mail.field_survey_mail_compose_message_auto_delete
msgid "Delete Emails"
msgstr "Ezabatu epostak"

#. module: mail
#: model:ir.model.fields,field_description:mail.field_mail_compose_message_auto_delete_message
#: model:ir.model.fields,field_description:mail.field_survey_mail_compose_message_auto_delete_message
msgid "Delete Message Copy"
msgstr ""

#. module: mail
#: model:ir.model.fields,help:mail.field_mail_compose_message_auto_delete
#: model:ir.model.fields,help:mail.field_survey_mail_compose_message_auto_delete
msgid "Delete sent emails (mass mailing only)"
msgstr ""

#. module: mail
#. openerp-web
#: code:addons/mail/static/src/xml/thread.xml:325
#, python-format
msgid "Delete this attachment"
msgstr "Eranskin hau ezabatu"

#. module: mail
#: selection:mail.mail,state:0
msgid "Delivery Failed"
msgstr "Banaketa akatsa"

#. module: mail
#: model:ir.model.fields,field_description:mail.field_mail_channel_description
#: model:ir.model.fields,field_description:mail.field_mail_message_subtype_description
#: model:ir.model.fields,field_description:mail.field_mail_shortcode_description
#: model:ir.model.fields,field_description:mail.field_mail_test_description
#: model:ir.model.fields,field_description:mail.field_mail_test_simple_description
#: model:ir.ui.view,arch_db:mail.view_mail_message_subtype_form
msgid "Description"
msgstr "Deskribapena"

#. module: mail
#: model:ir.model.fields,help:mail.field_mail_message_subtype_description
msgid ""
"Description that will be added in the message posted for this subtype. If "
"void, the name will be added instead."
msgstr ""

#. module: mail
#. openerp-web
#: code:addons/mail/static/src/xml/client_action.xml:46
#, python-format
msgid "Direct Messages"
msgstr "Mezu zuzenak"

#. module: mail
#. openerp-web
#: code:addons/mail/static/src/xml/activity.xml:81
#: model:ir.ui.view,arch_db:mail.email_template_preview_form
#: model:ir.ui.view,arch_db:mail.mail_activity_view_form_popup
#, python-format
msgid "Discard"
msgstr "Baztertu"

#. module: mail
#: model:ir.ui.menu,name:mail.mail_channel_menu_root_chat
#: model:ir.ui.view,arch_db:mail.res_config_settings_view_form
msgid "Discuss"
msgstr "Eztabaidatu"

#. module: mail
#: model:ir.model,name:mail.model_mail_channel
msgid "Discussion channel"
msgstr "Eztabaida kanala "

#. module: mail
#: model:mail.message.subtype,name:mail.mt_comment
msgid "Discussions"
msgstr "Eztabaidak "

#. module: mail
#: model:ir.model.fields,field_description:mail.field_email_template_preview_display_name
#: model:ir.model.fields,field_description:mail.field_mail_activity_display_name
#: model:ir.model.fields,field_description:mail.field_mail_activity_mixin_display_name
#: model:ir.model.fields,field_description:mail.field_mail_activity_type_display_name
#: model:ir.model.fields,field_description:mail.field_mail_alias_display_name
#: model:ir.model.fields,field_description:mail.field_mail_alias_mixin_display_name
#: model:ir.model.fields,field_description:mail.field_mail_channel_display_name
#: model:ir.model.fields,field_description:mail.field_mail_channel_partner_display_name
#: model:ir.model.fields,field_description:mail.field_mail_compose_message_display_name
#: model:ir.model.fields,field_description:mail.field_mail_followers_display_name
#: model:ir.model.fields,field_description:mail.field_mail_mail_display_name
#: model:ir.model.fields,field_description:mail.field_mail_message_display_name
#: model:ir.model.fields,field_description:mail.field_mail_message_res_partner_needaction_rel_display_name
#: model:ir.model.fields,field_description:mail.field_mail_message_subtype_display_name
#: model:ir.model.fields,field_description:mail.field_mail_shortcode_display_name
#: model:ir.model.fields,field_description:mail.field_mail_template_display_name
#: model:ir.model.fields,field_description:mail.field_mail_test_display_name
#: model:ir.model.fields,field_description:mail.field_mail_test_simple_display_name
#: model:ir.model.fields,field_description:mail.field_mail_thread_display_name
#: model:ir.model.fields,field_description:mail.field_mail_tracking_value_display_name
#: model:ir.model.fields,field_description:mail.field_mail_wizard_invite_display_name
#: model:ir.model.fields,field_description:mail.field_publisher_warranty_contract_display_name
msgid "Display Name"
msgstr "Izena erakutsi"

#. module: mail
#: model:ir.ui.view,arch_db:mail.email_template_form
msgid ""
"Display an option on related documents to open a composition wizard with "
"this template"
msgstr ""

#. module: mail
#: model:ir.model.fields,help:mail.field_mail_activity_res_name
msgid "Display name of the related document."
msgstr "Erlazionatutako dokumentuaren izena bistaratu."

#. module: mail
#: model:ir.model.fields,help:mail.field_mail_compose_message_auto_delete_message
#: model:ir.model.fields,help:mail.field_survey_mail_compose_message_auto_delete_message
msgid ""
"Do not keep a copy of the email in the document communication history (mass "
"mailing only)"
msgstr ""

#. module: mail
#: model:ir.model,name:mail.model_mail_followers
msgid "Document Followers"
msgstr "Dokumentuaren jarraitzaileak "

#. module: mail
#: model:ir.model.fields,field_description:mail.field_mail_activity_res_name
msgid "Document Name"
msgstr "Dokumentu izena"

#. module: mail
#. openerp-web
#: code:addons/mail/static/src/xml/activity.xml:79
#, python-format
msgid "Done"
msgstr "Egina"

#. module: mail
#. openerp-web
#: code:addons/mail/static/src/xml/activity.xml:77
#, python-format
msgid "Done & Schedule Next"
msgstr ""

#. module: mail
#. openerp-web
#: code:addons/mail/static/src/xml/thread.xml:301
#, python-format
msgid "Download this PDF"
msgstr ""

#. module: mail
#. openerp-web
#: code:addons/mail/static/src/xml/thread.xml:277
#: code:addons/mail/static/src/xml/thread.xml:290
#: code:addons/mail/static/src/xml/thread.xml:313
#, python-format
msgid "Download this attachment"
msgstr ""

#. module: mail
#: model:ir.model.fields,field_description:mail.field_mail_activity_date_deadline
msgid "Due Date"
msgstr "Zorren Data"

#. module: mail
#. openerp-web
#: code:addons/mail/static/src/js/activity.js:95
#, python-format
msgid "Due in %d days"
msgstr ""

#. module: mail
#: model:ir.ui.view,arch_db:mail.email_template_form
msgid "Dynamic Placeholder Generator"
msgstr ""

#. module: mail
#. openerp-web
#: code:addons/mail/static/src/xml/activity.xml:62
#, python-format
msgid "Edit"
msgstr "Editatu"

#. module: mail
#. openerp-web
#: code:addons/mail/static/src/js/followers.js:330
#, python-format
msgid "Edit Subscription of "
msgstr "Editatu harpidetza"

#. module: mail
#. openerp-web
#: code:addons/mail/static/src/xml/followers.xml:49
#, python-format
msgid "Edit subscription"
msgstr "Editatu harpidetza"

#. module: mail
#: model:ir.model.fields,field_description:mail.field_mail_channel_partner_partner_email
#: model:ir.ui.view,arch_db:mail.view_mail_search
#: model:mail.activity.type,name:mail.mail_activity_data_email
#: selection:mail.compose.message,message_type:0
#: selection:mail.message,message_type:0
#: selection:survey.mail.compose.message,message_type:0
msgid "Email"
msgstr "E-posta"

#. module: mail
#: model:ir.ui.view,arch_db:mail.mail_channel_view_form
msgid "Email Alias"
msgstr "Eposta ezizena "

#. module: mail
#: model:ir.model,name:mail.model_mail_alias
msgid "Email Aliases"
msgstr "Eposta ezizenak"

#. module: mail
#: model:ir.ui.view,arch_db:mail.email_template_form
msgid "Email Configuration"
msgstr "Email konfigurazioa"

#. module: mail
#: model:ir.model.fields,field_description:mail.field_mail_test_simple_email_from
msgid "Email From"
msgstr ""

#. module: mail
#: model:ir.ui.view,arch_db:mail.email_template_preview_form
msgid "Email Preview"
msgstr "Email aurreikuspena"

#. module: mail
#: model:ir.ui.view,arch_db:mail.view_mail_search
msgid "Email Search"
msgstr "Email bilaketa"

#. module: mail
#: model:ir.model.fields,field_description:mail.field_mail_message_res_partner_needaction_rel_email_status
msgid "Email Status"
msgstr "eposta egoera"

#. module: mail
#: model:ir.model.fields,field_description:mail.field_ir_act_server_template_id
msgid "Email Template"
msgstr "Eposta txantiloia "

#. module: mail
#: model:ir.model,name:mail.model_email_template_preview
msgid "Email Template Preview"
msgstr "Eposta txantiloiaren aurrebista "

#. module: mail
#: model:ir.model,name:mail.model_mail_template
msgid "Email Templates"
msgstr "Eposta txantiloiak"

#. module: mail
#: model:ir.model,name:mail.model_mail_thread
msgid "Email Thread"
msgstr ""

#. module: mail
#: model:ir.model.fields,help:mail.field_res_users_alias_id
msgid ""
"Email address internally associated with this user. Incoming emails will "
"appear in the user's notifications."
msgstr ""

#. module: mail
#: model:ir.model.fields,help:mail.field_mail_compose_message_email_from
#: model:ir.model.fields,help:mail.field_mail_mail_email_from
#: model:ir.model.fields,help:mail.field_mail_message_email_from
#: model:ir.model.fields,help:mail.field_survey_mail_compose_message_email_from
msgid ""
"Email address of the sender. This field is set when no matching partner is "
"found and replaces the author_id field in the chatter."
msgstr ""

#. module: mail
#: model:ir.ui.view,arch_db:mail.email_compose_message_wizard_form
msgid "Email address to redirect replies..."
msgstr ""

#. module: mail
#: model:ir.model,name:mail.model_mail_compose_message
msgid "Email composition wizard"
msgstr "Email composition wizard"

#. module: mail
#: model:ir.ui.view,arch_db:mail.view_mail_form
#: model:ir.ui.view,arch_db:mail.view_mail_message_subtype_form
msgid "Email message"
msgstr "eposta mezua"

#. module: mail
#: model:ir.actions.act_window,name:mail.action_view_mail_mail
#: model:ir.ui.menu,name:mail.menu_mail_mail
#: model:ir.ui.view,arch_db:mail.view_mail_tree
msgid "Emails"
msgstr "Emailak"

#. module: mail
#: code:addons/mail/models/update.py:97
#, python-format
msgid "Error during communication with the publisher warranty server."
msgstr ""

#. module: mail
#: code:addons/mail/models/mail_mail.py:305
#, python-format
msgid ""
"Error without exception. Probably due do sending an email without computed "
"recipients."
msgstr ""

#. module: mail
#: sql_constraint:mail.followers:0
msgid "Error, a channel cannot follow twice the same object."
msgstr ""

#. module: mail
#: sql_constraint:mail.followers:0
msgid "Error, a partner cannot follow twice the same object."
msgstr ""

#. module: mail
#: sql_constraint:mail.followers:0
msgid ""
"Error: A follower must be either a partner or a channel (but not both)."
msgstr ""

#. module: mail
#: selection:mail.alias,alias_contact:0 selection:mail.channel,public:0
msgid "Everyone"
msgstr "Denok"

#. module: mail
#: selection:mail.notification,email_status:0
msgid "Exception"
msgstr "Salbuespen"

#. module: mail
#: model:ir.ui.view,arch_db:mail.view_mail_search
msgid "Extended Filters..."
msgstr "Iragazki hedatuak ..."

#. module: mail
#: model:ir.model.fields,field_description:mail.field_res_config_settings_fail_counter
msgid "Fail Mail"
msgstr "Mezu galdua"

#. module: mail
#: model:ir.ui.view,arch_db:mail.view_mail_search
msgid "Failed"
msgstr "Huts egin du"

#. module: mail
#: code:addons/mail/models/mail_template.py:374
#, python-format
msgid "Failed to render template %r using values %r"
msgstr ""

#. module: mail
#: model:ir.model.fields,field_description:mail.field_mail_mail_failure_reason
#: model:ir.ui.view,arch_db:mail.view_mail_form
msgid "Failure Reason"
msgstr "Akats arrazoia"

#. module: mail
#: model:ir.model.fields,help:mail.field_mail_mail_failure_reason
msgid ""
"Failure reason. This is usually the exception thrown by the email server, "
"stored to ease the debugging of mailing issues."
msgstr ""

#. module: mail
#: model:ir.model.fields,field_description:mail.field_mail_compose_message_starred_partner_ids
#: model:ir.model.fields,field_description:mail.field_mail_mail_starred_partner_ids
#: model:ir.model.fields,field_description:mail.field_mail_message_starred_partner_ids
#: model:ir.model.fields,field_description:mail.field_survey_mail_compose_message_starred_partner_ids
msgid "Favorited By"
msgstr ""

#. module: mail
#. openerp-web
#: code:addons/mail/static/src/js/activity.js:235
#: model:ir.model.fields,field_description:mail.field_mail_activity_feedback
#, python-format
msgid "Feedback"
msgstr ""

#. module: mail
#: model:ir.model.fields,field_description:mail.field_email_template_preview_model_object_field
#: model:ir.model.fields,field_description:mail.field_mail_template_model_object_field
msgid "Field"
msgstr "Arlo"

#. module: mail
#: code:addons/mail/models/ir_model.py:30
#, python-format
msgid "Field \"Mail Thread\" cannot be changed to \"False\"."
msgstr ""

#. module: mail
#: model:ir.model.fields,field_description:mail.field_mail_tracking_value_field_desc
msgid "Field Description"
msgstr ""

#. module: mail
#: model:ir.model.fields,field_description:mail.field_mail_tracking_value_field_type
msgid "Field Type"
msgstr ""

#. module: mail
#: model:ir.model.fields,help:mail.field_mail_message_subtype_relation_field
msgid ""
"Field used to link the related model to the subtype model when using "
"automatic subscription on a related document. The field is used to compute "
"getattr(related_document.relation_field)."
msgstr ""

#. module: mail
#: model:ir.model,name:mail.model_ir_model_fields
msgid "Fields"
msgstr "Eremuak"

#. module: mail
#: model:ir.model.fields,help:mail.field_email_template_preview_copyvalue
#: model:ir.model.fields,help:mail.field_mail_template_copyvalue
msgid ""
"Final placeholder expression, to be copy-pasted in the desired template "
"field."
msgstr ""

#. module: mail
#: selection:mail.channel.partner,fold_state:0
msgid "Folded"
msgstr "Tolestu"

#. module: mail
#. openerp-web
#: code:addons/mail/models/mail_thread.py:701
#: code:addons/mail/static/src/xml/followers.xml:20
#, python-format
msgid "Follow"
msgstr "Jarraitu "

#. module: mail
#: model:ir.actions.act_window,name:mail.action_view_followers
#: model:ir.model.fields,field_description:mail.field_account_analytic_account_message_follower_ids
#: model:ir.model.fields,field_description:mail.field_account_asset_asset_message_follower_ids
#: model:ir.model.fields,field_description:mail.field_account_bank_statement_message_follower_ids
#: model:ir.model.fields,field_description:mail.field_account_invoice_message_follower_ids
#: model:ir.model.fields,field_description:mail.field_account_payment_message_follower_ids
#: model:ir.model.fields,field_description:mail.field_account_voucher_message_follower_ids
#: model:ir.model.fields,field_description:mail.field_blog_blog_message_follower_ids
#: model:ir.model.fields,field_description:mail.field_blog_post_message_follower_ids
#: model:ir.model.fields,field_description:mail.field_calendar_event_message_follower_ids
#: model:ir.model.fields,field_description:mail.field_crm_lead_message_follower_ids
#: model:ir.model.fields,field_description:mail.field_crm_team_message_follower_ids
#: model:ir.model.fields,field_description:mail.field_crossovered_budget_message_follower_ids
#: model:ir.model.fields,field_description:mail.field_event_event_message_follower_ids
#: model:ir.model.fields,field_description:mail.field_event_registration_message_follower_ids
#: model:ir.model.fields,field_description:mail.field_event_track_message_follower_ids
#: model:ir.model.fields,field_description:mail.field_fleet_vehicle_log_contract_message_follower_ids
#: model:ir.model.fields,field_description:mail.field_fleet_vehicle_message_follower_ids
#: model:ir.model.fields,field_description:mail.field_forum_forum_message_follower_ids
#: model:ir.model.fields,field_description:mail.field_forum_post_message_follower_ids
#: model:ir.model.fields,field_description:mail.field_forum_tag_message_follower_ids
#: model:ir.model.fields,field_description:mail.field_gamification_badge_message_follower_ids
#: model:ir.model.fields,field_description:mail.field_gamification_challenge_message_follower_ids
#: model:ir.model.fields,field_description:mail.field_hr_applicant_message_follower_ids
#: model:ir.model.fields,field_description:mail.field_hr_contract_message_follower_ids
#: model:ir.model.fields,field_description:mail.field_hr_department_message_follower_ids
#: model:ir.model.fields,field_description:mail.field_hr_employee_message_follower_ids
#: model:ir.model.fields,field_description:mail.field_hr_expense_message_follower_ids
#: model:ir.model.fields,field_description:mail.field_hr_expense_sheet_message_follower_ids
#: model:ir.model.fields,field_description:mail.field_hr_holidays_message_follower_ids
#: model:ir.model.fields,field_description:mail.field_hr_job_message_follower_ids
#: model:ir.model.fields,field_description:mail.field_mail_channel_message_follower_ids
#: model:ir.model.fields,field_description:mail.field_mail_mass_mailing_contact_message_follower_ids
#: model:ir.model.fields,field_description:mail.field_mail_test_message_follower_ids
#: model:ir.model.fields,field_description:mail.field_mail_test_simple_message_follower_ids
#: model:ir.model.fields,field_description:mail.field_mail_thread_message_follower_ids
#: model:ir.model.fields,field_description:mail.field_maintenance_equipment_category_message_follower_ids
#: model:ir.model.fields,field_description:mail.field_maintenance_equipment_message_follower_ids
#: model:ir.model.fields,field_description:mail.field_maintenance_request_message_follower_ids
#: model:ir.model.fields,field_description:mail.field_mrp_bom_message_follower_ids
#: model:ir.model.fields,field_description:mail.field_mrp_production_message_follower_ids
#: model:ir.model.fields,field_description:mail.field_mrp_repair_message_follower_ids
#: model:ir.model.fields,field_description:mail.field_mrp_unbuild_message_follower_ids
#: model:ir.model.fields,field_description:mail.field_mrp_workorder_message_follower_ids
#: model:ir.model.fields,field_description:mail.field_note_note_message_follower_ids
#: model:ir.model.fields,field_description:mail.field_product_product_message_follower_ids
#: model:ir.model.fields,field_description:mail.field_product_template_message_follower_ids
#: model:ir.model.fields,field_description:mail.field_project_project_message_follower_ids
#: model:ir.model.fields,field_description:mail.field_project_task_message_follower_ids
#: model:ir.model.fields,field_description:mail.field_purchase_order_message_follower_ids
#: model:ir.model.fields,field_description:mail.field_purchase_requisition_message_follower_ids
#: model:ir.model.fields,field_description:mail.field_res_partner_message_follower_ids
#: model:ir.model.fields,field_description:mail.field_res_users_message_follower_ids
#: model:ir.model.fields,field_description:mail.field_sale_order_message_follower_ids
#: model:ir.model.fields,field_description:mail.field_slide_channel_message_follower_ids
#: model:ir.model.fields,field_description:mail.field_slide_slide_message_follower_ids
#: model:ir.model.fields,field_description:mail.field_stock_landed_cost_message_follower_ids
#: model:ir.model.fields,field_description:mail.field_stock_picking_batch_message_follower_ids
#: model:ir.model.fields,field_description:mail.field_stock_picking_message_follower_ids
#: model:ir.model.fields,field_description:mail.field_stock_production_lot_message_follower_ids
#: model:ir.model.fields,field_description:mail.field_survey_survey_message_follower_ids
#: model:ir.ui.menu,name:mail.menu_email_followers
#: model:ir.ui.view,arch_db:mail.view_followers_tree
msgid "Followers"
msgstr "Followers"

#. module: mail
#: model:ir.model.fields,field_description:mail.field_account_analytic_account_message_channel_ids
#: model:ir.model.fields,field_description:mail.field_account_asset_asset_message_channel_ids
#: model:ir.model.fields,field_description:mail.field_account_bank_statement_message_channel_ids
#: model:ir.model.fields,field_description:mail.field_account_invoice_message_channel_ids
#: model:ir.model.fields,field_description:mail.field_account_payment_message_channel_ids
#: model:ir.model.fields,field_description:mail.field_account_voucher_message_channel_ids
#: model:ir.model.fields,field_description:mail.field_blog_blog_message_channel_ids
#: model:ir.model.fields,field_description:mail.field_blog_post_message_channel_ids
#: model:ir.model.fields,field_description:mail.field_calendar_event_message_channel_ids
#: model:ir.model.fields,field_description:mail.field_crm_lead_message_channel_ids
#: model:ir.model.fields,field_description:mail.field_crm_team_message_channel_ids
#: model:ir.model.fields,field_description:mail.field_crossovered_budget_message_channel_ids
#: model:ir.model.fields,field_description:mail.field_event_event_message_channel_ids
#: model:ir.model.fields,field_description:mail.field_event_registration_message_channel_ids
#: model:ir.model.fields,field_description:mail.field_event_track_message_channel_ids
#: model:ir.model.fields,field_description:mail.field_fleet_vehicle_log_contract_message_channel_ids
#: model:ir.model.fields,field_description:mail.field_fleet_vehicle_message_channel_ids
#: model:ir.model.fields,field_description:mail.field_forum_forum_message_channel_ids
#: model:ir.model.fields,field_description:mail.field_forum_post_message_channel_ids
#: model:ir.model.fields,field_description:mail.field_forum_tag_message_channel_ids
#: model:ir.model.fields,field_description:mail.field_gamification_badge_message_channel_ids
#: model:ir.model.fields,field_description:mail.field_gamification_challenge_message_channel_ids
#: model:ir.model.fields,field_description:mail.field_hr_applicant_message_channel_ids
#: model:ir.model.fields,field_description:mail.field_hr_contract_message_channel_ids
#: model:ir.model.fields,field_description:mail.field_hr_department_message_channel_ids
#: model:ir.model.fields,field_description:mail.field_hr_employee_message_channel_ids
#: model:ir.model.fields,field_description:mail.field_hr_expense_message_channel_ids
#: model:ir.model.fields,field_description:mail.field_hr_expense_sheet_message_channel_ids
#: model:ir.model.fields,field_description:mail.field_hr_holidays_message_channel_ids
#: model:ir.model.fields,field_description:mail.field_hr_job_message_channel_ids
#: model:ir.model.fields,field_description:mail.field_mail_channel_message_channel_ids
#: model:ir.model.fields,field_description:mail.field_mail_mass_mailing_contact_message_channel_ids
#: model:ir.model.fields,field_description:mail.field_mail_test_message_channel_ids
#: model:ir.model.fields,field_description:mail.field_mail_test_simple_message_channel_ids
#: model:ir.model.fields,field_description:mail.field_mail_thread_message_channel_ids
#: model:ir.model.fields,field_description:mail.field_maintenance_equipment_category_message_channel_ids
#: model:ir.model.fields,field_description:mail.field_maintenance_equipment_message_channel_ids
#: model:ir.model.fields,field_description:mail.field_maintenance_request_message_channel_ids
#: model:ir.model.fields,field_description:mail.field_mrp_bom_message_channel_ids
#: model:ir.model.fields,field_description:mail.field_mrp_production_message_channel_ids
#: model:ir.model.fields,field_description:mail.field_mrp_repair_message_channel_ids
#: model:ir.model.fields,field_description:mail.field_mrp_unbuild_message_channel_ids
#: model:ir.model.fields,field_description:mail.field_mrp_workorder_message_channel_ids
#: model:ir.model.fields,field_description:mail.field_note_note_message_channel_ids
#: model:ir.model.fields,field_description:mail.field_product_product_message_channel_ids
#: model:ir.model.fields,field_description:mail.field_product_template_message_channel_ids
#: model:ir.model.fields,field_description:mail.field_project_project_message_channel_ids
#: model:ir.model.fields,field_description:mail.field_project_task_message_channel_ids
#: model:ir.model.fields,field_description:mail.field_purchase_order_message_channel_ids
#: model:ir.model.fields,field_description:mail.field_purchase_requisition_message_channel_ids
#: model:ir.model.fields,field_description:mail.field_res_partner_message_channel_ids
#: model:ir.model.fields,field_description:mail.field_res_users_message_channel_ids
#: model:ir.model.fields,field_description:mail.field_sale_order_message_channel_ids
#: model:ir.model.fields,field_description:mail.field_slide_channel_message_channel_ids
#: model:ir.model.fields,field_description:mail.field_slide_slide_message_channel_ids
#: model:ir.model.fields,field_description:mail.field_stock_landed_cost_message_channel_ids
#: model:ir.model.fields,field_description:mail.field_stock_picking_batch_message_channel_ids
#: model:ir.model.fields,field_description:mail.field_stock_picking_message_channel_ids
#: model:ir.model.fields,field_description:mail.field_stock_production_lot_message_channel_ids
#: model:ir.model.fields,field_description:mail.field_survey_survey_message_channel_ids
msgid "Followers (Channels)"
msgstr "Jarraitzaileak (kanalak)"

#. module: mail
#: model:ir.model.fields,field_description:mail.field_account_analytic_account_message_partner_ids
#: model:ir.model.fields,field_description:mail.field_account_asset_asset_message_partner_ids
#: model:ir.model.fields,field_description:mail.field_account_bank_statement_message_partner_ids
#: model:ir.model.fields,field_description:mail.field_account_invoice_message_partner_ids
#: model:ir.model.fields,field_description:mail.field_account_payment_message_partner_ids
#: model:ir.model.fields,field_description:mail.field_account_voucher_message_partner_ids
#: model:ir.model.fields,field_description:mail.field_blog_blog_message_partner_ids
#: model:ir.model.fields,field_description:mail.field_blog_post_message_partner_ids
#: model:ir.model.fields,field_description:mail.field_calendar_event_message_partner_ids
#: model:ir.model.fields,field_description:mail.field_crm_lead_message_partner_ids
#: model:ir.model.fields,field_description:mail.field_crm_team_message_partner_ids
#: model:ir.model.fields,field_description:mail.field_crossovered_budget_message_partner_ids
#: model:ir.model.fields,field_description:mail.field_event_event_message_partner_ids
#: model:ir.model.fields,field_description:mail.field_event_registration_message_partner_ids
#: model:ir.model.fields,field_description:mail.field_event_track_message_partner_ids
#: model:ir.model.fields,field_description:mail.field_fleet_vehicle_log_contract_message_partner_ids
#: model:ir.model.fields,field_description:mail.field_fleet_vehicle_message_partner_ids
#: model:ir.model.fields,field_description:mail.field_forum_forum_message_partner_ids
#: model:ir.model.fields,field_description:mail.field_forum_post_message_partner_ids
#: model:ir.model.fields,field_description:mail.field_forum_tag_message_partner_ids
#: model:ir.model.fields,field_description:mail.field_gamification_badge_message_partner_ids
#: model:ir.model.fields,field_description:mail.field_gamification_challenge_message_partner_ids
#: model:ir.model.fields,field_description:mail.field_hr_applicant_message_partner_ids
#: model:ir.model.fields,field_description:mail.field_hr_contract_message_partner_ids
#: model:ir.model.fields,field_description:mail.field_hr_department_message_partner_ids
#: model:ir.model.fields,field_description:mail.field_hr_employee_message_partner_ids
#: model:ir.model.fields,field_description:mail.field_hr_expense_message_partner_ids
#: model:ir.model.fields,field_description:mail.field_hr_expense_sheet_message_partner_ids
#: model:ir.model.fields,field_description:mail.field_hr_holidays_message_partner_ids
#: model:ir.model.fields,field_description:mail.field_hr_job_message_partner_ids
#: model:ir.model.fields,field_description:mail.field_mail_channel_message_partner_ids
#: model:ir.model.fields,field_description:mail.field_mail_mass_mailing_contact_message_partner_ids
#: model:ir.model.fields,field_description:mail.field_mail_test_message_partner_ids
#: model:ir.model.fields,field_description:mail.field_mail_test_simple_message_partner_ids
#: model:ir.model.fields,field_description:mail.field_mail_thread_message_partner_ids
#: model:ir.model.fields,field_description:mail.field_maintenance_equipment_category_message_partner_ids
#: model:ir.model.fields,field_description:mail.field_maintenance_equipment_message_partner_ids
#: model:ir.model.fields,field_description:mail.field_maintenance_request_message_partner_ids
#: model:ir.model.fields,field_description:mail.field_mrp_bom_message_partner_ids
#: model:ir.model.fields,field_description:mail.field_mrp_production_message_partner_ids
#: model:ir.model.fields,field_description:mail.field_mrp_repair_message_partner_ids
#: model:ir.model.fields,field_description:mail.field_mrp_unbuild_message_partner_ids
#: model:ir.model.fields,field_description:mail.field_mrp_workorder_message_partner_ids
#: model:ir.model.fields,field_description:mail.field_note_note_message_partner_ids
#: model:ir.model.fields,field_description:mail.field_product_product_message_partner_ids
#: model:ir.model.fields,field_description:mail.field_product_template_message_partner_ids
#: model:ir.model.fields,field_description:mail.field_project_project_message_partner_ids
#: model:ir.model.fields,field_description:mail.field_project_task_message_partner_ids
#: model:ir.model.fields,field_description:mail.field_purchase_order_message_partner_ids
#: model:ir.model.fields,field_description:mail.field_purchase_requisition_message_partner_ids
#: model:ir.model.fields,field_description:mail.field_res_partner_message_partner_ids
#: model:ir.model.fields,field_description:mail.field_res_users_message_partner_ids
#: model:ir.model.fields,field_description:mail.field_sale_order_message_partner_ids
#: model:ir.model.fields,field_description:mail.field_slide_channel_message_partner_ids
#: model:ir.model.fields,field_description:mail.field_slide_slide_message_partner_ids
#: model:ir.model.fields,field_description:mail.field_stock_landed_cost_message_partner_ids
#: model:ir.model.fields,field_description:mail.field_stock_picking_batch_message_partner_ids
#: model:ir.model.fields,field_description:mail.field_stock_picking_message_partner_ids
#: model:ir.model.fields,field_description:mail.field_stock_production_lot_message_partner_ids
#: model:ir.model.fields,field_description:mail.field_survey_survey_message_partner_ids
msgid "Followers (Partners)"
msgstr "Jarraitzaileak (Lagunak)"

#. module: mail
#: model:ir.ui.view,arch_db:mail.view_mail_subscription_form
msgid "Followers Form"
msgstr ""

#. module: mail
#. openerp-web
#: code:addons/mail/static/src/xml/chatter.xml:15
#, python-format
msgid "Followers of"
msgstr ""

#. module: mail
#: selection:mail.alias,alias_contact:0
msgid "Followers only"
msgstr ""

#. module: mail
#. openerp-web
#: code:addons/mail/static/src/xml/followers.xml:24
#, python-format
msgid "Following"
msgstr ""

#. module: mail
#: model:ir.model.fields,help:mail.field_mail_activity_icon
#: model:ir.model.fields,help:mail.field_mail_activity_type_icon
msgid "Font awesome icon e.g. fa-tasks"
msgstr ""

#. module: mail
#: model:ir.model.fields,field_description:mail.field_email_template_preview_email_from
#: model:ir.model.fields,field_description:mail.field_mail_compose_message_email_from
#: model:ir.model.fields,field_description:mail.field_mail_mail_email_from
#: model:ir.model.fields,field_description:mail.field_mail_message_email_from
#: model:ir.model.fields,field_description:mail.field_mail_template_email_from
#: model:ir.model.fields,field_description:mail.field_survey_mail_compose_message_email_from
msgid "From"
msgstr "-tik"

#. module: mail
#. openerp-web
#: code:addons/mail/static/src/xml/systray.xml:77
#, python-format
msgid "Future"
msgstr "Etorkizuna"

#. module: mail
#: model:ir.ui.view,arch_db:mail.mail_activity_view_search
#: model:ir.ui.view,arch_db:mail.res_partner_view_search_inherit_mail
msgid "Future Activities"
msgstr "Etorkizuneko jarduerak"

#. module: mail
#: model:ir.ui.view,arch_db:mail.view_message_form
msgid "Gateway"
msgstr ""

#. module: mail
#: code:addons/mail/models/res_users.py:55
#, python-format
msgid "Go to the configuration panel"
msgstr "Zoaz konfigurazio panelera"

#. module: mail
#: model:ir.ui.view,arch_db:mail.mail_activity_view_search
#: model:ir.ui.view,arch_db:mail.view_mail_alias_search
#: model:ir.ui.view,arch_db:mail.view_mail_search
msgid "Group By"
msgstr "Group By"

#. module: mail
#: model:ir.ui.view,arch_db:mail.view_email_template_search
msgid "Group by..."
msgstr "Taldekatu..."

#. module: mail
#: model:ir.ui.view,arch_db:mail.mail_channel_view_tree
msgid "Groups"
msgstr "Taldeak"

#. module: mail
#: selection:res.users,notification_type:0
msgid "Handle by Emails"
msgstr ""

#. module: mail
#: selection:res.users,notification_type:0
msgid "Handle in Odoo"
msgstr ""

#. module: mail
#: model:ir.ui.view,arch_db:mail.view_message_search
msgid "Has Mentions"
msgstr ""

#. module: mail
#: model:ir.ui.view,arch_db:mail.view_message_search
msgid "Has attachments"
msgstr ""

#. module: mail
#: model:ir.model.fields,field_description:mail.field_mail_mail_headers
#: model:ir.ui.view,arch_db:mail.view_mail_form
msgid "Headers"
msgstr ""

#. module: mail
#: code:addons/mail/wizard/invite.py:35
#, python-format
msgid "Hello,"
msgstr ""

#. module: mail
#: model:ir.model.fields,field_description:mail.field_mail_message_subtype_hidden
msgid "Hidden"
msgstr "Izkutatuta"

#. module: mail
#: model:ir.model.fields,help:mail.field_mail_message_subtype_hidden
msgid "Hide the subtype in the follower options"
msgstr ""

#. module: mail
#: model:ir.model.fields,field_description:mail.field_email_template_preview_id
#: model:ir.model.fields,field_description:mail.field_mail_activity_id
#: model:ir.model.fields,field_description:mail.field_mail_activity_mixin_id
#: model:ir.model.fields,field_description:mail.field_mail_activity_type_id
#: model:ir.model.fields,field_description:mail.field_mail_alias_id
#: model:ir.model.fields,field_description:mail.field_mail_alias_mixin_id
#: model:ir.model.fields,field_description:mail.field_mail_channel_id
#: model:ir.model.fields,field_description:mail.field_mail_channel_partner_id
#: model:ir.model.fields,field_description:mail.field_mail_compose_message_id
#: model:ir.model.fields,field_description:mail.field_mail_followers_id
#: model:ir.model.fields,field_description:mail.field_mail_mail_id
#: model:ir.model.fields,field_description:mail.field_mail_message_id
#: model:ir.model.fields,field_description:mail.field_mail_message_res_partner_needaction_rel_id
#: model:ir.model.fields,field_description:mail.field_mail_message_subtype_id
#: model:ir.model.fields,field_description:mail.field_mail_shortcode_id
#: model:ir.model.fields,field_description:mail.field_mail_template_id
#: model:ir.model.fields,field_description:mail.field_mail_test_id
#: model:ir.model.fields,field_description:mail.field_mail_test_simple_id
#: model:ir.model.fields,field_description:mail.field_mail_thread_id
#: model:ir.model.fields,field_description:mail.field_mail_tracking_value_id
#: model:ir.model.fields,field_description:mail.field_mail_wizard_invite_id
#: model:ir.model.fields,field_description:mail.field_publisher_warranty_contract_id
msgid "ID"
msgstr "ID"

#. module: mail
#: model:ir.model.fields,help:mail.field_mail_alias_alias_parent_thread_id
#: model:ir.model.fields,help:mail.field_mail_alias_mixin_alias_parent_thread_id
#: model:ir.model.fields,help:mail.field_mail_channel_alias_parent_thread_id
#: model:ir.model.fields,help:mail.field_mail_test_alias_parent_thread_id
msgid ""
"ID of the parent record holding the alias (example: project holding the task"
" creation alias)"
msgstr ""
"Ezizena duen erregistro gurasoaren ID (adibidez: atazak sortzeko ezizena "
"duen proiektua)"

#. module: mail
#: model:ir.model.fields,field_description:mail.field_mail_activity_icon
#: model:ir.model.fields,field_description:mail.field_mail_activity_type_icon
msgid "Icon"
msgstr "Ikono"

#. module: mail
#: model:ir.model.fields,help:mail.field_mail_followers_res_id
#: model:ir.model.fields,help:mail.field_mail_wizard_invite_res_id
msgid "Id of the followed resource"
msgstr ""

#. module: mail
#. openerp-web
#: code:addons/mail/static/src/xml/client_action.xml:119
#: code:addons/mail/static/src/xml/client_action.xml:203
#, python-format
msgid "Idle"
msgstr ""

#. module: mail
#: model:ir.model.fields,help:mail.field_account_analytic_account_message_unread
#: model:ir.model.fields,help:mail.field_account_asset_asset_message_unread
#: model:ir.model.fields,help:mail.field_account_bank_statement_message_unread
#: model:ir.model.fields,help:mail.field_account_invoice_message_unread
#: model:ir.model.fields,help:mail.field_account_payment_message_unread
#: model:ir.model.fields,help:mail.field_account_voucher_message_unread
#: model:ir.model.fields,help:mail.field_blog_blog_message_unread
#: model:ir.model.fields,help:mail.field_blog_post_message_unread
#: model:ir.model.fields,help:mail.field_calendar_event_message_unread
#: model:ir.model.fields,help:mail.field_crm_lead_message_unread
#: model:ir.model.fields,help:mail.field_crm_team_message_unread
#: model:ir.model.fields,help:mail.field_crossovered_budget_message_unread
#: model:ir.model.fields,help:mail.field_event_event_message_unread
#: model:ir.model.fields,help:mail.field_event_registration_message_unread
#: model:ir.model.fields,help:mail.field_event_track_message_unread
#: model:ir.model.fields,help:mail.field_fleet_vehicle_log_contract_message_unread
#: model:ir.model.fields,help:mail.field_fleet_vehicle_message_unread
#: model:ir.model.fields,help:mail.field_forum_forum_message_unread
#: model:ir.model.fields,help:mail.field_forum_post_message_unread
#: model:ir.model.fields,help:mail.field_forum_tag_message_unread
#: model:ir.model.fields,help:mail.field_gamification_badge_message_unread
#: model:ir.model.fields,help:mail.field_gamification_challenge_message_unread
#: model:ir.model.fields,help:mail.field_hr_applicant_message_unread
#: model:ir.model.fields,help:mail.field_hr_contract_message_unread
#: model:ir.model.fields,help:mail.field_hr_department_message_unread
#: model:ir.model.fields,help:mail.field_hr_employee_message_unread
#: model:ir.model.fields,help:mail.field_hr_expense_message_unread
#: model:ir.model.fields,help:mail.field_hr_expense_sheet_message_unread
#: model:ir.model.fields,help:mail.field_hr_holidays_message_unread
#: model:ir.model.fields,help:mail.field_hr_job_message_unread
#: model:ir.model.fields,help:mail.field_mail_channel_message_unread
#: model:ir.model.fields,help:mail.field_mail_mass_mailing_contact_message_unread
#: model:ir.model.fields,help:mail.field_mail_test_message_unread
#: model:ir.model.fields,help:mail.field_mail_test_simple_message_unread
#: model:ir.model.fields,help:mail.field_mail_thread_message_unread
#: model:ir.model.fields,help:mail.field_maintenance_equipment_category_message_unread
#: model:ir.model.fields,help:mail.field_maintenance_equipment_message_unread
#: model:ir.model.fields,help:mail.field_maintenance_request_message_unread
#: model:ir.model.fields,help:mail.field_mrp_bom_message_unread
#: model:ir.model.fields,help:mail.field_mrp_production_message_unread
#: model:ir.model.fields,help:mail.field_mrp_repair_message_unread
#: model:ir.model.fields,help:mail.field_mrp_unbuild_message_unread
#: model:ir.model.fields,help:mail.field_mrp_workorder_message_unread
#: model:ir.model.fields,help:mail.field_note_note_message_unread
#: model:ir.model.fields,help:mail.field_product_product_message_unread
#: model:ir.model.fields,help:mail.field_product_template_message_unread
#: model:ir.model.fields,help:mail.field_project_project_message_unread
#: model:ir.model.fields,help:mail.field_project_task_message_unread
#: model:ir.model.fields,help:mail.field_purchase_order_message_unread
#: model:ir.model.fields,help:mail.field_purchase_requisition_message_unread
#: model:ir.model.fields,help:mail.field_res_partner_message_unread
#: model:ir.model.fields,help:mail.field_res_users_message_unread
#: model:ir.model.fields,help:mail.field_sale_order_message_unread
#: model:ir.model.fields,help:mail.field_slide_channel_message_unread
#: model:ir.model.fields,help:mail.field_slide_slide_message_unread
#: model:ir.model.fields,help:mail.field_stock_landed_cost_message_unread
#: model:ir.model.fields,help:mail.field_stock_picking_batch_message_unread
#: model:ir.model.fields,help:mail.field_stock_picking_message_unread
#: model:ir.model.fields,help:mail.field_stock_production_lot_message_unread
#: model:ir.model.fields,help:mail.field_survey_survey_message_unread
msgid "If checked new messages require your attention."
msgstr "If checked new messages require your attention."

#. module: mail
#: model:ir.model.fields,help:mail.field_account_analytic_account_message_needaction
#: model:ir.model.fields,help:mail.field_account_asset_asset_message_needaction
#: model:ir.model.fields,help:mail.field_account_bank_statement_message_needaction
#: model:ir.model.fields,help:mail.field_account_invoice_message_needaction
#: model:ir.model.fields,help:mail.field_account_payment_message_needaction
#: model:ir.model.fields,help:mail.field_account_voucher_message_needaction
#: model:ir.model.fields,help:mail.field_blog_blog_message_needaction
#: model:ir.model.fields,help:mail.field_blog_post_message_needaction
#: model:ir.model.fields,help:mail.field_calendar_event_message_needaction
#: model:ir.model.fields,help:mail.field_crm_lead_message_needaction
#: model:ir.model.fields,help:mail.field_crm_team_message_needaction
#: model:ir.model.fields,help:mail.field_crossovered_budget_message_needaction
#: model:ir.model.fields,help:mail.field_event_event_message_needaction
#: model:ir.model.fields,help:mail.field_event_registration_message_needaction
#: model:ir.model.fields,help:mail.field_event_track_message_needaction
#: model:ir.model.fields,help:mail.field_fleet_vehicle_log_contract_message_needaction
#: model:ir.model.fields,help:mail.field_fleet_vehicle_message_needaction
#: model:ir.model.fields,help:mail.field_forum_forum_message_needaction
#: model:ir.model.fields,help:mail.field_forum_post_message_needaction
#: model:ir.model.fields,help:mail.field_forum_tag_message_needaction
#: model:ir.model.fields,help:mail.field_gamification_badge_message_needaction
#: model:ir.model.fields,help:mail.field_gamification_challenge_message_needaction
#: model:ir.model.fields,help:mail.field_hr_applicant_message_needaction
#: model:ir.model.fields,help:mail.field_hr_contract_message_needaction
#: model:ir.model.fields,help:mail.field_hr_department_message_needaction
#: model:ir.model.fields,help:mail.field_hr_employee_message_needaction
#: model:ir.model.fields,help:mail.field_hr_expense_message_needaction
#: model:ir.model.fields,help:mail.field_hr_expense_sheet_message_needaction
#: model:ir.model.fields,help:mail.field_hr_holidays_message_needaction
#: model:ir.model.fields,help:mail.field_hr_job_message_needaction
#: model:ir.model.fields,help:mail.field_mail_channel_message_needaction
#: model:ir.model.fields,help:mail.field_mail_mass_mailing_contact_message_needaction
#: model:ir.model.fields,help:mail.field_mail_test_message_needaction
#: model:ir.model.fields,help:mail.field_mail_test_simple_message_needaction
#: model:ir.model.fields,help:mail.field_mail_thread_message_needaction
#: model:ir.model.fields,help:mail.field_maintenance_equipment_category_message_needaction
#: model:ir.model.fields,help:mail.field_maintenance_equipment_message_needaction
#: model:ir.model.fields,help:mail.field_maintenance_request_message_needaction
#: model:ir.model.fields,help:mail.field_mrp_bom_message_needaction
#: model:ir.model.fields,help:mail.field_mrp_production_message_needaction
#: model:ir.model.fields,help:mail.field_mrp_repair_message_needaction
#: model:ir.model.fields,help:mail.field_mrp_unbuild_message_needaction
#: model:ir.model.fields,help:mail.field_mrp_workorder_message_needaction
#: model:ir.model.fields,help:mail.field_note_note_message_needaction
#: model:ir.model.fields,help:mail.field_product_product_message_needaction
#: model:ir.model.fields,help:mail.field_product_template_message_needaction
#: model:ir.model.fields,help:mail.field_project_project_message_needaction
#: model:ir.model.fields,help:mail.field_project_task_message_needaction
#: model:ir.model.fields,help:mail.field_purchase_order_message_needaction
#: model:ir.model.fields,help:mail.field_purchase_requisition_message_needaction
#: model:ir.model.fields,help:mail.field_res_partner_message_needaction
#: model:ir.model.fields,help:mail.field_res_users_message_needaction
#: model:ir.model.fields,help:mail.field_sale_order_message_needaction
#: model:ir.model.fields,help:mail.field_slide_channel_message_needaction
#: model:ir.model.fields,help:mail.field_slide_slide_message_needaction
#: model:ir.model.fields,help:mail.field_stock_landed_cost_message_needaction
#: model:ir.model.fields,help:mail.field_stock_picking_batch_message_needaction
#: model:ir.model.fields,help:mail.field_stock_picking_message_needaction
#: model:ir.model.fields,help:mail.field_stock_production_lot_message_needaction
#: model:ir.model.fields,help:mail.field_survey_survey_message_needaction
msgid "If checked, new messages require your attention."
msgstr ""

#. module: mail
#: model:ir.model.fields,help:mail.field_mail_wizard_invite_send_mail
msgid ""
"If checked, the partners will receive an email warning they have been added "
"in the document's followers."
msgstr ""

#. module: mail
#: model:ir.model.fields,help:mail.field_email_template_preview_user_signature
#: model:ir.model.fields,help:mail.field_mail_template_user_signature
msgid ""
"If checked, the user's signature will be appended to the text version of the"
" message"
msgstr ""

#. module: mail
#: model:ir.model.fields,help:mail.field_res_partner_opt_out
#: model:ir.model.fields,help:mail.field_res_users_opt_out
msgid ""
"If opt-out is checked, this contact has refused to receive emails for mass "
"mailing and marketing campaign. Filter 'Available for Mass Mailing' allows "
"users to filter the partners when performing mass mailing."
msgstr ""

#. module: mail
#: model:ir.model.fields,help:mail.field_mail_mail_scheduled_date
msgid ""
"If set, the queue manager will send the email after the date. If not set, "
"the email will be send as soon as possible."
msgstr ""

#. module: mail
#: model:ir.model.fields,help:mail.field_email_template_preview_scheduled_date
#: model:ir.model.fields,help:mail.field_mail_template_scheduled_date
msgid ""
"If set, the queue manager will send the email after the date. If not set, "
"the email will be send as soon as possible. Jinja2 placeholders may be used."
msgstr ""

#. module: mail
#: model:ir.model.fields,help:mail.field_res_config_settings_alias_domain
msgid ""
"If you have setup a catch-all email domain redirected to the Odoo server, "
"enter the domain name here."
msgstr ""

#. module: mail
#: code:addons/mail/models/mail_alias.py:141
#, python-format
msgid "Inactive Alias"
msgstr ""

#. module: mail
#. openerp-web
#: code:addons/mail/static/src/js/chat_manager.js:664
#: code:addons/mail/static/src/xml/client_action.xml:22
#: code:addons/mail/static/src/xml/client_action.xml:154
#: code:addons/mail/static/src/xml/client_action.xml:164
#, python-format
msgid "Inbox"
msgstr ""

#. module: mail
#: model:ir.model.fields,help:mail.field_mail_compose_message_parent_id
#: model:ir.model.fields,help:mail.field_mail_mail_parent_id
#: model:ir.model.fields,help:mail.field_mail_message_parent_id
#: model:ir.model.fields,help:mail.field_survey_mail_compose_message_parent_id
msgid "Initial thread message."
msgstr ""

#. module: mail
#: model:ir.ui.menu,name:mail.mail_channel_integrations_menu
#: model:ir.ui.view,arch_db:mail.mail_channel_view_form
msgid "Integrations"
msgstr ""

#. module: mail
#: model:ir.model.fields,field_description:mail.field_mail_message_subtype_internal
msgid "Internal Only"
msgstr ""

#. module: mail
#: code:addons/mail/models/mail_alias.py:99
#, python-format
msgid ""
"Invalid expression, it must be a literal python dictionary definition e.g. "
"\"{'field': 'value'}\""
msgstr ""

#. module: mail
#: code:addons/mail/models/mail_thread.py:1807
#, python-format
msgid ""
"Invalid record set: should be called as model (without records) or on "
"single-record recordset"
msgstr ""

#. module: mail
#: code:addons/mail/controllers/main.py:41
#, python-format
msgid "Invalid token in route %s"
msgstr ""

#. module: mail
#. openerp-web
#: code:addons/mail/static/src/js/chat_manager.js:588
#, python-format
msgid "Invitation"
msgstr "Gonbidapena"

#. module: mail
#: code:addons/mail/wizard/invite.py:53
#, python-format
msgid "Invitation to follow %s: %s"
msgstr "%s jarraitzeko gonbidapena: %s"

#. module: mail
#. openerp-web
#: code:addons/mail/static/src/js/client_action.js:44
#: code:addons/mail/static/src/xml/client_action.xml:133
#, python-format
msgid "Invite"
msgstr "Gonbidatu "

#. module: mail
#. openerp-web
#: code:addons/mail/static/src/js/followers.js:170
#, python-format
msgid "Invite Follower"
msgstr "Gonbidatu jarraitzailea "

#. module: mail
#. openerp-web
#: code:addons/mail/static/src/js/client_action.js:31
#: code:addons/mail/static/src/xml/client_action.xml:133
#, python-format
msgid "Invite people"
msgstr ""

#. module: mail
#. openerp-web
#: code:addons/mail/static/src/js/client_action.js:870
#, python-format
msgid "Invite people to #%s"
msgstr ""

#. module: mail
#: model:ir.model,name:mail.model_mail_wizard_invite
msgid "Invite wizard"
msgstr "Gonbidapen-laguntzailea"

#. module: mail
#: selection:mail.channel,public:0
msgid "Invited people only"
msgstr ""

#. module: mail
#: model:ir.model.fields,field_description:mail.field_account_analytic_account_message_is_follower
#: model:ir.model.fields,field_description:mail.field_account_asset_asset_message_is_follower
#: model:ir.model.fields,field_description:mail.field_account_bank_statement_message_is_follower
#: model:ir.model.fields,field_description:mail.field_account_invoice_message_is_follower
#: model:ir.model.fields,field_description:mail.field_account_payment_message_is_follower
#: model:ir.model.fields,field_description:mail.field_account_voucher_message_is_follower
#: model:ir.model.fields,field_description:mail.field_blog_blog_message_is_follower
#: model:ir.model.fields,field_description:mail.field_blog_post_message_is_follower
#: model:ir.model.fields,field_description:mail.field_calendar_event_message_is_follower
#: model:ir.model.fields,field_description:mail.field_crm_lead_message_is_follower
#: model:ir.model.fields,field_description:mail.field_crm_team_message_is_follower
#: model:ir.model.fields,field_description:mail.field_crossovered_budget_message_is_follower
#: model:ir.model.fields,field_description:mail.field_event_event_message_is_follower
#: model:ir.model.fields,field_description:mail.field_event_registration_message_is_follower
#: model:ir.model.fields,field_description:mail.field_event_track_message_is_follower
#: model:ir.model.fields,field_description:mail.field_fleet_vehicle_log_contract_message_is_follower
#: model:ir.model.fields,field_description:mail.field_fleet_vehicle_message_is_follower
#: model:ir.model.fields,field_description:mail.field_forum_forum_message_is_follower
#: model:ir.model.fields,field_description:mail.field_forum_post_message_is_follower
#: model:ir.model.fields,field_description:mail.field_forum_tag_message_is_follower
#: model:ir.model.fields,field_description:mail.field_gamification_badge_message_is_follower
#: model:ir.model.fields,field_description:mail.field_gamification_challenge_message_is_follower
#: model:ir.model.fields,field_description:mail.field_hr_applicant_message_is_follower
#: model:ir.model.fields,field_description:mail.field_hr_contract_message_is_follower
#: model:ir.model.fields,field_description:mail.field_hr_department_message_is_follower
#: model:ir.model.fields,field_description:mail.field_hr_employee_message_is_follower
#: model:ir.model.fields,field_description:mail.field_hr_expense_message_is_follower
#: model:ir.model.fields,field_description:mail.field_hr_expense_sheet_message_is_follower
#: model:ir.model.fields,field_description:mail.field_hr_holidays_message_is_follower
#: model:ir.model.fields,field_description:mail.field_hr_job_message_is_follower
#: model:ir.model.fields,field_description:mail.field_mail_channel_message_is_follower
#: model:ir.model.fields,field_description:mail.field_mail_mass_mailing_contact_message_is_follower
#: model:ir.model.fields,field_description:mail.field_mail_test_message_is_follower
#: model:ir.model.fields,field_description:mail.field_mail_test_simple_message_is_follower
#: model:ir.model.fields,field_description:mail.field_mail_thread_message_is_follower
#: model:ir.model.fields,field_description:mail.field_maintenance_equipment_category_message_is_follower
#: model:ir.model.fields,field_description:mail.field_maintenance_equipment_message_is_follower
#: model:ir.model.fields,field_description:mail.field_maintenance_request_message_is_follower
#: model:ir.model.fields,field_description:mail.field_mrp_bom_message_is_follower
#: model:ir.model.fields,field_description:mail.field_mrp_production_message_is_follower
#: model:ir.model.fields,field_description:mail.field_mrp_repair_message_is_follower
#: model:ir.model.fields,field_description:mail.field_mrp_unbuild_message_is_follower
#: model:ir.model.fields,field_description:mail.field_mrp_workorder_message_is_follower
#: model:ir.model.fields,field_description:mail.field_note_note_message_is_follower
#: model:ir.model.fields,field_description:mail.field_product_product_message_is_follower
#: model:ir.model.fields,field_description:mail.field_product_template_message_is_follower
#: model:ir.model.fields,field_description:mail.field_project_project_message_is_follower
#: model:ir.model.fields,field_description:mail.field_project_task_message_is_follower
#: model:ir.model.fields,field_description:mail.field_purchase_order_message_is_follower
#: model:ir.model.fields,field_description:mail.field_purchase_requisition_message_is_follower
#: model:ir.model.fields,field_description:mail.field_res_partner_message_is_follower
#: model:ir.model.fields,field_description:mail.field_res_users_message_is_follower
#: model:ir.model.fields,field_description:mail.field_sale_order_message_is_follower
#: model:ir.model.fields,field_description:mail.field_slide_channel_message_is_follower
#: model:ir.model.fields,field_description:mail.field_slide_slide_message_is_follower
#: model:ir.model.fields,field_description:mail.field_stock_landed_cost_message_is_follower
#: model:ir.model.fields,field_description:mail.field_stock_picking_batch_message_is_follower
#: model:ir.model.fields,field_description:mail.field_stock_picking_message_is_follower
#: model:ir.model.fields,field_description:mail.field_stock_production_lot_message_is_follower
#: model:ir.model.fields,field_description:mail.field_survey_survey_message_is_follower
msgid "Is Follower"
msgstr "Jarraitzailea da"

#. module: mail
#: model:ir.model.fields,field_description:mail.field_mail_mail_notification
msgid "Is Notification"
msgstr ""

#. module: mail
#: model:ir.model.fields,field_description:mail.field_mail_message_res_partner_needaction_rel_is_read
msgid "Is Read"
msgstr ""

#. module: mail
#: model:ir.model.fields,field_description:mail.field_mail_channel_is_subscribed
msgid "Is Subscribed"
msgstr ""

#. module: mail
#: model:ir.model.fields,field_description:mail.field_mail_channel_is_member
msgid "Is a member"
msgstr "Bazkidea da"

#. module: mail
#: model:ir.model.fields,field_description:mail.field_mail_channel_partner_is_pinned
msgid "Is pinned on the interface"
msgstr ""

#. module: mail
#: model:ir.ui.view,arch_db:mail.mail_channel_view_kanban
msgid "Join"
msgstr ""

#. module: mail
#: model:ir.actions.act_window,name:mail.mail_channel_action_view
msgid "Join a group"
msgstr ""

#. module: mail
#: model:ir.model.fields,field_description:mail.field_email_template_preview_lang
#: model:ir.model.fields,field_description:mail.field_mail_template_lang
msgid "Language"
msgstr "Hizkuntza"

#. module: mail
#: model:ir.model.fields,field_description:mail.field_account_analytic_account_message_last_post
#: model:ir.model.fields,field_description:mail.field_account_asset_asset_message_last_post
#: model:ir.model.fields,field_description:mail.field_account_bank_statement_message_last_post
#: model:ir.model.fields,field_description:mail.field_account_invoice_message_last_post
#: model:ir.model.fields,field_description:mail.field_account_payment_message_last_post
#: model:ir.model.fields,field_description:mail.field_account_voucher_message_last_post
#: model:ir.model.fields,field_description:mail.field_blog_blog_message_last_post
#: model:ir.model.fields,field_description:mail.field_blog_post_message_last_post
#: model:ir.model.fields,field_description:mail.field_calendar_event_message_last_post
#: model:ir.model.fields,field_description:mail.field_crm_lead_message_last_post
#: model:ir.model.fields,field_description:mail.field_crm_team_message_last_post
#: model:ir.model.fields,field_description:mail.field_crossovered_budget_message_last_post
#: model:ir.model.fields,field_description:mail.field_event_event_message_last_post
#: model:ir.model.fields,field_description:mail.field_event_registration_message_last_post
#: model:ir.model.fields,field_description:mail.field_event_track_message_last_post
#: model:ir.model.fields,field_description:mail.field_fleet_vehicle_log_contract_message_last_post
#: model:ir.model.fields,field_description:mail.field_fleet_vehicle_message_last_post
#: model:ir.model.fields,field_description:mail.field_forum_forum_message_last_post
#: model:ir.model.fields,field_description:mail.field_forum_post_message_last_post
#: model:ir.model.fields,field_description:mail.field_forum_tag_message_last_post
#: model:ir.model.fields,field_description:mail.field_gamification_badge_message_last_post
#: model:ir.model.fields,field_description:mail.field_gamification_challenge_message_last_post
#: model:ir.model.fields,field_description:mail.field_hr_applicant_message_last_post
#: model:ir.model.fields,field_description:mail.field_hr_contract_message_last_post
#: model:ir.model.fields,field_description:mail.field_hr_department_message_last_post
#: model:ir.model.fields,field_description:mail.field_hr_employee_message_last_post
#: model:ir.model.fields,field_description:mail.field_hr_expense_message_last_post
#: model:ir.model.fields,field_description:mail.field_hr_expense_sheet_message_last_post
#: model:ir.model.fields,field_description:mail.field_hr_holidays_message_last_post
#: model:ir.model.fields,field_description:mail.field_hr_job_message_last_post
#: model:ir.model.fields,field_description:mail.field_mail_channel_message_last_post
#: model:ir.model.fields,field_description:mail.field_mail_mass_mailing_contact_message_last_post
#: model:ir.model.fields,field_description:mail.field_mail_test_message_last_post
#: model:ir.model.fields,field_description:mail.field_mail_test_simple_message_last_post
#: model:ir.model.fields,field_description:mail.field_mail_thread_message_last_post
#: model:ir.model.fields,field_description:mail.field_maintenance_equipment_category_message_last_post
#: model:ir.model.fields,field_description:mail.field_maintenance_equipment_message_last_post
#: model:ir.model.fields,field_description:mail.field_maintenance_request_message_last_post
#: model:ir.model.fields,field_description:mail.field_mrp_bom_message_last_post
#: model:ir.model.fields,field_description:mail.field_mrp_production_message_last_post
#: model:ir.model.fields,field_description:mail.field_mrp_repair_message_last_post
#: model:ir.model.fields,field_description:mail.field_mrp_unbuild_message_last_post
#: model:ir.model.fields,field_description:mail.field_mrp_workorder_message_last_post
#: model:ir.model.fields,field_description:mail.field_note_note_message_last_post
#: model:ir.model.fields,field_description:mail.field_product_product_message_last_post
#: model:ir.model.fields,field_description:mail.field_product_template_message_last_post
#: model:ir.model.fields,field_description:mail.field_project_project_message_last_post
#: model:ir.model.fields,field_description:mail.field_project_task_message_last_post
#: model:ir.model.fields,field_description:mail.field_purchase_order_message_last_post
#: model:ir.model.fields,field_description:mail.field_purchase_requisition_message_last_post
#: model:ir.model.fields,field_description:mail.field_res_partner_message_last_post
#: model:ir.model.fields,field_description:mail.field_res_users_message_last_post
#: model:ir.model.fields,field_description:mail.field_sale_order_message_last_post
#: model:ir.model.fields,field_description:mail.field_slide_channel_message_last_post
#: model:ir.model.fields,field_description:mail.field_slide_slide_message_last_post
#: model:ir.model.fields,field_description:mail.field_stock_landed_cost_message_last_post
#: model:ir.model.fields,field_description:mail.field_stock_picking_batch_message_last_post
#: model:ir.model.fields,field_description:mail.field_stock_picking_message_last_post
#: model:ir.model.fields,field_description:mail.field_stock_production_lot_message_last_post
#: model:ir.model.fields,field_description:mail.field_survey_survey_message_last_post
msgid "Last Message Date"
msgstr "Last Message Date"

#. module: mail
#: model:ir.model.fields,field_description:mail.field_email_template_preview___last_update
#: model:ir.model.fields,field_description:mail.field_mail_activity___last_update
#: model:ir.model.fields,field_description:mail.field_mail_activity_mixin___last_update
#: model:ir.model.fields,field_description:mail.field_mail_activity_type___last_update
#: model:ir.model.fields,field_description:mail.field_mail_alias___last_update
#: model:ir.model.fields,field_description:mail.field_mail_alias_mixin___last_update
#: model:ir.model.fields,field_description:mail.field_mail_channel___last_update
#: model:ir.model.fields,field_description:mail.field_mail_channel_partner___last_update
#: model:ir.model.fields,field_description:mail.field_mail_compose_message___last_update
#: model:ir.model.fields,field_description:mail.field_mail_followers___last_update
#: model:ir.model.fields,field_description:mail.field_mail_mail___last_update
#: model:ir.model.fields,field_description:mail.field_mail_message___last_update
#: model:ir.model.fields,field_description:mail.field_mail_message_res_partner_needaction_rel___last_update
#: model:ir.model.fields,field_description:mail.field_mail_message_subtype___last_update
#: model:ir.model.fields,field_description:mail.field_mail_shortcode___last_update
#: model:ir.model.fields,field_description:mail.field_mail_template___last_update
#: model:ir.model.fields,field_description:mail.field_mail_test___last_update
#: model:ir.model.fields,field_description:mail.field_mail_test_simple___last_update
#: model:ir.model.fields,field_description:mail.field_mail_thread___last_update
#: model:ir.model.fields,field_description:mail.field_mail_tracking_value___last_update
#: model:ir.model.fields,field_description:mail.field_mail_wizard_invite___last_update
#: model:ir.model.fields,field_description:mail.field_publisher_warranty_contract___last_update
msgid "Last Modified on"
msgstr "Azken aldaketa"

#. module: mail
#: model:ir.model.fields,field_description:mail.field_mail_channel_channel_last_seen_partner_ids
#: model:ir.model.fields,field_description:mail.field_mail_channel_partner_seen_message_id
msgid "Last Seen"
msgstr ""

#. module: mail
#: model:ir.model.fields,field_description:mail.field_email_template_preview_write_uid
#: model:ir.model.fields,field_description:mail.field_mail_activity_type_write_uid
#: model:ir.model.fields,field_description:mail.field_mail_activity_write_uid
#: model:ir.model.fields,field_description:mail.field_mail_alias_mixin_write_uid
#: model:ir.model.fields,field_description:mail.field_mail_alias_write_uid
#: model:ir.model.fields,field_description:mail.field_mail_channel_partner_write_uid
#: model:ir.model.fields,field_description:mail.field_mail_channel_write_uid
#: model:ir.model.fields,field_description:mail.field_mail_compose_message_write_uid
#: model:ir.model.fields,field_description:mail.field_mail_mail_write_uid
#: model:ir.model.fields,field_description:mail.field_mail_message_subtype_write_uid
#: model:ir.model.fields,field_description:mail.field_mail_message_write_uid
#: model:ir.model.fields,field_description:mail.field_mail_shortcode_write_uid
#: model:ir.model.fields,field_description:mail.field_mail_template_write_uid
#: model:ir.model.fields,field_description:mail.field_mail_test_simple_write_uid
#: model:ir.model.fields,field_description:mail.field_mail_test_write_uid
#: model:ir.model.fields,field_description:mail.field_mail_tracking_value_write_uid
#: model:ir.model.fields,field_description:mail.field_mail_wizard_invite_write_uid
msgid "Last Updated by"
msgstr "Last Updated by"

#. module: mail
#: model:ir.model.fields,field_description:mail.field_email_template_preview_write_date
#: model:ir.model.fields,field_description:mail.field_mail_activity_type_write_date
#: model:ir.model.fields,field_description:mail.field_mail_activity_write_date
#: model:ir.model.fields,field_description:mail.field_mail_alias_mixin_write_date
#: model:ir.model.fields,field_description:mail.field_mail_alias_write_date
#: model:ir.model.fields,field_description:mail.field_mail_channel_partner_write_date
#: model:ir.model.fields,field_description:mail.field_mail_channel_write_date
#: model:ir.model.fields,field_description:mail.field_mail_compose_message_write_date
#: model:ir.model.fields,field_description:mail.field_mail_mail_write_date
#: model:ir.model.fields,field_description:mail.field_mail_message_subtype_write_date
#: model:ir.model.fields,field_description:mail.field_mail_message_write_date
#: model:ir.model.fields,field_description:mail.field_mail_shortcode_write_date
#: model:ir.model.fields,field_description:mail.field_mail_template_write_date
#: model:ir.model.fields,field_description:mail.field_mail_test_simple_write_date
#: model:ir.model.fields,field_description:mail.field_mail_test_write_date
#: model:ir.model.fields,field_description:mail.field_mail_tracking_value_write_date
#: model:ir.model.fields,field_description:mail.field_mail_wizard_invite_write_date
msgid "Last Updated on"
msgstr "Last Updated on"

#. module: mail
#. openerp-web
#: code:addons/mail/static/src/xml/systray.xml:73
#, python-format
msgid "Late"
msgstr "Berandu "

#. module: mail
#: model:ir.ui.view,arch_db:mail.mail_activity_view_search
#: model:ir.ui.view,arch_db:mail.res_partner_view_search_inherit_mail
msgid "Late Activities"
msgstr "Azken jarduerak"

#. module: mail
#: model:ir.ui.view,arch_db:mail.mail_channel_view_kanban
msgid "Leave"
msgstr ""

#. module: mail
#. openerp-web
#: code:addons/mail/models/mail_channel.py:695
#: code:addons/mail/static/src/xml/client_action.xml:112
#, python-format
msgid "Leave this channel"
msgstr ""

#. module: mail
#: model:ir.model.fields,help:mail.field_mail_wizard_invite_channel_ids
msgid ""
"List of channels that will be added as listeners of the current document."
msgstr ""

#. module: mail
#: model:ir.model.fields,help:mail.field_mail_wizard_invite_partner_ids
msgid ""
"List of partners that will be added as follower of the current document."
msgstr ""

#. module: mail
#: code:addons/mail/models/mail_channel.py:706
#, python-format
msgid "List users in the current channel"
msgstr ""

#. module: mail
#: model:ir.model.fields,field_description:mail.field_mail_followers_channel_id
msgid "Listener"
msgstr ""

#. module: mail
#: model:ir.model.fields,field_description:mail.field_mail_channel_channel_partner_ids
msgid "Listeners"
msgstr ""

#. module: mail
#: model:ir.model,name:mail.model_mail_channel_partner
msgid "Listeners of a Channel"
msgstr ""

#. module: mail
#: selection:mail.channel,channel_type:0
msgid "Livechat Conversation"
msgstr ""

#. module: mail
#. openerp-web
#: code:addons/mail/static/src/js/chatter_composer.js:31
#: model:ir.ui.view,arch_db:mail.email_compose_message_wizard_form
#, python-format
msgid "Log"
msgstr ""

#. module: mail
#. openerp-web
#: code:addons/mail/static/src/xml/chatter.xml:56
#, python-format
msgid "Log a note. Followers will not be notified."
msgstr ""

#. module: mail
#: model:ir.ui.view,arch_db:mail.mail_activity_view_form_popup
msgid "Log a note..."
msgstr ""

#. module: mail
#: model:ir.ui.view,arch_db:mail.mail_activity_view_form_popup
msgid "Log an Activity"
msgstr ""

#. module: mail
#: model:ir.model.fields,field_description:mail.field_mail_compose_message_is_log
#: model:ir.model.fields,field_description:mail.field_survey_mail_compose_message_is_log
msgid "Log an Internal Note"
msgstr ""

#. module: mail
#. openerp-web
#: code:addons/mail/static/src/xml/chatter.xml:56
#, python-format
msgid "Log note"
msgstr ""

#. module: mail
#. openerp-web
#: code:addons/mail/static/src/xml/chatter.xml:59
#, python-format
msgid "Log or schedule an activity"
msgstr ""

#. module: mail
#: model:ir.model.fields,field_description:mail.field_mail_compose_message_mail_activity_type_id
#: model:ir.model.fields,field_description:mail.field_mail_mail_mail_activity_type_id
#: model:ir.model.fields,field_description:mail.field_mail_message_mail_activity_type_id
#: model:ir.model.fields,field_description:mail.field_survey_mail_compose_message_mail_activity_type_id
msgid "Mail Activity Type"
msgstr ""

#. module: mail
#: model:ir.ui.view,arch_db:mail.mail_channel_view_form
msgid "Mail Channel Form"
msgstr ""

#. module: mail
#: code:addons/mail/models/mail_mail.py:372
#, python-format
msgid "Mail Delivery Failed"
msgstr ""

#. module: mail
#: model:ir.model.fields,field_description:mail.field_ir_model_is_mail_thread
#: model:ir.ui.view,arch_db:mail.model_search_view
msgid "Mail Thread"
msgstr ""

#. module: mail
#: model:ir.model,name:mail.model_mail_tracking_value
msgid "Mail Tracking Value"
msgstr ""

#. module: mail
#: model:ir.model.fields,help:mail.field_mail_mail_notification
msgid "Mail has been created to notify people of an existing mail.message"
msgstr ""

#. module: mail
#: model:ir.actions.server,name:mail.ir_cron_mail_scheduler_action_ir_actions_server
#: model:ir.cron,cron_name:mail.ir_cron_mail_scheduler_action
#: model:ir.cron,name:mail.ir_cron_mail_scheduler_action
msgid "Mail: Email Queue Manager"
msgstr ""

#. module: mail
#: code:addons/mail/models/mail_thread.py:837
#, python-format
msgid "Mailbox unavailable - %s"
msgstr ""

#. module: mail
#: model:ir.ui.view,arch_db:mail.res_partner_view_form_inherit_mail
msgid "Mailing Opt-Out"
msgstr ""

#. module: mail
#. openerp-web
#: code:addons/mail/static/src/xml/activity.xml:59
#, python-format
msgid "Mark Done"
msgstr ""

#. module: mail
#. openerp-web
#: code:addons/mail/static/src/xml/client_action.xml:134
#, python-format
msgid "Mark all as read"
msgstr ""

#. module: mail
#. openerp-web
#: code:addons/mail/static/src/xml/client_action.xml:134
#, python-format
msgid "Mark all read"
msgstr ""

#. module: mail
#: model:ir.ui.view,arch_db:mail.mail_activity_view_form_popup
msgid "Mark as Done"
msgstr ""

#. module: mail
#. openerp-web
#: code:addons/mail/static/src/xml/thread.xml:211
#, python-format
msgid "Mark as Read"
msgstr ""

#. module: mail
#. openerp-web
#: code:addons/mail/static/src/xml/thread.xml:158
#: code:addons/mail/static/src/xml/thread.xml:205
#, python-format
msgid "Mark as Todo"
msgstr "Egiteko bezala markatu"

#. module: mail
#. openerp-web
#: code:addons/mail/static/src/xml/web_kanban_activity.xml:49
#, python-format
msgid "Mark as done"
msgstr "Markatu eginda bezala"

#. module: mail
#: model:ir.model.fields,field_description:mail.field_mail_channel_image_medium
msgid "Medium-sized photo"
msgstr "Argazki ertaina "

#. module: mail
#: model:ir.model.fields,help:mail.field_mail_channel_image_medium
msgid ""
"Medium-sized photo of the group. It is automatically resized as a 128x128px "
"image, with aspect ratio preserved. Use this field in form views or some "
"kanban views."
msgstr ""

#. module: mail
#: selection:mail.activity.type,category:0
#: model:mail.activity.type,name:mail.mail_activity_data_meeting
msgid "Meeting"
msgstr "Bilera"

#. module: mail
#: model:ir.ui.view,arch_db:mail.mail_channel_view_form
msgid "Members"
msgstr "Kideak"

#. module: mail
#: model:ir.model.fields,help:mail.field_mail_channel_group_ids
msgid ""
"Members of those groups will automatically added as followers. Note that "
"they will be able to manage their subscription manually if necessary."
msgstr ""

#. module: mail
#: model:ir.model,name:mail.model_mail_message
#: model:ir.model.fields,field_description:mail.field_mail_mail_mail_message_id
#: model:ir.model.fields,field_description:mail.field_mail_message_res_partner_needaction_rel_mail_message_id
#: model:ir.model.fields,field_description:mail.field_mail_wizard_invite_message
#: model:ir.ui.view,arch_db:mail.view_message_form
msgid "Message"
msgstr "Mezua"

#. module: mail
#: model:ir.model.fields,field_description:mail.field_mail_tracking_value_mail_message_id
msgid "Message ID"
msgstr ""

#. module: mail
#: model:ir.model,name:mail.model_mail_notification
msgid "Message Notifications"
msgstr "Mezuen jakinarazpenak "

#. module: mail
#: model:ir.model.fields,field_description:mail.field_mail_compose_message_record_name
#: model:ir.model.fields,field_description:mail.field_mail_mail_record_name
#: model:ir.model.fields,field_description:mail.field_mail_message_record_name
#: model:ir.model.fields,field_description:mail.field_survey_mail_compose_message_record_name
msgid "Message Record Name"
msgstr ""

#. module: mail
#: model:ir.model.fields,field_description:mail.field_mail_message_subtype_name
msgid "Message Type"
msgstr ""

#. module: mail
#: model:ir.model.fields,help:mail.field_mail_mail_email_to
msgid "Message recipients (emails)"
msgstr ""

#. module: mail
#: model:ir.model.fields,help:mail.field_mail_mail_references
msgid "Message references, such as identifiers of previous messages"
msgstr ""

#. module: mail
#. openerp-web
#: code:addons/mail/static/src/xml/client_action.xml:124
#, python-format
msgid "Message sent in \""
msgstr ""

#. module: mail
#: model:ir.model.fields,help:mail.field_mail_message_subtype_name
msgid ""
"Message subtype gives a more precise type on the message, especially for "
"system notifications. For example, it can be a notification related to a new"
" record (New), or to a stage change in a process (Stage change). Message "
"subtypes allow to precisely tune the notifications the user want to receive "
"on its wall."
msgstr ""

#. module: mail
#: model:ir.model,name:mail.model_mail_message_subtype
msgid "Message subtypes"
msgstr ""

#. module: mail
#: model:ir.model.fields,help:mail.field_mail_followers_subtype_ids
msgid ""
"Message subtypes followed, meaning subtypes that will be pushed onto the "
"user's Wall."
msgstr ""

#. module: mail
#: model:ir.model.fields,help:mail.field_mail_compose_message_message_type
#: model:ir.model.fields,help:mail.field_mail_mail_message_type
#: model:ir.model.fields,help:mail.field_mail_message_message_type
#: model:ir.model.fields,help:mail.field_survey_mail_compose_message_message_type
msgid ""
"Message type: email for email message, notification for system message, "
"comment for other messages such as user replies"
msgstr ""

#. module: mail
#: model:ir.model.fields,help:mail.field_mail_compose_message_message_id
#: model:ir.model.fields,help:mail.field_mail_mail_message_id
#: model:ir.model.fields,help:mail.field_mail_message_message_id
#: model:ir.model.fields,help:mail.field_survey_mail_compose_message_message_id
msgid "Message unique identifier"
msgstr ""

#. module: mail
#: model:ir.model.fields,field_description:mail.field_mail_compose_message_message_id
#: model:ir.model.fields,field_description:mail.field_mail_mail_message_id
#: model:ir.model.fields,field_description:mail.field_mail_message_message_id
#: model:ir.model.fields,field_description:mail.field_survey_mail_compose_message_message_id
msgid "Message-Id"
msgstr ""

#. module: mail
#: model:ir.actions.act_window,name:mail.action_view_mail_message
#: model:ir.model.fields,field_description:mail.field_account_analytic_account_message_ids
#: model:ir.model.fields,field_description:mail.field_account_asset_asset_message_ids
#: model:ir.model.fields,field_description:mail.field_account_bank_statement_message_ids
#: model:ir.model.fields,field_description:mail.field_account_invoice_message_ids
#: model:ir.model.fields,field_description:mail.field_account_payment_message_ids
#: model:ir.model.fields,field_description:mail.field_account_voucher_message_ids
#: model:ir.model.fields,field_description:mail.field_blog_blog_message_ids
#: model:ir.model.fields,field_description:mail.field_blog_post_message_ids
#: model:ir.model.fields,field_description:mail.field_calendar_event_message_ids
#: model:ir.model.fields,field_description:mail.field_crm_lead_message_ids
#: model:ir.model.fields,field_description:mail.field_crm_team_message_ids
#: model:ir.model.fields,field_description:mail.field_crossovered_budget_message_ids
#: model:ir.model.fields,field_description:mail.field_event_event_message_ids
#: model:ir.model.fields,field_description:mail.field_event_registration_message_ids
#: model:ir.model.fields,field_description:mail.field_event_track_message_ids
#: model:ir.model.fields,field_description:mail.field_fleet_vehicle_log_contract_message_ids
#: model:ir.model.fields,field_description:mail.field_fleet_vehicle_message_ids
#: model:ir.model.fields,field_description:mail.field_forum_forum_message_ids
#: model:ir.model.fields,field_description:mail.field_forum_post_message_ids
#: model:ir.model.fields,field_description:mail.field_forum_tag_message_ids
#: model:ir.model.fields,field_description:mail.field_gamification_badge_message_ids
#: model:ir.model.fields,field_description:mail.field_gamification_challenge_message_ids
#: model:ir.model.fields,field_description:mail.field_hr_applicant_message_ids
#: model:ir.model.fields,field_description:mail.field_hr_contract_message_ids
#: model:ir.model.fields,field_description:mail.field_hr_department_message_ids
#: model:ir.model.fields,field_description:mail.field_hr_employee_message_ids
#: model:ir.model.fields,field_description:mail.field_hr_expense_message_ids
#: model:ir.model.fields,field_description:mail.field_hr_expense_sheet_message_ids
#: model:ir.model.fields,field_description:mail.field_hr_holidays_message_ids
#: model:ir.model.fields,field_description:mail.field_hr_job_message_ids
#: model:ir.model.fields,field_description:mail.field_mail_channel_message_ids
#: model:ir.model.fields,field_description:mail.field_mail_mass_mailing_contact_message_ids
#: model:ir.model.fields,field_description:mail.field_mail_test_message_ids
#: model:ir.model.fields,field_description:mail.field_mail_test_simple_message_ids
#: model:ir.model.fields,field_description:mail.field_mail_thread_message_ids
#: model:ir.model.fields,field_description:mail.field_maintenance_equipment_category_message_ids
#: model:ir.model.fields,field_description:mail.field_maintenance_equipment_message_ids
#: model:ir.model.fields,field_description:mail.field_maintenance_request_message_ids
#: model:ir.model.fields,field_description:mail.field_mrp_bom_message_ids
#: model:ir.model.fields,field_description:mail.field_mrp_production_message_ids
#: model:ir.model.fields,field_description:mail.field_mrp_repair_message_ids
#: model:ir.model.fields,field_description:mail.field_mrp_unbuild_message_ids
#: model:ir.model.fields,field_description:mail.field_mrp_workorder_message_ids
#: model:ir.model.fields,field_description:mail.field_note_note_message_ids
#: model:ir.model.fields,field_description:mail.field_product_product_message_ids
#: model:ir.model.fields,field_description:mail.field_product_template_message_ids
#: model:ir.model.fields,field_description:mail.field_project_project_message_ids
#: model:ir.model.fields,field_description:mail.field_project_task_message_ids
#: model:ir.model.fields,field_description:mail.field_purchase_order_message_ids
#: model:ir.model.fields,field_description:mail.field_purchase_requisition_message_ids
#: model:ir.model.fields,field_description:mail.field_res_partner_message_ids
#: model:ir.model.fields,field_description:mail.field_res_users_message_ids
#: model:ir.model.fields,field_description:mail.field_sale_order_message_ids
#: model:ir.model.fields,field_description:mail.field_slide_channel_message_ids
#: model:ir.model.fields,field_description:mail.field_slide_slide_message_ids
#: model:ir.model.fields,field_description:mail.field_stock_landed_cost_message_ids
#: model:ir.model.fields,field_description:mail.field_stock_picking_batch_message_ids
#: model:ir.model.fields,field_description:mail.field_stock_picking_message_ids
#: model:ir.model.fields,field_description:mail.field_stock_production_lot_message_ids
#: model:ir.model.fields,field_description:mail.field_survey_survey_message_ids
#: model:ir.ui.menu,name:mail.menu_mail_message
#: model:ir.ui.view,arch_db:mail.view_message_tree
msgid "Messages"
msgstr "Mezuak"

#. module: mail
#: model:ir.ui.view,arch_db:mail.view_message_search
msgid "Messages Search"
msgstr ""

#. module: mail
#. openerp-web
#: code:addons/mail/static/src/js/tour.js:20
#, python-format
msgid "Messages can be <b>starred</b> to remind you to check back later."
msgstr ""

#. module: mail
#: model:ir.model.fields,help:mail.field_mail_message_subtype_internal
msgid ""
"Messages with internal subtypes will be visible only by employees, aka "
"members of base_user group"
msgstr ""

#. module: mail
#: model:ir.model.fields,field_description:mail.field_mail_activity_type_res_model_id
#: model:ir.model.fields,field_description:mail.field_mail_message_subtype_res_model
#: model:ir.ui.view,arch_db:mail.view_email_template_search
#: model:ir.ui.view,arch_db:mail.view_mail_alias_search
msgid "Model"
msgstr "Eredua"

#. module: mail
#: model:ir.model.fields,help:mail.field_mail_wizard_invite_res_model
msgid "Model of the followed resource"
msgstr ""

#. module: mail
#: model:ir.model.fields,help:mail.field_mail_message_subtype_res_model
msgid ""
"Model the subtype applies to. If False, this subtype applies to all models."
msgstr ""

#. module: mail
#: model:ir.model,name:mail.model_ir_model
msgid "Models"
msgstr "Ereduak"

#. module: mail
#: model:ir.model,name:mail.model_base_module_uninstall
msgid "Module Uninstallation"
msgstr ""

#. module: mail
#: model:ir.ui.view,arch_db:mail.view_mail_search
msgid "Month"
msgstr "Hilabetea"

#. module: mail
#: model:ir.ui.view,arch_db:mail.mail_activity_view_search
#: model:ir.ui.view,arch_db:mail.res_partner_view_search_inherit_mail
msgid "My Activities"
msgstr "Nire Jarduerak"

#. module: mail
#: model:ir.model.fields,field_description:mail.field_email_template_preview_name
#: model:ir.model.fields,field_description:mail.field_mail_activity_type_name
#: model:ir.model.fields,field_description:mail.field_mail_channel_name
#: model:ir.model.fields,field_description:mail.field_mail_template_name
#: model:ir.model.fields,field_description:mail.field_mail_test_name
#: model:ir.model.fields,field_description:mail.field_mail_test_simple_name
#: model:ir.ui.view,arch_db:mail.mail_channel_view_form
msgid "Name"
msgstr "Izena"

#. module: mail
#: model:ir.model.fields,help:mail.field_mail_compose_message_record_name
#: model:ir.model.fields,help:mail.field_mail_mail_record_name
#: model:ir.model.fields,help:mail.field_mail_message_record_name
#: model:ir.model.fields,help:mail.field_survey_mail_compose_message_record_name
msgid "Name get of the related document."
msgstr ""

#. module: mail
#: model:ir.model.fields,help:mail.field_email_template_preview_report_name
#: model:ir.model.fields,help:mail.field_mail_template_report_name
msgid ""
"Name to use for the generated report file (may contain placeholders)\n"
"The extension can be omitted and will then come from the report type."
msgstr ""

#. module: mail
#: model:ir.model.fields,field_description:mail.field_mail_compose_message_needaction
#: model:ir.model.fields,field_description:mail.field_mail_mail_needaction
#: model:ir.model.fields,field_description:mail.field_mail_message_needaction
#: model:ir.model.fields,field_description:mail.field_survey_mail_compose_message_needaction
#: model:ir.model.fields,help:mail.field_mail_compose_message_needaction
#: model:ir.model.fields,help:mail.field_mail_mail_needaction
#: model:ir.model.fields,help:mail.field_mail_message_needaction
#: model:ir.model.fields,help:mail.field_survey_mail_compose_message_needaction
#: model:ir.ui.view,arch_db:mail.view_message_search
msgid "Need Action"
msgstr ""

#. module: mail
#: model:ir.model.fields,field_description:mail.field_mail_message_res_partner_needaction_rel_res_partner_id
msgid "Needaction Recipient"
msgstr ""

#. module: mail
#. openerp-web
#: code:addons/mail/static/src/xml/client_action.xml:138
#, python-format
msgid "New Channel"
msgstr ""

#. module: mail
#. openerp-web
#: code:addons/mail/static/src/xml/client_action.xml:137
#, python-format
msgid "New Message"
msgstr ""

#. module: mail
#: model:ir.model.fields,field_description:mail.field_mail_tracking_value_new_value_char
msgid "New Value Char"
msgstr ""

#. module: mail
#: model:ir.model.fields,field_description:mail.field_mail_tracking_value_new_value_datetime
msgid "New Value Datetime"
msgstr ""

#. module: mail
#: model:ir.model.fields,field_description:mail.field_mail_tracking_value_new_value_float
msgid "New Value Float"
msgstr ""

#. module: mail
#: model:ir.model.fields,field_description:mail.field_mail_tracking_value_new_value_integer
msgid "New Value Integer"
msgstr ""

#. module: mail
#: model:ir.model.fields,field_description:mail.field_mail_tracking_value_new_value_monetary
msgid "New Value Monetary"
msgstr ""

#. module: mail
#: model:ir.model.fields,field_description:mail.field_mail_tracking_value_new_value_text
msgid "New Value Text"
msgstr ""

#. module: mail
#. openerp-web
#: code:addons/mail/static/src/js/chat_manager.js:55
#: code:addons/mail/static/src/js/window_manager.js:139
#: code:addons/mail/static/src/xml/systray.xml:12
#: code:addons/mail/static/src/xml/systray.xml:21
#, python-format
msgid "New message"
msgstr ""

#. module: mail
#. openerp-web
#: code:addons/mail/static/src/xml/thread.xml:238
#, python-format
msgid "New messages"
msgstr ""

#. module: mail
#. openerp-web
#: code:addons/mail/static/src/xml/thread.xml:115
#, python-format
msgid "New messages appear here."
msgstr "Mezu berriak hemen agertzen dira."

#. module: mail
#. openerp-web
#: code:addons/mail/static/src/js/client_action.js:97
#, python-format
msgid "New people"
msgstr ""

#. module: mail
#: model:ir.ui.view,arch_db:mail.mail_activity_view_tree
msgid "Next Activities"
msgstr "Hurrengo Jarduerak"

#. module: mail
#: model:ir.model.fields,field_description:mail.field_account_invoice_activity_date_deadline
#: model:ir.model.fields,field_description:mail.field_crm_lead_activity_date_deadline
#: model:ir.model.fields,field_description:mail.field_event_track_activity_date_deadline
#: model:ir.model.fields,field_description:mail.field_hr_applicant_activity_date_deadline
#: model:ir.model.fields,field_description:mail.field_mail_activity_mixin_activity_date_deadline
#: model:ir.model.fields,field_description:mail.field_maintenance_equipment_activity_date_deadline
#: model:ir.model.fields,field_description:mail.field_maintenance_request_activity_date_deadline
#: model:ir.model.fields,field_description:mail.field_mrp_production_activity_date_deadline
#: model:ir.model.fields,field_description:mail.field_mrp_repair_activity_date_deadline
#: model:ir.model.fields,field_description:mail.field_mrp_unbuild_activity_date_deadline
#: model:ir.model.fields,field_description:mail.field_note_note_activity_date_deadline
#: model:ir.model.fields,field_description:mail.field_product_product_activity_date_deadline
#: model:ir.model.fields,field_description:mail.field_product_template_activity_date_deadline
#: model:ir.model.fields,field_description:mail.field_project_task_activity_date_deadline
#: model:ir.model.fields,field_description:mail.field_purchase_order_activity_date_deadline
#: model:ir.model.fields,field_description:mail.field_res_partner_activity_date_deadline
#: model:ir.model.fields,field_description:mail.field_res_users_activity_date_deadline
#: model:ir.model.fields,field_description:mail.field_sale_order_activity_date_deadline
#: model:ir.model.fields,field_description:mail.field_stock_picking_activity_date_deadline
#: model:ir.model.fields,field_description:mail.field_survey_survey_activity_date_deadline
msgid "Next Activity Deadline"
msgstr "Hurrengo jardueraren epemuga"

#. module: mail
#: model:ir.model.fields,field_description:mail.field_account_invoice_activity_summary
#: model:ir.model.fields,field_description:mail.field_crm_lead_activity_summary
#: model:ir.model.fields,field_description:mail.field_event_track_activity_summary
#: model:ir.model.fields,field_description:mail.field_hr_applicant_activity_summary
#: model:ir.model.fields,field_description:mail.field_mail_activity_mixin_activity_summary
#: model:ir.model.fields,field_description:mail.field_maintenance_equipment_activity_summary
#: model:ir.model.fields,field_description:mail.field_maintenance_request_activity_summary
#: model:ir.model.fields,field_description:mail.field_mrp_production_activity_summary
#: model:ir.model.fields,field_description:mail.field_mrp_repair_activity_summary
#: model:ir.model.fields,field_description:mail.field_mrp_unbuild_activity_summary
#: model:ir.model.fields,field_description:mail.field_note_note_activity_summary
#: model:ir.model.fields,field_description:mail.field_product_product_activity_summary
#: model:ir.model.fields,field_description:mail.field_product_template_activity_summary
#: model:ir.model.fields,field_description:mail.field_project_task_activity_summary
#: model:ir.model.fields,field_description:mail.field_purchase_order_activity_summary
#: model:ir.model.fields,field_description:mail.field_res_partner_activity_summary
#: model:ir.model.fields,field_description:mail.field_res_users_activity_summary
#: model:ir.model.fields,field_description:mail.field_sale_order_activity_summary
#: model:ir.model.fields,field_description:mail.field_stock_picking_activity_summary
#: model:ir.model.fields,field_description:mail.field_survey_survey_activity_summary
msgid "Next Activity Summary"
msgstr "Hurrengo jardueraren laburpena"

#. module: mail
#: model:ir.model.fields,field_description:mail.field_account_invoice_activity_type_id
#: model:ir.model.fields,field_description:mail.field_crm_lead_activity_type_id
#: model:ir.model.fields,field_description:mail.field_event_track_activity_type_id
#: model:ir.model.fields,field_description:mail.field_hr_applicant_activity_type_id
#: model:ir.model.fields,field_description:mail.field_mail_activity_mixin_activity_type_id
#: model:ir.model.fields,field_description:mail.field_maintenance_equipment_activity_type_id
#: model:ir.model.fields,field_description:mail.field_maintenance_request_activity_type_id
#: model:ir.model.fields,field_description:mail.field_mrp_production_activity_type_id
#: model:ir.model.fields,field_description:mail.field_mrp_repair_activity_type_id
#: model:ir.model.fields,field_description:mail.field_mrp_unbuild_activity_type_id
#: model:ir.model.fields,field_description:mail.field_note_note_activity_type_id
#: model:ir.model.fields,field_description:mail.field_product_product_activity_type_id
#: model:ir.model.fields,field_description:mail.field_product_template_activity_type_id
#: model:ir.model.fields,field_description:mail.field_project_task_activity_type_id
#: model:ir.model.fields,field_description:mail.field_purchase_order_activity_type_id
#: model:ir.model.fields,field_description:mail.field_res_partner_activity_type_id
#: model:ir.model.fields,field_description:mail.field_res_users_activity_type_id
#: model:ir.model.fields,field_description:mail.field_sale_order_activity_type_id
#: model:ir.model.fields,field_description:mail.field_stock_picking_activity_type_id
#: model:ir.model.fields,field_description:mail.field_survey_survey_activity_type_id
msgid "Next Activity Type"
msgstr "Hurrengo jarduera mota"

#. module: mail
#: model:ir.model.fields,field_description:mail.field_mail_activity_has_recommended_activities
msgid "Next activities available"
msgstr ""

#. module: mail
#. openerp-web
#: code:addons/mail/static/src/xml/systray.xml:58
#: code:addons/mail/static/src/xml/web_kanban_activity.xml:22
#, python-format
msgid "No activities planned."
msgstr ""

#. module: mail
#. openerp-web
#: code:addons/mail/static/src/xml/systray.xml:47
#, python-format
msgid "No discussion yet..."
msgstr ""

#. module: mail
#. openerp-web
#: code:addons/mail/static/src/js/followers.js:185
#, python-format
msgid "No follower"
msgstr ""

#. module: mail
#. openerp-web
#: code:addons/mail/static/src/xml/thread.xml:16
#, python-format
msgid "No matches found"
msgstr ""

#. module: mail
#. openerp-web
#: code:addons/mail/static/src/xml/thread.xml:17
#, python-format
msgid "No message matches your search. Try to change your search filters."
msgstr ""

#. module: mail
#. openerp-web
#: code:addons/mail/static/src/xml/thread.xml:118
#, python-format
msgid "No starred message"
msgstr ""

#. module: mail
#: model:ir.model.fields,field_description:mail.field_mail_compose_message_no_auto_thread
#: model:ir.model.fields,field_description:mail.field_mail_mail_no_auto_thread
#: model:ir.model.fields,field_description:mail.field_mail_message_no_auto_thread
#: model:ir.model.fields,field_description:mail.field_survey_mail_compose_message_no_auto_thread
msgid "No threading for answers"
msgstr ""

#. module: mail
#: model:ir.model.fields,field_description:mail.field_mail_activity_note
#: model:mail.message.subtype,name:mail.mt_note
msgid "Note"
msgstr "Oharra"

#. module: mail
#. openerp-web
#: code:addons/mail/static/src/xml/thread.xml:162
#, python-format
msgid "Note by"
msgstr ""

#. module: mail
#: model:ir.ui.view,arch_db:mail.view_mail_search
msgid "Notification"
msgstr "Jakinarazpena"

#. module: mail
#: model:ir.model.fields,field_description:mail.field_res_users_notification_type
msgid "Notification Management"
msgstr ""

#. module: mail
#: model:ir.model.fields,field_description:mail.field_mail_compose_message_notification_ids
#: model:ir.model.fields,field_description:mail.field_mail_mail_notification_ids
#: model:ir.model.fields,field_description:mail.field_mail_message_notification_ids
#: model:ir.model.fields,field_description:mail.field_survey_mail_compose_message_notification_ids
msgid "Notifications"
msgstr "Jakinarazpenak "

#. module: mail
#: model:ir.model.fields,field_description:mail.field_mail_compose_message_notify
#: model:ir.model.fields,field_description:mail.field_survey_mail_compose_message_notify
msgid "Notify followers"
msgstr ""

#. module: mail
#: model:ir.model.fields,help:mail.field_mail_compose_message_notify
#: model:ir.model.fields,help:mail.field_survey_mail_compose_message_notify
msgid "Notify followers of the document (mass post only)"
msgstr ""

#. module: mail
#: model:ir.model.fields,field_description:mail.field_account_analytic_account_message_needaction_counter
#: model:ir.model.fields,field_description:mail.field_account_asset_asset_message_needaction_counter
#: model:ir.model.fields,field_description:mail.field_account_bank_statement_message_needaction_counter
#: model:ir.model.fields,field_description:mail.field_account_invoice_message_needaction_counter
#: model:ir.model.fields,field_description:mail.field_account_payment_message_needaction_counter
#: model:ir.model.fields,field_description:mail.field_account_voucher_message_needaction_counter
#: model:ir.model.fields,field_description:mail.field_blog_blog_message_needaction_counter
#: model:ir.model.fields,field_description:mail.field_blog_post_message_needaction_counter
#: model:ir.model.fields,field_description:mail.field_calendar_event_message_needaction_counter
#: model:ir.model.fields,field_description:mail.field_crm_lead_message_needaction_counter
#: model:ir.model.fields,field_description:mail.field_crm_team_message_needaction_counter
#: model:ir.model.fields,field_description:mail.field_crossovered_budget_message_needaction_counter
#: model:ir.model.fields,field_description:mail.field_event_event_message_needaction_counter
#: model:ir.model.fields,field_description:mail.field_event_registration_message_needaction_counter
#: model:ir.model.fields,field_description:mail.field_event_track_message_needaction_counter
#: model:ir.model.fields,field_description:mail.field_fleet_vehicle_log_contract_message_needaction_counter
#: model:ir.model.fields,field_description:mail.field_fleet_vehicle_message_needaction_counter
#: model:ir.model.fields,field_description:mail.field_forum_forum_message_needaction_counter
#: model:ir.model.fields,field_description:mail.field_forum_post_message_needaction_counter
#: model:ir.model.fields,field_description:mail.field_forum_tag_message_needaction_counter
#: model:ir.model.fields,field_description:mail.field_gamification_badge_message_needaction_counter
#: model:ir.model.fields,field_description:mail.field_gamification_challenge_message_needaction_counter
#: model:ir.model.fields,field_description:mail.field_hr_applicant_message_needaction_counter
#: model:ir.model.fields,field_description:mail.field_hr_contract_message_needaction_counter
#: model:ir.model.fields,field_description:mail.field_hr_department_message_needaction_counter
#: model:ir.model.fields,field_description:mail.field_hr_employee_message_needaction_counter
#: model:ir.model.fields,field_description:mail.field_hr_expense_message_needaction_counter
#: model:ir.model.fields,field_description:mail.field_hr_expense_sheet_message_needaction_counter
#: model:ir.model.fields,field_description:mail.field_hr_holidays_message_needaction_counter
#: model:ir.model.fields,field_description:mail.field_hr_job_message_needaction_counter
#: model:ir.model.fields,field_description:mail.field_mail_channel_message_needaction_counter
#: model:ir.model.fields,field_description:mail.field_mail_mass_mailing_contact_message_needaction_counter
#: model:ir.model.fields,field_description:mail.field_mail_test_message_needaction_counter
#: model:ir.model.fields,field_description:mail.field_mail_test_simple_message_needaction_counter
#: model:ir.model.fields,field_description:mail.field_mail_thread_message_needaction_counter
#: model:ir.model.fields,field_description:mail.field_maintenance_equipment_category_message_needaction_counter
#: model:ir.model.fields,field_description:mail.field_maintenance_equipment_message_needaction_counter
#: model:ir.model.fields,field_description:mail.field_maintenance_request_message_needaction_counter
#: model:ir.model.fields,field_description:mail.field_mrp_bom_message_needaction_counter
#: model:ir.model.fields,field_description:mail.field_mrp_production_message_needaction_counter
#: model:ir.model.fields,field_description:mail.field_mrp_repair_message_needaction_counter
#: model:ir.model.fields,field_description:mail.field_mrp_unbuild_message_needaction_counter
#: model:ir.model.fields,field_description:mail.field_mrp_workorder_message_needaction_counter
#: model:ir.model.fields,field_description:mail.field_note_note_message_needaction_counter
#: model:ir.model.fields,field_description:mail.field_product_product_message_needaction_counter
#: model:ir.model.fields,field_description:mail.field_product_template_message_needaction_counter
#: model:ir.model.fields,field_description:mail.field_project_project_message_needaction_counter
#: model:ir.model.fields,field_description:mail.field_project_task_message_needaction_counter
#: model:ir.model.fields,field_description:mail.field_purchase_order_message_needaction_counter
#: model:ir.model.fields,field_description:mail.field_purchase_requisition_message_needaction_counter
#: model:ir.model.fields,field_description:mail.field_res_partner_message_needaction_counter
#: model:ir.model.fields,field_description:mail.field_res_users_message_needaction_counter
#: model:ir.model.fields,field_description:mail.field_sale_order_message_needaction_counter
#: model:ir.model.fields,field_description:mail.field_slide_channel_message_needaction_counter
#: model:ir.model.fields,field_description:mail.field_slide_slide_message_needaction_counter
#: model:ir.model.fields,field_description:mail.field_stock_landed_cost_message_needaction_counter
#: model:ir.model.fields,field_description:mail.field_stock_picking_batch_message_needaction_counter
#: model:ir.model.fields,field_description:mail.field_stock_picking_message_needaction_counter
#: model:ir.model.fields,field_description:mail.field_stock_production_lot_message_needaction_counter
#: model:ir.model.fields,field_description:mail.field_survey_survey_message_needaction_counter
msgid "Number of Actions"
msgstr "Akzio kopurua"

#. module: mail
#: model:ir.model.fields,help:mail.field_mail_activity_type_days
msgid ""
"Number of days before executing the action. It allows to plan the action "
"deadline."
msgstr ""

#. module: mail
#: model:ir.model.fields,help:mail.field_account_analytic_account_message_needaction_counter
#: model:ir.model.fields,help:mail.field_account_asset_asset_message_needaction_counter
#: model:ir.model.fields,help:mail.field_account_bank_statement_message_needaction_counter
#: model:ir.model.fields,help:mail.field_account_invoice_message_needaction_counter
#: model:ir.model.fields,help:mail.field_account_payment_message_needaction_counter
#: model:ir.model.fields,help:mail.field_account_voucher_message_needaction_counter
#: model:ir.model.fields,help:mail.field_blog_blog_message_needaction_counter
#: model:ir.model.fields,help:mail.field_blog_post_message_needaction_counter
#: model:ir.model.fields,help:mail.field_calendar_event_message_needaction_counter
#: model:ir.model.fields,help:mail.field_crm_lead_message_needaction_counter
#: model:ir.model.fields,help:mail.field_crm_team_message_needaction_counter
#: model:ir.model.fields,help:mail.field_crossovered_budget_message_needaction_counter
#: model:ir.model.fields,help:mail.field_event_event_message_needaction_counter
#: model:ir.model.fields,help:mail.field_event_registration_message_needaction_counter
#: model:ir.model.fields,help:mail.field_event_track_message_needaction_counter
#: model:ir.model.fields,help:mail.field_fleet_vehicle_log_contract_message_needaction_counter
#: model:ir.model.fields,help:mail.field_fleet_vehicle_message_needaction_counter
#: model:ir.model.fields,help:mail.field_forum_forum_message_needaction_counter
#: model:ir.model.fields,help:mail.field_forum_post_message_needaction_counter
#: model:ir.model.fields,help:mail.field_forum_tag_message_needaction_counter
#: model:ir.model.fields,help:mail.field_gamification_badge_message_needaction_counter
#: model:ir.model.fields,help:mail.field_gamification_challenge_message_needaction_counter
#: model:ir.model.fields,help:mail.field_hr_applicant_message_needaction_counter
#: model:ir.model.fields,help:mail.field_hr_contract_message_needaction_counter
#: model:ir.model.fields,help:mail.field_hr_department_message_needaction_counter
#: model:ir.model.fields,help:mail.field_hr_employee_message_needaction_counter
#: model:ir.model.fields,help:mail.field_hr_expense_message_needaction_counter
#: model:ir.model.fields,help:mail.field_hr_expense_sheet_message_needaction_counter
#: model:ir.model.fields,help:mail.field_hr_holidays_message_needaction_counter
#: model:ir.model.fields,help:mail.field_hr_job_message_needaction_counter
#: model:ir.model.fields,help:mail.field_mail_channel_message_needaction_counter
#: model:ir.model.fields,help:mail.field_mail_mass_mailing_contact_message_needaction_counter
#: model:ir.model.fields,help:mail.field_mail_test_message_needaction_counter
#: model:ir.model.fields,help:mail.field_mail_test_simple_message_needaction_counter
#: model:ir.model.fields,help:mail.field_mail_thread_message_needaction_counter
#: model:ir.model.fields,help:mail.field_maintenance_equipment_category_message_needaction_counter
#: model:ir.model.fields,help:mail.field_maintenance_equipment_message_needaction_counter
#: model:ir.model.fields,help:mail.field_maintenance_request_message_needaction_counter
#: model:ir.model.fields,help:mail.field_mrp_bom_message_needaction_counter
#: model:ir.model.fields,help:mail.field_mrp_production_message_needaction_counter
#: model:ir.model.fields,help:mail.field_mrp_repair_message_needaction_counter
#: model:ir.model.fields,help:mail.field_mrp_unbuild_message_needaction_counter
#: model:ir.model.fields,help:mail.field_mrp_workorder_message_needaction_counter
#: model:ir.model.fields,help:mail.field_note_note_message_needaction_counter
#: model:ir.model.fields,help:mail.field_product_product_message_needaction_counter
#: model:ir.model.fields,help:mail.field_product_template_message_needaction_counter
#: model:ir.model.fields,help:mail.field_project_project_message_needaction_counter
#: model:ir.model.fields,help:mail.field_project_task_message_needaction_counter
#: model:ir.model.fields,help:mail.field_purchase_order_message_needaction_counter
#: model:ir.model.fields,help:mail.field_purchase_requisition_message_needaction_counter
#: model:ir.model.fields,help:mail.field_res_partner_message_needaction_counter
#: model:ir.model.fields,help:mail.field_res_users_message_needaction_counter
#: model:ir.model.fields,help:mail.field_sale_order_message_needaction_counter
#: model:ir.model.fields,help:mail.field_slide_channel_message_needaction_counter
#: model:ir.model.fields,help:mail.field_slide_slide_message_needaction_counter
#: model:ir.model.fields,help:mail.field_stock_landed_cost_message_needaction_counter
#: model:ir.model.fields,help:mail.field_stock_picking_batch_message_needaction_counter
#: model:ir.model.fields,help:mail.field_stock_picking_message_needaction_counter
#: model:ir.model.fields,help:mail.field_stock_production_lot_message_needaction_counter
#: model:ir.model.fields,help:mail.field_survey_survey_message_needaction_counter
msgid "Number of messages which requires an action"
msgstr "Ekintza bat eskatzen duen mezu kopurua"

#. module: mail
#: model:ir.model.fields,help:mail.field_account_analytic_account_message_unread_counter
#: model:ir.model.fields,help:mail.field_account_asset_asset_message_unread_counter
#: model:ir.model.fields,help:mail.field_account_bank_statement_message_unread_counter
#: model:ir.model.fields,help:mail.field_account_invoice_message_unread_counter
#: model:ir.model.fields,help:mail.field_account_payment_message_unread_counter
#: model:ir.model.fields,help:mail.field_account_voucher_message_unread_counter
#: model:ir.model.fields,help:mail.field_blog_blog_message_unread_counter
#: model:ir.model.fields,help:mail.field_blog_post_message_unread_counter
#: model:ir.model.fields,help:mail.field_calendar_event_message_unread_counter
#: model:ir.model.fields,help:mail.field_crm_lead_message_unread_counter
#: model:ir.model.fields,help:mail.field_crm_team_message_unread_counter
#: model:ir.model.fields,help:mail.field_crossovered_budget_message_unread_counter
#: model:ir.model.fields,help:mail.field_event_event_message_unread_counter
#: model:ir.model.fields,help:mail.field_event_registration_message_unread_counter
#: model:ir.model.fields,help:mail.field_event_track_message_unread_counter
#: model:ir.model.fields,help:mail.field_fleet_vehicle_log_contract_message_unread_counter
#: model:ir.model.fields,help:mail.field_fleet_vehicle_message_unread_counter
#: model:ir.model.fields,help:mail.field_forum_forum_message_unread_counter
#: model:ir.model.fields,help:mail.field_forum_post_message_unread_counter
#: model:ir.model.fields,help:mail.field_forum_tag_message_unread_counter
#: model:ir.model.fields,help:mail.field_gamification_badge_message_unread_counter
#: model:ir.model.fields,help:mail.field_gamification_challenge_message_unread_counter
#: model:ir.model.fields,help:mail.field_hr_applicant_message_unread_counter
#: model:ir.model.fields,help:mail.field_hr_contract_message_unread_counter
#: model:ir.model.fields,help:mail.field_hr_department_message_unread_counter
#: model:ir.model.fields,help:mail.field_hr_employee_message_unread_counter
#: model:ir.model.fields,help:mail.field_hr_expense_message_unread_counter
#: model:ir.model.fields,help:mail.field_hr_expense_sheet_message_unread_counter
#: model:ir.model.fields,help:mail.field_hr_holidays_message_unread_counter
#: model:ir.model.fields,help:mail.field_hr_job_message_unread_counter
#: model:ir.model.fields,help:mail.field_mail_channel_message_unread_counter
#: model:ir.model.fields,help:mail.field_mail_mass_mailing_contact_message_unread_counter
#: model:ir.model.fields,help:mail.field_mail_test_message_unread_counter
#: model:ir.model.fields,help:mail.field_mail_test_simple_message_unread_counter
#: model:ir.model.fields,help:mail.field_mail_thread_message_unread_counter
#: model:ir.model.fields,help:mail.field_maintenance_equipment_category_message_unread_counter
#: model:ir.model.fields,help:mail.field_maintenance_equipment_message_unread_counter
#: model:ir.model.fields,help:mail.field_maintenance_request_message_unread_counter
#: model:ir.model.fields,help:mail.field_mrp_bom_message_unread_counter
#: model:ir.model.fields,help:mail.field_mrp_production_message_unread_counter
#: model:ir.model.fields,help:mail.field_mrp_repair_message_unread_counter
#: model:ir.model.fields,help:mail.field_mrp_unbuild_message_unread_counter
#: model:ir.model.fields,help:mail.field_mrp_workorder_message_unread_counter
#: model:ir.model.fields,help:mail.field_note_note_message_unread_counter
#: model:ir.model.fields,help:mail.field_product_product_message_unread_counter
#: model:ir.model.fields,help:mail.field_product_template_message_unread_counter
#: model:ir.model.fields,help:mail.field_project_project_message_unread_counter
#: model:ir.model.fields,help:mail.field_project_task_message_unread_counter
#: model:ir.model.fields,help:mail.field_purchase_order_message_unread_counter
#: model:ir.model.fields,help:mail.field_purchase_requisition_message_unread_counter
#: model:ir.model.fields,help:mail.field_res_partner_message_unread_counter
#: model:ir.model.fields,help:mail.field_res_users_message_unread_counter
#: model:ir.model.fields,help:mail.field_sale_order_message_unread_counter
#: model:ir.model.fields,help:mail.field_slide_channel_message_unread_counter
#: model:ir.model.fields,help:mail.field_slide_slide_message_unread_counter
#: model:ir.model.fields,help:mail.field_stock_landed_cost_message_unread_counter
#: model:ir.model.fields,help:mail.field_stock_picking_batch_message_unread_counter
#: model:ir.model.fields,help:mail.field_stock_picking_message_unread_counter
#: model:ir.model.fields,help:mail.field_stock_production_lot_message_unread_counter
#: model:ir.model.fields,help:mail.field_survey_survey_message_unread_counter
msgid "Number of unread messages"
msgstr "Irakurri gabeko mezu kopurua"

#. module: mail
#: model:ir.ui.view,arch_db:mail.message_user_assigned
msgid "Odoo"
msgstr "Odoo"

#. module: mail
#. openerp-web
#: code:addons/mail/static/src/js/client_action.js:898
#, python-format
msgid ""
"Odoo has now the permission to send you native notifications on this device."
msgstr ""

#. module: mail
#. openerp-web
#: code:addons/mail/static/src/xml/client_action.xml:11
#, python-format
msgid "Odoo needs your permission to"
msgstr ""

#. module: mail
#. openerp-web
#: code:addons/mail/static/src/js/client_action.js:895
#, python-format
msgid ""
"Odoo will not have the permission to send native notifications on this "
"device."
msgstr ""

#. module: mail
#. openerp-web
#: code:addons/mail/static/src/xml/client_action.xml:120
#, python-format
msgid "Offline"
msgstr ""

#. module: mail
#: model:ir.model.fields,field_description:mail.field_mail_tracking_value_old_value_char
msgid "Old Value Char"
msgstr ""

#. module: mail
#: model:ir.model.fields,field_description:mail.field_mail_tracking_value_old_value_datetime
msgid "Old Value DateTime"
msgstr ""

#. module: mail
#: model:ir.model.fields,field_description:mail.field_mail_tracking_value_old_value_float
msgid "Old Value Float"
msgstr ""

#. module: mail
#: model:ir.model.fields,field_description:mail.field_mail_tracking_value_old_value_integer
msgid "Old Value Integer"
msgstr ""

#. module: mail
#: model:ir.model.fields,field_description:mail.field_mail_tracking_value_old_value_monetary
msgid "Old Value Monetary"
msgstr ""

#. module: mail
#: model:ir.model.fields,field_description:mail.field_mail_tracking_value_old_value_text
msgid "Old Value Text"
msgstr ""

#. module: mail
#: selection:ir.model.fields,track_visibility:0
msgid "On Change"
msgstr ""

#. module: mail
#. openerp-web
#: code:addons/mail/static/src/js/tour.js:24
#, python-format
msgid ""
"Once a message has been starred, you can come back and review it at any time"
" here."
msgstr ""

#. module: mail
#. openerp-web
#: code:addons/mail/static/src/js/followers.js:187
#, python-format
msgid "One follower"
msgstr "Jarraitzaile bat"

#. module: mail
#. openerp-web
#: code:addons/mail/static/src/xml/client_action.xml:118
#: code:addons/mail/static/src/xml/client_action.xml:202
#, python-format
msgid "Online"
msgstr "Linean "

#. module: mail
#: code:addons/mail/models/ir_model.py:28
#, python-format
msgid "Only custom models can be modified."
msgstr "Pertsonalizatutako moduluak bakarrik aldatu daitezke."

#. module: mail
#: selection:mail.channel.partner,fold_state:0
msgid "Open"
msgstr "Irekita"

#. module: mail
#: model:ir.ui.view,arch_db:mail.view_mail_alias_form
msgid "Open Document"
msgstr ""

#. module: mail
#: model:ir.ui.view,arch_db:mail.view_mail_alias_form
msgid "Open Parent Document"
msgstr ""

#. module: mail
#. openerp-web
#: code:addons/mail/static/src/xml/client_action.xml:139
#, python-format
msgid "Open channel settings"
msgstr ""

#. module: mail
#. openerp-web
#: code:addons/mail/static/src/xml/client_action.xml:187
#, python-format
msgid "Open chat"
msgstr ""

#. module: mail
#. openerp-web
#: code:addons/mail/static/src/xml/extended_chat_window.xml:15
#, python-format
msgid "Open in Discuss"
msgstr ""

#. module: mail
#: model:ir.model.fields,field_description:mail.field_res_partner_opt_out
#: model:ir.model.fields,field_description:mail.field_res_users_opt_out
msgid "Opt-Out"
msgstr ""

#. module: mail
#: model:ir.model.fields,help:mail.field_mail_alias_alias_force_thread_id
#: model:ir.model.fields,help:mail.field_mail_alias_mixin_alias_force_thread_id
#: model:ir.model.fields,help:mail.field_mail_channel_alias_force_thread_id
#: model:ir.model.fields,help:mail.field_mail_test_alias_force_thread_id
msgid ""
"Optional ID of a thread (record) to which all incoming messages will be "
"attached, even if they did not reply to it. If set, this will disable the "
"creation of new records completely."
msgstr ""

#. module: mail
#: model:ir.model.fields,help:mail.field_email_template_preview_mail_server_id
#: model:ir.model.fields,help:mail.field_mail_template_mail_server_id
msgid ""
"Optional preferred server for outgoing mails. If not set, the highest "
"priority one will be used."
msgstr ""

#. module: mail
#: model:ir.model.fields,field_description:mail.field_email_template_preview_report_template
#: model:ir.model.fields,field_description:mail.field_mail_template_report_template
msgid "Optional report to print and attach"
msgstr ""

#. module: mail
#: model:ir.model.fields,help:mail.field_email_template_preview_lang
#: model:ir.model.fields,help:mail.field_mail_template_lang
msgid ""
"Optional translation language (ISO code) to select when sending out an "
"email. If not set, the english version will be used. This should usually be "
"a placeholder expression that provides the appropriate language, e.g. "
"${object.partner_id.lang}."
msgstr ""

#. module: mail
#: model:ir.model.fields,help:mail.field_email_template_preview_null_value
#: model:ir.model.fields,help:mail.field_mail_template_null_value
msgid "Optional value to use if the target field is empty"
msgstr ""

#. module: mail
#: selection:mail.activity.type,category:0
msgid "Other"
msgstr "Beste"

#. module: mail
#: model:ir.ui.view,arch_db:mail.view_mail_search selection:mail.mail,state:0
msgid "Outgoing"
msgstr "Bidaltzea"

#. module: mail
#: model:ir.model.fields,field_description:mail.field_email_template_preview_mail_server_id
#: model:ir.model.fields,field_description:mail.field_mail_template_mail_server_id
msgid "Outgoing Mail Server"
msgstr ""

#. module: mail
#: model:ir.model,name:mail.model_mail_mail
msgid "Outgoing Mails"
msgstr "Irteerako mezuak"

#. module: mail
#: model:ir.model.fields,field_description:mail.field_mail_compose_message_mail_server_id
#: model:ir.model.fields,field_description:mail.field_mail_mail_mail_server_id
#: model:ir.model.fields,field_description:mail.field_mail_message_mail_server_id
#: model:ir.model.fields,field_description:mail.field_survey_mail_compose_message_mail_server_id
msgid "Outgoing mail server"
msgstr ""

#. module: mail
#: selection:account.invoice,activity_state:0
#: selection:crm.lead,activity_state:0 selection:event.track,activity_state:0
#: selection:hr.applicant,activity_state:0 selection:mail.activity,state:0
#: selection:mail.activity.mixin,activity_state:0
#: selection:maintenance.equipment,activity_state:0
#: selection:maintenance.request,activity_state:0
#: selection:mrp.production,activity_state:0
#: selection:mrp.repair,activity_state:0
#: selection:mrp.unbuild,activity_state:0 selection:note.note,activity_state:0
#: selection:product.product,activity_state:0
#: selection:product.template,activity_state:0
#: selection:project.task,activity_state:0
#: selection:purchase.order,activity_state:0
#: selection:res.partner,activity_state:0
#: selection:sale.order,activity_state:0
#: selection:stock.picking,activity_state:0
#: selection:survey.survey,activity_state:0
msgid "Overdue"
msgstr "Atzeratua"

#. module: mail
#: model:ir.ui.view,arch_db:mail.email_template_form
msgid "Override author's email"
msgstr ""

#. module: mail
#: model:ir.model.fields,field_description:mail.field_mail_alias_alias_user_id
#: model:ir.model.fields,field_description:mail.field_mail_alias_mixin_alias_user_id
#: model:ir.model.fields,field_description:mail.field_mail_channel_alias_user_id
#: model:ir.model.fields,field_description:mail.field_mail_test_alias_user_id
msgid "Owner"
msgstr "Jabea"

#. module: mail
#: model:ir.model.fields,field_description:mail.field_mail_message_subtype_parent_id
msgid "Parent"
msgstr "Gurasoa"

#. module: mail
#: model:ir.model.fields,field_description:mail.field_mail_compose_message_parent_id
#: model:ir.model.fields,field_description:mail.field_mail_mail_parent_id
#: model:ir.model.fields,field_description:mail.field_mail_message_parent_id
#: model:ir.model.fields,field_description:mail.field_survey_mail_compose_message_parent_id
msgid "Parent Message"
msgstr ""

#. module: mail
#: model:ir.model.fields,field_description:mail.field_mail_alias_alias_parent_model_id
#: model:ir.model.fields,field_description:mail.field_mail_alias_mixin_alias_parent_model_id
#: model:ir.model.fields,field_description:mail.field_mail_channel_alias_parent_model_id
#: model:ir.model.fields,field_description:mail.field_mail_test_alias_parent_model_id
msgid "Parent Model"
msgstr ""

#. module: mail
#: model:ir.model.fields,field_description:mail.field_mail_alias_alias_parent_thread_id
#: model:ir.model.fields,field_description:mail.field_mail_alias_mixin_alias_parent_thread_id
#: model:ir.model.fields,field_description:mail.field_mail_channel_alias_parent_thread_id
#: model:ir.model.fields,field_description:mail.field_mail_test_alias_parent_thread_id
msgid "Parent Record Thread ID"
msgstr ""

#. module: mail
#: model:ir.model.fields,help:mail.field_mail_alias_alias_parent_model_id
#: model:ir.model.fields,help:mail.field_mail_alias_mixin_alias_parent_model_id
#: model:ir.model.fields,help:mail.field_mail_channel_alias_parent_model_id
#: model:ir.model.fields,help:mail.field_mail_test_alias_parent_model_id
msgid ""
"Parent model holding the alias. The model holding the alias reference is not"
" necessarily the model given by alias_model_id (example: project "
"(parent_model) and task (model))"
msgstr ""

#. module: mail
#: model:ir.model.fields,help:mail.field_mail_message_subtype_parent_id
msgid ""
"Parent subtype, used for automatic subscription. This field is not correctly"
" named. For example on a project, the parent_id of project subtypes refers "
"to task-related subtypes."
msgstr ""

#. module: mail
#: model:ir.actions.act_window,name:mail.action_partner_mass_mail
msgid "Partner Mass Mailing"
msgstr ""

#. module: mail
#: code:addons/mail/models/res_partner.py:32
#, python-format
msgid "Partner Profile"
msgstr ""

#. module: mail
#: model:ir.ui.view,arch_db:mail.res_partner_view_search_inherit_mail
msgid "Partners that did not ask not to be included in mass mailing campaigns"
msgstr ""

#. module: mail
#: model:ir.model.fields,field_description:mail.field_mail_compose_message_needaction_partner_ids
#: model:ir.model.fields,field_description:mail.field_mail_mail_needaction_partner_ids
#: model:ir.model.fields,field_description:mail.field_mail_message_needaction_partner_ids
#: model:ir.model.fields,field_description:mail.field_survey_mail_compose_message_needaction_partner_ids
msgid "Partners with Need Action"
msgstr ""

#. module: mail
#: model:ir.model.fields,help:mail.field_email_template_preview_auto_delete
#: model:ir.model.fields,help:mail.field_mail_mail_auto_delete
#: model:ir.model.fields,help:mail.field_mail_template_auto_delete
msgid "Permanently delete this email after sending it, to save space"
msgstr ""

#. module: mail
#. openerp-web
#: code:addons/mail/static/src/js/client_action.js:894
#, python-format
msgid "Permission denied"
msgstr ""

#. module: mail
#. openerp-web
#: code:addons/mail/static/src/js/client_action.js:897
#, python-format
msgid "Permission granted"
msgstr ""

#. module: mail
#: model:ir.model.fields,field_description:mail.field_mail_channel_image
msgid "Photo"
msgstr "Argazkia "

#. module: mail
#: model:ir.model.fields,field_description:mail.field_email_template_preview_copyvalue
#: model:ir.model.fields,field_description:mail.field_mail_template_copyvalue
msgid "Placeholder Expression"
msgstr ""

#. module: mail
#: selection:account.invoice,activity_state:0
#: selection:crm.lead,activity_state:0 selection:event.track,activity_state:0
#: selection:hr.applicant,activity_state:0 selection:mail.activity,state:0
#: selection:mail.activity.mixin,activity_state:0
#: selection:maintenance.equipment,activity_state:0
#: selection:maintenance.request,activity_state:0
#: selection:mrp.production,activity_state:0
#: selection:mrp.repair,activity_state:0
#: selection:mrp.unbuild,activity_state:0 selection:note.note,activity_state:0
#: selection:product.product,activity_state:0
#: selection:product.template,activity_state:0
#: selection:project.task,activity_state:0
#: selection:purchase.order,activity_state:0
#: selection:res.partner,activity_state:0
#: selection:sale.order,activity_state:0
#: selection:stock.picking,activity_state:0
#: selection:survey.survey,activity_state:0
msgid "Planned"
msgstr ""

#. module: mail
#. openerp-web
#: code:addons/mail/static/src/xml/activity.xml:6
#, python-format
msgid "Planned activities"
msgstr ""

#. module: mail
#. openerp-web
#: code:addons/mail/static/src/xml/thread.xml:287
#, python-format
msgid "Play this video"
msgstr ""

#. module: mail
#. openerp-web
#: code:addons/mail/static/src/js/chatter_composer.js:158
#, python-format
msgid "Please complete customer's informations"
msgstr ""

#. module: mail
#. openerp-web
#: code:addons/mail/static/src/js/many2many_tags_email.js:96
#, python-format
msgid "Please complete customer's informations and email"
msgstr ""

#. module: mail
#. openerp-web
#: code:addons/mail/static/src/js/composer.js:667
#, python-format
msgid "Please, wait while the file is uploading."
msgstr ""

#. module: mail
#: model:ir.model.fields,help:mail.field_res_users_notification_type
msgid ""
"Policy on how to handle Chatter notifications:\n"
"- Emails: notifications are sent to your email\n"
"- Odoo: notifications appear in your Odoo Inbox"
msgstr ""

#. module: mail
#: model:ir.model.fields,help:mail.field_mail_alias_alias_contact
#: model:ir.model.fields,help:mail.field_mail_alias_mixin_alias_contact
#: model:ir.model.fields,help:mail.field_mail_channel_alias_contact
#: model:ir.model.fields,help:mail.field_mail_test_alias_contact
#: model:ir.model.fields,help:mail.field_res_users_alias_contact
msgid ""
"Policy to post a message on the document using the mailgateway.\n"
"- everyone: everyone can post\n"
"- partners: only authenticated partners\n"
"- followers: only followers of the related document or members of following channels\n"
msgstr ""

#. module: mail
#: model:ir.ui.view,arch_db:mail.message_user_assigned
msgid "Powered by"
msgstr ""

#. module: mail
#: model:ir.model.fields,field_description:mail.field_mail_activity_type_previous_type_ids
msgid "Preceding Activities"
msgstr ""

#. module: mail
#: model:ir.ui.view,arch_db:mail.email_template_form
msgid "Preferred reply address"
msgstr ""

#. module: mail
#: model:ir.model.fields,help:mail.field_email_template_preview_reply_to
#: model:ir.model.fields,help:mail.field_mail_template_reply_to
msgid "Preferred response address (placeholders may be used here)"
msgstr ""

#. module: mail
#: model:ir.ui.view,arch_db:mail.email_template_form
msgid "Preview"
msgstr "Aurreikusi"

#. module: mail
#: model:ir.ui.view,arch_db:mail.email_template_preview_form
msgid "Preview of"
msgstr ""

#. module: mail
#: model:ir.model.fields,field_description:mail.field_mail_activity_previous_activity_type_id
msgid "Previous Activity Type"
msgstr ""

#. module: mail
#: model:ir.model.fields,field_description:mail.field_mail_channel_public
#: model:ir.ui.view,arch_db:mail.mail_channel_view_form
msgid "Privacy"
msgstr "Pribatutasuna"

#. module: mail
#. openerp-web
#: code:addons/mail/static/src/xml/client_action.xml:56
#: code:addons/mail/static/src/xml/client_action.xml:176
#, python-format
msgid "Private Channels"
msgstr ""

#. module: mail
#. openerp-web
#: code:addons/mail/static/src/js/client_action.js:851
#, python-format
msgid "Public Channels"
msgstr "Kanal publikoak"

#. module: mail
#: model:ir.actions.server,name:mail.ir_cron_module_update_notification_ir_actions_server
#: model:ir.cron,cron_name:mail.ir_cron_module_update_notification
#: model:ir.cron,name:mail.ir_cron_module_update_notification
msgid "Publisher: Update Notification"
msgstr ""

#. module: mail
#: code:addons/mail/wizard/mail_compose_message.py:179
#, python-format
msgid "Re:"
msgstr ""

#. module: mail
#: selection:mail.notification,email_status:0
msgid "Ready to Send"
msgstr ""

#. module: mail
#: model:ir.ui.view,arch_db:mail.view_mail_search selection:mail.mail,state:0
msgid "Received"
msgstr ""

#. module: mail
#: model:ir.model.fields,field_description:mail.field_mail_channel_partner_partner_id
msgid "Recipient"
msgstr ""

#. module: mail
#: model:ir.model.fields,field_description:mail.field_email_template_preview_partner_ids
#: model:ir.model.fields,field_description:mail.field_mail_mail_partner_ids
#: model:ir.model.fields,field_description:mail.field_mail_message_partner_ids
#: model:ir.model.fields,field_description:mail.field_mail_wizard_invite_partner_ids
#: model:ir.ui.view,arch_db:mail.email_compose_message_wizard_form
#: model:ir.ui.view,arch_db:mail.view_message_form
msgid "Recipients"
msgstr "Hartzailea"

#. module: mail
#: model:ir.model.fields,field_description:mail.field_mail_activity_recommended_activity_type_id
msgid "Recommended Activity Type"
msgstr ""

#. module: mail
#: model:ir.model.fields,field_description:mail.field_mail_activity_type_next_type_ids
msgid "Recommended Next Activities"
msgstr ""

#. module: mail
#: model:ir.model.fields,field_description:mail.field_mail_alias_alias_force_thread_id
#: model:ir.model.fields,field_description:mail.field_mail_alias_mixin_alias_force_thread_id
#: model:ir.model.fields,field_description:mail.field_mail_channel_alias_force_thread_id
#: model:ir.model.fields,field_description:mail.field_mail_test_alias_force_thread_id
msgid "Record Thread ID"
msgstr "Record Thread-en ID"

#. module: mail
#: model:ir.model.fields,field_description:mail.field_mail_mail_references
msgid "References"
msgstr "Erreferentziak"

#. module: mail
#: model:ir.model.fields,field_description:mail.field_mail_activity_res_id
#: model:ir.model.fields,field_description:mail.field_mail_compose_message_res_id
#: model:ir.model.fields,field_description:mail.field_mail_followers_res_id
#: model:ir.model.fields,field_description:mail.field_mail_mail_res_id
#: model:ir.model.fields,field_description:mail.field_mail_message_res_id
#: model:ir.model.fields,field_description:mail.field_mail_wizard_invite_res_id
#: model:ir.model.fields,field_description:mail.field_survey_mail_compose_message_res_id
msgid "Related Document ID"
msgstr ""

#. module: mail
#: model:ir.model.fields,field_description:mail.field_email_template_preview_model
#: model:ir.model.fields,field_description:mail.field_mail_activity_res_model
#: model:ir.model.fields,field_description:mail.field_mail_activity_res_model_id
#: model:ir.model.fields,field_description:mail.field_mail_compose_message_model
#: model:ir.model.fields,field_description:mail.field_mail_mail_model
#: model:ir.model.fields,field_description:mail.field_mail_message_model
#: model:ir.model.fields,field_description:mail.field_mail_template_model
#: model:ir.model.fields,field_description:mail.field_mail_wizard_invite_res_model
#: model:ir.model.fields,field_description:mail.field_survey_mail_compose_message_model
msgid "Related Document Model"
msgstr ""

#. module: mail
#: model:ir.model.fields,field_description:mail.field_mail_followers_res_model
msgid "Related Document Model Name"
msgstr ""

#. module: mail
#: model:ir.ui.view,arch_db:mail.view_mail_tracking_value_form
msgid "Related Message"
msgstr ""

#. module: mail
#: model:ir.model.fields,field_description:mail.field_mail_followers_partner_id
msgid "Related Partner"
msgstr ""

#. module: mail
#: model:ir.model.fields,field_description:mail.field_mail_message_subtype_relation_field
msgid "Relation field"
msgstr ""

#. module: mail
#: model:ir.ui.view,arch_db:mail.email_template_form
msgid "Remove the contextual action to use this template on related documents"
msgstr ""

#. module: mail
#. openerp-web
#: code:addons/mail/static/src/xml/followers.xml:51
#, python-format
msgid "Remove this follower"
msgstr ""

#. module: mail
#. openerp-web
#: code:addons/mail/static/src/xml/thread.xml:208
#: model:ir.ui.view,arch_db:mail.view_mail_form
#, python-format
msgid "Reply"
msgstr "Erantzun "

#. module: mail
#: model:ir.model.fields,help:mail.field_mail_compose_message_reply_to
#: model:ir.model.fields,help:mail.field_mail_mail_reply_to
#: model:ir.model.fields,help:mail.field_mail_message_reply_to
#: model:ir.model.fields,help:mail.field_survey_mail_compose_message_reply_to
msgid ""
"Reply email address. Setting the reply_to bypasses the automatic thread "
"creation."
msgstr ""

#. module: mail
#: model:ir.model.fields,field_description:mail.field_email_template_preview_reply_to
#: model:ir.model.fields,field_description:mail.field_mail_compose_message_reply_to
#: model:ir.model.fields,field_description:mail.field_mail_mail_reply_to
#: model:ir.model.fields,field_description:mail.field_mail_message_reply_to
#: model:ir.model.fields,field_description:mail.field_mail_template_reply_to
#: model:ir.model.fields,field_description:mail.field_survey_mail_compose_message_reply_to
msgid "Reply-To"
msgstr "Nori erantzun"

#. module: mail
#: model:ir.model.fields,field_description:mail.field_email_template_preview_report_name
#: model:ir.model.fields,field_description:mail.field_mail_template_report_name
msgid "Report Filename"
msgstr ""

#. module: mail
#: model:ir.model.fields,field_description:mail.field_account_invoice_activity_user_id
#: model:ir.model.fields,field_description:mail.field_crm_lead_activity_user_id
#: model:ir.model.fields,field_description:mail.field_event_track_activity_user_id
#: model:ir.model.fields,field_description:mail.field_hr_applicant_activity_user_id
#: model:ir.model.fields,field_description:mail.field_mail_activity_mixin_activity_user_id
#: model:ir.model.fields,field_description:mail.field_maintenance_equipment_activity_user_id
#: model:ir.model.fields,field_description:mail.field_maintenance_request_activity_user_id
#: model:ir.model.fields,field_description:mail.field_mrp_production_activity_user_id
#: model:ir.model.fields,field_description:mail.field_mrp_repair_activity_user_id
#: model:ir.model.fields,field_description:mail.field_mrp_unbuild_activity_user_id
#: model:ir.model.fields,field_description:mail.field_note_note_activity_user_id
#: model:ir.model.fields,field_description:mail.field_product_product_activity_user_id
#: model:ir.model.fields,field_description:mail.field_product_template_activity_user_id
#: model:ir.model.fields,field_description:mail.field_project_task_activity_user_id
#: model:ir.model.fields,field_description:mail.field_purchase_order_activity_user_id
#: model:ir.model.fields,field_description:mail.field_res_partner_activity_user_id
#: model:ir.model.fields,field_description:mail.field_res_users_activity_user_id
#: model:ir.model.fields,field_description:mail.field_sale_order_activity_user_id
#: model:ir.model.fields,field_description:mail.field_stock_picking_activity_user_id
#: model:ir.model.fields,field_description:mail.field_survey_survey_activity_user_id
msgid "Responsible"
msgstr "Arduraduna"

#. module: mail
#: model:ir.ui.view,arch_db:mail.view_mail_form
#: model:ir.ui.view,arch_db:mail.view_mail_tree
msgid "Retry"
msgstr ""

#. module: mail
#: model:ir.model.fields,field_description:mail.field_mail_mail_body_html
msgid "Rich-text Contents"
msgstr ""

#. module: mail
#: model:ir.model.fields,help:mail.field_mail_mail_body_html
msgid "Rich-text/HTML message"
msgstr ""

#. module: mail
#: model:ir.ui.view,arch_db:mail.view_email_template_search
msgid "SMTP Server"
msgstr ""

#. module: mail
#: model:ir.model.fields,field_description:mail.field_email_template_preview_res_id
msgid "Sample Document"
msgstr ""

#. module: mail
#: model:ir.ui.view,arch_db:mail.email_compose_message_wizard_form
msgid "Save as a new template"
msgstr ""

#. module: mail
#: model:ir.ui.view,arch_db:mail.email_compose_message_wizard_form
msgid "Save as new template"
msgstr "Gorde txantiloi berri gisa"

#. module: mail
#. openerp-web
#: code:addons/mail/static/src/js/chat_window.js:41
#, python-format
msgid "Say something"
msgstr ""

#. module: mail
#: model:ir.ui.view,arch_db:mail.mail_activity_view_form_popup
msgid "Schedule"
msgstr ""

#. module: mail
#. openerp-web
#: code:addons/mail/static/src/xml/chatter.xml:60
#, python-format
msgid "Schedule activity"
msgstr ""

#. module: mail
#. openerp-web
#: code:addons/mail/static/src/xml/web_kanban_activity.xml:56
#, python-format
msgid "Schedule an activity"
msgstr ""

#. module: mail
#: model:ir.model.fields,field_description:mail.field_email_template_preview_scheduled_date
#: model:ir.model.fields,field_description:mail.field_mail_template_scheduled_date
msgid "Scheduled Date"
msgstr "Programatutako data"

#. module: mail
#: model:ir.model.fields,field_description:mail.field_mail_mail_scheduled_date
#: model:ir.ui.view,arch_db:mail.email_template_form
msgid "Scheduled Send Date"
msgstr ""

#. module: mail
#: model:ir.ui.view,arch_db:mail.view_mail_alias_search
msgid "Search Alias"
msgstr ""

#. module: mail
#: model:ir.ui.view,arch_db:mail.mail_channel_view_search
msgid "Search Groups"
msgstr ""

#. module: mail
#: model:ir.model.fields,help:mail.field_email_template_preview_model_object_field
#: model:ir.model.fields,help:mail.field_mail_template_model_object_field
msgid ""
"Select target field from the related document model.\n"
"If it is a relationship field you will be able to select a target field at the destination of the relationship."
msgstr ""

#. module: mail
#: selection:mail.channel,public:0
msgid "Selected group of users"
msgstr ""

#. module: mail
#. openerp-web
#: code:addons/mail/static/src/js/composer.js:382
#: model:ir.ui.view,arch_db:mail.email_compose_message_wizard_form
#, python-format
msgid "Send"
msgstr "Bidali"

#. module: mail
#: model:ir.model.fields,field_description:mail.field_mail_wizard_invite_send_mail
msgid "Send Email"
msgstr "Emaila Bidali"

#. module: mail
#: code:addons/mail/models/mail_template.py:264
#, python-format
msgid "Send Mail (%s)"
msgstr ""

#. module: mail
#: model:ir.ui.view,arch_db:mail.view_mail_form
#: model:ir.ui.view,arch_db:mail.view_mail_tree
msgid "Send Now"
msgstr "Bidali orain "

#. module: mail
#. openerp-web
#: code:addons/mail/static/src/xml/chatter.xml:53
#, python-format
msgid "Send a message"
msgstr ""

#. module: mail
#. openerp-web
#: code:addons/mail/static/src/xml/chatter.xml:53
#, python-format
msgid "Send message"
msgstr ""

#. module: mail
#: model:ir.model.fields,field_description:mail.field_mail_channel_email_send
msgid "Send messages by email"
msgstr ""

#. module: mail
#: model:ir.model.fields,help:mail.field_email_template_preview_email_from
#: model:ir.model.fields,help:mail.field_mail_template_email_from
msgid ""
"Sender address (placeholders may be used here). If not set, the default "
"value will be the author's email alias if configured, or email address."
msgstr ""

#. module: mail
#. openerp-web
#: code:addons/mail/static/src/js/thread_field.js:83
#, python-format
msgid "Sending Error"
msgstr ""

#. module: mail
#. openerp-web
#: code:addons/mail/static/src/xml/client_action.xml:108
#, python-format
msgid "Sends messages by email"
msgstr ""

#. module: mail
#: model:ir.ui.view,arch_db:mail.view_mail_search selection:mail.mail,state:0
#: selection:mail.notification,email_status:0
msgid "Sent"
msgstr "Bidalia"

#. module: mail
#: model:ir.model.fields,field_description:mail.field_mail_message_res_partner_needaction_rel_is_email
msgid "Sent by Email"
msgstr ""

#. module: mail
#: model:ir.model.fields,field_description:mail.field_mail_activity_type_sequence
#: model:ir.model.fields,field_description:mail.field_mail_message_subtype_sequence
msgid "Sequence"
msgstr "Sekuentzia"

#. module: mail
#. openerp-web
#: code:addons/mail/static/src/xml/client_action.xml:139
#, python-format
msgid "Settings"
msgstr "Ezarpenak"

#. module: mail
#: model:ir.model.fields,field_description:mail.field_mail_shortcode_shortcode_type
msgid "Shortcode Type"
msgstr ""

#. module: mail
#: model:ir.ui.view,arch_db:mail.mail_shortcode_view_form
#: model:ir.ui.view,arch_db:mail.mail_shortcode_view_tree
msgid "Shortcodes"
msgstr ""

#. module: mail
#: model:ir.model.fields,field_description:mail.field_mail_shortcode_source
msgid "Shortcut"
msgstr ""

#. module: mail
#: model:ir.ui.view,arch_db:mail.mail_activity_view_search
#: model:ir.ui.view,arch_db:mail.res_partner_view_search_inherit_mail
msgid "Show all records which has next action date is before today"
msgstr ""
"Erakutsi gaur baino lehenagoko hurrengo ekintza data duten erregistro "
"guztiak"

#. module: mail
#: code:addons/mail/models/mail_channel.py:675
#, python-format
msgid "Show an helper message"
msgstr ""

#. module: mail
#: model:ir.model.fields,field_description:mail.field_email_template_preview_ref_ir_act_window
#: model:ir.model.fields,field_description:mail.field_mail_template_ref_ir_act_window
msgid "Sidebar action"
msgstr ""

#. module: mail
#: model:ir.model.fields,help:mail.field_email_template_preview_ref_ir_act_window
#: model:ir.model.fields,help:mail.field_mail_template_ref_ir_act_window
msgid ""
"Sidebar action to make this template available on records of the related "
"document model"
msgstr ""

#. module: mail
#: model:ir.model.fields,help:mail.field_mail_compose_message_author_avatar
#: model:ir.model.fields,help:mail.field_mail_mail_author_avatar
#: model:ir.model.fields,help:mail.field_mail_message_author_avatar
#: model:ir.model.fields,help:mail.field_survey_mail_compose_message_author_avatar
msgid ""
"Small-sized image of this contact. It is automatically resized as a 64x64px "
"image, with aspect ratio preserved. Use this field anywhere a small image is"
" required."
msgstr ""

#. module: mail
#: model:ir.model.fields,field_description:mail.field_mail_channel_image_small
msgid "Small-sized photo"
msgstr "Argazki txikia "

#. module: mail
#: model:ir.model.fields,help:mail.field_mail_channel_image_small
msgid ""
"Small-sized photo of the group. It is automatically resized as a 64x64px "
"image, with aspect ratio preserved. Use this field anywhere a small image is"
" required."
msgstr ""

#. module: mail
#: selection:mail.shortcode,shortcode_type:0
msgid "Smiley"
msgstr ""

#. module: mail
#: model:ir.model.fields,help:mail.field_mail_activity_type_res_model_id
msgid ""
"Specify a model if the activity should be specific to a model and not "
"available when managing activities for other models."
msgstr ""

#. module: mail
#. openerp-web
#: code:addons/mail/static/src/js/chat_manager.js:670
#: code:addons/mail/static/src/xml/client_action.xml:28
#: code:addons/mail/static/src/xml/client_action.xml:156
#: model:ir.model.fields,field_description:mail.field_mail_compose_message_starred
#: model:ir.model.fields,field_description:mail.field_mail_mail_starred
#: model:ir.model.fields,field_description:mail.field_mail_message_starred
#: model:ir.model.fields,field_description:mail.field_survey_mail_compose_message_starred
#, python-format
msgid "Starred"
msgstr ""

#. module: mail
#: model:ir.model.fields,field_description:mail.field_account_invoice_activity_state
#: model:ir.model.fields,field_description:mail.field_crm_lead_activity_state
#: model:ir.model.fields,field_description:mail.field_event_track_activity_state
#: model:ir.model.fields,field_description:mail.field_hr_applicant_activity_state
#: model:ir.model.fields,field_description:mail.field_mail_activity_mixin_activity_state
#: model:ir.model.fields,field_description:mail.field_mail_activity_state
#: model:ir.model.fields,field_description:mail.field_maintenance_equipment_activity_state
#: model:ir.model.fields,field_description:mail.field_maintenance_request_activity_state
#: model:ir.model.fields,field_description:mail.field_mrp_production_activity_state
#: model:ir.model.fields,field_description:mail.field_mrp_repair_activity_state
#: model:ir.model.fields,field_description:mail.field_mrp_unbuild_activity_state
#: model:ir.model.fields,field_description:mail.field_note_note_activity_state
#: model:ir.model.fields,field_description:mail.field_product_product_activity_state
#: model:ir.model.fields,field_description:mail.field_product_template_activity_state
#: model:ir.model.fields,field_description:mail.field_project_task_activity_state
#: model:ir.model.fields,field_description:mail.field_purchase_order_activity_state
#: model:ir.model.fields,field_description:mail.field_res_partner_activity_state
#: model:ir.model.fields,field_description:mail.field_res_users_activity_state
#: model:ir.model.fields,field_description:mail.field_sale_order_activity_state
#: model:ir.model.fields,field_description:mail.field_stock_picking_activity_state
#: model:ir.model.fields,field_description:mail.field_survey_survey_activity_state
msgid "State"
msgstr "Egoera"

#. module: mail
#: model:ir.model.fields,field_description:mail.field_mail_mail_state
#: model:ir.ui.view,arch_db:mail.view_mail_form
#: model:ir.ui.view,arch_db:mail.view_mail_search
msgid "Status"
msgstr "Egoera"

#. module: mail
#: model:ir.model.fields,help:mail.field_account_invoice_activity_state
#: model:ir.model.fields,help:mail.field_crm_lead_activity_state
#: model:ir.model.fields,help:mail.field_event_track_activity_state
#: model:ir.model.fields,help:mail.field_hr_applicant_activity_state
#: model:ir.model.fields,help:mail.field_mail_activity_mixin_activity_state
#: model:ir.model.fields,help:mail.field_maintenance_equipment_activity_state
#: model:ir.model.fields,help:mail.field_maintenance_request_activity_state
#: model:ir.model.fields,help:mail.field_mrp_production_activity_state
#: model:ir.model.fields,help:mail.field_mrp_repair_activity_state
#: model:ir.model.fields,help:mail.field_mrp_unbuild_activity_state
#: model:ir.model.fields,help:mail.field_note_note_activity_state
#: model:ir.model.fields,help:mail.field_product_product_activity_state
#: model:ir.model.fields,help:mail.field_product_template_activity_state
#: model:ir.model.fields,help:mail.field_project_task_activity_state
#: model:ir.model.fields,help:mail.field_purchase_order_activity_state
#: model:ir.model.fields,help:mail.field_res_partner_activity_state
#: model:ir.model.fields,help:mail.field_res_users_activity_state
#: model:ir.model.fields,help:mail.field_sale_order_activity_state
#: model:ir.model.fields,help:mail.field_stock_picking_activity_state
#: model:ir.model.fields,help:mail.field_survey_survey_activity_state
msgid ""
"Status based on activities\n"
"Overdue: Due date is already passed\n"
"Today: Activity date is today\n"
"Planned: Future activities."
msgstr ""

#. module: mail
#: model:ir.model.fields,field_description:mail.field_email_template_preview_sub_model_object_field
#: model:ir.model.fields,field_description:mail.field_mail_template_sub_model_object_field
msgid "Sub-field"
msgstr ""

#. module: mail
#: model:ir.model.fields,field_description:mail.field_email_template_preview_sub_object
#: model:ir.model.fields,field_description:mail.field_mail_template_sub_object
msgid "Sub-model"
msgstr ""

#. module: mail
#. openerp-web
#: code:addons/mail/static/src/xml/composer.xml:8
#: model:ir.model.fields,field_description:mail.field_email_template_preview_subject
#: model:ir.model.fields,field_description:mail.field_mail_compose_message_subject
#: model:ir.model.fields,field_description:mail.field_mail_mail_subject
#: model:ir.model.fields,field_description:mail.field_mail_message_subject
#: model:ir.model.fields,field_description:mail.field_mail_template_subject
#: model:ir.model.fields,field_description:mail.field_survey_mail_compose_message_subject
#, python-format
msgid "Subject"
msgstr "Gaia"

#. module: mail
#: model:ir.model.fields,help:mail.field_email_template_preview_subject
#: model:ir.model.fields,help:mail.field_mail_template_subject
#: model:ir.ui.view,arch_db:mail.email_template_form
msgid "Subject (placeholders may be used here)"
msgstr ""

#. module: mail
#: model:ir.ui.view,arch_db:mail.email_compose_message_wizard_form
msgid "Subject..."
msgstr "Gai..."

#. module: mail
#. openerp-web
#: code:addons/mail/static/src/xml/thread.xml:221
#, python-format
msgid "Subject:"
msgstr "Gaia:"

#. module: mail
#: model:ir.model.fields,field_description:mail.field_mail_shortcode_substitution
msgid "Substitution"
msgstr ""

#. module: mail
#: model:ir.model.fields,field_description:mail.field_mail_compose_message_subtype_id
#: model:ir.model.fields,field_description:mail.field_mail_followers_subtype_ids
#: model:ir.model.fields,field_description:mail.field_mail_mail_subtype_id
#: model:ir.model.fields,field_description:mail.field_mail_message_subtype_id_1986
#: model:ir.model.fields,field_description:mail.field_survey_mail_compose_message_subtype_id
#: model:ir.ui.view,arch_db:mail.view_message_subtype_tree
msgid "Subtype"
msgstr "Azpi-mota"

#. module: mail
#: model:ir.actions.act_window,name:mail.action_view_message_subtype
#: model:ir.ui.menu,name:mail.menu_message_subtype
msgid "Subtypes"
msgstr ""

#. module: mail
#: model:ir.model.fields,field_description:mail.field_mail_activity_summary
#: model:ir.model.fields,field_description:mail.field_mail_activity_type_summary
msgid "Summary"
msgstr "Summary"

#. module: mail
#: selection:mail.compose.message,message_type:0
#: selection:mail.message,message_type:0
#: selection:survey.mail.compose.message,message_type:0
msgid "System notification"
msgstr ""

#. module: mail
#: model:ir.model.fields,help:mail.field_mail_activity_has_recommended_activities
msgid "Technical field for UX purpose"
msgstr ""

#. module: mail
#: model:ir.actions.act_window,name:mail.wizard_email_template_preview
msgid "Template Preview"
msgstr ""

#. module: mail
#: model:ir.actions.act_window,name:mail.action_email_template_tree_all
#: model:ir.ui.menu,name:mail.menu_email_templates
#: model:ir.ui.view,arch_db:mail.email_template_form
#: model:ir.ui.view,arch_db:mail.email_template_tree
#: model:ir.ui.view,arch_db:mail.view_email_template_search
msgid "Templates"
msgstr ""

#. module: mail
#: model:ir.model,name:mail.model_mail_test
msgid "Test Mail Model"
msgstr ""

#. module: mail
#: model:ir.model,name:mail.model_mail_test_simple
msgid "Test Simple Chatter Record"
msgstr ""

#. module: mail
#: model:ir.model.fields,help:mail.field_mail_shortcode_substitution
msgid "The escaped html code replacing the shortcut"
msgstr ""

#. module: mail
#: model:ir.model.fields,help:mail.field_mail_alias_alias_model_id
#: model:ir.model.fields,help:mail.field_mail_alias_mixin_alias_model_id
#: model:ir.model.fields,help:mail.field_mail_channel_alias_model_id
#: model:ir.model.fields,help:mail.field_mail_test_alias_model_id
msgid ""
"The model (Odoo Document Kind) to which this alias corresponds. Any incoming"
" email that does not reply to an existing record will cause the creation of "
"a new record of this model (e.g. a Project Task)"
msgstr ""

#. module: mail
#: model:ir.model.fields,help:mail.field_mail_alias_alias_name
#: model:ir.model.fields,help:mail.field_mail_alias_mixin_alias_name
#: model:ir.model.fields,help:mail.field_mail_channel_alias_name
#: model:ir.model.fields,help:mail.field_mail_test_alias_name
msgid ""
"The name of the email alias, e.g. 'jobs' if you want to catch emails for "
"<jobs@example.odoo.com>"
msgstr ""

#. module: mail
#: model:ir.model.fields,help:mail.field_mail_alias_alias_user_id
#: model:ir.model.fields,help:mail.field_mail_alias_mixin_alias_user_id
#: model:ir.model.fields,help:mail.field_mail_channel_alias_user_id
#: model:ir.model.fields,help:mail.field_mail_test_alias_user_id
msgid ""
"The owner of records created upon receiving emails on this alias. If this "
"field is not set the system will attempt to find the right owner based on "
"the sender (From) address, or will use the Administrator account if no "
"system user is found for that address."
msgstr ""

#. module: mail
#: code:addons/mail/models/mail_activity.py:175
#: code:addons/mail/models/mail_message.py:598
#: code:addons/mail/models/mail_message.py:698
#, python-format
msgid ""
"The requested operation cannot be completed due to security restrictions. Please contact your system administrator.\n"
"\n"
"(Document type: %s, Operation: %s)"
msgstr ""

#. module: mail
#: model:ir.model.fields,help:mail.field_mail_shortcode_source
msgid "The shortcut which must be replaced in the Chat Messages"
msgstr ""

#. module: mail
#: model:ir.model.fields,help:mail.field_mail_shortcode_unicode_source
msgid "The source is replaced by this unicode character in the Chat Messages"
msgstr ""

#. module: mail
#: model:ir.model.fields,help:mail.field_email_template_preview_model_id
#: model:ir.model.fields,help:mail.field_mail_template_model_id
msgid "The type of document this template can be used with"
msgstr ""

#. module: mail
#: model:ir.ui.view,arch_db:mail.message_origin_link
msgid "This"
msgstr ""

#. module: mail
#: model:ir.model.fields,help:mail.field_mail_channel_image
msgid ""
"This field holds the image used as photo for the group, limited to "
"1024x1024px."
msgstr ""

#. module: mail
#: model:ir.model.fields,help:mail.field_mail_channel_public
msgid ""
"This group is visible by non members. Invisible groups can add members "
"through the invite button."
msgstr ""

#. module: mail
#: model:ir.ui.view,arch_db:mail.view_mail_search
msgid "Thread"
msgstr "Haria"

#. module: mail
#: model:ir.model.fields,field_description:mail.field_mail_mail_email_to
msgid "To"
msgstr "Nora"

#. module: mail
#: model:ir.model.fields,field_description:mail.field_email_template_preview_email_to
#: model:ir.model.fields,field_description:mail.field_mail_template_email_to
msgid "To (Emails)"
msgstr ""

#. module: mail
#: model:ir.model.fields,field_description:mail.field_email_template_preview_partner_to
#: model:ir.model.fields,field_description:mail.field_mail_mail_recipient_ids
#: model:ir.model.fields,field_description:mail.field_mail_template_partner_to
msgid "To (Partners)"
msgstr ""

#. module: mail
#. openerp-web
#: code:addons/mail/static/src/xml/chatter.xml:14
#: code:addons/mail/static/src/xml/extended_chat_window.xml:7
#, python-format
msgid "To:"
msgstr ""

#. module: mail
#. openerp-web
#: selection:account.invoice,activity_state:0
#: code:addons/mail/static/src/js/activity.js:83
#: code:addons/mail/static/src/js/thread.js:246
#: code:addons/mail/static/src/xml/systray.xml:75
#: selection:crm.lead,activity_state:0 selection:event.track,activity_state:0
#: selection:hr.applicant,activity_state:0 selection:mail.activity,state:0
#: selection:mail.activity.mixin,activity_state:0
#: selection:maintenance.equipment,activity_state:0
#: selection:maintenance.request,activity_state:0
#: selection:mrp.production,activity_state:0
#: selection:mrp.repair,activity_state:0
#: selection:mrp.unbuild,activity_state:0 selection:note.note,activity_state:0
#: selection:product.product,activity_state:0
#: selection:product.template,activity_state:0
#: selection:project.task,activity_state:0
#: selection:purchase.order,activity_state:0
#: selection:res.partner,activity_state:0
#: selection:sale.order,activity_state:0
#: selection:stock.picking,activity_state:0
#: selection:survey.survey,activity_state:0
#, python-format
msgid "Today"
msgstr "Gaur"

#. module: mail
#: model:ir.ui.view,arch_db:mail.mail_activity_view_search
#: model:ir.ui.view,arch_db:mail.res_partner_view_search_inherit_mail
msgid "Today Activities"
msgstr "Gaurko jarduerak "

#. module: mail
#: model:mail.activity.type,name:mail.mail_activity_data_todo
msgid "Todo"
msgstr "Egitekoa"

#. module: mail
#. openerp-web
#: code:addons/mail/static/src/js/activity.js:93
#, python-format
msgid "Tomorrow"
msgstr ""

#. module: mail
#: model:ir.ui.view,arch_db:mail.mail_channel_view_form
msgid "Topics discussed in this group..."
msgstr ""

#. module: mail
#: model:ir.model.fields,help:mail.field_mail_compose_message_tracking_value_ids
#: model:ir.model.fields,help:mail.field_mail_mail_tracking_value_ids
#: model:ir.model.fields,help:mail.field_mail_message_tracking_value_ids
#: model:ir.model.fields,help:mail.field_survey_mail_compose_message_tracking_value_ids
msgid ""
"Tracked values are stored in a separate model. This field allow to "
"reconstruct the tracking and to generate statistics on the model."
msgstr ""

#. module: mail
#: model:ir.model.fields,field_description:mail.field_ir_model_fields_track_visibility
#: model:ir.ui.view,arch_db:mail.view_message_form
msgid "Tracking"
msgstr "Jarraipena"

#. module: mail
#: model:ir.ui.view,arch_db:mail.view_mail_tracking_value_form
#: model:ir.ui.view,arch_db:mail.view_mail_tracking_value_tree
msgid "Tracking Value"
msgstr ""

#. module: mail
#: model:ir.actions.act_window,name:mail.action_view_mail_tracking_value
#: model:ir.ui.menu,name:mail.menu_mail_tracking_value
msgid "Tracking Values"
msgstr ""

#. module: mail
#: model:ir.model.fields,field_description:mail.field_mail_compose_message_tracking_value_ids
#: model:ir.model.fields,field_description:mail.field_mail_mail_tracking_value_ids
#: model:ir.model.fields,field_description:mail.field_mail_message_tracking_value_ids
#: model:ir.model.fields,field_description:mail.field_survey_mail_compose_message_tracking_value_ids
msgid "Tracking values"
msgstr "Jarraipen balioak"

#. module: mail
#: model:ir.model.fields,field_description:mail.field_mail_compose_message_message_type
#: model:ir.model.fields,field_description:mail.field_mail_mail_message_type
#: model:ir.model.fields,field_description:mail.field_mail_message_message_type
#: model:ir.model.fields,field_description:mail.field_survey_mail_compose_message_message_type
msgid "Type"
msgstr "Mota"

#. module: mail
#: model:ir.model.fields,field_description:mail.field_mail_channel_uuid
msgid "UUID"
msgstr ""

#. module: mail
#: code:addons/mail/models/mail_mail.py:238
#, python-format
msgid "Unable to connect to SMTP Server"
msgstr ""

#. module: mail
#: code:addons/mail/models/mail_message.py:32
#, python-format
msgid "Unable to send email, please configure the sender's email address."
msgstr ""

#. module: mail
#. openerp-web
#: code:addons/mail/models/mail_thread.py:705
#: code:addons/mail/static/src/xml/followers.xml:22
#, python-format
msgid "Unfollow"
msgstr ""

#. module: mail
#: sql_constraint:mail.alias:0
msgid ""
"Unfortunately this email alias is already used, please choose a unique one"
msgstr ""

#. module: mail
#: model:ir.model.fields,field_description:mail.field_mail_shortcode_unicode_source
msgid "Unicode Character"
msgstr ""

#. module: mail
#: model:ir.model.fields,field_description:mail.field_account_analytic_account_message_unread
#: model:ir.model.fields,field_description:mail.field_account_asset_asset_message_unread
#: model:ir.model.fields,field_description:mail.field_account_bank_statement_message_unread
#: model:ir.model.fields,field_description:mail.field_account_invoice_message_unread
#: model:ir.model.fields,field_description:mail.field_account_payment_message_unread
#: model:ir.model.fields,field_description:mail.field_account_voucher_message_unread
#: model:ir.model.fields,field_description:mail.field_blog_blog_message_unread
#: model:ir.model.fields,field_description:mail.field_blog_post_message_unread
#: model:ir.model.fields,field_description:mail.field_calendar_event_message_unread
#: model:ir.model.fields,field_description:mail.field_crm_lead_message_unread
#: model:ir.model.fields,field_description:mail.field_crm_team_message_unread
#: model:ir.model.fields,field_description:mail.field_crossovered_budget_message_unread
#: model:ir.model.fields,field_description:mail.field_event_event_message_unread
#: model:ir.model.fields,field_description:mail.field_event_registration_message_unread
#: model:ir.model.fields,field_description:mail.field_event_track_message_unread
#: model:ir.model.fields,field_description:mail.field_fleet_vehicle_log_contract_message_unread
#: model:ir.model.fields,field_description:mail.field_fleet_vehicle_message_unread
#: model:ir.model.fields,field_description:mail.field_forum_forum_message_unread
#: model:ir.model.fields,field_description:mail.field_forum_post_message_unread
#: model:ir.model.fields,field_description:mail.field_forum_tag_message_unread
#: model:ir.model.fields,field_description:mail.field_gamification_badge_message_unread
#: model:ir.model.fields,field_description:mail.field_gamification_challenge_message_unread
#: model:ir.model.fields,field_description:mail.field_hr_applicant_message_unread
#: model:ir.model.fields,field_description:mail.field_hr_contract_message_unread
#: model:ir.model.fields,field_description:mail.field_hr_department_message_unread
#: model:ir.model.fields,field_description:mail.field_hr_employee_message_unread
#: model:ir.model.fields,field_description:mail.field_hr_expense_message_unread
#: model:ir.model.fields,field_description:mail.field_hr_expense_sheet_message_unread
#: model:ir.model.fields,field_description:mail.field_hr_holidays_message_unread
#: model:ir.model.fields,field_description:mail.field_hr_job_message_unread
#: model:ir.model.fields,field_description:mail.field_mail_channel_message_unread
#: model:ir.model.fields,field_description:mail.field_mail_mass_mailing_contact_message_unread
#: model:ir.model.fields,field_description:mail.field_mail_test_message_unread
#: model:ir.model.fields,field_description:mail.field_mail_test_simple_message_unread
#: model:ir.model.fields,field_description:mail.field_mail_thread_message_unread
#: model:ir.model.fields,field_description:mail.field_maintenance_equipment_category_message_unread
#: model:ir.model.fields,field_description:mail.field_maintenance_equipment_message_unread
#: model:ir.model.fields,field_description:mail.field_maintenance_request_message_unread
#: model:ir.model.fields,field_description:mail.field_mrp_bom_message_unread
#: model:ir.model.fields,field_description:mail.field_mrp_production_message_unread
#: model:ir.model.fields,field_description:mail.field_mrp_repair_message_unread
#: model:ir.model.fields,field_description:mail.field_mrp_unbuild_message_unread
#: model:ir.model.fields,field_description:mail.field_mrp_workorder_message_unread
#: model:ir.model.fields,field_description:mail.field_note_note_message_unread
#: model:ir.model.fields,field_description:mail.field_product_product_message_unread
#: model:ir.model.fields,field_description:mail.field_product_template_message_unread
#: model:ir.model.fields,field_description:mail.field_project_project_message_unread
#: model:ir.model.fields,field_description:mail.field_project_task_message_unread
#: model:ir.model.fields,field_description:mail.field_purchase_order_message_unread
#: model:ir.model.fields,field_description:mail.field_purchase_requisition_message_unread
#: model:ir.model.fields,field_description:mail.field_res_partner_message_unread
#: model:ir.model.fields,field_description:mail.field_res_users_message_unread
#: model:ir.model.fields,field_description:mail.field_sale_order_message_unread
#: model:ir.model.fields,field_description:mail.field_slide_channel_message_unread
#: model:ir.model.fields,field_description:mail.field_slide_slide_message_unread
#: model:ir.model.fields,field_description:mail.field_stock_landed_cost_message_unread
#: model:ir.model.fields,field_description:mail.field_stock_picking_batch_message_unread
#: model:ir.model.fields,field_description:mail.field_stock_picking_message_unread
#: model:ir.model.fields,field_description:mail.field_stock_production_lot_message_unread
#: model:ir.model.fields,field_description:mail.field_survey_survey_message_unread
msgid "Unread Messages"
msgstr "Irakurri gabeko mezuak"

#. module: mail
#: model:ir.model.fields,field_description:mail.field_account_analytic_account_message_unread_counter
#: model:ir.model.fields,field_description:mail.field_account_asset_asset_message_unread_counter
#: model:ir.model.fields,field_description:mail.field_account_bank_statement_message_unread_counter
#: model:ir.model.fields,field_description:mail.field_account_invoice_message_unread_counter
#: model:ir.model.fields,field_description:mail.field_account_payment_message_unread_counter
#: model:ir.model.fields,field_description:mail.field_account_voucher_message_unread_counter
#: model:ir.model.fields,field_description:mail.field_blog_blog_message_unread_counter
#: model:ir.model.fields,field_description:mail.field_blog_post_message_unread_counter
#: model:ir.model.fields,field_description:mail.field_calendar_event_message_unread_counter
#: model:ir.model.fields,field_description:mail.field_crm_lead_message_unread_counter
#: model:ir.model.fields,field_description:mail.field_crm_team_message_unread_counter
#: model:ir.model.fields,field_description:mail.field_crossovered_budget_message_unread_counter
#: model:ir.model.fields,field_description:mail.field_event_event_message_unread_counter
#: model:ir.model.fields,field_description:mail.field_event_registration_message_unread_counter
#: model:ir.model.fields,field_description:mail.field_event_track_message_unread_counter
#: model:ir.model.fields,field_description:mail.field_fleet_vehicle_log_contract_message_unread_counter
#: model:ir.model.fields,field_description:mail.field_fleet_vehicle_message_unread_counter
#: model:ir.model.fields,field_description:mail.field_forum_forum_message_unread_counter
#: model:ir.model.fields,field_description:mail.field_forum_post_message_unread_counter
#: model:ir.model.fields,field_description:mail.field_forum_tag_message_unread_counter
#: model:ir.model.fields,field_description:mail.field_gamification_badge_message_unread_counter
#: model:ir.model.fields,field_description:mail.field_gamification_challenge_message_unread_counter
#: model:ir.model.fields,field_description:mail.field_hr_applicant_message_unread_counter
#: model:ir.model.fields,field_description:mail.field_hr_contract_message_unread_counter
#: model:ir.model.fields,field_description:mail.field_hr_department_message_unread_counter
#: model:ir.model.fields,field_description:mail.field_hr_employee_message_unread_counter
#: model:ir.model.fields,field_description:mail.field_hr_expense_message_unread_counter
#: model:ir.model.fields,field_description:mail.field_hr_expense_sheet_message_unread_counter
#: model:ir.model.fields,field_description:mail.field_hr_holidays_message_unread_counter
#: model:ir.model.fields,field_description:mail.field_hr_job_message_unread_counter
#: model:ir.model.fields,field_description:mail.field_mail_channel_message_unread_counter
#: model:ir.model.fields,field_description:mail.field_mail_mass_mailing_contact_message_unread_counter
#: model:ir.model.fields,field_description:mail.field_mail_test_message_unread_counter
#: model:ir.model.fields,field_description:mail.field_mail_test_simple_message_unread_counter
#: model:ir.model.fields,field_description:mail.field_mail_thread_message_unread_counter
#: model:ir.model.fields,field_description:mail.field_maintenance_equipment_category_message_unread_counter
#: model:ir.model.fields,field_description:mail.field_maintenance_equipment_message_unread_counter
#: model:ir.model.fields,field_description:mail.field_maintenance_request_message_unread_counter
#: model:ir.model.fields,field_description:mail.field_mrp_bom_message_unread_counter
#: model:ir.model.fields,field_description:mail.field_mrp_production_message_unread_counter
#: model:ir.model.fields,field_description:mail.field_mrp_repair_message_unread_counter
#: model:ir.model.fields,field_description:mail.field_mrp_unbuild_message_unread_counter
#: model:ir.model.fields,field_description:mail.field_mrp_workorder_message_unread_counter
#: model:ir.model.fields,field_description:mail.field_note_note_message_unread_counter
#: model:ir.model.fields,field_description:mail.field_product_product_message_unread_counter
#: model:ir.model.fields,field_description:mail.field_product_template_message_unread_counter
#: model:ir.model.fields,field_description:mail.field_project_project_message_unread_counter
#: model:ir.model.fields,field_description:mail.field_project_task_message_unread_counter
#: model:ir.model.fields,field_description:mail.field_purchase_order_message_unread_counter
#: model:ir.model.fields,field_description:mail.field_purchase_requisition_message_unread_counter
#: model:ir.model.fields,field_description:mail.field_res_partner_message_unread_counter
#: model:ir.model.fields,field_description:mail.field_res_users_message_unread_counter
#: model:ir.model.fields,field_description:mail.field_sale_order_message_unread_counter
#: model:ir.model.fields,field_description:mail.field_slide_channel_message_unread_counter
#: model:ir.model.fields,field_description:mail.field_slide_slide_message_unread_counter
#: model:ir.model.fields,field_description:mail.field_stock_landed_cost_message_unread_counter
#: model:ir.model.fields,field_description:mail.field_stock_picking_batch_message_unread_counter
#: model:ir.model.fields,field_description:mail.field_stock_picking_message_unread_counter
#: model:ir.model.fields,field_description:mail.field_stock_production_lot_message_unread_counter
#: model:ir.model.fields,field_description:mail.field_survey_survey_message_unread_counter
msgid "Unread Messages Counter"
msgstr "Irakurri gabeko mezuen kontagailua"

#. module: mail
#: model:ir.ui.view,arch_db:mail.view_message_search
msgid "Unread messages"
msgstr ""

#. module: mail
#. openerp-web
#: code:addons/mail/static/src/xml/client_action.xml:135
#, python-format
msgid "Unstar all"
msgstr ""

#. module: mail
#. openerp-web
#: code:addons/mail/static/src/xml/client_action.xml:135
#, python-format
msgid "Unstar all messages"
msgstr ""

#. module: mail
#. openerp-web
#: code:addons/mail/static/src/xml/client_action.xml:136
#, python-format
msgid "Unsubscribe"
msgstr ""

#. module: mail
#. openerp-web
#: code:addons/mail/static/src/xml/client_action.xml:136
#, python-format
msgid "Unsubscribe from channel"
msgstr ""

#. module: mail
#. openerp-web
#: code:addons/mail/static/src/js/chat_manager.js:486
#, python-format
msgid "Unsubscribed"
msgstr "Harpidetza ezeztatuta"

#. module: mail
#: code:addons/mail/models/mail_template.py:510
#, python-format
msgid "Unsupported report type %s found."
msgstr ""

#. module: mail
#. openerp-web
#: code:addons/mail/static/src/xml/thread.xml:327
#, python-format
msgid "Uploading"
msgstr ""

#. module: mail
#. openerp-web
#: code:addons/mail/static/src/js/composer.js:667
#, python-format
msgid "Uploading error"
msgstr ""

#. module: mail
#: model:ir.model.fields,field_description:mail.field_mail_compose_message_use_active_domain
#: model:ir.model.fields,field_description:mail.field_survey_mail_compose_message_use_active_domain
msgid "Use active domain"
msgstr "Erabili domeinu aktiboa"

#. module: mail
#: model:ir.model.fields,field_description:mail.field_mail_compose_message_template_id
#: model:ir.model.fields,field_description:mail.field_survey_mail_compose_message_template_id
msgid "Use template"
msgstr "Txantiloia erabili"

#. module: mail
#: model:ir.ui.view,arch_db:mail.res_config_settings_view_form
msgid "Use your own email servers"
msgstr ""

#. module: mail
#: model:ir.model.fields,help:mail.field_mail_message_subtype_sequence
msgid "Used to order subtypes."
msgstr ""

#. module: mail
#: model:ir.ui.view,arch_db:mail.view_mail_alias_search
#: model:ir.ui.view,arch_db:mail.view_mail_form
#: model:ir.ui.view,arch_db:mail.view_mail_tree
msgid "User"
msgstr "Erabiltzailea"

#. module: mail
#. openerp-web
#: code:addons/mail/static/src/xml/client_action.xml:51
#: code:addons/mail/static/src/xml/extended_chat_window.xml:8
#, python-format
msgid "User name"
msgstr ""

#. module: mail
#: model:ir.model,name:mail.model_res_users
msgid "Users"
msgstr "Erabiltzaileak"

#. module: mail
#: code:addons/mail/models/mail_channel.py:719
#, python-format
msgid "Users in this channel: %s %s and you."
msgstr ""

#. module: mail
#: model:ir.ui.view,arch_db:mail.res_config_settings_view_form
msgid ""
"Using your own email server is required to send/receive emails in Community "
"and Enterprise versions. Online users already benefit from a ready-to-use "
"email server (@mycompany.odoo.com)."
msgstr ""

#. module: mail
#: code:addons/mail/models/mail_thread.py:675
#: model:ir.ui.view,arch_db:mail.message_user_assigned
#, python-format
msgid "View"
msgstr "Ikusi"

#. module: mail
#: code:addons/mail/models/mail_thread.py:673
#, python-format
msgid "View %s"
msgstr "Ikusi %s"

#. module: mail
#. openerp-web
#: code:addons/mail/static/src/js/followers.js:240
#, python-format
msgid ""
"Warning! \n"
" If you remove a follower, he won't be notified of any email or discussion on this document.\n"
" Do you really want to remove this follower ?"
msgstr ""

#. module: mail
#: model:ir.model.fields,help:mail.field_email_template_preview_sub_model_object_field
#: model:ir.model.fields,help:mail.field_mail_template_sub_model_object_field
msgid ""
"When a relationship field is selected as first field, this field lets you "
"select the target field within the destination document model (sub-model)."
msgstr ""

#. module: mail
#: model:ir.model.fields,help:mail.field_email_template_preview_sub_object
#: model:ir.model.fields,help:mail.field_mail_template_sub_object
msgid ""
"When a relationship field is selected as first field, this field shows the "
"document model the relationship goes to."
msgstr ""

#. module: mail
#: model:ir.model.fields,help:mail.field_ir_model_fields_track_visibility
msgid ""
"When set, every modification to this field will be tracked in the chatter."
msgstr ""
"Ezarrita dagoenean, eremu honetara egindako aldaketa guztiak elkarrizketetan"
" kontrolatuko dira."

#. module: mail
#: model:ir.model.fields,help:mail.field_mail_compose_message_is_log
#: model:ir.model.fields,help:mail.field_survey_mail_compose_message_is_log
msgid "Whether the message is an internal note (comment mode only)"
msgstr ""

#. module: mail
#: model:ir.model.fields,help:mail.field_ir_model_is_mail_thread
msgid "Whether this model supports messages and notifications."
msgstr ""

#. module: mail
#: model:ir.ui.view,arch_db:mail.mail_channel_view_form
msgid "Who can follow the group's activities?"
msgstr ""

#. module: mail
#. openerp-web
#: code:addons/mail/static/src/xml/activity.xml:75
#, python-format
msgid "Write Feedback"
msgstr ""

#. module: mail
#. openerp-web
#: code:addons/mail/static/src/xml/composer.xml:12
#, python-format
msgid "Write something..."
msgstr ""

#. module: mail
#. openerp-web
#: code:addons/mail/static/src/js/activity.js:87
#: code:addons/mail/static/src/js/thread.js:248
#, python-format
msgid "Yesterday"
msgstr "Atzo"

#. module: mail
#. openerp-web
#: code:addons/mail/static/src/js/client_action.js:96
#, python-format
msgid "You added <b>%s</b> to the conversation."
msgstr ""

#. module: mail
#: code:addons/mail/models/mail_channel.py:716
#, python-format
msgid "You are alone in this channel."
msgstr ""

#. module: mail
#: code:addons/mail/models/mail_channel.py:685
#, python-format
msgid "You are in a private conversation with <b>@%s</b>."
msgstr "Elkarrizketa pribatu batean zaude <b>@%s</b>."

#. module: mail
#: code:addons/mail/models/mail_channel.py:680
#, python-format
msgid "You are in channel <b>#%s</b>."
msgstr "<b>#%s</b> kanalean zaude."

#. module: mail
#. openerp-web
#: code:addons/mail/static/src/xml/thread.xml:119
#, python-format
msgid ""
"You can mark any message as 'starred', and it shows up in this channel."
msgstr ""

#. module: mail
#: code:addons/mail/models/res_users.py:54
#, python-format
msgid ""
"You cannot create a new user from here.\n"
" To create new user please go to configuration panel."
msgstr ""

#. module: mail
#: code:addons/mail/models/mail_channel.py:144
#, python-format
msgid ""
"You cannot delete those groups, as the Whole Company group is required by "
"other modules."
msgstr ""

#. module: mail
#: code:addons/mail/models/mail_thread.py:354
#, python-format
msgid ""
"You could also add a new %(document)s by sending an email to: "
"%(email_link)s."
msgstr ""

#. module: mail
#: model:ir.ui.view,arch_db:mail.message_user_assigned
msgid "You have been assigned to the"
msgstr ""

#. module: mail
#. openerp-web
#: code:addons/mail/static/src/js/chat_manager.js:588
#, python-format
msgid "You have been invited to: "
msgstr ""

#. module: mail
#: model:ir.model.fields,help:mail.field_email_template_preview_attachment_ids
#: model:ir.model.fields,help:mail.field_mail_template_attachment_ids
msgid ""
"You may attach files to this template, to be added to all emails created "
"from this template"
msgstr ""

#. module: mail
#. openerp-web
#: code:addons/mail/static/src/js/chat_manager.js:482
#, python-format
msgid "You unpinned your conversation with <b>%s</b>."
msgstr ""

#. module: mail
#. openerp-web
#: code:addons/mail/static/src/js/chat_manager.js:480
#, python-format
msgid "You unsubscribed from <b>%s</b>."
msgstr ""

#. module: mail
#. openerp-web
#: code:addons/mail/static/src/xml/client_action.xml:217
#, python-format
msgid "You:"
msgstr ""

#. module: mail
#. openerp-web
#: code:addons/mail/static/src/js/thread_field.js:83
#, python-format
msgid "Your message has not been sent."
msgstr ""

#. module: mail
#: code:addons/mail/models/ir_actions.py:30
#, python-format
msgid "Your template should define email_from"
msgstr ""

#. module: mail
#: code:addons/mail/models/mail_thread.py:971
#, python-format
msgid "alias %s: %s"
msgstr ""

#. module: mail
#: model:mail.channel,name:mail.channel_2
msgid "board-meetings"
msgstr ""

#. module: mail
#: model:ir.ui.view,arch_db:mail.view_mail_form
msgid "by"
msgstr ""

#. module: mail
#: model:ir.ui.view,arch_db:mail.message_origin_link
msgid "created"
msgstr ""

#. module: mail
#: code:addons/mail/models/mail_thread.py:320
#, python-format
msgid "document"
msgstr ""

#. module: mail
#: model:ir.ui.view,arch_db:mail.message_activity_done
msgid ""
"done\n"
"        by"
msgstr ""

#. module: mail
#: model:ir.ui.view,arch_db:mail.mail_activity_view_form_popup
msgid "e.g. Discuss proposal"
msgstr ""

#. module: mail
#. openerp-web
#: code:addons/mail/static/src/xml/client_action.xml:11
#, python-format
msgid "enable desktop notifications"
msgstr ""

#. module: mail
#. openerp-web
#: code:addons/mail/static/src/js/followers.js:189
#, python-format
msgid "followers"
msgstr "jarraitzaileak "

#. module: mail
#. openerp-web
#: code:addons/mail/static/src/xml/activity.xml:30
#, python-format
msgid "for"
msgstr ""

#. module: mail
#: model:ir.ui.view,arch_db:mail.message_origin_link
msgid "from:"
msgstr ""

#. module: mail
#: model:mail.channel,name:mail.channel_all_employees
msgid "general"
msgstr ""

#. module: mail
#: model:ir.ui.view,arch_db:mail.message_origin_link
msgid "has been"
msgstr ""

#. module: mail
#: code:addons/mail/models/mail_alias.py:282
#, python-format
msgid "incorrectly configured alias"
msgstr ""

#. module: mail
#: code:addons/mail/models/mail_alias.py:278
#, python-format
msgid "incorrectly configured alias (unknown reference record)"
msgstr ""

#. module: mail
#: model:ir.model,name:mail.model_ir_actions_server
msgid "ir.actions.server"
msgstr "ir.actions.server"

#. module: mail
#: model:ir.model,name:mail.model_ir_autovacuum
msgid "ir.autovacuum"
msgstr ""

#. module: mail
#: model:ir.model,name:mail.model_mail_alias_mixin
msgid "mail.alias.mixin"
msgstr ""

#. module: mail
#: code:addons/mail/models/mail_thread.py:948
#, python-format
msgid "model %s does not accept document creation"
msgstr ""

#. module: mail
#: code:addons/mail/models/mail_thread.py:943
#, python-format
msgid "model %s does not accept document update"
msgstr ""

#. module: mail
#: code:addons/mail/models/mail_thread.py:936
#, python-format
msgid ""
"model %s does not accept document update, fall back on document creation"
msgstr ""

#. module: mail
#: model:ir.ui.view,arch_db:mail.message_origin_link
msgid "modified"
msgstr ""

#. module: mail
#: model:ir.ui.view,arch_db:mail.res_config_settings_view_form
msgid "mycompany.odoo.com"
msgstr ""

#. module: mail
#. openerp-web
#: code:addons/mail/static/src/js/thread.js:22
#, python-format
msgid "now"
msgstr ""

#. module: mail
#. openerp-web
#: code:addons/mail/static/src/xml/thread.xml:181
#: model:ir.ui.view,arch_db:mail.view_mail_form
#, python-format
msgid "on"
msgstr ""

#. module: mail
#: code:addons/mail/models/mail_thread.py:918
#, python-format
msgid ""
"posting a message without model should be with a null res_id (private "
"message), received %s"
msgstr ""

#. module: mail
#: code:addons/mail/models/mail_thread.py:922
#, python-format
msgid ""
"posting a message without model should be with a parent_id (private message)"
msgstr ""

#. module: mail
#: model:ir.model,name:mail.model_publisher_warranty_contract
msgid "publisher_warranty.contract"
msgstr ""

#. module: mail
#: model:mail.channel,name:mail.channel_3
msgid "rd"
msgstr ""

#. module: mail
#. openerp-web
#: code:addons/mail/static/src/js/thread.js:18
#, python-format
msgid "read less"
msgstr ""

#. module: mail
#. openerp-web
#: code:addons/mail/static/src/js/thread.js:17
#, python-format
msgid "read more"
msgstr "gehiago irakurri"

#. module: mail
#: model:ir.ui.view,arch_db:mail.email_template_preview_form
msgid "record:"
msgstr ""

#. module: mail
#: code:addons/mail/models/mail_thread.py:940
#, python-format
msgid "reply to missing document (%s,%s)"
msgstr ""

#. module: mail
#: code:addons/mail/models/mail_thread.py:933
#, python-format
msgid "reply to missing document (%s,%s), fall back on new document creation"
msgstr ""

#. module: mail
#: model:ir.model,name:mail.model_res_config_settings
msgid "res.config.settings"
msgstr "res.config.settings"

#. module: mail
#: code:addons/mail/models/mail_thread.py:918
#, python-format
msgid "resetting thread_id"
msgstr ""

#. module: mail
#: code:addons/mail/models/mail_channel.py:254
#, python-format
msgid "restricted to channel members"
msgstr ""

#. module: mail
#: code:addons/mail/models/mail_alias.py:287
#, python-format
msgid "restricted to followers"
msgstr ""

#. module: mail
#: code:addons/mail/models/mail_alias.py:291
#, python-format
msgid "restricted to known authors"
msgstr ""

#. module: mail
#: model:mail.channel,name:mail.channel_1
msgid "sales"
msgstr ""

#. module: mail
#: code:addons/mail/models/mail_thread.py:922
#: code:addons/mail/models/mail_thread.py:940
#: code:addons/mail/models/mail_thread.py:943
#: code:addons/mail/models/mail_thread.py:948
#: code:addons/mail/models/mail_thread.py:971
#, python-format
msgid "skipping"
msgstr ""

#. module: mail
#. openerp-web
#: code:addons/mail/static/src/xml/chatter.xml:20
#, python-format
msgid "this document"
msgstr ""

#. module: mail
#: code:addons/mail/models/mail_thread.py:971
#, python-format
msgid "unknown error"
msgstr ""

#. module: mail
#: code:addons/mail/models/mail_thread.py:911
#, python-format
msgid "unknown target model %s"
msgstr ""<|MERGE_RESOLUTION|>--- conflicted
+++ resolved
@@ -19,14 +19,14 @@
 # Unai Muñoz <unaimunoz9@gmail.com>, 2020
 # mgalarza005 <mikelgalarza99@gmail.com>, 2020
 # iaranburu <iaranburu@binovo.es>, 2020
-# 
+#
 msgid ""
 msgstr ""
 "Project-Id-Version: Odoo Server 11.0\n"
 "Report-Msgid-Bugs-To: \n"
 "POT-Creation-Date: 2019-01-03 15:06+0000\n"
 "PO-Revision-Date: 2017-09-20 10:19+0000\n"
-"Last-Translator: iaranburu <iaranburu@binovo.es>, 2020\n"
+"Last-Translator: mgalarza005 <mikelgalarza99@gmail.com>, 2020\n"
 "Language-Team: Basque (https://www.transifex.com/odoo/teams/41243/eu/)\n"
 "MIME-Version: 1.0\n"
 "Content-Type: text/plain; charset=UTF-8\n"
@@ -187,11 +187,7 @@
 #: code:addons/mail/models/res_users.py:83
 #, python-format
 msgid "%s has joined the %s network."
-<<<<<<< HEAD
-msgstr "%s elementua %s sarera batu da"
-=======
 msgstr "%s elementua %s sarera batu da."
->>>>>>> cc433f12
 
 #. module: mail
 #. openerp-web
