<?xml version="1.0"?>
<openerp>
    <data>
        <record id="view_account_journal_form_inherit" model="ir.ui.view">
            <field name="name">account.journal.form</field>
            <field name="model">account.journal</field>
            <field name="inherit_id" ref="account.view_account_journal_form"/>
            <field name="arch" type="xml">
                <field name="entry_posted" position="after">
                    <field name="update_posted"/>
                </field>
            </field>
        </record>

        <record id="invoice_form_cancel_inherit" model="ir.ui.view">
            <field name="name">invoice.form.cancel.inherit</field>
            <field name="model">account.invoice</field>
            <field name="inherit_id" ref="account.invoice_form"/>
            <field name="arch" type="xml">
                <xpath expr="//button[@name='invoice_cancel']" position="replace">
                    <button name="invoice_cancel" states="draft,proforma2,sale,open" string="Cancel Invoice" groups="account.group_account_invoice"/>
                </xpath>
            </field>
        </record>

        <record id="invoice_supplier_cancel_form_inherit" model="ir.ui.view">
            <field name="name">invoice.supplier.cancel.form.inherit</field>
            <field name="model">account.invoice</field>
            <field name="inherit_id" ref="account.invoice_supplier_form"/>
            <field name="arch" type="xml">
                <xpath expr="//button[@name='invoice_cancel']" position="replace">
                    <button name="invoice_cancel" states="draft,proforma2,sale,open" string="Cancel Invoice" groups="account.group_account_invoice"/>
                </xpath>
            </field>
        </record>

        <record id="bank_statement_draft_form_inherit" model="ir.ui.view">
            <field name="name">bank.statement.draft.form.inherit</field>
            <field name="model">account.bank.statement</field>
            <field name="inherit_id" ref="account.view_bank_statement_form"/>
            <field name="arch" type="xml">
                <xpath expr="//button[@name='button_cancel']" position="after">
                    <button name="button_draft" states="confirm" string="Reset to New" type="object"/>
                </xpath>
            </field>
        </record>
        
        <record id="bank_statement_draft_form_inherit2" model="ir.ui.view">
            <field name="name">bank.statement.draft.form.inherit2</field>
            <field name="model">account.bank.statement</field>
            <field name="inherit_id" ref="account.view_bank_statement_form2"/>
            <field name="arch" type="xml">
                <xpath expr="//button[@name='button_cancel']" position="after">
                    <button name="button_draft" states="confirm" string="Reset to New" type="object"/>
                </xpath>
            </field>
        </record>

        <record id="bank_statement_cancel_form_inherit" model="ir.ui.view">
            <field name="name">bank.statement.cancel.form.inherit</field>
            <field name="model">account.bank.statement</field>
            <field name="inherit_id" ref="account.view_bank_statement_form"/>
            <field name="arch" type="xml">
                <field name="line_ids" position="attributes">
                    <attribute name="options">{'reload_on_button': true}</attribute>
                </field>
                <xpath expr="//field[@name='bank_account_id']" position="after">
                    <button name="cancel" attrs="{'invisible': [('journal_entry_ids', '=', [])]}" string="Cancel" type="object" icon="gtk-undo"/>
                </xpath>
            </field>
        </record>

        <record id="bank_statement_cancel_form_inherit2" model="ir.ui.view">
            <field name="name">bank.statement.cancel.form.inherit2</field>
            <field name="model">account.bank.statement</field>
            <field name="inherit_id" ref="account.view_bank_statement_form2"/>
            <field name="arch" type="xml">
                <field name="line_ids" position="attributes">
                    <attribute name="options">{'reload_on_button': true}</attribute>
                </field>
                <xpath expr="//field[@name='amount']" position="after">
<<<<<<< HEAD
                    <field name="journal_entry_ids" invisible="1"/>
                    <button name="cancel" attrs="{'invisible': [('journal_entry_ids', '=', False)]}" string="Cancel" type="object" icon="gtk-undo"/>
=======
                    <button name="cancel" attrs="{'invisible': [('journal_entry_id', '=', False)]}" string="Cancel" type="object" icon="gtk-undo"/>
>>>>>>> 0af32f3f
                </xpath>
            </field>
        </record>
    </data>
</openerp><|MERGE_RESOLUTION|>--- conflicted
+++ resolved
@@ -79,12 +79,7 @@
                     <attribute name="options">{'reload_on_button': true}</attribute>
                 </field>
                 <xpath expr="//field[@name='amount']" position="after">
-<<<<<<< HEAD
-                    <field name="journal_entry_ids" invisible="1"/>
                     <button name="cancel" attrs="{'invisible': [('journal_entry_ids', '=', False)]}" string="Cancel" type="object" icon="gtk-undo"/>
-=======
-                    <button name="cancel" attrs="{'invisible': [('journal_entry_id', '=', False)]}" string="Cancel" type="object" icon="gtk-undo"/>
->>>>>>> 0af32f3f
                 </xpath>
             </field>
         </record>
