# #-#-#-#-#  nl.po (Odoo 9.0)  #-#-#-#-#
# Translation of Odoo Server.
# This file contains the translation of the following modules:
# * calendar
#
# Translators:
# Eric Geens <ericgeens@yahoo.com>, 2015
# Erwin van der Ploeg <erwin@odooexperts.nl>, 2015
# Erwin van der Ploeg <erwin@odooexperts.nl>, 2015-2016
# Yenthe Van Ginneken <yenthespam@gmail.com>, 2015-2016
# #-#-#-#-#  nl.po (Odoo Server 10.0alpha1e)  #-#-#-#-#
# Translation of Odoo Server.
# This file contains the translation of the following modules:
# * calendar
#
# Translators:
# Yenthe Van Ginneken <yenthespam@gmail.com>, 2016
# Martin Trigaux <mat@odoo.com>, 2016
# Eric Geens <ericgeens@yahoo.com>, 2016
#, fuzzy
msgid ""
msgstr ""
"Project-Id-Version: Odoo Server 10.0alpha1e\n"
"Report-Msgid-Bugs-To: \n"
<<<<<<< HEAD
"POT-Creation-Date: 2016-08-19 10:26+0000\n"
=======
"POT-Creation-Date: 2016-08-18 14:08+0000\n"
>>>>>>> bc1a0a32
"PO-Revision-Date: 2016-08-18 08:38+0000\n"
"Last-Translator: Eric Geens <ericgeens@yahoo.com>, 2016\n"
"Language-Team: Dutch (https://www.transifex.com/odoo/teams/41243/nl/)\n"
"Language: nl\n"
"MIME-Version: 1.0\n"
"Content-Type: text/plain; charset=UTF-8\n"
"Content-Transfer-Encoding: \n"
"#-#-#-#-#  nl.po (Odoo 9.0)  #-#-#-#-#\n"
"Plural-Forms: nplurals=2; plural=(n != 1);\n"
"#-#-#-#-#  nl.po (Odoo Server 10.0alpha1e)  #-#-#-#-#\n"
"Plural-Forms: nplurals=2; plural=(n != 1);\n"

#. module: calendar
#: model:mail.template,body_html:calendar.calendar_template_meeting_changedate
msgid ""
"\n"
"% set colors = {'needsAction': 'grey', 'accepted': 'green', 'tentative': "
"'#FFFF00',  'declined': 'red'}\n"
"<div summary=\"o_mail_template\" style=\"padding:0px;width:600px;margin:auto;"
"background: #FFFFFF repeat top /100%;color:#777777\">\n"
"    <table cellspacing=\"0\" cellpadding=\"0\" style=\"width:600px;border-"
"collapse:collapse;background:inherit;color:inherit\">\n"
"        <tbody><tr>\n"
"            <td valign=\"center\" width=\"200\" style=\"padding:10px 10px "
"10px 5px;font-size: 12px\">\n"
"                <img src=\"/logo.png\" style=\"padding: 0px; margin: 0px; "
"height: auto; width: 80px;\" alt=\"${user.company_id.name}\">\n"
"            </td>\n"
"            <td valign=\"center\" align=\"right\" width=\"340\" style="
"\"padding:10px 10px 10px 5px; font-size: 12px;\">\n"
"                <p>\n"
"                    <a href=\"/calendar/meeting/accept?db=${'dbname' in ctx "
"and ctx['dbname'] or ''}&token=${object.access_token}&action=${'action_id' "
"in ctx and ctx['action_id'] or ''}&id=${object.event_id.id}\" style="
"\"padding: 5px 10px; font-size: 12px; line-height: 18px; color: #FFFFFF; "
"border-color:#a24689; text-decoration: none; display: inline-block; margin-"
"bottom: 0px; font-weight: 400; text-align: center; vertical-align: middle; "
"cursor: pointer; white-space: nowrap; background-image: none; background-"
"color: #a24689; border: 1px solid #a24689; border-radius:3px\">Accept</a>\n"
"                    <a href=\"/calendar/meeting/decline?db=${'dbname' in ctx "
"and ctx['dbname'] or '' }&token=${object.access_token}&action=${'action_id' "
"in ctx and ctx['action_id'] or ''}&id=${object.event_id.id}\" style="
"\"padding: 5px 10px; font-size: 12px; line-height: 18px; color: #FFFFFF; "
"border-color:#a24689; text-decoration: none; display: inline-block; margin-"
"bottom: 0px; font-weight: 400; text-align: center; vertical-align: middle; "
"cursor: pointer; white-space: nowrap; background-image: none; background-"
"color: #a24689; border: 1px solid #a24689; border-radius:3px\">Decline</a>\n"
"                    <a href=\"/calendar/meeting/view?db=${'dbname' in ctx "
"and ctx['dbname'] or ''}&token=${object.access_token}&action=${'action_id' "
"in ctx and ctx['action_id'] or ''}&id=${object.event_id.id}\" style="
"\"padding: 5px 10px; font-size: 12px; line-height: 18px; color: #FFFFFF; "
"border-color:#a24689; text-decoration: none; display: inline-block; margin-"
"bottom: 0px; font-weight: 400; text-align: center; vertical-align: middle; "
"cursor: pointer; white-space: nowrap; background-image: none; background-"
"color: #a24689; border: 1px solid #a24689; border-radius:3px\">View</a>\n"
"                </p>\n"
"            </td>\n"
"        </tr></tbody>\n"
"    </table>\n"
"    <table cellspacing=\"0\" cellpadding=\"0\" style=\"width:600px;border-"
"collapse:collapse;background:inherit;color:inherit\">\n"
"        <tbody><tr>\n"
"            <td valign=\"top\" style=\"width:600px; padding:10px 10px 10px "
"5px;\">\n"
"                <div>\n"
"                    <hr width=\"100%\" style=\"background-color:"
"rgb(204,204,204);border:medium none;clear:both;display:block;font-size:0px;"
"min-height:1px;line-height:0;margin:15px auto;padding:0\">\n"
"                </div>\n"
"            </td>\n"
"        </tr></tbody>\n"
"    </table>\n"
"</div>\n"
"<div style=\"padding:0px;width:600px;margin:auto;background: #FFFFFF repeat "
"top /100%;color:#777777\">\n"
"    <table cellspacing=\"0\" cellpadding=\"0\" style=\"width:600px;border-"
"collapse:collapse;background:inherit;color:inherit\">\n"
"        <tbody><tr>\n"
"            <td style=\"padding:10px 10px 10px 5px;font-size: 14px;\">\n"
"                <p style=\"font-size: 20px; text-align: center;\"><strong>"
"${object.event_id.name} date updated</strong></p>\n"
"                <p>\n"
"                    <strong>Dear ${object.cn}</strong>,<br />\n"
"                    The date of the meeting has been upated. The meeting  "
"${object.event_id.name} created by ${object.event_id.user_id.partner_id."
"name} is now scheduled for ${object.event_id.get_display_time_tz(tz=object."
"partner_id.tz)}.\n"
"                </p> \n"
"                <table style=\"margin-top: 20px;\"><tr>\n"
"                    <td>\n"
"                        <div style=\"border-top-left-radius:3px;border-top-"
"right-radius:3px;font-size:12px;border-collapse:separate;text-align:center;"
"font-weight:bold;color:#ffffff;width:130px;min-height: 18px;background:"
"#a24689;padding-top: 4px;\">\n"
"                            ${object.event_id.get_interval(object.event_id."
"start, 'dayname', tz=object.partner_id.tz if not object.event_id.allday else "
"None)}\n"
"                        </div>\n"
"                        <div style=\"font-size:48px;min-height:auto;font-"
"weight:bold;text-align:center;color: #5F5F5F;background-color: #F8F8F8;"
"width: 130px;border:1px solid #a24689;\">\n"
"                            ${object.event_id.get_interval(object.event_id."
"start,'day', tz=object.partner_id.tz if not object.event_id.allday else "
"None)}\n"
"                        </div>\n"
"                        <div style='font-size:12px;text-align:center;font-"
"weight:bold;color:#ffffff;background-color:#a24689'>${object.event_id."
"get_interval(object.event_id.start, 'month', tz=object.partner_id.tz if not "
"object.event_id.allday else None)}</div>\n"
"                        <div style=\"border-collapse:separate;color: #5F5F5F;"
"text-align:center;width: 130px;font-size:12px;border-bottom-right-radius:3px;"
"font-weight:bold;border:1px solid #a24689;border-bottom-left-radius:3px;\">"
"${not object.event_id.allday and object.event_id.get_interval(object."
"event_id.start, 'time', tz=object.partner_id.tz) or ''}</div>\n"
"                    </td>\n"
"                    <td width=\"20px;\"/>\n"
"                    <td>\n"
"                        <p>Details of the event</p>\n"
"                        <ul>\n"
"                        % if object.event_id.location:\n"
"                            <li>Location: ${object.event_id.location}\n"
"                            (<a href=\"http://maps.google.com/maps?oi=map&q="
"${object.event_id.location}\">View Map</a>)\n"
"                            </li>\n"
"                        % endif\n"
"                        % if object.event_id.description :\n"
"                            <li>Description: ${object.event_id.description}</"
"li>\n"
"                        % endif\n"
"                        % if not object.event_id.allday and object.event_id."
"duration\n"
"                            <li>Duration: ${('%dH%02d' % (object.event_id."
"duration,(object.event_id.duration*60)%60))}</li>\n"
"                        % endif\n"
"                        <li>Attendees\n"
"                        <ul>\n"
"                        % for attendee in object.event_id.attendee_ids:\n"
"                            <li>\n"
"                                <div style=\"display:inline-block; border-"
"radius: 50%; width:10px; height:10px;background:${colors[attendee.state] or "
"'white'};\"></div>\n"
"                                % if attendee.cn != object.cn:\n"
"                                <span style=\"margin-left:5px\">${attendee."
"cn}</span>\n"
"                                % else:\n"
"                                <span style=\"margin-left:5px\">You</span>\n"
"                                % endif\n"
"                            </li>\n"
"                        % endfor\n"
"                        </ul></li>\n"
"                        </ul>\n"
"                    </td>\n"
"                </tr></table>\n"
"            </td>\n"
"        </tr></tbody>\n"
"    </table>\n"
"</div>"
msgstr ""

#. module: calendar
#: model:mail.template,body_html:calendar.calendar_template_meeting_invitation
msgid ""
"\n"
"% set colors = {'needsAction': 'grey', 'accepted': 'green', 'tentative': "
"'#FFFF00',  'declined': 'red'}\n"
"<div summary=\"o_mail_template\" style=\"padding:0px;width:600px;margin:auto;"
"background: #FFFFFF repeat top /100%;color:#777777\">\n"
"    <table cellspacing=\"0\" cellpadding=\"0\" style=\"width:600px;border-"
"collapse:collapse;background:inherit;color:inherit\">\n"
"        <tbody><tr>\n"
"            <td valign=\"center\" width=\"200\" style=\"padding:10px 10px "
"10px 5px;font-size: 12px\">\n"
"                <img src=\"/logo.png\" style=\"padding: 0px; margin: 0px; "
"height: auto; width: 80px;\" alt=\"${user.company_id.name}\">\n"
"            </td>\n"
"            <td valign=\"center\" align=\"right\" width=\"340\" style="
"\"padding:10px 10px 10px 5px; font-size: 12px;\">\n"
"                <p>\n"
"                    <a href=\"/calendar/meeting/accept?db=${'dbname' in ctx "
"and ctx['dbname'] or ''}&token=${object.access_token}&action=${'action_id' "
"in ctx and ctx['action_id'] or ''}&id=${object.event_id.id}\" style="
"\"padding: 5px 10px; font-size: 12px; line-height: 18px; color: #FFFFFF; "
"border-color:#a24689; text-decoration: none; display: inline-block; margin-"
"bottom: 0px; font-weight: 400; text-align: center; vertical-align: middle; "
"cursor: pointer; white-space: nowrap; background-image: none; background-"
"color: #a24689; border: 1px solid #a24689; border-radius:3px\">Accept</a>\n"
"                    <a href=\"/calendar/meeting/decline?db=${'dbname' in ctx "
"and ctx['dbname'] or '' }&token=${object.access_token}&action=${'action_id' "
"in ctx and ctx['action_id'] or ''}&id=${object.event_id.id}\" style="
"\"padding: 5px 10px; font-size: 12px; line-height: 18px; color: #FFFFFF; "
"border-color:#a24689; text-decoration: none; display: inline-block; margin-"
"bottom: 0px; font-weight: 400; text-align: center; vertical-align: middle; "
"cursor: pointer; white-space: nowrap; background-image: none; background-"
"color: #a24689; border: 1px solid #a24689; border-radius:3px\">Decline</a>\n"
"                    <a href=\"/calendar/meeting/view?db=${'dbname' in ctx "
"and ctx['dbname'] or ''}&token=${object.access_token}&action=${'action_id' "
"in ctx and ctx['action_id'] or ''}&id=${object.event_id.id}\" style="
"\"padding: 5px 10px; font-size: 12px; line-height: 18px; color: #FFFFFF; "
"border-color:#a24689; text-decoration: none; display: inline-block; margin-"
"bottom: 0px; font-weight: 400; text-align: center; vertical-align: middle; "
"cursor: pointer; white-space: nowrap; background-image: none; background-"
"color: #a24689; border: 1px solid #a24689; border-radius:3px\">View</a>\n"
"                </p>\n"
"            </td>\n"
"        </tr></tbody>\n"
"    </table>\n"
"    <table cellspacing=\"0\" cellpadding=\"0\" style=\"width:600px;border-"
"collapse:collapse;background:inherit;color:inherit\">\n"
"        <tbody><tr>\n"
"            <td valign=\"top\" style=\"width:600px; padding:10px 10px 10px "
"5px;\">\n"
"                <div>\n"
"                    <hr width=\"100%\" style=\"background-color:"
"rgb(204,204,204);border:medium none;clear:both;display:block;font-size:0px;"
"min-height:1px;line-height:0;margin:15px auto;padding:0\">\n"
"                </div>\n"
"            </td>\n"
"        </tr></tbody>\n"
"    </table>\n"
"</div>\n"
"<div style=\"padding:0px;width:600px;margin:auto;background: #FFFFFF repeat "
"top /100%;color:#777777\">\n"
"    <table cellspacing=\"0\" cellpadding=\"0\" style=\"width:600px;border-"
"collapse:collapse;background:inherit;color:inherit\">\n"
"        <tbody><tr>\n"
"            <td style=\"padding:10px 10px 10px 5px;font-size: 14px;\">\n"
"                <p style=\"font-size: 20px; text-align: center;\">Invitation "
"to <strong>${object.event_id.name}</strong></p>\n"
"                <p>\n"
"                    <strong>Dear ${object.cn}</strong>,<br />\n"
"                    ${object.event_id.user_id.partner_id.name} invited you "
"for the ${object.event_id.name} meeting of ${object.event_id.user_id."
"company_id.name}.</p> \n"
"                <table style=\"margin-top: 20px;\"><tr>\n"
"                    <td>\n"
"                        <div style=\"border-top-left-radius:3px;border-top-"
"right-radius:3px;font-size:12px;border-collapse:separate;text-align:center;"
"font-weight:bold;color:#ffffff;width:130px;min-height: 18px;background:"
"#a24689;padding-top: 4px;\">\n"
"                            ${object.event_id.get_interval(object.event_id."
"start, 'dayname', tz=object.partner_id.tz if not object.event_id.allday else "
"None)}\n"
"                        </div>\n"
"                        <div style=\"font-size:48px;min-height:auto;font-"
"weight:bold;text-align:center;color: #5F5F5F;background-color: #F8F8F8;"
"width: 130px;border:1px solid #a24689;\">\n"
"                            ${object.event_id.get_interval(object.event_id."
"start,'day', tz=object.partner_id.tz if not object.event_id.allday else "
"None)}\n"
"                        </div>\n"
"                        <div style='font-size:12px;text-align:center;font-"
"weight:bold;color:#ffffff;background-color:#a24689'>${object.event_id."
"get_interval(object.event_id.start, 'month', tz=object.partner_id.tz if not "
"object.event_id.allday else None)}</div>\n"
"                        <div style=\"border-collapse:separate;color: #5F5F5F;"
"text-align:center;width: 130px;font-size:12px;border-bottom-right-radius:3px;"
"font-weight:bold;border:1px solid #a24689;border-bottom-left-radius:3px;\">"
"${not object.event_id.allday and object.event_id.get_interval(object."
"event_id.start, 'time', tz=object.partner_id.tz) or ''}</div>\n"
"                    </td>\n"
"                    <td width=\"20px;\"/>\n"
"                    <td>\n"
"                        <p>Details of the event</p>\n"
"                        <ul>\n"
"                        % if object.event_id.location:\n"
"                            <li>Location: ${object.event_id.location}\n"
"                            (<a href=\"http://maps.google.com/maps?oi=map&q="
"${object.event_id.location}\">View Map</a>)\n"
"                            </li>\n"
"                        % endif\n"
"                        % if object.event_id.description :\n"
"                            <li>Description: ${object.event_id.description}</"
"li>\n"
"                        % endif\n"
"                        % if not object.event_id.allday and object.event_id."
"duration\n"
"                            <li>Duration: ${('%dH%02d' % (object.event_id."
"duration,(object.event_id.duration*60)%60))}</li>\n"
"                        % endif\n"
"                        <li>Attendees\n"
"                        <ul>\n"
"                        % for attendee in object.event_id.attendee_ids:\n"
"                            <li>\n"
"                                <div style=\"display:inline-block; border-"
"radius: 50%; width:10px; height:10px;background:${colors[attendee.state] or "
"'white'};\"></div>\n"
"                                % if attendee.cn != object.cn:\n"
"                                <span style=\"margin-left:5px\">${attendee."
"cn}</span>\n"
"                                % else:\n"
"                                <span style=\"margin-left:5px\">You</span>\n"
"                                % endif\n"
"                            </li>\n"
"                        % endfor\n"
"                        </ul></li>\n"
"                        </ul>\n"
"                    </td>\n"
"                </tr></table>\n"
"            </td>\n"
"        </tr></tbody>\n"
"    </table>\n"
"</div>"
msgstr ""

#. module: calendar
#: model:mail.template,body_html:calendar.calendar_template_meeting_reminder
msgid ""
"\n"
"% set colors = {'needsAction': 'grey', 'accepted': 'green', 'tentative': "
"'#FFFF00',  'declined': 'red'}\n"
"<div summary=\"o_mail_template\" style=\"padding:0px;width:600px;margin:auto;"
"background: #FFFFFF repeat top /100%;color:#777777\">\n"
"    <table cellspacing=\"0\" cellpadding=\"0\" style=\"width:600px;border-"
"collapse:collapse;background:inherit;color:inherit\">\n"
"        <tbody><tr>\n"
"            <td valign=\"center\" width=\"200\" style=\"padding:10px 10px "
"10px 5px;font-size: 12px\">\n"
"                <img src=\"/logo.png\" style=\"padding: 0px; margin: 0px; "
"height: auto; width: 80px;\" alt=\"${user.company_id.name}\">\n"
"            </td>\n"
"            <td valign=\"center\" align=\"right\" width=\"340\" style="
"\"padding:10px 10px 10px 5px; font-size: 12px;\">\n"
"                <p>\n"
"                    <a href=\"/calendar/meeting/accept?db=${'dbname' in ctx "
"and ctx['dbname'] or ''}&token=${object.access_token}&action=${'action_id' "
"in ctx and ctx['action_id'] or ''}&id=${object.event_id.id}\" style="
"\"padding: 5px 10px; font-size: 12px; line-height: 18px; color: #FFFFFF; "
"border-color:#a24689; text-decoration: none; display: inline-block; margin-"
"bottom: 0px; font-weight: 400; text-align: center; vertical-align: middle; "
"cursor: pointer; white-space: nowrap; background-image: none; background-"
"color: #a24689; border: 1px solid #a24689; border-radius:3px\">Accept</a>\n"
"                    <a href=\"/calendar/meeting/decline?db=${'dbname' in ctx "
"and ctx['dbname'] or '' }&token=${object.access_token}&action=${'action_id' "
"in ctx and ctx['action_id'] or ''}&id=${object.event_id.id}\" style="
"\"padding: 5px 10px; font-size: 12px; line-height: 18px; color: #FFFFFF; "
"border-color:#a24689; text-decoration: none; display: inline-block; margin-"
"bottom: 0px; font-weight: 400; text-align: center; vertical-align: middle; "
"cursor: pointer; white-space: nowrap; background-image: none; background-"
"color: #a24689; border: 1px solid #a24689; border-radius:3px\">Decline</a>\n"
"                    <a href=\"/calendar/meeting/view?db=${'dbname' in ctx "
"and ctx['dbname'] or ''}&token=${object.access_token}&action=${'action_id' "
"in ctx and ctx['action_id'] or ''}&id=${object.event_id.id}\" style="
"\"padding: 5px 10px; font-size: 12px; line-height: 18px; color: #FFFFFF; "
"border-color:#a24689; text-decoration: none; display: inline-block; margin-"
"bottom: 0px; font-weight: 400; text-align: center; vertical-align: middle; "
"cursor: pointer; white-space: nowrap; background-image: none; background-"
"color: #a24689; border: 1px solid #a24689; border-radius:3px\">View</a>\n"
"                </p>\n"
"            </td>\n"
"        </tr></tbody>\n"
"    </table>\n"
"    <table cellspacing=\"0\" cellpadding=\"0\" style=\"width:600px;border-"
"collapse:collapse;background:inherit;color:inherit\">\n"
"        <tbody><tr>\n"
"            <td valign=\"top\" style=\"width:600px; padding:10px 10px 10px "
"5px;\">\n"
"                <div>\n"
"                    <hr width=\"100%\" style=\"background-color:"
"rgb(204,204,204);border:medium none;clear:both;display:block;font-size:0px;"
"min-height:1px;line-height:0;margin:15px auto;padding:0\">\n"
"                </div>\n"
"            </td>\n"
"        </tr></tbody>\n"
"    </table>\n"
"</div>\n"
"<div style=\"padding:0px;width:600px;margin:auto;background: #FFFFFF repeat "
"top /100%;color:#777777\">\n"
"    <table cellspacing=\"0\" cellpadding=\"0\" style=\"width:600px;border-"
"collapse:collapse;background:inherit;color:inherit\">\n"
"        <tbody><tr>\n"
"            <td style=\"padding:10px 10px 10px 5px;font-size: 14px;\">\n"
"                <p style=\"font-size: 20px; text-align: center;\">Reminder "
"for <strong>${object.event_id.name}</strong></p>\n"
"                <p>\n"
"                    <strong>Dear ${object.cn}</strong>,<br />\n"
"                    This is a reminder for the below event :\n"
"                </p> \n"
"                <table style=\"margin-top: 20px;\"><tr>\n"
"                    <td>\n"
"                        <div style=\"border-top-left-radius:3px;border-top-"
"right-radius:3px;font-size:12px;border-collapse:separate;text-align:center;"
"font-weight:bold;color:#ffffff;width:130px;min-height: 18px;background:"
"#a24689;padding-top: 4px;\">\n"
"                            ${object.event_id.get_interval(object.event_id."
"start, 'dayname', tz=object.partner_id.tz if not object.event_id.allday else "
"None)}\n"
"                        </div>\n"
"                        <div style=\"font-size:48px;min-height:auto;font-"
"weight:bold;text-align:center;color: #5F5F5F;background-color: #F8F8F8;"
"width: 130px;border:1px solid #a24689;\">\n"
"                            ${object.event_id.get_interval(object.event_id."
"start,'day', tz=object.partner_id.tz if not object.event_id.allday else "
"None)}\n"
"                        </div>\n"
"                        <div style='font-size:12px;text-align:center;font-"
"weight:bold;color:#ffffff;background-color:#a24689'>${object.event_id."
"get_interval(object.event_id.start, 'month', tz=object.partner_id.tz if not "
"object.event_id.allday else None)}</div>\n"
"                        <div style=\"border-collapse:separate;color: #5F5F5F;"
"text-align:center;width: 130px;font-size:12px;border-bottom-right-radius:3px;"
"font-weight:bold;border:1px solid #a24689;border-bottom-left-radius:3px;\">"
"${not object.event_id.allday and object.event_id.get_interval(object."
"event_id.start, 'time', tz=object.partner_id.tz) or ''}</div>\n"
"                    </td>\n"
"                    <td width=\"20px;\"/>\n"
"                    <td>\n"
"                        <p>Details of the event</p>\n"
"                        <ul>\n"
"                        % if object.event_id.location:\n"
"                            <li>Location: ${object.event_id.location}\n"
"                            (<a href=\"http://maps.google.com/maps?oi=map&q="
"${object.event_id.location}\">View Map</a>)\n"
"                            </li>\n"
"                        % endif\n"
"                        % if object.event_id.description :\n"
"                            <li>Description: ${object.event_id.description}</"
"li>\n"
"                        % endif\n"
"                        % if not object.event_id.allday and object.event_id."
"duration\n"
"                            <li>Duration: ${('%dH%02d' % (object.event_id."
"duration,(object.event_id.duration*60)%60))}</li>\n"
"                        % endif\n"
"                        <li>Attendees\n"
"                        <ul>\n"
"                        % for attendee in object.event_id.attendee_ids:\n"
"                            <li>\n"
"                                <div style=\"display:inline-block; border-"
"radius: 50%; width:10px; height:10px;background:${colors[attendee.state] or "
"'white'};\"></div>\n"
"                                % if attendee.cn != object.cn:\n"
"                                <span style=\"margin-left:5px\">${attendee."
"cn}</span>\n"
"                                % else:\n"
"                                <span style=\"margin-left:5px\">You</span>\n"
"                                % endif\n"
"                            </li>\n"
"                        % endfor\n"
"                        </ul></li>\n"
"                        </ul>\n"
"                    </td>\n"
"                </tr></table>\n"
"            </td>\n"
"        </tr></tbody>\n"
"    </table>\n"
"</div>"
msgstr ""

#. module: calendar
#. openerp-web
#: code:addons/calendar/static/src/js/base_calendar.js:35
#, python-format
msgid " [Me]"
msgstr " [Ik]"

#. module: calendar
#: model:mail.template,subject:calendar.calendar_template_meeting_reminder
msgid "${object.event_id.name} - Reminder"
msgstr "${object.event_id.name} - Herinnering"

#. module: calendar
#: model:mail.template,subject:calendar.calendar_template_meeting_invitation
msgid "${object.event_id.name} invitation"
msgstr "${object.event_id.name} Uitnodiging"

#. module: calendar
#: model:mail.template,subject:calendar.calendar_template_meeting_changedate
msgid "${object.event_id.name}: Date updated"
msgstr "${object.event_id.name} - Datum is aangepast"

#. module: calendar
<<<<<<< HEAD
#: code:addons/calendar/calendar.py:767
=======
#: code:addons/calendar/calendar.py:776
>>>>>>> bc1a0a32
#, fuzzy, python-format
msgid ""
"%s at %s To\n"
" %s at %s (%s)"
msgstr ""
"#-#-#-#-#  nl.po (Odoo 9.0)  #-#-#-#-#\n"
"%s van %s t/m\n"
" %s van %s (%s)\n"
"#-#-#-#-#  nl.po (Odoo Server 10.0alpha1e)  #-#-#-#-#\n"
"%s van %s tot\n"
" %s van %s (%s)"

#. module: calendar
<<<<<<< HEAD
#: code:addons/calendar/calendar.py:765
=======
#: code:addons/calendar/calendar.py:774
>>>>>>> bc1a0a32
#, fuzzy, python-format
msgid "%s at (%s To %s) (%s)"
msgstr ""
"#-#-#-#-#  nl.po (Odoo 9.0)  #-#-#-#-#\n"
"%s van (%s Tot %s) (%s)\n"
"#-#-#-#-#  nl.po (Odoo Server 10.0alpha1e)  #-#-#-#-#\n"
"%s van (%s tot %s) (%s)"

#. module: calendar
#: code:addons/calendar/calendar.py:263
#, fuzzy, python-format
msgid "%s has accepted invitation"
msgstr ""
"#-#-#-#-#  nl.po (Odoo 9.0)  #-#-#-#-#\n"
"% heeft de uitnodiging geaccepteerd\n"
"#-#-#-#-#  nl.po (Odoo Server 10.0alpha1e)  #-#-#-#-#\n"
"%s heeft de uitnodiging geaccepteerd"

#. module: calendar
#: code:addons/calendar/calendar.py:278
#, fuzzy, python-format
msgid "%s has declined invitation"
msgstr ""
"#-#-#-#-#  nl.po (Odoo 9.0)  #-#-#-#-#\n"
"% heeft de uitnodiging geweigerd\n"
"#-#-#-#-#  nl.po (Odoo Server 10.0alpha1e)  #-#-#-#-#\n"
"%s heeft de uitnodiging geweigerd"

#. module: calendar
#: model:ir.ui.view,arch_db:calendar.view_calendar_event_form
#: model:ir.ui.view,arch_db:calendar.view_calendar_event_form_popup
msgid "<span> hours</span>"
msgstr "<span> uren</span>"

#. module: calendar
#: model:ir.ui.view,arch_db:calendar.view_calendar_event_form
msgid "Accept"
msgstr "Accepteren"

#. module: calendar
#: selection:calendar.attendee,state:0
#: selection:calendar.event,attendee_status:0
msgid "Accepted"
msgstr "Geaccepteerd"

#. module: calendar
#: model:ir.model.fields,field_description:calendar.field_calendar_event_active
msgid "Active"
msgstr "Actief"

#. module: calendar
#. openerp-web
#: code:addons/calendar/static/src/js/base_calendar.js:132
#, python-format
msgid "Add Favorite Calendar"
msgstr "Toevoegen favoriete agenda"

#. module: calendar
#: model:ir.model.fields,field_description:calendar.field_calendar_event_allday
msgid "All Day"
msgstr "Hele dag"

#. module: calendar
<<<<<<< HEAD
#: code:addons/calendar/calendar.py:762
=======
#: code:addons/calendar/calendar.py:771
>>>>>>> bc1a0a32
#, fuzzy, python-format
msgid "AllDay , %s"
msgstr ""
"#-#-#-#-#  nl.po (Odoo 9.0)  #-#-#-#-#\n"
"Hele dag , %s\n"
"#-#-#-#-#  nl.po (Odoo Server 10.0alpha1e)  #-#-#-#-#\n"
"Hele dag, %s"

#. module: calendar
#: model:ir.model.fields,field_description:calendar.field_calendar_alarm_duration
msgid "Amount"
msgstr "Bedrag"

#. module: calendar
#: model:ir.model.fields,field_description:calendar.field_calendar_event_is_attendee
msgid "Attendee"
msgstr "Deelnemer"

#. module: calendar
#: model:ir.model.fields,field_description:calendar.field_calendar_event_attendee_status
#, fuzzy
msgid "Attendee Status"
msgstr ""
"#-#-#-#-#  nl.po (Odoo 9.0)  #-#-#-#-#\n"
"Deelnemer status\n"
"#-#-#-#-#  nl.po (Odoo Server 10.0alpha1e)  #-#-#-#-#\n"
"Status deelnemer"

#. module: calendar
#: model:ir.model,name:calendar.model_calendar_attendee
msgid "Attendee information"
msgstr "Informatie deelnemer"

#. module: calendar
#: model:ir.model.fields,field_description:calendar.field_calendar_event_attendee_ids
#: model:ir.model.fields,field_description:calendar.field_calendar_event_partner_ids
#: model:ir.ui.view,arch_db:calendar.view_calendar_event_form
#: model:ir.ui.view,arch_db:calendar.view_calendar_event_form_popup
msgid "Attendees"
msgstr "Deelnemers"

#. module: calendar
#: model:ir.ui.view,arch_db:calendar.view_calendar_event_search
msgid "Availability"
msgstr "Beschikbaarheid"

#. module: calendar
<<<<<<< HEAD
#: code:addons/calendar/calendar.py:1705
=======
#: code:addons/calendar/calendar.py:1714
>>>>>>> bc1a0a32
#: selection:calendar.attendee,availability:0
#: selection:calendar.event,show_as:0
#, python-format
msgid "Busy"
msgstr "Bezet"

#. module: calendar
#: model:ir.model.fields,field_description:calendar.field_calendar_event_byday
msgid "By day"
msgstr "Op dag"

#. module: calendar
#: model:ir.ui.menu,name:calendar.mail_menu_calendar
#: model:ir.ui.menu,name:calendar.menu_calendar_configuration
msgid "Calendar"
msgstr "Agenda"

#. module: calendar
#: model:ir.actions.act_window,name:calendar.action_calendar_alarm
#: model:ir.ui.menu,name:calendar.menu_calendar_alarm
#: model:ir.ui.view,arch_db:calendar.calendar_alarm_view_form
#: model:ir.ui.view,arch_db:calendar.view_calendar_alarm_tree
msgid "Calendar Alarm"
msgstr "Agenda alarm"

#. module: calendar
#. openerp-web
#: code:addons/calendar/static/src/xml/base_calendar.xml:43
#, fuzzy, python-format
msgid "Calendar Invitation"
msgstr ""
"#-#-#-#-#  nl.po (Odoo 9.0)  #-#-#-#-#\n"
"Kalender uitnodiging\n"
"#-#-#-#-#  nl.po (Odoo Server 10.0alpha1e)  #-#-#-#-#\n"
"Agenda uitnodiging"

#. module: calendar
#: model:ir.ui.view,arch_db:calendar.view_calendar_event_form
#, fuzzy
msgid "Click here to update only this instance and not all recurrences."
msgstr ""
"#-#-#-#-#  nl.po (Odoo 9.0)  #-#-#-#-#\n"
"Klik hier om alleen deze afspraak te wijzigen en niet alle herhalingen.\n"
"#-#-#-#-#  nl.po (Odoo Server 10.0alpha1e)  #-#-#-#-#\n"
"Klik hier om alleen deze afspraak aan te wijzigen en niet alle herhalingen."

#. module: calendar
#: model:ir.actions.act_window,help:calendar.action_calendar_event
msgid "Click to schedule a new meeting."
msgstr "Klik om een nieuwe afspraak in te plannen."

#. module: calendar
#: model:ir.model.fields,field_description:calendar.field_calendar_event_color_partner_id
msgid "Color index of creator"
msgstr "Kleurindex van de organisator"

#. module: calendar
#: model:ir.model.fields,field_description:calendar.field_calendar_attendee_cn
msgid "Common name"
msgstr "Algemene naam"

#. module: calendar
#: selection:calendar.event,state:0
msgid "Confirmed"
msgstr "Bevestigd"

#. module: calendar
#: model:ir.model.fields,field_description:calendar.field_calendar_attendee_partner_id
#, fuzzy
msgid "Contact"
msgstr ""
"#-#-#-#-#  nl.po (Odoo 9.0)  #-#-#-#-#\n"
"Contactpersoon\n"
"#-#-#-#-#  nl.po (Odoo Server 10.0alpha1e)  #-#-#-#-#\n"
"Contact"

#. module: calendar
#: model:ir.model.fields,field_description:calendar.field_calendar_alarm_create_uid
#: model:ir.model.fields,field_description:calendar.field_calendar_attendee_create_uid
#: model:ir.model.fields,field_description:calendar.field_calendar_contacts_create_uid
#: model:ir.model.fields,field_description:calendar.field_calendar_event_create_uid
#: model:ir.model.fields,field_description:calendar.field_calendar_event_type_create_uid
msgid "Created by"
msgstr "Aangemaakt door"

#. module: calendar
#: model:ir.model.fields,field_description:calendar.field_calendar_alarm_create_date
#: model:ir.model.fields,field_description:calendar.field_calendar_attendee_create_date
#: model:ir.model.fields,field_description:calendar.field_calendar_contacts_create_date
#: model:ir.model.fields,field_description:calendar.field_calendar_event_create_date
#: model:ir.model.fields,field_description:calendar.field_calendar_event_type_create_date
msgid "Created on"
msgstr "Aangemaakt op"

#. module: calendar
#: model:ir.model.fields,field_description:calendar.field_calendar_event_display_start
msgid "Date"
msgstr "Datum"

#. module: calendar
#: selection:calendar.event,month_by:0
#: model:ir.model.fields,field_description:calendar.field_calendar_event_day
#, fuzzy
msgid "Date of month"
msgstr ""
"#-#-#-#-#  nl.po (Odoo 9.0)  #-#-#-#-#\n"
"Dag van de maand\n"
"#-#-#-#-#  nl.po (Odoo Server 10.0alpha1e)  #-#-#-#-#\n"
"Datum van de maand"

#. module: calendar
#: model:ir.ui.view,arch_db:calendar.view_calendar_event_form
msgid "Day of Month"
msgstr "Dag van de maand"

#. module: calendar
#: selection:calendar.event,month_by:0
msgid "Day of month"
msgstr "Dag van de maand"

#. module: calendar
#: selection:calendar.alarm,interval:0 selection:calendar.event,rrule_type:0
msgid "Day(s)"
msgstr "Dag(en)"

#. module: calendar
#: model:ir.ui.view,arch_db:calendar.view_calendar_event_form
msgid "Decline"
msgstr "Weigeren"

#. module: calendar
#: selection:calendar.attendee,state:0
#: selection:calendar.event,attendee_status:0
msgid "Declined"
msgstr "Geweigerd"

#. module: calendar
#: model:ir.model.fields,field_description:calendar.field_calendar_event_description
msgid "Description"
msgstr "Omschrijving"

#. module: calendar
#. openerp-web
#: code:addons/calendar/static/src/xml/base_calendar.xml:18
#, python-format
msgid "Details"
msgstr "Details"

#. module: calendar
#: model:ir.model.fields,field_description:calendar.field_calendar_alarm_display_name
#: model:ir.model.fields,field_description:calendar.field_calendar_alarm_manager_display_name
#: model:ir.model.fields,field_description:calendar.field_calendar_attendee_display_name
#: model:ir.model.fields,field_description:calendar.field_calendar_contacts_display_name
#: model:ir.model.fields,field_description:calendar.field_calendar_event_display_name
#: model:ir.model.fields,field_description:calendar.field_calendar_event_type_display_name
#, fuzzy
msgid "Display Name"
msgstr ""
"#-#-#-#-#  nl.po (Odoo 9.0)  #-#-#-#-#\n"
"Weergave naam\n"
"#-#-#-#-#  nl.po (Odoo Server 10.0alpha1e)  #-#-#-#-#\n"
"Schermnaam"

#. module: calendar
#. openerp-web
#: code:addons/calendar/static/src/js/base_calendar.js:168
#, python-format
msgid "Do you really want to delete this filter from favorite?"
msgstr "Weet u zeker dat u deze filter wilt verwijderen als favoriet?"

#. module: calendar
#: model:ir.model.fields,field_description:calendar.field_calendar_event_duration
#: model:ir.ui.view,arch_db:calendar.view_calendar_event_form
msgid "Duration"
msgstr "Tijdsduur"

#. module: calendar
#: model:ir.model.fields,field_description:calendar.field_calendar_alarm_duration_minutes
#: model:ir.model.fields,help:calendar.field_calendar_alarm_duration_minutes
msgid "Duration in minutes"
msgstr "Tijdsduur in minuten"

#. module: calendar
#: selection:calendar.alarm,type:0
#: model:ir.model.fields,field_description:calendar.field_calendar_attendee_email
#, fuzzy
msgid "Email"
msgstr ""
"#-#-#-#-#  nl.po (Odoo 9.0)  #-#-#-#-#\n"
"Email\n"
"#-#-#-#-#  nl.po (Odoo Server 10.0alpha1e)  #-#-#-#-#\n"
"E-mail"

#. module: calendar
<<<<<<< HEAD
#: code:addons/calendar/calendar.py:1356
=======
#: code:addons/calendar/calendar.py:1365
>>>>>>> bc1a0a32
#, python-format
msgid "Email addresses not found"
msgstr "E-mail adressen niet gevonden"

#. module: calendar
#: model:ir.model,name:calendar.model_mail_compose_message
msgid "Email composition wizard"
msgstr "E-mail samenstellen wizard"

#. module: calendar
#: model:ir.model,name:calendar.model_survey_mail_compose_message
msgid "Email composition wizard for Survey"
msgstr "E-mail opmaak wizard voor enquête"

#. module: calendar
#: model:ir.model.fields,help:calendar.field_calendar_attendee_email
msgid "Email of Invited Person"
msgstr "E-mail van uitgenodigde persoon"

#. module: calendar
#: model:ir.model.fields,field_description:calendar.field_calendar_contacts_partner_id
msgid "Employee"
msgstr "Werknemer"

#. module: calendar
#: model:ir.model.fields,field_description:calendar.field_calendar_event_stop_date
#: model:ir.ui.view,arch_db:calendar.view_calendar_event_tree
msgid "End Date"
msgstr "Einddatum"

#. module: calendar
#: model:ir.model.fields,field_description:calendar.field_calendar_event_stop_datetime
msgid "End Datetime"
msgstr "Eind datum tijd"

#. module: calendar
#: selection:calendar.event,end_type:0
msgid "End date"
msgstr "Einddatum"

#. module: calendar
#: model:ir.ui.view,arch_db:calendar.view_calendar_event_form
msgid "Ending at"
msgstr "Eindigt op"

#. module: calendar
#: constraint:calendar.event:0
msgid "Error ! End date cannot be set before start date."
msgstr "Fout! de einddatum kan niet voor de startdatum liggen."

#. module: calendar
#: model:ir.model,name:calendar.model_calendar_event
#, fuzzy
msgid "Event"
msgstr ""
"#-#-#-#-#  nl.po (Odoo 9.0)  #-#-#-#-#\n"
"Evenement\n"
"#-#-#-#-#  nl.po (Odoo Server 10.0alpha1e)  #-#-#-#-#\n"
"Gebeurtenis"

#. module: calendar
#: model:ir.model.fields,field_description:calendar.field_calendar_event_display_time
#, fuzzy
msgid "Event Time"
msgstr ""
"#-#-#-#-#  nl.po (Odoo 9.0)  #-#-#-#-#\n"
"Evenement tijd\n"
"#-#-#-#-#  nl.po (Odoo Server 10.0alpha1e)  #-#-#-#-#\n"
"Tijd evenement"

#. module: calendar
#: model:ir.model,name:calendar.model_calendar_alarm
msgid "Event alarm"
msgstr "Evenement alarm"

#. module: calendar
<<<<<<< HEAD
#: code:addons/calendar/calendar.py:1230
=======
#: code:addons/calendar/calendar.py:1239
>>>>>>> bc1a0a32
#, python-format
msgid "Event recurrence interval cannot be negative."
msgstr "Het herhaalinterval van het evenment mag niet negatief zijn."

#. module: calendar
#. openerp-web
#: code:addons/calendar/static/src/js/base_calendar.js:45
#, python-format
msgid "Everybody's calendars"
msgstr "Agenda van iedereen"

#. module: calendar
#: selection:calendar.event,class:0
msgid "Everyone"
msgstr "Iedereen"

#. module: calendar
#: selection:calendar.event,byday:0
msgid "Fifth"
msgstr "Vijfde"

#. module: calendar
#: selection:calendar.event,byday:0
msgid "First"
msgstr "Eerste"

#. module: calendar
#: code:addons/calendar/calendar.py:143
#, python-format
msgid "First you have to specify the date of the invitation."
msgstr "Eerst dient u de datum van de uitnodiging in te geven."

#. module: calendar
#: selection:calendar.event,byday:0
msgid "Fourth"
msgstr "Vierde"

#. module: calendar
#: selection:calendar.attendee,availability:0
#: selection:calendar.event,show_as:0
msgid "Free"
msgstr "Vrij"

#. module: calendar
#: model:ir.model.fields,field_description:calendar.field_calendar_attendee_availability
msgid "Free/Busy"
msgstr "Vrij/bezet"

#. module: calendar
#: model:ir.model.fields,field_description:calendar.field_calendar_event_fr
#, fuzzy
msgid "Fri"
msgstr ""
"#-#-#-#-#  nl.po (Odoo 9.0)  #-#-#-#-#\n"
"Vr\n"
"#-#-#-#-#  nl.po (Odoo Server 10.0alpha1e)  #-#-#-#-#\n"
"Vrij"

#. module: calendar
#: selection:calendar.event,week_list:0
msgid "Friday"
msgstr "Vrijdag"

#. module: calendar
#: model:ir.ui.view,arch_db:calendar.view_calendar_event_search
#, fuzzy
msgid "Group By"
msgstr ""
"#-#-#-#-#  nl.po (Odoo 9.0)  #-#-#-#-#\n"
"Groeperen op\n"
"#-#-#-#-#  nl.po (Odoo Server 10.0alpha1e)  #-#-#-#-#\n"
"Groepeer op"

#. module: calendar
<<<<<<< HEAD
#: code:addons/calendar/calendar.py:1647
=======
#: code:addons/calendar/calendar.py:1656
>>>>>>> bc1a0a32
#, python-format
msgid "Group by date is not supported, use the calendar view instead."
msgstr ""
"Groeperen op datum wordt niet ondersteund. Gebruik hiervoor de agenda "
"weergave."

#. module: calendar
#: model:ir.model,name:calendar.model_ir_http
msgid "HTTP routing"
msgstr "HTTP routing"

#. module: calendar
#: selection:calendar.alarm,interval:0
msgid "Hour(s)"
msgstr "Uur/Uren"

#. module: calendar
#: model:ir.model.fields,field_description:calendar.field_calendar_alarm_id
#: model:ir.model.fields,field_description:calendar.field_calendar_alarm_manager_id
#: model:ir.model.fields,field_description:calendar.field_calendar_attendee_id
#: model:ir.model.fields,field_description:calendar.field_calendar_contacts_id
#: model:ir.model.fields,field_description:calendar.field_calendar_event_id
#: model:ir.model.fields,field_description:calendar.field_calendar_event_type_id
msgid "ID"
msgstr "ID"

#. module: calendar
#: model:ir.model.fields,help:calendar.field_calendar_event_active
msgid ""
"If the active field is set to false, it will allow you to hide the event "
"alarm information without removing it."
msgstr ""
"Als het actief veld niet is aangevinkt, heeft u de mogelijkheid om het "
"evenement alarm te verbergen zonder deze te verwijderen."

#. module: calendar
#: model:mail.message.subtype,name:calendar.subtype_invitation
msgid "Invitation"
msgstr "Uitnodiging"

#. module: calendar
#: model:ir.model.fields,field_description:calendar.field_calendar_attendee_access_token
msgid "Invitation Token"
msgstr "UItnodiging token"

#. module: calendar
#: model:ir.ui.view,arch_db:calendar.view_calendar_event_form
msgid "Invitation details"
msgstr "Details uitnodiging"

#. module: calendar
#: model:ir.ui.view,arch_db:calendar.view_calendar_event_form
msgid "Invitations"
msgstr "Uitnodigingen"

#. module: calendar
#: model:ir.model,name:calendar.model_mail_wizard_invite
msgid "Invite wizard"
msgstr "Uitnodigen wizard"

#. module: calendar
#: selection:calendar.event,byday:0
msgid "Last"
msgstr "Laatste"

#. module: calendar
#: model:ir.model.fields,field_description:calendar.field_calendar_alarm___last_update
#: model:ir.model.fields,field_description:calendar.field_calendar_alarm_manager___last_update
#: model:ir.model.fields,field_description:calendar.field_calendar_attendee___last_update
#: model:ir.model.fields,field_description:calendar.field_calendar_contacts___last_update
#: model:ir.model.fields,field_description:calendar.field_calendar_event___last_update
#: model:ir.model.fields,field_description:calendar.field_calendar_event_type___last_update
msgid "Last Modified on"
msgstr "Laatst gewijzigd op"

#. module: calendar
#: model:ir.model.fields,field_description:calendar.field_calendar_alarm_write_uid
#: model:ir.model.fields,field_description:calendar.field_calendar_attendee_write_uid
#: model:ir.model.fields,field_description:calendar.field_calendar_contacts_write_uid
#: model:ir.model.fields,field_description:calendar.field_calendar_event_type_write_uid
#: model:ir.model.fields,field_description:calendar.field_calendar_event_write_uid
msgid "Last Updated by"
msgstr "Laatst bijgewerkt door"

#. module: calendar
#: model:ir.model.fields,field_description:calendar.field_calendar_alarm_write_date
#: model:ir.model.fields,field_description:calendar.field_calendar_attendee_write_date
#: model:ir.model.fields,field_description:calendar.field_calendar_contacts_write_date
#: model:ir.model.fields,field_description:calendar.field_calendar_event_type_write_date
#: model:ir.model.fields,field_description:calendar.field_calendar_event_write_date
msgid "Last Updated on"
msgstr "Laatst bijgewerkt op"

#. module: calendar
#: model:ir.model.fields,field_description:calendar.field_res_partner_calendar_last_notif_ack
msgid "Last notification marked as read from base Calendar"
msgstr "Laatste melding is gemarkeerd als gelezen"

#. module: calendar
#: model:ir.model.fields,help:calendar.field_calendar_event_rrule_type
msgid "Let the event automatically repeat at that interval"
msgstr "Laat de gebeurtenis automatisch herhalen met dit interval"

#. module: calendar
#: model:ir.model.fields,field_description:calendar.field_calendar_event_location
msgid "Location"
msgstr "Locatie"

#. module: calendar
#: model:ir.model.fields,help:calendar.field_calendar_event_location
msgid "Location of Event"
msgstr "Locatie gebeurtenis"

#. module: calendar
#: model:ir.model.fields,field_description:calendar.field_calendar_contacts_user_id
msgid "Me"
msgstr "Ik"

#. module: calendar
#: model:ir.ui.view,arch_db:calendar.view_calendar_event_search
msgid "Meeting"
msgstr "Afspraak"

#. module: calendar
#: model:ir.ui.view,arch_db:calendar.view_calendar_event_form
msgid "Meeting Details"
msgstr "Afspraak details"

#. module: calendar
#: model:ir.model.fields,field_description:calendar.field_calendar_event_name
msgid "Meeting Subject"
msgstr "Afspraak onderwerp"

#. module: calendar
#: model:ir.model,name:calendar.model_calendar_event_type
msgid "Meeting Type"
msgstr "Soort afspraak"

#. module: calendar
#: model:ir.actions.act_window,name:calendar.action_calendar_event_type
#: model:ir.ui.menu,name:calendar.menu_calendar_event_type
#: model:ir.ui.view,arch_db:calendar.view_calendar_event_type_tree
msgid "Meeting Types"
msgstr "Afspraak soorten"

#. module: calendar
#: model:ir.model.fields,field_description:calendar.field_calendar_attendee_event_id
msgid "Meeting linked"
msgstr "Afspraak koppeling"

#. module: calendar
#: model:ir.actions.act_window,name:calendar.action_calendar_event
#: model:ir.actions.act_window,name:calendar.action_calendar_event_notify
#: model:ir.ui.view,arch_db:calendar.view_calendar_event_calendar
#: model:ir.ui.view,arch_db:calendar.view_calendar_event_form
#: model:ir.ui.view,arch_db:calendar.view_calendar_event_form_popup
#: model:ir.ui.view,arch_db:calendar.view_calendar_event_tree
msgid "Meetings"
msgstr "Afspraken"

#. module: calendar
#: model:ir.model,name:calendar.model_mail_message
msgid "Message"
msgstr "Bericht"

#. module: calendar
#: selection:calendar.alarm,interval:0
msgid "Minute(s)"
msgstr "Minu(u)t(en)"

#. module: calendar
#: model:ir.ui.view,arch_db:calendar.view_calendar_event_form
#, fuzzy
msgid "Misc"
msgstr ""
"#-#-#-#-#  nl.po (Odoo 9.0)  #-#-#-#-#\n"
"Overig\n"
"#-#-#-#-#  nl.po (Odoo Server 10.0alpha1e)  #-#-#-#-#\n"
"Overige"

#. module: calendar
#: model:ir.model.fields,field_description:calendar.field_calendar_event_mo
msgid "Mon"
msgstr "Ma"

#. module: calendar
#: selection:calendar.event,week_list:0
msgid "Monday"
msgstr "Maandag"

#. module: calendar
#: selection:calendar.event,rrule_type:0
#, fuzzy
msgid "Month(s)"
msgstr ""
"#-#-#-#-#  nl.po (Odoo 9.0)  #-#-#-#-#\n"
"Maand(en)\n"
"#-#-#-#-#  nl.po (Odoo Server 10.0alpha1e)  #-#-#-#-#\n"
"Maand(e)"

#. module: calendar
#: model:ir.ui.view,arch_db:calendar.view_calendar_event_search
msgid "My Events"
msgstr "Mijn evenementen"

#. module: calendar
#: model:ir.ui.view,arch_db:calendar.view_calendar_event_search
msgid "My Meetings"
msgstr "Mijn afspraken"

#. module: calendar
#: model:ir.model.fields,field_description:calendar.field_calendar_alarm_name
#: model:ir.model.fields,field_description:calendar.field_calendar_event_type_name
msgid "Name"
msgstr "Naam"

#. module: calendar
#: selection:calendar.attendee,state:0
#: selection:calendar.event,attendee_status:0
msgid "Needs Action"
msgstr "Vereist actie"

#. module: calendar
#. openerp-web
#: code:addons/calendar/static/src/xml/base_calendar.xml:36
#, python-format
msgid "No I'm not going."
msgstr "Nee ik ga niet."

#. module: calendar
#: selection:calendar.alarm,type:0
msgid "Notification"
msgstr "Melding"

#. module: calendar
#: selection:calendar.event,end_type:0
msgid "Number of repetitions"
msgstr "Aantal herhalingen"

#. module: calendar
#. openerp-web
#: code:addons/calendar/static/src/xml/base_calendar.xml:17
#, python-format
msgid "OK"
msgstr "OK"

#. module: calendar
#: selection:calendar.event,class:0
msgid "Only internal users"
msgstr "Alleen interne gebruikers"

#. module: calendar
#: selection:calendar.event,class:0
msgid "Only me"
msgstr "Alleen mijzelf"

#. module: calendar
#: model:ir.model.fields,field_description:calendar.field_calendar_event_month_by
msgid "Option"
msgstr "Optie"

#. module: calendar
#: model:ir.ui.view,arch_db:calendar.view_calendar_event_form
#, fuzzy
msgid "Options"
msgstr ""
"#-#-#-#-#  nl.po (Odoo 9.0)  #-#-#-#-#\n"
"Instellingen\n"
"#-#-#-#-#  nl.po (Odoo Server 10.0alpha1e)  #-#-#-#-#\n"
"Opties"

#. module: calendar
#: model:ir.ui.view,arch_db:calendar.view_calendar_event_form
msgid "Owner"
msgstr "Eigenaar"

#. module: calendar
#: model:ir.model,name:calendar.model_res_partner
msgid "Partner"
msgstr "Relatie"

#. module: calendar
<<<<<<< HEAD
#: code:addons/calendar/calendar.py:1243
=======
#: code:addons/calendar/calendar.py:1252
>>>>>>> bc1a0a32
#, python-format
msgid "Please select a proper day of the month."
msgstr "Kies een geschikte dag in de maand."

#. module: calendar
#: model:ir.model.fields,field_description:calendar.field_calendar_event_class
#: model:ir.ui.view,arch_db:calendar.view_calendar_event_search
msgid "Privacy"
msgstr "Privacy"

#. module: calendar
#: model:ir.model.fields,field_description:calendar.field_calendar_event_end_type
msgid "Recurrence Termination"
msgstr "Einde herhalingen"

#. module: calendar
#: model:ir.model.fields,field_description:calendar.field_calendar_event_rrule_type
msgid "Recurrency"
msgstr "Herhaling"

#. module: calendar
#: model:ir.model.fields,field_description:calendar.field_calendar_event_recurrency
#, fuzzy
msgid "Recurrent"
msgstr ""
"#-#-#-#-#  nl.po (Odoo 9.0)  #-#-#-#-#\n"
"Herhalend\n"
"#-#-#-#-#  nl.po (Odoo Server 10.0alpha1e)  #-#-#-#-#\n"
"Terugkerend"

#. module: calendar
#: model:ir.model.fields,field_description:calendar.field_calendar_event_recurrent_id
#, fuzzy
msgid "Recurrent ID"
msgstr ""
"#-#-#-#-#  nl.po (Odoo 9.0)  #-#-#-#-#\n"
"Herhaal ID\n"
"#-#-#-#-#  nl.po (Odoo Server 10.0alpha1e)  #-#-#-#-#\n"
"Terugkerend ID"

#. module: calendar
#: model:ir.model.fields,field_description:calendar.field_calendar_event_recurrent_id_date
#, fuzzy
msgid "Recurrent ID date"
msgstr ""
"#-#-#-#-#  nl.po (Odoo 9.0)  #-#-#-#-#\n"
"Herhaling ID datum\n"
"#-#-#-#-#  nl.po (Odoo Server 10.0alpha1e)  #-#-#-#-#\n"
"Terugkerend ID datum"

#. module: calendar
#: model:ir.model.fields,help:calendar.field_calendar_event_recurrency
#, fuzzy
msgid "Recurrent Meeting"
msgstr ""
"#-#-#-#-#  nl.po (Odoo 9.0)  #-#-#-#-#\n"
"Herhalende afspraak\n"
"#-#-#-#-#  nl.po (Odoo Server 10.0alpha1e)  #-#-#-#-#\n"
"Terugkerende afspraak"

#. module: calendar
#: model:ir.model.fields,field_description:calendar.field_calendar_event_rrule
#, fuzzy
msgid "Recurrent Rule"
msgstr ""
"#-#-#-#-#  nl.po (Odoo 9.0)  #-#-#-#-#\n"
"Herhaling regel\n"
"#-#-#-#-#  nl.po (Odoo Server 10.0alpha1e)  #-#-#-#-#\n"
"Terugkerende regel"

#. module: calendar
#: model:ir.model.fields,field_description:calendar.field_calendar_event_alarm_ids
msgid "Reminders"
msgstr "Herinneringen"

#. module: calendar
#. openerp-web
#: code:addons/calendar/static/src/xml/base_calendar.xml:26
#, python-format
msgid "Remove this favorite from the list"
msgstr "Verwijder deze favoriet van de lijst"

#. module: calendar
#: model:ir.model.fields,field_description:calendar.field_calendar_event_count
msgid "Repeat"
msgstr "Herhaal"

#. module: calendar
#: model:ir.model.fields,field_description:calendar.field_calendar_event_interval
msgid "Repeat Every"
msgstr "Herhaal iedere"

#. module: calendar
#: model:ir.model.fields,field_description:calendar.field_calendar_event_final_date
msgid "Repeat Until"
msgstr "Herhaal tot"

#. module: calendar
#: model:ir.model.fields,help:calendar.field_calendar_event_interval
msgid "Repeat every (Days/Week/Month/Year)"
msgstr "Elke (Dag/Week/Maand/Jaar) herhalen"

#. module: calendar
#: model:ir.model.fields,help:calendar.field_calendar_event_count
msgid "Repeat x times"
msgstr "Aantal keer herhalen"

#. module: calendar
#: model:ir.model.fields,field_description:calendar.field_calendar_event_user_id
#: model:ir.ui.view,arch_db:calendar.view_calendar_event_search
msgid "Responsible"
msgstr "Verantwoordelijke"

#. module: calendar
#: model:ir.model.fields,field_description:calendar.field_calendar_event_sa
msgid "Sat"
msgstr "Zat"

#. module: calendar
#: selection:calendar.event,week_list:0
msgid "Saturday"
msgstr "Zaterdag"

#. module: calendar
#: model:ir.ui.view,arch_db:calendar.view_calendar_event_search
msgid "Search Meetings"
msgstr "Zoek afspraken"

#. module: calendar
#: selection:calendar.event,byday:0
msgid "Second"
msgstr "Seconde"

#. module: calendar
#: model:ir.ui.view,arch_db:calendar.view_calendar_event_form
msgid "Select attendees..."
msgstr "Selecteer aanwezigen..."

#. module: calendar
#: model:ir.ui.view,arch_db:calendar.view_calendar_event_form
msgid "Send mail"
msgstr "Verstuur e-mail"

#. module: calendar
#: model:ir.model.fields,field_description:calendar.field_calendar_event_show_as
msgid "Show Time as"
msgstr "Tijd weergeven als"

#. module: calendar
#. openerp-web
#: code:addons/calendar/static/src/xml/base_calendar.xml:19
#, python-format
msgid "Snooze"
msgstr "Snooze"

#. module: calendar
#: model:ir.model.fields,field_description:calendar.field_calendar_event_start
msgid "Start"
msgstr "Start"

#. module: calendar
#: model:ir.model.fields,field_description:calendar.field_calendar_event_start_date
#: model:ir.ui.view,arch_db:calendar.view_calendar_event_tree
msgid "Start Date"
msgstr "Startdatum"

#. module: calendar
#: model:ir.model.fields,field_description:calendar.field_calendar_event_start_datetime
msgid "Start DateTime"
msgstr "Start datum tijd"

#. module: calendar
#: model:ir.model.fields,help:calendar.field_calendar_event_start
msgid "Start date of an event, without time for full days events"
msgstr ""
"Startdatum van het evenement, zonder tijdsaanduiding voor evenmenten die een "
"hele dag duren"

#. module: calendar
#: model:ir.ui.view,arch_db:calendar.view_calendar_event_form
#: model:ir.ui.view,arch_db:calendar.view_calendar_event_form_popup
msgid "Starting at"
msgstr "Vanaf"

#. module: calendar
#: model:ir.model.fields,field_description:calendar.field_calendar_attendee_state
#: model:ir.model.fields,field_description:calendar.field_calendar_event_state
msgid "Status"
msgstr "Status"

#. module: calendar
#: model:ir.model.fields,help:calendar.field_calendar_attendee_state
msgid "Status of the attendee's participation"
msgstr "Deelnamestatus genodigde"

#. module: calendar
#: model:ir.model.fields,field_description:calendar.field_calendar_event_stop
#, fuzzy
msgid "Stop"
msgstr ""
"#-#-#-#-#  nl.po (Odoo 9.0)  #-#-#-#-#\n"
"Stoppen\n"
"#-#-#-#-#  nl.po (Odoo Server 10.0alpha1e)  #-#-#-#-#\n"
"Stop"

#. module: calendar
#: model:ir.model.fields,help:calendar.field_calendar_event_stop
msgid "Stop date of an event, without time for full days events"
msgstr ""
"Einddatum van het evenement, zonder tijdsaanduiding voor evenmenten die een "
"hele dag duren"

#. module: calendar
#: model:ir.ui.view,arch_db:calendar.view_calendar_event_tree
msgid "Subject"
msgstr "Onderwerp"

#. module: calendar
#: model:ir.model.fields,field_description:calendar.field_calendar_event_su
msgid "Sun"
msgstr "Zon"

#. module: calendar
#: selection:calendar.event,week_list:0
msgid "Sunday"
msgstr "Zondag"

#. module: calendar
#: sql_constraint:calendar.event.type:0
msgid "Tag name already exists !"
msgstr "Labelnaam bestaat al!"

#. module: calendar
#: model:ir.model.fields,field_description:calendar.field_calendar_event_categ_ids
msgid "Tags"
msgstr "Labels"

#. module: calendar
#: model:ir.ui.view,arch_db:calendar.view_calendar_event_form
msgid "The"
msgstr "De"

#. module: calendar
#: model:ir.actions.act_window,help:calendar.action_calendar_event
msgid ""
"The calendar is shared between employees and fully integrated with\n"
"            other applications such as the employee holidays or the "
"business\n"
"            opportunities."
msgstr ""
"De agenda is gedeeld met werknemers en volledig geïntegreerd met \n"
"andere programma's, zoals werknemersvakanties en prospects."

#. module: calendar
<<<<<<< HEAD
#: code:addons/calendar/calendar.py:1352
=======
#: code:addons/calendar/calendar.py:1361
>>>>>>> bc1a0a32
#, python-format
msgid "The following contacts have no email address :"
msgstr "De volgende contactpersonen hebben geen e-mail adres:"

#. module: calendar
#: selection:calendar.event,byday:0
msgid "Third"
msgstr "Derde"

#. module: calendar
#: model:ir.ui.view,arch_db:calendar.view_calendar_event_form
#, fuzzy
msgid "This event is linked to a recurrence...<br/>"
msgstr ""
"#-#-#-#-#  nl.po (Odoo 9.0)  #-#-#-#-#\n"
"Dit evenement is gekoppeld aan een herhaling...\n"
"#-#-#-#-#  nl.po (Odoo Server 10.0alpha1e)  #-#-#-#-#\n"
"Dit evenement is gekoppeld aan een herhaling...<br/>"

#. module: calendar
#: model:ir.model.fields,field_description:calendar.field_calendar_event_th
msgid "Thu"
msgstr "Do"

#. module: calendar
#: selection:calendar.event,week_list:0
msgid "Thursday"
msgstr "Donderdag"

#. module: calendar
#: model:ir.model.fields,field_description:calendar.field_calendar_event_tu
#, fuzzy
msgid "Tue"
msgstr ""
"#-#-#-#-#  nl.po (Odoo 9.0)  #-#-#-#-#\n"
"di\n"
"#-#-#-#-#  nl.po (Odoo Server 10.0alpha1e)  #-#-#-#-#\n"
"Di"

#. module: calendar
#: selection:calendar.event,week_list:0
msgid "Tuesday"
msgstr "Dinsdag"

#. module: calendar
#: model:ir.model.fields,field_description:calendar.field_calendar_alarm_type
msgid "Type"
msgstr "Soort"

#. module: calendar
#: selection:calendar.attendee,state:0
#: selection:calendar.event,attendee_status:0
#: model:ir.ui.view,arch_db:calendar.view_calendar_event_form
msgid "Uncertain"
msgstr "Onzeker"

#. module: calendar
#: selection:calendar.event,state:0
msgid "Unconfirmed"
msgstr "Onbevestigd"

#. module: calendar
#: model:ir.model.fields,field_description:calendar.field_calendar_alarm_interval
msgid "Unit"
msgstr "Eenheid"

#. module: calendar
#: model:ir.ui.view,arch_db:calendar.view_calendar_event_search
msgid "Unread Messages"
msgstr "Ongelezen berichten"

#. module: calendar
#: model:ir.ui.view,arch_db:calendar.view_calendar_event_form
msgid "Until"
msgstr "T/m"

#. module: calendar
#: model:ir.ui.view,arch_db:calendar.view_calendar_event_form
msgid "Update only this instance"
msgstr "Alleen deze instantie bijwerken"

#. module: calendar
#: model:ir.model.fields,field_description:calendar.field_calendar_event_we
msgid "Wed"
msgstr "Wo"

#. module: calendar
#: selection:calendar.event,week_list:0
msgid "Wednesday"
msgstr "Woensdag"

#. module: calendar
#: selection:calendar.event,rrule_type:0
#, fuzzy
msgid "Week(s)"
msgstr ""
"#-#-#-#-#  nl.po (Odoo 9.0)  #-#-#-#-#\n"
"We(e)k(en)\n"
"#-#-#-#-#  nl.po (Odoo Server 10.0alpha1e)  #-#-#-#-#\n"
"Week/weken"

#. module: calendar
#: model:ir.model.fields,field_description:calendar.field_calendar_event_week_list
msgid "Weekday"
msgstr "Weekdag"

#. module: calendar
#. openerp-web
#: code:addons/calendar/static/src/xml/base_calendar.xml:48
#, python-format
msgid "When"
msgstr "Wanneer"

#. module: calendar
#. openerp-web
#: code:addons/calendar/static/src/xml/base_calendar.xml:52
#, python-format
msgid "Where"
msgstr "Waar"

#. module: calendar
#. openerp-web
#: code:addons/calendar/static/src/xml/base_calendar.xml:56
#, python-format
msgid "Who"
msgstr "Wie"

#. module: calendar
#: selection:calendar.event,rrule_type:0
#, fuzzy
msgid "Year(s)"
msgstr ""
"#-#-#-#-#  nl.po (Odoo 9.0)  #-#-#-#-#\n"
"Jaar(en)\n"
"#-#-#-#-#  nl.po (Odoo Server 10.0alpha1e)  #-#-#-#-#\n"
"Jaar/jaren"

#. module: calendar
#. openerp-web
#: code:addons/calendar/static/src/xml/base_calendar.xml:35
#, fuzzy, python-format
msgid "Yes I'm going."
msgstr ""
"#-#-#-#-#  nl.po (Odoo 9.0)  #-#-#-#-#\n"
"Ja ik ga.\n"
"#-#-#-#-#  nl.po (Odoo Server 10.0alpha1e)  #-#-#-#-#\n"
"Ja, ik ga."

#. module: calendar
#: code:addons/calendar/calendar.py:106
#, fuzzy, python-format
msgid "You cannot duplicate a calendar attendee."
msgstr ""
"#-#-#-#-#  nl.po (Odoo 9.0)  #-#-#-#-#\n"
"U kunt een kalender deelnemer niet kopieren\n"
"#-#-#-#-#  nl.po (Odoo Server 10.0alpha1e)  #-#-#-#-#\n"
"U kunt een agenda deelnemer niet kopiëren."

#. module: calendar
#: model:ir.model.fields,field_description:calendar.field_calendar_contacts_active
msgid "active"
msgstr "actief"

#. module: calendar
#: model:ir.model,name:calendar.model_calendar_alarm_manager
msgid "calendar.alarm_manager"
msgstr "calendar.alarm_manager"

#. module: calendar
#: model:ir.model,name:calendar.model_calendar_contacts
msgid "calendar.contacts"
msgstr "calendar.contacts"

#. module: calendar
#: model:ir.ui.view,arch_db:calendar.view_calendar_event_form
#, fuzzy
msgid "e.g. Business Lunch"
msgstr ""
"#-#-#-#-#  nl.po (Odoo 9.0)  #-#-#-#-#\n"
"bijv. business lunch\n"
"#-#-#-#-#  nl.po (Odoo Server 10.0alpha1e)  #-#-#-#-#\n"
"bijv. zakenlunch"

#. module: calendar
<<<<<<< HEAD
#: code:addons/calendar/calendar.py:1228
=======
#: code:addons/calendar/calendar.py:1237
>>>>>>> bc1a0a32
#, fuzzy, python-format
msgid "interval cannot be negative."
msgstr ""
"#-#-#-#-#  nl.po (Odoo 9.0)  #-#-#-#-#\n"
"interval mag niet negatief zijn\n"
"#-#-#-#-#  nl.po (Odoo Server 10.0alpha1e)  #-#-#-#-#\n"
"Interval kan niet negatief zijn."

#. module: calendar
#: model:ir.model,name:calendar.model_ir_attachment
msgid "ir.attachment"
msgstr "ir.attachment"

#. module: calendar
#: model:ir.model,name:calendar.model_ir_values
msgid "ir.values"
msgstr "ir.values"

#~ msgid ""
#~ "\n"
#~ "                <style>\n"
#~ "                    span.oe_mail_footer_access {\n"
#~ "                        display:block;    \n"
#~ "                        text-align:center;\n"
#~ "                        color:grey;                                \n"
#~ "                    }\n"
#~ "                </style>\n"
#~ "                <div style=\"border-radius: 2px; max-width: 1200px; "
#~ "height: auto;margin-left: auto;margin-right: auto;background-color:"
#~ "#f9f9f9;\">\n"
#~ "                    <div style=\"height:auto;text-align: center;font-"
#~ "size : 30px;color: #8A89BA;\">\n"
#~ "                        <strong>${object.event_id.name}</"
#~ "strong>                                \n"
#~ "                    </div>\n"
#~ "                    <div style=\"height: 50px;text-align: left;font-"
#~ "size : 14px;border-collapse: separate;margin-top:10px\">\n"
#~ "                        <strong style=\"margin-left:12px\">Dear ${object."
#~ "cn}</strong> ,<br/>\n"
#~ "                        <p style=\"margin-left:12px\">That is a reminder "
#~ "for the event below : </p>\n"
#~ "                    </div>\n"
#~ "                    <div style=\"height: auto;margin-left:12px;margin-"
#~ "top:30px;\">\n"
#~ "                        <table>\n"
#~ "                            <tr>\n"
#~ "                                <td>\n"
#~ "                                    <div style=\"border-top-left-"
#~ "radius:3px;border-top-right-radius:3px;font-size:12px;border-collapse:"
#~ "separate;text-align:center;font-weight:bold;color:#ffffff;width:130px;min-"
#~ "height: 18px;border-color:#ffffff;background:#8a89ba;padding-top: 4px;\">"
#~ "${object.event_id.get_interval(object.event_id.start, 'dayname', "
#~ "tz=object.partner_id.tz)}</div>\n"
#~ "                                    <div style=\"font-size:48px;min-"
#~ "height:auto;font-weight:bold;text-align:center;color: #5F5F5F;background-"
#~ "color: #E1E2F8;width: 130px;\">\n"
#~ "                                      ${object.event_id."
#~ "get_interval(object.event_id.start,'day', tz=object.partner_id.tz)}\n"
#~ "                                    </div>\n"
#~ "                                    <div style='font-size:12px;text-align:"
#~ "center;font-weight:bold;color:#ffffff;background-color:#8a89ba'>${object."
#~ "event_id.get_interval(object.event_id.start, 'month', tz=object."
#~ "partner_id.tz)}</div>\n"
#~ "                                    <div style=\"border-collapse:separate;"
#~ "color:#8a89ba;text-align:center;width: 128px;font-size:12px;border-bottom-"
#~ "right-radius:3px;font-weight:bold;border:1px solid;border-bottom-left-"
#~ "radius:3px;\">${not object.event_id.allday and object.event_id."
#~ "get_interval(object.event_id.start, 'time', tz=object.partner_id.tz) or "
#~ "''}</div>\n"
#~ "                                </td>\n"
#~ "                                <td>\n"
#~ "                                    <table cellspacing=\"0\" cellpadding="
#~ "\"0\" border=\"0\" style=\"margin-top: 15px; margin-left: 10px;font-size: "
#~ "16px;\">\n"
#~ "                                            <tr>\n"
#~ "                                                <td style=\"vertical-"
#~ "align:top;\">\n"
#~ "                                                    % if object.event_id."
#~ "location:\n"
#~ "                                                        <div style="
#~ "\"width: 120px; background : #CCCCCC; font-family: Lucida Grande', "
#~ "Ubuntu, Arial, Verdana, sans-serif;\">\n"
#~ "                                                            Where\n"
#~ "                                                        </div>\n"
#~ "                                                    % endif\n"
#~ "                                                </td>\n"
#~ "                                                <td  style=\"vertical-"
#~ "align:top;\">\n"
#~ "                                                    % if object.event_id."
#~ "location:\n"
#~ "                                                        <div style = "
#~ "\"font-family: Lucida Grande', Ubuntu, Arial, Verdana, sans-serif;   font-"
#~ "size: 14px\" >\n"
#~ "                                                            : ${object."
#~ "event_id.location}\n"
#~ "                                                            <span style= "
#~ "\"color:#A9A9A9; \">(<a href=\"http://maps.google.com/maps?oi=map&q="
#~ "${object.event_id.location}\">View Map</a>)\n"
#~ "                                                                </span>\n"
#~ "                                                        </div>\n"
#~ "                                                    % endif\n"
#~ "                                                </"
#~ "td>                                                        \n"
#~ "                                            </tr> \n"
#~ "                                                                                        \n"
#~ "                                            <tr>\n"
#~ "                                                <td style=\"vertical-"
#~ "align:top;\">\n"
#~ "                                                    % if object.event_id."
#~ "description :\n"
#~ "                                                        <div style="
#~ "\"width: 120px; background : #CCCCCC; font-family: Lucida Grande', "
#~ "Ubuntu, Arial, Verdana, sans-serif;\">\n"
#~ "                                                            What\n"
#~ "                                                        </div>\n"
#~ "                                                    % endif\n"
#~ "                                                </td>\n"
#~ "                                                <td style=\"vertical-"
#~ "align:text-top;\">\n"
#~ "                                                    % if object.event_id."
#~ "description :\n"
#~ "                                                        <div style=\"font-"
#~ "family: Lucida Grande', Ubuntu, Arial, Verdana, sans-serif;\">\n"
#~ "                                                            : ${object."
#~ "event_id.description}\n"
#~ "                                                        </div>\n"
#~ "                                                    % endif\n"
#~ "                                                </td>\n"
#~ "                                            </tr>\n"
#~ "                                                                                        \n"
#~ "                                            <tr>\n"
#~ "                                                <td style=\"vertical-"
#~ "align:top;\">\n"
#~ "                                                    % if not object."
#~ "event_id.allday and object.event_id.duration:\n"
#~ "                                                        <div style="
#~ "\"height:auto; width: 120px; background : #CCCCCC; font-family: Lucida "
#~ "Grande', Ubuntu, Arial, Verdana, sans-serif;\">\n"
#~ "                                                            Duration\n"
#~ "                                                        </div>\n"
#~ "                                                    % endif\n"
#~ "                                                </td>\n"
#~ "                                                <td colspan=\"3\" style="
#~ "\"vertical-align:text-top;\">\n"
#~ "                                                    % if not object."
#~ "event_id.allday and object.event_id.duration:\n"
#~ "                                                        <div style=\"font-"
#~ "family: Lucida Grande', Ubuntu, Arial, Verdana, sans-serif;\">\n"
#~ "                                                            : ${('%dH"
#~ "%02d' % (object.event_id.duration,(object.event_id.duration*60)%60))}\n"
#~ "                                                        </div>\n"
#~ "                                                    % endif\n"
#~ "                                                </td>\n"
#~ "                                            </"
#~ "tr>                                                \n"
#~ "                                        <tr style=\" height: 30px;\">\n"
#~ "                                            <td style=\"height: 25px;"
#~ "width: 120px; background : # CCCCCC; font-family: Lucida Grande', Ubuntu, "
#~ "Arial, Verdana, sans-serif;\">\n"
#~ "                                                <div>\n"
#~ "                                                    Attendees\n"
#~ "                                                </div>\n"
#~ "                                            </td>\n"
#~ "                                            <td colspan=\"3\">\n"
#~ "                                               : \n"
#~ "                                                % for attendee in object."
#~ "event_id.attendee_ids:\n"
#~ "                                                    <div style=\"display:"
#~ "inline-block; border-radius: 50%; width:10px; height:10px;background:"
#~ "${'color' in ctx and ctx['color'][attendee.state] or 'white'};\"></div>\n"
#~ "                                                    % if attendee.cn != "
#~ "object.cn:\n"
#~ "                                                        <span style="
#~ "\"margin-left:5px\">${attendee.cn}</span>\n"
#~ "                                                    % else:\n"
#~ "                                                        <span style="
#~ "\"margin-left:5px\">You</span>\n"
#~ "                                                    % endif\n"
#~ "                                                % endfor\n"
#~ "                                            </td>\n"
#~ "                                        </tr>\n"
#~ "                                    </table>\n"
#~ "                                </td>\n"
#~ "                            </tr>\n"
#~ "                        </table>\n"
#~ "                    </div>            \n"
#~ "                </div>\n"
#~ "                \n"
#~ "                "
#~ msgstr ""
#~ "\n"
#~ "                <style>\n"
#~ "                    span.oe_mail_footer_access {\n"
#~ "                        display:block;    \n"
#~ "                        text-align:center;\n"
#~ "                        color:grey;                                \n"
#~ "                    }\n"
#~ "                </style>\n"
#~ "                <div style=\"border-radius: 2px; max-width: 1200px; "
#~ "height: auto;margin-left: auto;margin-right: auto;background-color:"
#~ "#f9f9f9;\">\n"
#~ "                    <div style=\"height:auto;text-align: center;font-"
#~ "size : 30px;color: #8A89BA;\">\n"
#~ "                        <strong>${object.event_id.name}</"
#~ "strong>                                \n"
#~ "                    </div>\n"
#~ "                    <div style=\"height: 50px;text-align: left;font-"
#~ "size : 14px;border-collapse: separate;margin-top:10px\">\n"
#~ "                        <strong style=\"margin-left:12px\">Beste ${object."
#~ "cn}</strong> ,<br/>\n"
#~ "                        <p style=\"margin-left:12px\">Hierbij een "
#~ "herinnering voor het onderstaande evenement: </p>\n"
#~ "                    </div>\n"
#~ "                    <div style=\"height: auto;margin-left:12px;margin-"
#~ "top:30px;\">\n"
#~ "                        <table>\n"
#~ "                            <tr>\n"
#~ "                                <td>\n"
#~ "                                    <div style=\"border-top-left-"
#~ "radius:3px;border-top-right-radius:3px;font-size:12px;border-collapse:"
#~ "separate;text-align:center;font-weight:bold;color:#ffffff;width:130px;min-"
#~ "height: 18px;border-color:#ffffff;background:#8a89ba;padding-top: 4px;\">"
#~ "${object.event_id.get_interval(object.event_id.start, 'dayname', "
#~ "tz=object.partner_id.tz)}</div>\n"
#~ "                                    <div style=\"font-size:48px;min-"
#~ "height:auto;font-weight:bold;text-align:center;color: #5F5F5F;background-"
#~ "color: #E1E2F8;width: 130px;\">\n"
#~ "                                      ${object.event_id."
#~ "get_interval(object.event_id.start,'day', tz=object.partner_id.tz)}\n"
#~ "                                    </div>\n"
#~ "                                    <div style='font-size:12px;text-align:"
#~ "center;font-weight:bold;color:#ffffff;background-color:#8a89ba'>${object."
#~ "event_id.get_interval(object.event_id.start, 'month', tz=object."
#~ "partner_id.tz)}</div>\n"
#~ "                                    <div style=\"border-collapse:separate;"
#~ "color:#8a89ba;text-align:center;width: 128px;font-size:12px;border-bottom-"
#~ "right-radius:3px;font-weight:bold;border:1px solid;border-bottom-left-"
#~ "radius:3px;\">${not object.event_id.allday and object.event_id."
#~ "get_interval(object.event_id.start, 'time', tz=object.partner_id.tz) or "
#~ "''}</div>\n"
#~ "                                </td>\n"
#~ "                                <td>\n"
#~ "                                    <table cellspacing=\"0\" cellpadding="
#~ "\"0\" border=\"0\" style=\"margin-top: 15px; margin-left: 10px;font-size: "
#~ "16px;\">\n"
#~ "                                            <tr>\n"
#~ "                                                <td style=\"vertical-"
#~ "align:top;\">\n"
#~ "                                                    % if object.event_id."
#~ "location:\n"
#~ "                                                        <div style="
#~ "\"width: 120px; background : #CCCCCC; font-family: Lucida Grande', "
#~ "Ubuntu, Arial, Verdana, sans-serif;\">\n"
#~ "                                                            Waar\n"
#~ "                                                        </div>\n"
#~ "                                                    % endif\n"
#~ "                                                </td>\n"
#~ "                                                <td  style=\"vertical-"
#~ "align:top;\">\n"
#~ "                                                    % if object.event_id."
#~ "location:\n"
#~ "                                                        <div style = "
#~ "\"font-family: Lucida Grande', Ubuntu, Arial, Verdana, sans-serif;   font-"
#~ "size: 14px\" >\n"
#~ "                                                            : ${object."
#~ "event_id.location}\n"
#~ "                                                            <span style= "
#~ "\"color:#A9A9A9; \">(<a href=\"http://maps.google.com/maps?oi=map&q="
#~ "${object.event_id.location}\">Bekijk kaart</a>)\n"
#~ "                                                                </span>\n"
#~ "                                                        </div>\n"
#~ "                                                    % endif\n"
#~ "                                                </"
#~ "td>                                                        \n"
#~ "                                            </tr> \n"
#~ "                                                                                        \n"
#~ "                                            <tr>\n"
#~ "                                                <td style=\"vertical-"
#~ "align:top;\">\n"
#~ "                                                    % if object.event_id."
#~ "description :\n"
#~ "                                                        <div style="
#~ "\"width: 120px; background : #CCCCCC; font-family: Lucida Grande', "
#~ "Ubuntu, Arial, Verdana, sans-serif;\">\n"
#~ "                                                            Wat\n"
#~ "                                                        </div>\n"
#~ "                                                    % endif\n"
#~ "                                                </td>\n"
#~ "                                                <td style=\"vertical-"
#~ "align:text-top;\">\n"
#~ "                                                    % if object.event_id."
#~ "description :\n"
#~ "                                                        <div style=\"font-"
#~ "family: Lucida Grande', Ubuntu, Arial, Verdana, sans-serif;\">\n"
#~ "                                                            : ${object."
#~ "event_id.description}\n"
#~ "                                                        </div>\n"
#~ "                                                    % endif\n"
#~ "                                                </td>\n"
#~ "                                            </tr>\n"
#~ "                                                                                        \n"
#~ "                                            <tr>\n"
#~ "                                                <td style=\"vertical-"
#~ "align:top;\">\n"
#~ "                                                    % if not object."
#~ "event_id.allday and object.event_id.duration:\n"
#~ "                                                        <div style="
#~ "\"height:auto; width: 120px; background : #CCCCCC; font-family: Lucida "
#~ "Grande', Ubuntu, Arial, Verdana, sans-serif;\">\n"
#~ "                                                            Duur\n"
#~ "                                                        </div>\n"
#~ "                                                    % endif\n"
#~ "                                                </td>\n"
#~ "                                                <td colspan=\"3\" style="
#~ "\"vertical-align:text-top;\">\n"
#~ "                                                    % if not object."
#~ "event_id.allday and object.event_id.duration:\n"
#~ "                                                        <div style=\"font-"
#~ "family: Lucida Grande', Ubuntu, Arial, Verdana, sans-serif;\">\n"
#~ "                                                            : ${('%dH"
#~ "%02d' % (object.event_id.duration,(object.event_id.duration*60)%60))}\n"
#~ "                                                        </div>\n"
#~ "                                                    % endif\n"
#~ "                                                </td>\n"
#~ "                                            </"
#~ "tr>                                                \n"
#~ "                                        <tr style=\" height: 30px;\">\n"
#~ "                                            <td style=\"height: 25px;"
#~ "width: 120px; background : # CCCCCC; font-family: Lucida Grande', Ubuntu, "
#~ "Arial, Verdana, sans-serif;\">\n"
#~ "                                                <div>\n"
#~ "                                                    Aaanwezigen\n"
#~ "                                                </div>\n"
#~ "                                            </td>\n"
#~ "                                            <td colspan=\"3\">\n"
#~ "                                               : \n"
#~ "                                                % for attendee in object."
#~ "event_id.attendee_ids:\n"
#~ "                                                    <div style=\"display:"
#~ "inline-block; border-radius: 50%; width:10px; height:10px;background:"
#~ "${'color' in ctx and ctx['color'][attendee.state] or 'white'};\"></div>\n"
#~ "                                                    % if attendee.cn != "
#~ "object.cn:\n"
#~ "                                                        <span style="
#~ "\"margin-left:5px\">${attendee.cn}</span>\n"
#~ "                                                    % else:\n"
#~ "                                                        <span style="
#~ "\"margin-left:5px\">U</span>\n"
#~ "                                                    % endif\n"
#~ "                                                % endfor\n"
#~ "                                            </td>\n"
#~ "                                        </tr>\n"
#~ "                                    </table>\n"
#~ "                                </td>\n"
#~ "                            </tr>\n"
#~ "                        </table>\n"
#~ "                    </div>            \n"
#~ "                </div>\n"
#~ "                \n"
#~ "                "

#~ msgid ""
#~ "\n"
#~ "                <style> \n"
#~ "                    span.oe_mail_footer_access {\n"
#~ "                        display:block;    \n"
#~ "                        text-align:center;\n"
#~ "                        color:grey;                                \n"
#~ "                    }\n"
#~ "                </style>\n"
#~ "                <div style=\"border-radius: 2px; max-width: 1200px; "
#~ "height: auto;margin-left: auto;margin-right: auto;background-color:"
#~ "#f9f9f9;\">\n"
#~ "                    <div style=\"height:auto;text-align: center;font-"
#~ "size : 30px;color: #8A89BA;\">\n"
#~ "                        <strong>${object.event_id.name}</strong>\n"
#~ "                    </div>\n"
#~ "                    <div style=\"height: 50px;text-align: left;font-"
#~ "size : 14px;border-collapse: separate;margin-top:10px\">\n"
#~ "                        <strong style=\"margin-left:12px\">Dear ${object."
#~ "cn}</strong> ,<br/><p style=\"margin-left:12px\">${object.event_id."
#~ "user_id.partner_id.name} invited you for the ${object.event_id.name} "
#~ "meeting of ${object.event_id.user_id.company_id.name}.</p> \n"
#~ "                    </div>\n"
#~ "                    <div style=\"height: auto;margin-left:12px;margin-"
#~ "top:30px;\">\n"
#~ "                        <table>\n"
#~ "                            <tr>\n"
#~ "                                <td>\n"
#~ "                                    <div style=\"border-top-left-"
#~ "radius:3px;border-top-right-radius:3px;font-size:12px;border-collapse:"
#~ "separate;text-align:center;font-weight:bold;color:#ffffff;width:130px;min-"
#~ "height: 18px;border-color:#ffffff;background:#8a89ba;padding-top: 4px;\">"
#~ "${object.event_id.get_interval(object.event_id.start, 'dayname', "
#~ "tz=object.partner_id.tz)}</div>\n"
#~ "                                    <div style=\"font-size:48px;min-"
#~ "height:auto;font-weight:bold;text-align:center;color: #5F5F5F;background-"
#~ "color: #E1E2F8;width: 130px;\">\n"
#~ "                                      ${object.event_id."
#~ "get_interval(object.event_id.start,'day', tz=object.partner_id.tz)}\n"
#~ "                                    </div>\n"
#~ "                                    <div style='font-size:12px;text-align:"
#~ "center;font-weight:bold;color:#ffffff;background-color:#8a89ba'>${object."
#~ "event_id.get_interval(object.event_id.start, 'month', tz=object."
#~ "partner_id.tz)}</div>\n"
#~ "                                    <div style=\"border-collapse:separate;"
#~ "color:#8a89ba;text-align:center;width: 128px;font-size:12px;border-bottom-"
#~ "right-radius:3px;font-weight:bold;border:1px solid;border-bottom-left-"
#~ "radius:3px;\">${not object.event_id.allday and object.event_id."
#~ "get_interval(object.event_id.start, 'time', tz=object.partner_id.tz) or "
#~ "''}</div>\n"
#~ "                                </td>\n"
#~ "                                <td>\n"
#~ "                                    <table cellspacing=\"0\" cellpadding="
#~ "\"0\" border=\"0\" style=\"margin-top: 15px; margin-left: 10px;font-size: "
#~ "16px;\">\n"
#~ "                                            <tr>\n"
#~ "                                                <td style=\"vertical-"
#~ "align:top;\">\n"
#~ "                                                    % if object.event_id."
#~ "location:\n"
#~ "                                                        <div style="
#~ "\"width: 120px; background : #CCCCCC; font-family: Lucida Grande', "
#~ "Ubuntu, Arial, Verdana, sans-serif;\">\n"
#~ "                                                            Where\n"
#~ "                                                        </div>\n"
#~ "                                                    % endif\n"
#~ "                                                </td>\n"
#~ "                                                <td  style=\"vertical-"
#~ "align:top;\">\n"
#~ "                                                    % if object.event_id."
#~ "location:\n"
#~ "                                                        <div style = "
#~ "\"font-family: Lucida Grande', Ubuntu, Arial, Verdana, sans-serif;   font-"
#~ "size: 14px\" >\n"
#~ "                                                            : ${object."
#~ "event_id.location}\n"
#~ "                                                            <span style= "
#~ "\"color:#A9A9A9; \">(<a href=\"http://maps.google.com/maps?oi=map&q="
#~ "${object.event_id.location}\">View Map</a>)\n"
#~ "                                                                </span>\n"
#~ "                                                        </div>\n"
#~ "                                                    % endif\n"
#~ "                                                </"
#~ "td>                                                        \n"
#~ "                                            </tr> \n"
#~ "                                                                                        \n"
#~ "                                            <tr>\n"
#~ "                                                <td style=\"vertical-"
#~ "align:top;\">\n"
#~ "                                                    % if object.event_id."
#~ "description :\n"
#~ "                                                        <div style="
#~ "\"width: 120px; background : #CCCCCC; font-family: Lucida Grande', "
#~ "Ubuntu, Arial, Verdana, sans-serif;\">\n"
#~ "                                                            What\n"
#~ "                                                        </div>\n"
#~ "                                                    % endif\n"
#~ "                                                </td>\n"
#~ "                                                <td style=\"vertical-"
#~ "align:text-top;\">\n"
#~ "                                                    % if object.event_id."
#~ "description :\n"
#~ "                                                        <div style=\"font-"
#~ "family: Lucida Grande', Ubuntu, Arial, Verdana, sans-serif;\">\n"
#~ "                                                            : ${object."
#~ "event_id.description}\n"
#~ "                                                        </div>\n"
#~ "                                                    % endif\n"
#~ "                                                </td>\n"
#~ "                                            </tr>\n"
#~ "                                                                                        \n"
#~ "                                            <tr>\n"
#~ "                                                <td style=\"vertical-"
#~ "align:top;\">\n"
#~ "                                                    % if not object."
#~ "event_id.allday and object.event_id.duration:\n"
#~ "                                                        <div style="
#~ "\"height:auto; width: 120px; background : #CCCCCC; font-family: Lucida "
#~ "Grande', Ubuntu, Arial, Verdana, sans-serif;\">\n"
#~ "                                                            Duration\n"
#~ "                                                        </div>\n"
#~ "                                                    % endif\n"
#~ "                                                </td>\n"
#~ "                                                <td colspan=\"3\" style="
#~ "\"vertical-align:text-top;\">\n"
#~ "                                                    % if not object."
#~ "event_id.allday and object.event_id.duration:\n"
#~ "                                                        <div style=\"font-"
#~ "family: Lucida Grande', Ubuntu, Arial, Verdana, sans-serif;\">\n"
#~ "                                                            : ${('%dH"
#~ "%02d' % (object.event_id.duration,(object.event_id.duration*60)%60))}\n"
#~ "                                                        </div>\n"
#~ "                                                    % endif\n"
#~ "                                                </td>\n"
#~ "                                            </"
#~ "tr>                                                \n"
#~ "                                        <tr style=\" height: 30px;\">\n"
#~ "                                            <td style=\"height: 25px;"
#~ "width: 120px; background : # CCCCCC; font-family: Lucida Grande', Ubuntu, "
#~ "Arial, Verdana, sans-serif;\">\n"
#~ "                                                <div>\n"
#~ "                                                    Attendees\n"
#~ "                                                </div>\n"
#~ "                                            </td>\n"
#~ "                                            <td colspan=\"3\">\n"
#~ "                                               : \n"
#~ "                                                % for attendee in object."
#~ "event_id.attendee_ids:\n"
#~ "                                                    <div style=\"display:"
#~ "inline-block; border-radius: 50%; width:10px; height:10px;background:"
#~ "${'color' in ctx and ctx['color'][attendee.state] or 'white'};\"></div>\n"
#~ "                                                    % if attendee.cn != "
#~ "object.cn:\n"
#~ "                                                        <span style="
#~ "\"margin-left:5px\">${attendee.cn}</span>\n"
#~ "                                                    % else:\n"
#~ "                                                        <span style="
#~ "\"margin-left:5px\">You</span>\n"
#~ "                                                    % endif\n"
#~ "                                                % endfor\n"
#~ "                                            </td>\n"
#~ "                                        </tr>\n"
#~ "                                    </table>\n"
#~ "                                </td>\n"
#~ "                            </tr>\n"
#~ "                        </table>\n"
#~ "                    </div>\n"
#~ "                    <div style=\"height: auto;width:450px; margin:0 auto;"
#~ "padding-top:20px;padding-bottom:40px;\">\n"
#~ "                            <a style=\"padding: 8px 30px 8px 30px;border-"
#~ "radius: 6px;border: 1px solid #CCCCCC;background:#8A89BA;margin : 0 15px "
#~ "0 0;text-decoration: none;color:#FFFFFF;\" href=\"/calendar/meeting/"
#~ "accept?db=${'dbname' in ctx and ctx['dbname'] or ''}&token=${object."
#~ "access_token}&action=${'action_id' in ctx and ctx['action_id'] or ''}&id="
#~ "${object.event_id.id}\">Accept</a>\n"
#~ "                            <a style=\"padding: 8px 30px 8px 30px;border-"
#~ "radius: 6px;border: 1px solid #CCCCCC;background:#808080;margin : 0 15px "
#~ "0 0;text-decoration: none;color:#FFFFFF;\" href=\"/calendar/meeting/"
#~ "decline?db=${'dbname' in ctx and ctx['dbname'] or '' }&token=${object."
#~ "access_token}&action=${'action_id' in ctx and ctx['action_id'] or ''}&id="
#~ "${object.event_id.id}\">Decline</a>\n"
#~ "                            <a style=\"padding: 8px 30px 8px 30px;border-"
#~ "radius: 6px;border: 1px solid #CCCCCC;background:#D8D8D8;text-decoration: "
#~ "none;color:#FFFFFF;\" href=\"/calendar/meeting/view?db=${'dbname' in ctx "
#~ "and ctx['dbname'] or ''}&token=${object.access_token}&action="
#~ "${'action_id' in ctx and ctx['action_id'] or ''}&id=${object.event_id."
#~ "id}\">View</a>\n"
#~ "                    </div> \n"
#~ "                </div>\n"
#~ "                \n"
#~ "                "
#~ msgstr ""
#~ "\n"
#~ "                <style> \n"
#~ "                    span.oe_mail_footer_access {\n"
#~ "                        display:block;    \n"
#~ "                        text-align:center;\n"
#~ "                        color:grey;                                \n"
#~ "                    }\n"
#~ "                </style>\n"
#~ "                <div style=\"border-radius: 2px; max-width: 1200px; "
#~ "height: auto;margin-left: auto;margin-right: auto;background-color:"
#~ "#f9f9f9;\">\n"
#~ "                    <div style=\"height:auto;text-align: center;font-"
#~ "size : 30px;color: #8A89BA;\">\n"
#~ "                        <strong>${object.event_id.name}</strong>\n"
#~ "                    </div>\n"
#~ "                    <div style=\"height: 50px;text-align: left;font-"
#~ "size : 14px;border-collapse: separate;margin-top:10px\">\n"
#~ "                        <strong style=\"margin-left:12px\">Beste ${object."
#~ "cn}</strong> ,<br/><p style=\"margin-left:12px\">${object.event_id."
#~ "user_id.partner_id.name} heeft je uitgenodigd voor de afspraak ${object."
#~ "event_id.name} van ${object.event_id.user_id.company_id.name}.</p> \n"
#~ "                    </div>\n"
#~ "                    <div style=\"height: auto;margin-left:12px;margin-"
#~ "top:30px;\">\n"
#~ "                        <table>\n"
#~ "                            <tr>\n"
#~ "                                <td>\n"
#~ "                                    <div style=\"border-top-left-"
#~ "radius:3px;border-top-right-radius:3px;font-size:12px;border-collapse:"
#~ "separate;text-align:center;font-weight:bold;color:#ffffff;width:130px;min-"
#~ "height: 18px;border-color:#ffffff;background:#8a89ba;padding-top: 4px;\">"
#~ "${object.event_id.get_interval(object.event_id.start, 'dayname', "
#~ "tz=object.partner_id.tz)}</div>\n"
#~ "                                    <div style=\"font-size:48px;min-"
#~ "height:auto;font-weight:bold;text-align:center;color: #5F5F5F;background-"
#~ "color: #E1E2F8;width: 130px;\">\n"
#~ "                                      ${object.event_id."
#~ "get_interval(object.event_id.start,'day', tz=object.partner_id.tz)}\n"
#~ "                                    </div>\n"
#~ "                                    <div style='font-size:12px;text-align:"
#~ "center;font-weight:bold;color:#ffffff;background-color:#8a89ba'>${object."
#~ "event_id.get_interval(object.event_id.start, 'month', tz=object."
#~ "partner_id.tz)}</div>\n"
#~ "                                    <div style=\"border-collapse:separate;"
#~ "color:#8a89ba;text-align:center;width: 128px;font-size:12px;border-bottom-"
#~ "right-radius:3px;font-weight:bold;border:1px solid;border-bottom-left-"
#~ "radius:3px;\">${not object.event_id.allday and object.event_id."
#~ "get_interval(object.event_id.start, 'time', tz=object.partner_id.tz) or "
#~ "''}</div>\n"
#~ "                                </td>\n"
#~ "                                <td>\n"
#~ "                                    <table cellspacing=\"0\" cellpadding="
#~ "\"0\" border=\"0\" style=\"margin-top: 15px; margin-left: 10px;font-size: "
#~ "16px;\">\n"
#~ "                                            <tr>\n"
#~ "                                                <td style=\"vertical-"
#~ "align:top;\">\n"
#~ "                                                    % if object.event_id."
#~ "location:\n"
#~ "                                                        <div style="
#~ "\"width: 120px; background : #CCCCCC; font-family: Lucida Grande', "
#~ "Ubuntu, Arial, Verdana, sans-serif;\">\n"
#~ "                                                            Where\n"
#~ "                                                        </div>\n"
#~ "                                                    % endif\n"
#~ "                                                </td>\n"
#~ "                                                <td  style=\"vertical-"
#~ "align:top;\">\n"
#~ "                                                    % if object.event_id."
#~ "location:\n"
#~ "                                                        <div style = "
#~ "\"font-family: Lucida Grande', Ubuntu, Arial, Verdana, sans-serif;   font-"
#~ "size: 14px\" >\n"
#~ "                                                            : ${object."
#~ "event_id.location}\n"
#~ "                                                            <span style= "
#~ "\"color:#A9A9A9; \">(<a href=\"http://maps.google.com/maps?oi=map&q="
#~ "${object.event_id.location}\">Bekijk kaart</a>)\n"
#~ "                                                                </span>\n"
#~ "                                                        </div>\n"
#~ "                                                    % endif\n"
#~ "                                                </"
#~ "td>                                                        \n"
#~ "                                            </tr> \n"
#~ "                                                                                        \n"
#~ "                                            <tr>\n"
#~ "                                                <td style=\"vertical-"
#~ "align:top;\">\n"
#~ "                                                    % if object.event_id."
#~ "description :\n"
#~ "                                                        <div style="
#~ "\"width: 120px; background : #CCCCCC; font-family: Lucida Grande', "
#~ "Ubuntu, Arial, Verdana, sans-serif;\">\n"
#~ "                                                            What\n"
#~ "                                                        </div>\n"
#~ "                                                    % endif\n"
#~ "                                                </td>\n"
#~ "                                                <td style=\"vertical-"
#~ "align:text-top;\">\n"
#~ "                                                    % if object.event_id."
#~ "description :\n"
#~ "                                                        <div style=\"font-"
#~ "family: Lucida Grande', Ubuntu, Arial, Verdana, sans-serif;\">\n"
#~ "                                                            : ${object."
#~ "event_id.description}\n"
#~ "                                                        </div>\n"
#~ "                                                    % endif\n"
#~ "                                                </td>\n"
#~ "                                            </tr>\n"
#~ "                                                                                        \n"
#~ "                                            <tr>\n"
#~ "                                                <td style=\"vertical-"
#~ "align:top;\">\n"
#~ "                                                    % if not object."
#~ "event_id.allday and object.event_id.duration:\n"
#~ "                                                        <div style="
#~ "\"height:auto; width: 120px; background : #CCCCCC; font-family: Lucida "
#~ "Grande', Ubuntu, Arial, Verdana, sans-serif;\">\n"
#~ "                                                            Duration\n"
#~ "                                                        </div>\n"
#~ "                                                    % endif\n"
#~ "                                                </td>\n"
#~ "                                                <td colspan=\"3\" style="
#~ "\"vertical-align:text-top;\">\n"
#~ "                                                    % if not object."
#~ "event_id.allday and object.event_id.duration:\n"
#~ "                                                        <div style=\"font-"
#~ "family: Lucida Grande', Ubuntu, Arial, Verdana, sans-serif;\">\n"
#~ "                                                            : ${('%dH"
#~ "%02d' % (object.event_id.duration,(object.event_id.duration*60)%60))}\n"
#~ "                                                        </div>\n"
#~ "                                                    % endif\n"
#~ "                                                </td>\n"
#~ "                                            </"
#~ "tr>                                                \n"
#~ "                                        <tr style=\" height: 30px;\">\n"
#~ "                                            <td style=\"height: 25px;"
#~ "width: 120px; background : # CCCCCC; font-family: Lucida Grande', Ubuntu, "
#~ "Arial, Verdana, sans-serif;\">\n"
#~ "                                                <div>\n"
#~ "                                                    Attendees\n"
#~ "                                                </div>\n"
#~ "                                            </td>\n"
#~ "                                            <td colspan=\"3\">\n"
#~ "                                               : \n"
#~ "                                                % for attendee in object."
#~ "event_id.attendee_ids:\n"
#~ "                                                    <div style=\"display:"
#~ "inline-block; border-radius: 50%; width:10px; height:10px;background:"
#~ "${'color' in ctx and ctx['color'][attendee.state] or 'white'};\"></div>\n"
#~ "                                                    % if attendee.cn != "
#~ "object.cn:\n"
#~ "                                                        <span style="
#~ "\"margin-left:5px\">${attendee.cn}</span>\n"
#~ "                                                    % else:\n"
#~ "                                                        <span style="
#~ "\"margin-left:5px\">You</span>\n"
#~ "                                                    % endif\n"
#~ "                                                % endfor\n"
#~ "                                            </td>\n"
#~ "                                        </tr>\n"
#~ "                                    </table>\n"
#~ "                                </td>\n"
#~ "                            </tr>\n"
#~ "                        </table>\n"
#~ "                    </div>\n"
#~ "                    <div style=\"height: auto;width:450px; margin:0 auto;"
#~ "padding-top:20px;padding-bottom:40px;\">\n"
#~ "                            <a style=\"padding: 8px 30px 8px 30px;border-"
#~ "radius: 6px;border: 1px solid #CCCCCC;background:#8A89BA;margin : 0 15px "
#~ "0 0;text-decoration: none;color:#FFFFFF;\" href=\"/calendar/meeting/"
#~ "accept?db=${'dbname' in ctx and ctx['dbname'] or ''}&token=${object."
#~ "access_token}&action=${'action_id' in ctx and ctx['action_id'] or ''}&id="
#~ "${object.event_id.id}\">Accept</a>\n"
#~ "                            <a style=\"padding: 8px 30px 8px 30px;border-"
#~ "radius: 6px;border: 1px solid #CCCCCC;background:#808080;margin : 0 15px "
#~ "0 0;text-decoration: none;color:#FFFFFF;\" href=\"/calendar/meeting/"
#~ "decline?db=${'dbname' in ctx and ctx['dbname'] or '' }&token=${object."
#~ "access_token}&action=${'action_id' in ctx and ctx['action_id'] or ''}&id="
#~ "${object.event_id.id}\">Decline</a>\n"
#~ "                            <a style=\"padding: 8px 30px 8px 30px;border-"
#~ "radius: 6px;border: 1px solid #CCCCCC;background:#D8D8D8;text-decoration: "
#~ "none;color:#FFFFFF;\" href=\"/calendar/meeting/view?db=${'dbname' in ctx "
#~ "and ctx['dbname'] or ''}&token=${object.access_token}&action="
#~ "${'action_id' in ctx and ctx['action_id'] or ''}&id=${object.event_id."
#~ "id}\">Bekijk</a>\n"
#~ "                    </div> \n"
#~ "                </div>\n"
#~ "                \n"
#~ "                "

#~ msgid ""
#~ " \n"
#~ "                <style>\n"
#~ "                    span.oe_mail_footer_access {\n"
#~ "                        display:block;    \n"
#~ "                        text-align:center;\n"
#~ "                        color:grey;                                \n"
#~ "                    }\n"
#~ "                </style>\n"
#~ "                <div style=\"border-radius: 2px; max-width: 1200px; "
#~ "height: auto;margin-left: auto;margin-right: auto;background-color:"
#~ "#f9f9f9;\">\n"
#~ "                    <div style=\"height:auto;text-align: center;font-"
#~ "size : 30px;color: #8A89BA;\">\n"
#~ "                        <strong>${object.event_id.name}</strong>\n"
#~ "                    </div>\n"
#~ "                    <div style=\"height: 50px;text-align: left;font-"
#~ "size : 14px;border-collapse: separate;margin-top:10px\">\n"
#~ "                        <strong style=\"margin-left:12px\">Dear ${object."
#~ "cn}</strong> ,<br/>\n"
#~ "                        <p style=\"margin-left:12px\">The date of the "
#~ "meeting has been changed...<br/>\n"
#~ "                        The meeting created by ${object.event_id.user_id."
#~ "partner_id.name} is now scheduled for : ${object.event_id."
#~ "get_display_time_tz(tz=object.partner_id.tz)}.</p>\n"
#~ "                    </div>\n"
#~ "                    <div style=\"height: auto;margin-left:12px;margin-"
#~ "top:30px;\">\n"
#~ "                        <table>\n"
#~ "                            <tr>                                        \n"
#~ "                                <td>\n"
#~ "                                    <div style=\"border-top-left-"
#~ "radius:3px;border-top-right-radius:3px;font-size:12px;border-collapse:"
#~ "separate;text-align:center;font-weight:bold;color:#ffffff;width:130px;min-"
#~ "height: 18px;border-color:#ffffff;background:#8a89ba;padding-top: 4px;\">"
#~ "${object.event_id.get_interval(object.event_id.start, 'dayname', "
#~ "tz=object.partner_id.tz)}</div>\n"
#~ "                                    <div style=\"font-size:48px;min-"
#~ "height:auto;font-weight:bold;text-align:center;color: #5F5F5F;background-"
#~ "color: #E1E2F8;width: 130px;\">\n"
#~ "                                      ${object.event_id."
#~ "get_interval(object.event_id.start,'day', tz=object.partner_id.tz)}\n"
#~ "                                    </div>\n"
#~ "                                    <div style='font-size:12px;text-align:"
#~ "center;font-weight:bold;color:#ffffff;background-color:#8a89ba'>${object."
#~ "event_id.get_interval(object.event_id.start, 'month', tz=object."
#~ "partner_id.tz)}</div>\n"
#~ "                                    <div style=\"border-collapse:separate;"
#~ "color:#8a89ba;text-align:center;width: 128px;font-size:12px;border-bottom-"
#~ "right-radius:3px;font-weight:bold;border:1px solid;border-bottom-left-"
#~ "radius:3px;\">${not object.event_id.allday and object.event_id."
#~ "get_interval(object.event_id.start, 'time', tz=object.partner_id.tz) or "
#~ "''}</div>\n"
#~ "                                </td>\n"
#~ "                                <td>\n"
#~ "                                    <table cellspacing=\"0\" cellpadding="
#~ "\"0\" border=\"0\" style=\"margin-top: 15px; margin-left: 10px;font-size: "
#~ "16px;\">\n"
#~ "                                            <tr>\n"
#~ "                                                <td style=\"vertical-"
#~ "align:top;\">\n"
#~ "                                                    % if object.event_id."
#~ "location:\n"
#~ "                                                        <div style="
#~ "\"width: 120px; background : #CCCCCC; font-family: Lucida Grande', "
#~ "Ubuntu, Arial, Verdana, sans-serif;\">\n"
#~ "                                                            Where\n"
#~ "                                                        </div>\n"
#~ "                                                    % endif\n"
#~ "                                                </td>\n"
#~ "                                                <td  style=\"vertical-"
#~ "align:top;\">\n"
#~ "                                                    % if object.event_id."
#~ "location:\n"
#~ "                                                        <div style = "
#~ "\"font-family: Lucida Grande', Ubuntu, Arial, Verdana, sans-serif;   font-"
#~ "size: 14px\" >\n"
#~ "                                                            : ${object."
#~ "event_id.location}\n"
#~ "                                                            <span style= "
#~ "\"color:#A9A9A9; \">(<a href=\"http://maps.google.com/maps?oi=map&q="
#~ "${object.event_id.location}\">View Map</a>)\n"
#~ "                                                                </span>\n"
#~ "                                                        </div>\n"
#~ "                                                    % endif\n"
#~ "                                                </"
#~ "td>                                                        \n"
#~ "                                            </tr> \n"
#~ "                                                                                        \n"
#~ "                                            <tr>\n"
#~ "                                                <td style=\"vertical-"
#~ "align:top;\">\n"
#~ "                                                    % if object.event_id."
#~ "description :\n"
#~ "                                                        <div style="
#~ "\"width: 120px; background : #CCCCCC; font-family: Lucida Grande', "
#~ "Ubuntu, Arial, Verdana, sans-serif;\">\n"
#~ "                                                            What\n"
#~ "                                                        </div>\n"
#~ "                                                    % endif\n"
#~ "                                                </td>\n"
#~ "                                                <td style=\"vertical-"
#~ "align:text-top;\">\n"
#~ "                                                    % if object.event_id."
#~ "description :\n"
#~ "                                                        <div style=\"font-"
#~ "family: Lucida Grande', Ubuntu, Arial, Verdana, sans-serif;\">\n"
#~ "                                                            : ${object."
#~ "event_id.description}\n"
#~ "                                                        </div>\n"
#~ "                                                    % endif\n"
#~ "                                                </td>\n"
#~ "                                            </tr>\n"
#~ "                                                                                        \n"
#~ "                                            <tr>\n"
#~ "                                                <td style=\"vertical-"
#~ "align:top;\">\n"
#~ "                                                    % if not object."
#~ "event_id.allday and object.event_id.duration:\n"
#~ "                                                        <div style="
#~ "\"height:auto; width: 120px; background : #CCCCCC; font-family: Lucida "
#~ "Grande', Ubuntu, Arial, Verdana, sans-serif;\">\n"
#~ "                                                            Duration\n"
#~ "                                                        </div>\n"
#~ "                                                    % endif\n"
#~ "                                                </td>\n"
#~ "                                                <td colspan=\"3\" style="
#~ "\"vertical-align:text-top;\">\n"
#~ "                                                    % if not object."
#~ "event_id.allday and object.event_id.duration:\n"
#~ "                                                        <div style=\"font-"
#~ "family: Lucida Grande', Ubuntu, Arial, Verdana, sans-serif;\">\n"
#~ "                                                            : ${('%dH"
#~ "%02d' % (object.event_id.duration,(object.event_id.duration*60)%60))}\n"
#~ "                                                        </div>\n"
#~ "                                                    % endif\n"
#~ "                                                </td>\n"
#~ "                                            </"
#~ "tr>                                                \n"
#~ "                                        <tr style=\" height: 30px;\">\n"
#~ "                                            <td style=\"height: 25px;"
#~ "width: 120px; background : # CCCCCC; font-family: Lucida Grande', Ubuntu, "
#~ "Arial, Verdana, sans-serif;\">\n"
#~ "                                                <div>\n"
#~ "                                                    Attendees\n"
#~ "                                                </div>\n"
#~ "                                            </td>\n"
#~ "                                            <td colspan=\"3\">\n"
#~ "                                               : \n"
#~ "                                                % for attendee in object."
#~ "event_id.attendee_ids:\n"
#~ "                                                    <div style=\"display:"
#~ "inline-block; border-radius: 50%; width:10px; height:10px;background:"
#~ "${'color' in ctx and ctx['color'][attendee.state] or 'white'};\"></div>\n"
#~ "                                                    % if attendee.cn != "
#~ "object.cn:\n"
#~ "                                                        <span style="
#~ "\"margin-left:5px\">${attendee.cn}</span>\n"
#~ "                                                    % else:\n"
#~ "                                                        <span style="
#~ "\"margin-left:5px\">You</span>\n"
#~ "                                                    % endif\n"
#~ "                                                % endfor\n"
#~ "                                            </td>\n"
#~ "                                        </tr>\n"
#~ "                                    </table>\n"
#~ "                                </td>\n"
#~ "                            </tr>\n"
#~ "                        </table>                                      \n"
#~ "                    </div>\n"
#~ "                    <div style=\"height: auto;width:450px; margin:0 auto;"
#~ "padding-top:20px;padding-bottom:40px;\">\n"
#~ "                            <a style=\"padding: 8px 30px 8px 30px;border-"
#~ "radius: 6px;border: 1px solid #CCCCCC;background:#8A89BA;margin : 0 15px "
#~ "0 0;text-decoration: none;color:#FFFFFF;\" href=\"/calendar/meeting/"
#~ "accept?db=${'dbname' in ctx and ctx['dbname'] or ''}&token=${object."
#~ "access_token}&action=${'action_id' in ctx and ctx['action_id'] or ''}&id="
#~ "${object.event_id.id}\">Accept</a>\n"
#~ "                            <a style=\"padding: 8px 30px 8px 30px;border-"
#~ "radius: 6px;border: 1px solid #CCCCCC;background:#808080;margin : 0 15px "
#~ "0 0;text-decoration: none;color:#FFFFFF;\" href=\"/calendar/meeting/"
#~ "decline?db=${'dbname' in ctx and ctx['dbname'] or ''}&token=${object."
#~ "access_token}&action=${'action_id' in ctx and ctx['action_id'] or ''}&id="
#~ "${object.event_id.id}\">Decline</a>\n"
#~ "                            <a style=\"padding: 8px 30px 8px 30px;border-"
#~ "radius: 6px;border: 1px solid #CCCCCC;background:#D8D8D8;text-decoration: "
#~ "none;color:#FFFFFF;\" href=\"/calendar/meeting/view?db=${'dbname' in ctx "
#~ "and ctx['dbname'] or ''}&token=${object.access_token}&action="
#~ "${'action_id' in ctx and ctx['action_id'] or ''}&id=${object.event_id."
#~ "id}\">View</a>\n"
#~ "                    </div>                             \n"
#~ "                </div>\n"
#~ "                \n"
#~ "                "
#~ msgstr ""
#~ " \n"
#~ "                <style>\n"
#~ "                    span.oe_mail_footer_access {\n"
#~ "                        display:block;    \n"
#~ "                        text-align:center;\n"
#~ "                        color:grey;                                \n"
#~ "                    }\n"
#~ "                </style>\n"
#~ "                <div style=\"border-radius: 2px; max-width: 1200px; "
#~ "height: auto;margin-left: auto;margin-right: auto;background-color:"
#~ "#f9f9f9;\">\n"
#~ "                    <div style=\"height:auto;text-align: center;font-"
#~ "size : 30px;color: #8A89BA;\">\n"
#~ "                        <strong>${object.event_id.name}</strong>\n"
#~ "                    </div>\n"
#~ "                    <div style=\"height: 50px;text-align: left;font-"
#~ "size : 14px;border-collapse: separate;margin-top:10px\">\n"
#~ "                        <strong style=\"margin-left:12px\">Beste ${object."
#~ "cn}</strong> ,<br/>\n"
#~ "                        <p style=\"margin-left:12px\">De datum van de "
#~ "afspraak is gewijzigd...<br/>\n"
#~ "                        De afspraak aangemaakt door ${object.event_id."
#~ "user_id.partner_id.name} is nu gepland voor: ${object.event_id."
#~ "get_display_time_tz(tz=object.partner_id.tz)}.</p>\n"
#~ "                    </div>\n"
#~ "                    <div style=\"height: auto;margin-left:12px;margin-"
#~ "top:30px;\">\n"
#~ "                        <table>\n"
#~ "                            <tr>                                        \n"
#~ "                                <td>\n"
#~ "                                    <div style=\"border-top-left-"
#~ "radius:3px;border-top-right-radius:3px;font-size:12px;border-collapse:"
#~ "separate;text-align:center;font-weight:bold;color:#ffffff;width:130px;min-"
#~ "height: 18px;border-color:#ffffff;background:#8a89ba;padding-top: 4px;\">"
#~ "${object.event_id.get_interval(object.event_id.start, 'dayname', "
#~ "tz=object.partner_id.tz)}</div>\n"
#~ "                                    <div style=\"font-size:48px;min-"
#~ "height:auto;font-weight:bold;text-align:center;color: #5F5F5F;background-"
#~ "color: #E1E2F8;width: 130px;\">\n"
#~ "                                      ${object.event_id."
#~ "get_interval(object.event_id.start,'day', tz=object.partner_id.tz)}\n"
#~ "                                    </div>\n"
#~ "                                    <div style='font-size:12px;text-align:"
#~ "center;font-weight:bold;color:#ffffff;background-color:#8a89ba'>${object."
#~ "event_id.get_interval(object.event_id.start, 'month', tz=object."
#~ "partner_id.tz)}</div>\n"
#~ "                                    <div style=\"border-collapse:separate;"
#~ "color:#8a89ba;text-align:center;width: 128px;font-size:12px;border-bottom-"
#~ "right-radius:3px;font-weight:bold;border:1px solid;border-bottom-left-"
#~ "radius:3px;\">${not object.event_id.allday and object.event_id."
#~ "get_interval(object.event_id.start, 'time', tz=object.partner_id.tz) or "
#~ "''}</div>\n"
#~ "                                </td>\n"
#~ "                                <td>\n"
#~ "                                    <table cellspacing=\"0\" cellpadding="
#~ "\"0\" border=\"0\" style=\"margin-top: 15px; margin-left: 10px;font-size: "
#~ "16px;\">\n"
#~ "                                            <tr>\n"
#~ "                                                <td style=\"vertical-"
#~ "align:top;\">\n"
#~ "                                                    % if object.event_id."
#~ "location:\n"
#~ "                                                        <div style="
#~ "\"width: 120px; background : #CCCCCC; font-family: Lucida Grande', "
#~ "Ubuntu, Arial, Verdana, sans-serif;\">\n"
#~ "                                                            Where\n"
#~ "                                                        </div>\n"
#~ "                                                    % endif\n"
#~ "                                                </td>\n"
#~ "                                                <td  style=\"vertical-"
#~ "align:top;\">\n"
#~ "                                                    % if object.event_id."
#~ "location:\n"
#~ "                                                        <div style = "
#~ "\"font-family: Lucida Grande', Ubuntu, Arial, Verdana, sans-serif;   font-"
#~ "size: 14px\" >\n"
#~ "                                                            : ${object."
#~ "event_id.location}\n"
#~ "                                                            <span style= "
#~ "\"color:#A9A9A9; \">(<a href=\"http://maps.google.com/maps?oi=map&q="
#~ "${object.event_id.location}\">Bekijk kaart</a>)\n"
#~ "                                                                </span>\n"
#~ "                                                        </div>\n"
#~ "                                                    % endif\n"
#~ "                                                </"
#~ "td>                                                        \n"
#~ "                                            </tr> \n"
#~ "                                                                                        \n"
#~ "                                            <tr>\n"
#~ "                                                <td style=\"vertical-"
#~ "align:top;\">\n"
#~ "                                                    % if object.event_id."
#~ "description :\n"
#~ "                                                        <div style="
#~ "\"width: 120px; background : #CCCCCC; font-family: Lucida Grande', "
#~ "Ubuntu, Arial, Verdana, sans-serif;\">\n"
#~ "                                                            What\n"
#~ "                                                        </div>\n"
#~ "                                                    % endif\n"
#~ "                                                </td>\n"
#~ "                                                <td style=\"vertical-"
#~ "align:text-top;\">\n"
#~ "                                                    % if object.event_id."
#~ "description :\n"
#~ "                                                        <div style=\"font-"
#~ "family: Lucida Grande', Ubuntu, Arial, Verdana, sans-serif;\">\n"
#~ "                                                            : ${object."
#~ "event_id.description}\n"
#~ "                                                        </div>\n"
#~ "                                                    % endif\n"
#~ "                                                </td>\n"
#~ "                                            </tr>\n"
#~ "                                                                                        \n"
#~ "                                            <tr>\n"
#~ "                                                <td style=\"vertical-"
#~ "align:top;\">\n"
#~ "                                                    % if not object."
#~ "event_id.allday and object.event_id.duration:\n"
#~ "                                                        <div style="
#~ "\"height:auto; width: 120px; background : #CCCCCC; font-family: Lucida "
#~ "Grande', Ubuntu, Arial, Verdana, sans-serif;\">\n"
#~ "                                                            Tijdsduur\n"
#~ "                                                        </div>\n"
#~ "                                                    % endif\n"
#~ "                                                </td>\n"
#~ "                                                <td colspan=\"3\" style="
#~ "\"vertical-align:text-top;\">\n"
#~ "                                                    % if not object."
#~ "event_id.allday and object.event_id.duration:\n"
#~ "                                                        <div style=\"font-"
#~ "family: Lucida Grande', Ubuntu, Arial, Verdana, sans-serif;\">\n"
#~ "                                                            : ${('%dH"
#~ "%02d' % (object.event_id.duration,(object.event_id.duration*60)%60))}\n"
#~ "                                                        </div>\n"
#~ "                                                    % endif\n"
#~ "                                                </td>\n"
#~ "                                            </"
#~ "tr>                                                \n"
#~ "                                        <tr style=\" height: 30px;\">\n"
#~ "                                            <td style=\"height: 25px;"
#~ "width: 120px; background : # CCCCCC; font-family: Lucida Grande', Ubuntu, "
#~ "Arial, Verdana, sans-serif;\">\n"
#~ "                                                <div>\n"
#~ "                                                    Deelnemers\n"
#~ "                                                </div>\n"
#~ "                                            </td>\n"
#~ "                                            <td colspan=\"3\">\n"
#~ "                                               : \n"
#~ "                                                % for attendee in object."
#~ "event_id.attendee_ids:\n"
#~ "                                                    <div style=\"display:"
#~ "inline-block; border-radius: 50%; width:10px; height:10px;background:"
#~ "${'color' in ctx and ctx['color'][attendee.state] or 'white'};\"></div>\n"
#~ "                                                    % if attendee.cn != "
#~ "object.cn:\n"
#~ "                                                        <span style="
#~ "\"margin-left:5px\">${attendee.cn}</span>\n"
#~ "                                                    % else:\n"
#~ "                                                        <span style="
#~ "\"margin-left:5px\">You</span>\n"
#~ "                                                    % endif\n"
#~ "                                                % endfor\n"
#~ "                                            </td>\n"
#~ "                                        </tr>\n"
#~ "                                    </table>\n"
#~ "                                </td>\n"
#~ "                            </tr>\n"
#~ "                        </table>                                      \n"
#~ "                    </div>\n"
#~ "                    <div style=\"height: auto;width:450px; margin:0 auto;"
#~ "padding-top:20px;padding-bottom:40px;\">\n"
#~ "                            <a style=\"padding: 8px 30px 8px 30px;border-"
#~ "radius: 6px;border: 1px solid #CCCCCC;background:#8A89BA;margin : 0 15px "
#~ "0 0;text-decoration: none;color:#FFFFFF;\" href=\"/calendar/meeting/"
#~ "accept?db=${'dbname' in ctx and ctx['dbname'] or ''}&token=${object."
#~ "access_token}&action=${'action_id' in ctx and ctx['action_id'] or ''}&id="
#~ "${object.event_id.id}\">Accept</a>\n"
#~ "                            <a style=\"padding: 8px 30px 8px 30px;border-"
#~ "radius: 6px;border: 1px solid #CCCCCC;background:#808080;margin : 0 15px "
#~ "0 0;text-decoration: none;color:#FFFFFF;\" href=\"/calendar/meeting/"
#~ "decline?db=${'dbname' in ctx and ctx['dbname'] or ''}&token=${object."
#~ "access_token}&action=${'action_id' in ctx and ctx['action_id'] or ''}&id="
#~ "${object.event_id.id}\">Decline</a>\n"
#~ "                            <a style=\"padding: 8px 30px 8px 30px;border-"
#~ "radius: 6px;border: 1px solid #CCCCCC;background:#D8D8D8;text-decoration: "
#~ "none;color:#FFFFFF;\" href=\"/calendar/meeting/view?db=${'dbname' in ctx "
#~ "and ctx['dbname'] or ''}&token=${object.access_token}&action="
#~ "${'action_id' in ctx and ctx['action_id'] or ''}&id=${object.event_id."
#~ "id}\">Bekijk</a>\n"
#~ "                    </div>                             \n"
#~ "                </div>\n"
#~ "                \n"
#~ "                "

#~ msgid "${object.event_id.name}"
#~ msgstr "${object.event_id.name}"

#~ msgid "${object.event_id.name} - Date has been updated"
#~ msgstr "${object.event_id.name} - Datum is aangepast"

#~ msgid "A email has been send to specify that the date has been changed !"
#~ msgstr ""
#~ "Er is een e-mail verstuurt met de melding dat de datum is gewijzigd!"

#~ msgid "Action Needed"
#~ msgstr "Vereist actie"

#~ msgid "An invitation email has been sent to attendee %s"
#~ msgstr "Een uitnodiging e-mail is verstuurt aan deelnemer %s"

#~ msgid "An invitation email has been sent to attendee(s)"
#~ msgstr "Een uitnodiging e-mail is verstuurt aan de deelnemers"

#~ msgid "Date of the last message posted on the record."
#~ msgstr "Datum van het laatste bericht verstuurt op deze regel."

#~ msgid "Followers"
#~ msgstr "Volgers"

#~ msgid "Followers (Channels)"
#~ msgstr "Volgers (Kanalen)"

#~ msgid "Followers (Partners)"
#~ msgstr "Volgers (Partners)"

#~ msgid "If checked new messages require your attention."
#~ msgstr "Indien aangevinkt zullen nieuwe berichten uw aandacht vragen."

#~ msgid "If checked, new messages require your attention."
#~ msgstr "Indien aangevinkt vragen nieuwe berichten uw aandacht."

#~ msgid "Is Follower"
#~ msgstr "Is een volger"

#~ msgid "Last Message Date"
#~ msgstr "Laatste bericht datum"

#~ msgid "Messages"
#~ msgstr "Berichten"

#~ msgid "Number of Actions"
#~ msgstr "Aantal acties"

#~ msgid "Number of messages which requires an action"
#~ msgstr "Aantal berichten die actie vereisen"

#~ msgid "Number of unread messages"
#~ msgstr "Aantal ongelezen berichten"

#~ msgid "Unread Messages Counter"
#~ msgstr "Teller ongelezen berichten"

#~ msgid ""
#~ "Warning, a mandatory field has been modified since the creation of this "
#~ "event"
#~ msgstr ""
#~ "Waarschuwing, een verplicht veld is aangepast sinds het aanmaken van dit "
#~ "evenement"

#~ msgid "Website Messages"
#~ msgstr "Website berichten"

#~ msgid "Website communication history"
#~ msgstr "Website communicatie geschiedenis"

#~ msgid "Do you really want to delete this filter from favorites ?"
#~ msgstr "Weet u zeker dat u deze filter wilt verwijderen als favoriet?"

#~ msgid "Ending date cannot be set before starting date."
#~ msgstr "De einddatum kan niet voor de startdatum liggen."

#~ msgid "Ending datetime cannot be set before starting datetime."
#~ msgstr "Einddatum kan niet voor de startdatum liggen."

#~ msgid "Invitation for"
#~ msgstr "Uitnodiging voor"

#~ msgid "Participant"
#~ msgstr "Deelnemer"<|MERGE_RESOLUTION|>--- conflicted
+++ resolved
@@ -22,11 +22,7 @@
 msgstr ""
 "Project-Id-Version: Odoo Server 10.0alpha1e\n"
 "Report-Msgid-Bugs-To: \n"
-<<<<<<< HEAD
-"POT-Creation-Date: 2016-08-19 10:26+0000\n"
-=======
 "POT-Creation-Date: 2016-08-18 14:08+0000\n"
->>>>>>> bc1a0a32
 "PO-Revision-Date: 2016-08-18 08:38+0000\n"
 "Last-Translator: Eric Geens <ericgeens@yahoo.com>, 2016\n"
 "Language-Team: Dutch (https://www.transifex.com/odoo/teams/41243/nl/)\n"
@@ -498,11 +494,7 @@
 msgstr "${object.event_id.name} - Datum is aangepast"
 
 #. module: calendar
-<<<<<<< HEAD
-#: code:addons/calendar/calendar.py:767
-=======
 #: code:addons/calendar/calendar.py:776
->>>>>>> bc1a0a32
 #, fuzzy, python-format
 msgid ""
 "%s at %s To\n"
@@ -516,11 +508,7 @@
 " %s van %s (%s)"
 
 #. module: calendar
-<<<<<<< HEAD
-#: code:addons/calendar/calendar.py:765
-=======
 #: code:addons/calendar/calendar.py:774
->>>>>>> bc1a0a32
 #, fuzzy, python-format
 msgid "%s at (%s To %s) (%s)"
 msgstr ""
@@ -584,11 +572,7 @@
 msgstr "Hele dag"
 
 #. module: calendar
-<<<<<<< HEAD
-#: code:addons/calendar/calendar.py:762
-=======
 #: code:addons/calendar/calendar.py:771
->>>>>>> bc1a0a32
 #, fuzzy, python-format
 msgid "AllDay , %s"
 msgstr ""
@@ -636,11 +620,7 @@
 msgstr "Beschikbaarheid"
 
 #. module: calendar
-<<<<<<< HEAD
-#: code:addons/calendar/calendar.py:1705
-=======
 #: code:addons/calendar/calendar.py:1714
->>>>>>> bc1a0a32
 #: selection:calendar.attendee,availability:0
 #: selection:calendar.event,show_as:0
 #, python-format
@@ -835,11 +815,7 @@
 "E-mail"
 
 #. module: calendar
-<<<<<<< HEAD
-#: code:addons/calendar/calendar.py:1356
-=======
 #: code:addons/calendar/calendar.py:1365
->>>>>>> bc1a0a32
 #, python-format
 msgid "Email addresses not found"
 msgstr "E-mail adressen niet gevonden"
@@ -916,11 +892,7 @@
 msgstr "Evenement alarm"
 
 #. module: calendar
-<<<<<<< HEAD
-#: code:addons/calendar/calendar.py:1230
-=======
 #: code:addons/calendar/calendar.py:1239
->>>>>>> bc1a0a32
 #, python-format
 msgid "Event recurrence interval cannot be negative."
 msgstr "Het herhaalinterval van het evenment mag niet negatief zijn."
@@ -995,11 +967,7 @@
 "Groepeer op"
 
 #. module: calendar
-<<<<<<< HEAD
-#: code:addons/calendar/calendar.py:1647
-=======
 #: code:addons/calendar/calendar.py:1656
->>>>>>> bc1a0a32
 #, python-format
 msgid "Group by date is not supported, use the calendar view instead."
 msgstr ""
@@ -1282,11 +1250,7 @@
 msgstr "Relatie"
 
 #. module: calendar
-<<<<<<< HEAD
-#: code:addons/calendar/calendar.py:1243
-=======
 #: code:addons/calendar/calendar.py:1252
->>>>>>> bc1a0a32
 #, python-format
 msgid "Please select a proper day of the month."
 msgstr "Kies een geschikte dag in de maand."
@@ -1541,11 +1505,7 @@
 "andere programma's, zoals werknemersvakanties en prospects."
 
 #. module: calendar
-<<<<<<< HEAD
-#: code:addons/calendar/calendar.py:1352
-=======
 #: code:addons/calendar/calendar.py:1361
->>>>>>> bc1a0a32
 #, python-format
 msgid "The following contacts have no email address :"
 msgstr "De volgende contactpersonen hebben geen e-mail adres:"
@@ -1730,11 +1690,7 @@
 "bijv. zakenlunch"
 
 #. module: calendar
-<<<<<<< HEAD
-#: code:addons/calendar/calendar.py:1228
-=======
 #: code:addons/calendar/calendar.py:1237
->>>>>>> bc1a0a32
 #, fuzzy, python-format
 msgid "interval cannot be negative."
 msgstr ""
