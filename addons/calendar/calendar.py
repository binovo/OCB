--- conflicted
+++ resolved
@@ -900,14 +900,8 @@
         'active': fields.boolean('Active', help="If the active field is set to true, it will allow you to hide the event alarm information without removing it."),
         'categ_ids': fields.many2many('calendar.event.type', 'meeting_category_rel', 'event_id', 'type_id', 'Tags'),
         'attendee_ids': fields.one2many('calendar.attendee', 'event_id', 'Attendees', ondelete='cascade'),
-<<<<<<< HEAD
         'partner_ids': fields.many2many('res.partner', 'calendar_event_res_partner_rel', string='Attendees', states={'done': [('readonly', True)]}),
         'alarm_ids': fields.many2many('calendar.alarm', 'calendar_alarm_calendar_event_rel', string='Reminders', ondelete="restrict"),
-=======
-        'partner_ids': fields.many2many('res.partner', string='Invitations', states={'done': [('readonly', True)]}),
-        'alarm_ids': fields.many2many('calendar.alarm', string='Reminders', ondelete="restrict"),
-
->>>>>>> 0a1e4a05
     }
 
     def _get_default_partners(self, cr, uid, ctx=None):
