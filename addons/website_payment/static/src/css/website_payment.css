--- conflicted
+++ resolved
@@ -38,15 +38,9 @@
   background-image: url("/website_payment/static/src/img/visa.png");
   background-repeat: no-repeat; }
 
-<<<<<<< HEAD
-input#cc_number:active, input#cc_number:focus {
-  background-image: none;
-}
+/*# sourceMappingURL=website_payment.css.map */
 
 ul.payment_method_list img.img-rounded {
   max-width: 100px;
   max-height: 40px;
-}
-=======
-/*# sourceMappingURL=website_payment.css.map */
->>>>>>> 81b5c601
+}