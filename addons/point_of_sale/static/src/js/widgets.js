--- conflicted
+++ resolved
@@ -1,7 +1,7 @@
 function openerp_pos_widgets(instance, module){ //module is instance.point_of_sale
     var QWeb = instance.web.qweb;
 
-    // The ImageCache is used to hide the latency of the application cache on-disk access in chrome 
+    // The ImageCache is used to hide the latency of the application cache on-disk access in chrome
     // that causes annoying flickering on product pictures. Why the hell a simple access to
     // the application cache involves such latency is beyond me, hopefully one day this can be
     // removed.
@@ -88,7 +88,7 @@
         },
     });
 
-    // The paypad allows to select the payment method (cashRegisters) 
+    // The paypad allows to select the payment method (cashRegisters)
     // used to pay the order.
     module.PaypadWidget = module.PosBaseWidget.extend({
         template: 'PaypadWidget',
@@ -156,7 +156,7 @@
             this.trigger('order_line_refreshed');
         },
     });
-    
+
     module.OrderWidget = module.PosBaseWidget.extend({
         template:'OrderWidget',
         init: function(parent, options) {
@@ -212,7 +212,7 @@
             this._super();
 
             // freeing subwidgets
-            
+
             if(this.scrollbar){
                 this.scrollbar.destroy();
             }
@@ -245,7 +245,7 @@
 
             var position = this.scrollbar ? this.scrollbar.get_position() : 0;
             var at_bottom = this.scrollbar ? this.scrollbar.is_at_bottom() : false;
-            
+
             this.scrollbar = new module.ScrollbarWidget(this,{
                 target_widget:   this,
                 target_selector: '.order-scroller',
@@ -289,7 +289,7 @@
             this.model = options.model;
             this.model.attributes.weight = options.weight;
             this.next_screen = options.next_screen; //when a product is clicked, this screen is set
-            this.click_product_action = options.click_product_action; 
+            this.click_product_action = options.click_product_action;
         },
         // returns the url of the product thumbnail
         renderElement: function() {
@@ -336,15 +336,9 @@
             var self = this;
             this.name =   this.payment_line.get_cashregister().get('journal_id')[1];
             this._super();
-<<<<<<< HEAD
             this.$('input')
                 .keypress(_.bind(this.checkAmount, this))
                 .keyup(_.bind(this.changeAmount, this));
-=======
-            this.$('input').keyup(function(event){
-                self.changeAmount(event);
-            });
->>>>>>> 26f2b571
             this.$('.delete-payment-line').click(function() {
                 self.trigger('delete_payment_line', self);
             });
@@ -556,7 +550,7 @@
             });
             this.search_and_categories();
         },
-        
+
         set_product_type: function(type){       // 'all' | 'weightable'
             this.product_type = type;
             this.reset_category();
@@ -624,11 +618,11 @@
             this._super();
 
             // free subwidgets  memory from previous renders
-            
+
             for(var i = 0, len = this.productwidgets.length; i < len; i++){
                 this.productwidgets[i].destroy();
             }
-            this.productwidgets = []; 
+            this.productwidgets = [];
             if(this.scrollbar){
                 this.scrollbar.destroy();
             }
@@ -771,7 +765,7 @@
             });
             _.each(this.events, function(name){
                 self.pos.proxy.add_notification(name,function(){
-                    self.$('.event.'+name).stop().clearQueue().css({'background-color':'#6CD11D'}); 
+                    self.$('.event.'+name).stop().clearQueue().css({'background-color':'#6CD11D'});
                     self.$('.event.'+name).animate({'background-color':'#1E1E1E'},2000);
                 });
             });
@@ -827,7 +821,7 @@
     // The PosWidget is the main widget that contains all other widgets in the PointOfSale.
     // It is mainly composed of :
     // - a header, containing the list of orders
-    // - a leftpane, containing the list of bought products (orderlines) 
+    // - a leftpane, containing the list of bought products (orderlines)
     // - a rightpane, containing the screens (see pos_screens.js)
     // - an actionbar on the bottom, containing various action buttons
     // - popups
@@ -836,10 +830,10 @@
 
     module.PosWidget = module.PosBaseWidget.extend({
         template: 'PosWidget',
-        init: function() { 
+        init: function() {
             this._super(arguments[0],{});
 
-            instance.web.blockUI(); 
+            instance.web.blockUI();
 
             this.pos = new module.PosModel(this.session);
             this.pos_widget = this; //So that pos_widget's childs have pos_widget set automatically
@@ -851,17 +845,17 @@
             this.cashier_controls_visible = true;
             this.image_cache = new module.ImageCache(); // for faster products image display
         },
-      
+
         start: function() {
             var self = this;
             return self.pos.ready.done(function() {
                 self.build_currency_template();
                 self.renderElement();
-                
+
                 self.$('.neworder-button').click(function(){
                     self.pos.add_new_order();
                 });
-                
+
                 //when a new order is created, add an order button widget
                 self.pos.get('orders').bind('add', function(new_order){
                     var new_order_button = new module.OrderButtonWidget(null, {
@@ -889,7 +883,7 @@
                 }else if(!self.pos.get('pos_config')){
                     self.screen_selector.show_popup('error', 'Sorry, we could not find any PoS Configuration for this session');
                 }
-            
+
                 instance.web.unblockUI();
                 self.$('.loader').animate({opacity:0},1500,'swing',function(){self.$('.loader').hide();});
 
@@ -907,7 +901,7 @@
                     }, self));
             });
         },
-        
+
         // This method instantiates all the screens, widgets, etc. If you want to add new screens change the
         // startup screen, etc, override this method.
         build_widgets: function() {
@@ -982,7 +976,7 @@
             this.onscreen_keyboard = new module.OnscreenKeyboardWidget(this, {
                 'keyboard_model': 'simple'
             });
-            this.onscreen_keyboard.appendTo($(".point-of-sale #content")); 
+            this.onscreen_keyboard.appendTo($(".point-of-sale #content"));
 
             this.close_button = new module.HeaderButtonWidget(this,{
                 label:'Close',
@@ -996,7 +990,7 @@
             });
             this.client_button.appendTo(this.$('#rightheader'));
 
-            
+
             // --------  Screen Selector ---------
 
             this.screen_selector = new module.ScreenSelector({
@@ -1081,7 +1075,7 @@
                 }
             }
         },
-        //shows or hide the controls in the PosWidget that are specific to the cashier ( Orders, close button, etc. ) 
+        //shows or hide the controls in the PosWidget that are specific to the cashier ( Orders, close button, etc. )
         set_cashier_controls_visible: function(visible){
             if(visible !== this.cashier_controls_visible){
                 this.cashier_controls_visible = visible;
