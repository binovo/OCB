--- conflicted
+++ resolved
@@ -134,14 +134,6 @@
         'note': fields.text('Internal Notes'),
         'nb_print': fields.integer('Number of Print', readonly=True),
         'sale_journal': fields.many2one('account.journal', 'Journal', required=True, states={'draft': [('readonly', False)]}, readonly=True),
-<<<<<<< HEAD
-        'invoice_wanted': fields.boolean('Create Invoice'),
-        'type_rec': fields.char('Type of Receipt', size=64),
-        'remboursed': fields.boolean('Remboursed'),
-        'contract_number': fields.char('Contract Number', size=512, select=1),
-        'journal_entry': fields.boolean('Journal Entry'),
-=======
->>>>>>> eb1f4410
     }
 
     def _default_pricelist(self, cr, uid, context=None):
@@ -178,19 +170,6 @@
     def create_picking(self, cr, uid, ids, context=None):
         """Create a picking for each order and validate it."""
         picking_obj = self.pool.get('stock.picking')
-<<<<<<< HEAD
-        property_obj = self.pool.get("ir.property")
-        move_obj = self.pool.get('stock.move')
-        pick_name = self.pool.get('ir.sequence').get(cr, uid, 'stock.picking.out')
-        orders = self.browse(cr, uid, ids, context=context)
-        for order in orders:
-            if not order.picking_id:
-                new = True
-                picking_id = picking_obj.create(cr, uid, {
-                    'name': pick_name,
-                    'origin': order.name,
-                    'type': 'out',
-=======
         partner_obj = self.pool.get('res.partner')
         move_obj = self.pool.get('stock.move')
 
@@ -225,54 +204,12 @@
                     'product_uos_qty': abs(line.qty),
                     'product_qty': abs(line.qty),
                     'tracking_id': False,
->>>>>>> eb1f4410
                     'state': 'draft',
                     'location_id': location_id,
                     'location_dest_id': output_id,
                 }, context=context)
-<<<<<<< HEAD
-                self.write(cr, uid, [order.id], {'picking_id': picking_id}, context=context)
-            else:
-                picking_id = order.picking_id.id
-                picking_obj.write(cr, uid, [picking_id], {'auto_picking': True}, context=context)
-                picking = picking_obj.browse(cr, uid, [picking_id], context=context)[0]
-                new = False
-
-                # split the picking (if product quantity has changed):
-                diff_dict = self._get_qty_differences(orders, picking)
-                if diff_dict:
-                    self._split_picking(cr, uid, ids, context, picking, diff_dict)
-
-            if new:
-                for line in order.lines:
-                    if line.product_id and line.product_id.type == 'service':
-                        continue
-                    prop_ids = property_obj.search(cr, uid, [('name', '=', 'property_stock_customer')], context=context)
-                    val = property_obj.browse(cr, uid, prop_ids[0], context=context).value_reference
-                    cr.execute("SELECT s.id FROM stock_location s, stock_warehouse w WHERE w.lot_stock_id = s.id AND w.id = %s", (order.shop_id.warehouse_id.id, ))
-                    res = cr.fetchone()
-                    location_id = res and res[0] or None
-                    stock_dest_id = val.id
-                    if line.qty < 0:
-                        location_id, stock_dest_id = stock_dest_id, location_id
-                    move_obj.create(cr, uid, {
-                            'name': '(POS %d)' % (order.id, ),
-                            'product_uom': line.product_id.uom_id.id,
-                            'product_uos': line.product_id.uom_id.id,
-                            'picking_id': picking_id,
-                            'product_id': line.product_id.id,
-                            'product_uos_qty': abs(line.qty),
-                            'product_qty': abs(line.qty),
-                            'tracking_id': False,
-                            'pos_line_id': line.id,
-                            'state': 'waiting',
-                            'location_id': location_id,
-                            'location_dest_id': stock_dest_id,
-                        }, context=context)
-=======
                 if line.qty < 0:
                     location_id, output_id = output_id, location_id
->>>>>>> eb1f4410
 
             wf_service = netsvc.LocalService("workflow")
             wf_service.trg_validate(uid, 'stock.picking', picking_id, 'button_confirm', cr)
@@ -405,6 +342,7 @@
                 'reference': order.name,
                 'partner_id': order.partner_id.id,
                 'comment': order.note or '',
+                'currency_id': order.pricelist_id.currency_id.id, # considering partner's sale pricelist's currency
             }
             inv.update(inv_ref.onchange_partner_id(cr, uid, [], 'out_invoice', order.partner_id.id)['value'])
             if not inv.get('account_id', None):
@@ -615,22 +553,7 @@
         return True
 
     def action_payment(self, cr, uid, ids, context=None):
-<<<<<<< HEAD
-        vals = {'state': 'payment'}
-        sequence_obj = self.pool.get('ir.sequence')
-        for pos in self.browse(cr, uid, ids, context=context):
-            create_contract_nb = False
-            for line in pos.lines:
-                if line.product_id.type == 'MD':
-                    create_contract_nb = True
-                    break
-            if create_contract_nb:
-                seq = sequence_obj.get(cr, uid, 'pos.user_%s' % pos.user_salesman_id.login)
-                vals['contract_number'] = '%s-%s' % (pos.user_salesman_id.login, seq)
-        return self.write(cr, uid, ids, vals, context=context)
-=======
         return self.write(cr, uid, ids, {'state': 'payment'}, context=context)
->>>>>>> eb1f4410
 
     def action_paid(self, cr, uid, ids, context=None):
         context = context or {}
@@ -763,15 +686,7 @@
     _columns = {
         'income_pdt': fields.boolean('Product for Input'),
         'expense_pdt': fields.boolean('Product for Output'),
-<<<<<<< HEAD
-        'am_out': fields.boolean('Control for Output Operations'),
-        'disc_controle': fields.boolean('Discount Control'),
         'img': fields.binary('Pos Image, must be 50x50'),
         'pos_categ_id': fields.many2one('pos.category','POS Category', change_default=True, domain="[('type','=','normal')]" ,help="Select a pos category for the current product")
     }
-    _defaults = {
-        'disc_controle': True,
-=======
->>>>>>> eb1f4410
-    }
 product_product()
