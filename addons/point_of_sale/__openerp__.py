--- conflicted
+++ resolved
@@ -75,10 +75,7 @@
         'statement_data.xml',
     ],
     'demo_xml': ['pos_demo.xml','singer_statement_demo.xml','multi_company_stock_data.xml'],
-<<<<<<< HEAD
     'test':['test/pos_test.yml',],
-=======
->>>>>>> 45a8d54f
     'installable': True,
 }
 # vim:expandtab:smartindent:tabstop=4:softtabstop=4:shiftwidth=4: