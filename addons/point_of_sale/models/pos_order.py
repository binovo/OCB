# -*- coding: utf-8 -*-
# Part of Odoo. See LICENSE file for full copyright and licensing details.
import logging
from datetime import timedelta
from functools import partial

import psycopg2
import pytz

from odoo import api, fields, models, tools, _
from odoo.tools import float_is_zero
from odoo.exceptions import UserError
from odoo.http import request
import odoo.addons.decimal_precision as dp

_logger = logging.getLogger(__name__)


class PosOrder(models.Model):
    _name = "pos.order"
    _description = "Point of Sale Orders"
    _order = "id desc"

    @api.model
    def _amount_line_tax(self, line, fiscal_position_id):
        taxes = line.tax_ids.filtered(lambda t: t.company_id.id == line.order_id.company_id.id)
        if fiscal_position_id:
            taxes = fiscal_position_id.map_tax(taxes, line.product_id, line.order_id.partner_id)
        price = line.price_unit * (1 - (line.discount or 0.0) / 100.0)
        taxes = taxes.compute_all(price, line.order_id.pricelist_id.currency_id, line.qty, product=line.product_id, partner=line.order_id.partner_id or False)['taxes']
        return sum(tax.get('amount', 0.0) for tax in taxes)

    @api.model
    def _order_fields(self, ui_order):
        process_line = partial(self.env['pos.order.line']._order_line_fields, session_id=ui_order['pos_session_id'])
        return {
            'name':         ui_order['name'],
            'user_id':      ui_order['user_id'] or False,
            'session_id':   ui_order['pos_session_id'],
            'lines':        [process_line(l) for l in ui_order['lines']] if ui_order['lines'] else False,
            'pos_reference': ui_order['name'],
            'partner_id':   ui_order['partner_id'] or False,
            'date_order':   ui_order['creation_date'],
            'fiscal_position_id': ui_order['fiscal_position_id']
        }

    def _payment_fields(self, ui_paymentline):
        return {
            'amount':       ui_paymentline['amount'] or 0.0,
            'payment_date': ui_paymentline['name'],
            'statement_id': ui_paymentline['statement_id'],
            'payment_name': ui_paymentline.get('note', False),
            'journal':      ui_paymentline['journal_id'],
        }

    # This deals with orders that belong to a closed session. In order
    # to recover from this situation we create a new rescue session,
    # making it obvious that something went wrong.
    # A new, separate, rescue session is preferred for every such recovery,
    # to avoid adding unrelated orders to live sessions.
    def _get_valid_session(self, order):
        PosSession = self.env['pos.session']
        closed_session = PosSession.browse(order['pos_session_id'])

        _logger.warning('session %s (ID: %s) was closed but received order %s (total: %s) belonging to it',
                        closed_session.name,
                        closed_session.id,
                        order['name'],
                        order['amount_total'])
        rescue_session = PosSession.search([
            ('state', 'not in', ('closed', 'closing_control')),
            ('rescue', '=', True),
            ('config_id', '=', closed_session.config_id.id),
        ], limit=1)
        if rescue_session:
            _logger.warning('reusing recovery session %s for saving order %s', rescue_session.name, order['name'])
            return rescue_session

        _logger.warning('attempting to create recovery session for saving order %s', order['name'])
        new_session = PosSession.create({
            'config_id': closed_session.config_id.id,
            'name': _('(RESCUE FOR %(session)s)') % {'session': closed_session.name},
            'rescue': True,  # avoid conflict with live sessions
        })
        # bypass opening_control (necessary when using cash control)
        new_session.action_pos_session_open()

        return new_session

    def _match_payment_to_invoice(self, order):
        account_precision = self.env['decimal.precision'].precision_get('Account')

        # ignore orders with an amount_paid of 0 because those are returns through the POS
        if not float_is_zero(order['amount_return'], account_precision) and not float_is_zero(order['amount_paid'], account_precision):
            cur_amount_paid = 0
            payments_to_keep = []
            for payment in order.get('statement_ids'):
                if cur_amount_paid + payment[2]['amount'] > order['amount_total']:
                    payment[2]['amount'] = order['amount_total'] - cur_amount_paid
                    payments_to_keep.append(payment)
                    break
                cur_amount_paid += payment[2]['amount']
                payments_to_keep.append(payment)
            order['statement_ids'] = payments_to_keep
            order['amount_return'] = 0

    @api.model
    def _process_order(self, pos_order):
        prec_acc = self.env['decimal.precision'].precision_get('Account')
        pos_session = self.env['pos.session'].browse(pos_order['pos_session_id'])
        if pos_session.state == 'closing_control' or pos_session.state == 'closed':
            pos_order['pos_session_id'] = self._get_valid_session(pos_order).id
        order = self.create(self._order_fields(pos_order))
        journal_ids = set()
        for payments in pos_order['statement_ids']:
            if not float_is_zero(payments[2]['amount'], precision_digits=prec_acc):
                order.add_payment(self._payment_fields(payments[2]))
            journal_ids.add(payments[2]['journal_id'])

        if pos_session.sequence_number <= pos_order['sequence_number']:
            pos_session.write({'sequence_number': pos_order['sequence_number'] + 1})
            pos_session.refresh()

        if not float_is_zero(pos_order['amount_return'], prec_acc):
            cash_journal_id = pos_session.cash_journal_id.id
            if not cash_journal_id:
                # Select for change one of the cash journals used in this
                # payment
                cash_journal = self.env['account.journal'].search([
                    ('type', '=', 'cash'),
                    ('id', 'in', list(journal_ids)),
                ], limit=1)
                if not cash_journal:
                    # If none, select for change one of the cash journals of the POS
                    # This is used for example when a customer pays by credit card
                    # an amount higher than total amount of the order and gets cash back
                    cash_journal = [statement.journal_id for statement in pos_session.statement_ids if statement.journal_id.type == 'cash']
                    if not cash_journal:
                        raise UserError(_("No cash statement found for this session. Unable to record returned cash."))
                cash_journal_id = cash_journal[0].id
            order.add_payment({
                'amount': -pos_order['amount_return'],
                'payment_date': fields.Datetime.now(),
                'payment_name': _('return'),
                'journal': cash_journal_id,
            })
        return order

    def _prepare_analytic_account(self, line):
        '''This method is designed to be inherited in a custom module'''
        return False

    def _create_account_move(self, dt, ref, journal_id, company_id):
        date_tz_user = fields.Datetime.context_timestamp(self, fields.Datetime.from_string(dt))
        date_tz_user = fields.Date.to_string(date_tz_user)
        return self.env['account.move'].sudo().create({'ref': ref, 'journal_id': journal_id, 'date': date_tz_user})

    def _prepare_invoice(self):
        """
        Prepare the dict of values to create the new invoice for a pos order.
        """
        return {
            'name': self.name,
            'origin': self.name,
            'account_id': self.partner_id.property_account_receivable_id.id,
            'journal_id': self.session_id.config_id.invoice_journal_id.id,
            'company_id': self.company_id.id,
            'type': 'out_invoice',
            'reference': self.name,
            'partner_id': self.partner_id.id,
            'comment': self.note or '',
            # considering partner's sale pricelist's currency
            'currency_id': self.pricelist_id.currency_id.id,
            'user_id': self.env.uid,
        }

    def _action_create_invoice_line(self, line=False, invoice_id=False):
        InvoiceLine = self.env['account.invoice.line']
        inv_name = line.product_id.name_get()[0][1]
        inv_line = {
            'invoice_id': invoice_id,
            'product_id': line.product_id.id,
            'quantity': line.qty,
            'account_analytic_id': self._prepare_analytic_account(line),
            'name': inv_name,
        }
        # Oldlin trick
        invoice_line = InvoiceLine.sudo().new(inv_line)
        invoice_line._onchange_product_id()
        invoice_line.invoice_line_tax_ids = invoice_line.invoice_line_tax_ids.filtered(lambda t: t.company_id.id == line.order_id.company_id.id).ids
        fiscal_position_id = line.order_id.fiscal_position_id
        if fiscal_position_id:
            invoice_line.invoice_line_tax_ids = fiscal_position_id.map_tax(invoice_line.invoice_line_tax_ids, line.product_id, line.order_id.partner_id)
        invoice_line.invoice_line_tax_ids = invoice_line.invoice_line_tax_ids.ids
        # We convert a new id object back to a dictionary to write to
        # bridge between old and new api
        inv_line = invoice_line._convert_to_write({name: invoice_line[name] for name in invoice_line._cache})
        inv_line.update(price_unit=line.price_unit, discount=line.discount)
        return InvoiceLine.sudo().create(inv_line)

    def _create_account_move_line(self, session=None, move=None):
        # Tricky, via the workflow, we only have one id in the ids variable
        """Create a account move line of order grouped by products or not."""
        IrProperty = self.env['ir.property']
        ResPartner = self.env['res.partner']

        if session and not all(session.id == order.session_id.id for order in self):
            raise UserError(_('Selected orders do not have the same session!'))

        grouped_data = {}
        have_to_group_by = session and session.config_id.group_by or False
        rounding_method = session and session.config_id.company_id.tax_calculation_rounding_method

        for order in self.filtered(lambda o: not o.account_move or o.state == 'paid'):
            current_company = order.sale_journal.company_id
            account_def = IrProperty.get(
                'property_account_receivable_id', 'res.partner')
            order_account = order.partner_id.property_account_receivable_id.id or account_def and account_def.id
            partner_id = ResPartner._find_accounting_partner(order.partner_id).id or False
            if move is None:
                # Create an entry for the sale
                journal_id = self.env['ir.config_parameter'].sudo().get_param(
                    'pos.closing.journal_id_%s' % current_company.id, default=order.sale_journal.id)
                move = self._create_account_move(
                    order.session_id.start_at, order.name, int(journal_id), order.company_id.id)

            def insert_data(data_type, values):
                # if have_to_group_by:
                values.update({
                    'partner_id': partner_id,
                    'move_id': move.id,
                })

                if data_type == 'product':
                    key = ('product', values['partner_id'], (values['product_id'], tuple(values['tax_ids'][0][2]), values['name']), values['analytic_account_id'], values['debit'] > 0)
                elif data_type == 'tax':
                    key = ('tax', values['partner_id'], values['tax_line_id'], values['debit'] > 0)
                elif data_type == 'counter_part':
                    key = ('counter_part', values['partner_id'], values['account_id'], values['debit'] > 0)
                else:
                    return

                grouped_data.setdefault(key, [])

                if have_to_group_by:
                    if not grouped_data[key]:
                        grouped_data[key].append(values)
                    else:
                        current_value = grouped_data[key][0]
                        current_value['quantity'] = current_value.get('quantity', 0.0) + values.get('quantity', 0.0)
                        current_value['credit'] = current_value.get('credit', 0.0) + values.get('credit', 0.0)
                        current_value['debit'] = current_value.get('debit', 0.0) + values.get('debit', 0.0)
                else:
                    grouped_data[key].append(values)

            # because of the weird way the pos order is written, we need to make sure there is at least one line,
            # because just after the 'for' loop there are references to 'line' and 'income_account' variables (that
            # are set inside the for loop)
            # TOFIX: a deep refactoring of this method (and class!) is needed
            # in order to get rid of this stupid hack
            assert order.lines, _('The POS order must have lines when calling this method')
            # Create an move for each order line
            cur = order.pricelist_id.currency_id
            for line in order.lines:
                amount = line.price_subtotal

                # Search for the income account
                if line.product_id.property_account_income_id.id:
                    income_account = line.product_id.property_account_income_id.id
                elif line.product_id.categ_id.property_account_income_categ_id.id:
                    income_account = line.product_id.categ_id.property_account_income_categ_id.id
                else:
                    raise UserError(_('Please define income '
                                      'account for this product: "%s" (id:%d).')
                                    % (line.product_id.name, line.product_id.id))

                name = line.product_id.name
                if line.notice:
                    # add discount reason in move
                    name = name + ' (' + line.notice + ')'

                # Create a move for the line for the order line
                insert_data('product', {
                    'name': name,
                    'quantity': line.qty,
                    'product_id': line.product_id.id,
                    'account_id': income_account,
                    'analytic_account_id': self._prepare_analytic_account(line),
                    'credit': ((amount > 0) and amount) or 0.0,
                    'debit': ((amount < 0) and -amount) or 0.0,
                    'tax_ids': [(6, 0, line.tax_ids_after_fiscal_position.ids)],
                    'partner_id': partner_id
                })

                # Create the tax lines
                taxes = line.tax_ids_after_fiscal_position.filtered(lambda t: t.company_id.id == current_company.id)
                if not taxes:
                    continue
                price = line.price_unit * (1 - (line.discount or 0.0) / 100.0)
                for tax in taxes.compute_all(price, cur, line.qty)['taxes']:
                    insert_data('tax', {
                        'name': _('Tax') + ' ' + tax['name'],
                        'product_id': line.product_id.id,
                        'quantity': line.qty,
                        'account_id': tax['account_id'] or income_account,
                        'credit': ((tax['amount'] > 0) and tax['amount']) or 0.0,
                        'debit': ((tax['amount'] < 0) and -tax['amount']) or 0.0,
                        'tax_line_id': tax['id'],
                        'partner_id': partner_id
                    })

            # round tax lines per order
            if rounding_method == 'round_globally':
                for group_key, group_value in grouped_data.iteritems():
                    if group_key[0] == 'tax':
                        for line in group_value:
                            line['credit'] = cur.round(line['credit'])
                            line['debit'] = cur.round(line['debit'])

            # counterpart
            insert_data('counter_part', {
                'name': _("Trade Receivables"),  # order.name,
                'account_id': order_account,
                'credit': ((order.amount_total < 0) and -order.amount_total) or 0.0,
                'debit': ((order.amount_total > 0) and order.amount_total) or 0.0,
                'partner_id': partner_id
            })

            order.write({'state': 'done', 'account_move': move.id})

        all_lines = []
        for group_key, group_data in grouped_data.iteritems():
            for value in group_data:
                all_lines.append((0, 0, value),)
        if move:  # In case no order was changed
            move.sudo().write({'line_ids': all_lines})
            move.sudo().post()
        return True

    def _reconcile_payments(self):
        for order in self:
            aml = order.statement_ids.mapped('journal_entry_ids') | order.account_move.line_ids | order.invoice_id.move_id.line_ids
            aml = aml.filtered(lambda r: not r.reconciled and r.account_id.internal_type == 'receivable' and r.partner_id == order.partner_id.commercial_partner_id)
            try:
                aml.reconcile()
            except Exception:
                # There might be unexpected situations where the automatic reconciliation won't
                # work. We don't want the user to be blocked because of this, since the automatic
                # reconciliation is introduced for convenience, not for mandatory accounting
                # reasons.
                _logger.error('Reconciliation did not work for order %s', order.name)
                continue

    def _default_session(self):
        return self.env['pos.session'].search([('state', '=', 'opened'), ('user_id', '=', self.env.uid)], limit=1)

    def _default_pricelist(self):
        return self._default_session().config_id.pricelist_id

    name = fields.Char(string='Order Ref', required=True, readonly=True, copy=False, default='/')
    company_id = fields.Many2one('res.company', string='Company', required=True, readonly=True, default=lambda self: self.env.user.company_id)
    date_order = fields.Datetime(string='Order Date', readonly=True, index=True, default=fields.Datetime.now)
    user_id = fields.Many2one(
        comodel_name='res.users', string='Salesman',
        help="Person who uses the cash register. It can be a reliever, a student or an interim employee.",
        default=lambda self: self.env.uid,
        states={'done': [('readonly', True)], 'invoiced': [('readonly', True)]},
    )
    amount_tax = fields.Float(compute='_compute_amount_all', string='Taxes', digits=0)
    amount_total = fields.Float(compute='_compute_amount_all', string='Total', digits=0)
    amount_paid = fields.Float(compute='_compute_amount_all', string='Paid', states={'draft': [('readonly', False)]}, readonly=True, digits=0)
    amount_return = fields.Float(compute='_compute_amount_all', string='Returned', digits=0)
    lines = fields.One2many('pos.order.line', 'order_id', string='Order Lines', states={'draft': [('readonly', False)]}, readonly=True, copy=True)
    statement_ids = fields.One2many('account.bank.statement.line', 'pos_statement_id', string='Payments', states={'draft': [('readonly', False)]}, readonly=True)
    pricelist_id = fields.Many2one('product.pricelist', string='Pricelist', required=True, states={
                                   'draft': [('readonly', False)]}, readonly=True, default=_default_pricelist)
    partner_id = fields.Many2one('res.partner', string='Customer', change_default=True, index=True, states={'draft': [('readonly', False)], 'paid': [('readonly', False)]})
    sequence_number = fields.Integer(string='Sequence Number', help='A session-unique sequence number for the order', default=1)

    session_id = fields.Many2one(
        'pos.session', string='Session', required=True, index=True,
        domain="[('state', '=', 'opened')]", states={'draft': [('readonly', False)]},
        readonly=True, default=_default_session)
    config_id = fields.Many2one('pos.config', related='session_id.config_id', string="Point of Sale")
    state = fields.Selection(
        [('draft', 'New'), ('cancel', 'Cancelled'), ('paid', 'Paid'), ('done', 'Posted'), ('invoiced', 'Invoiced')],
        'Status', readonly=True, copy=False, default='draft')

    invoice_id = fields.Many2one('account.invoice', string='Invoice', copy=False)
    account_move = fields.Many2one('account.move', string='Journal Entry', readonly=True, copy=False)
    picking_id = fields.Many2one('stock.picking', string='Picking', readonly=True, copy=False)
    picking_type_id = fields.Many2one('stock.picking.type', related='session_id.config_id.picking_type_id', string="Operation Type")
    location_id = fields.Many2one(
        comodel_name='stock.location',
        related='session_id.config_id.stock_location_id',
        string="Location", store=True,
        readonly=True,
    )
    note = fields.Text(string='Internal Notes')
    nb_print = fields.Integer(string='Number of Print', readonly=True, copy=False, default=0)
    pos_reference = fields.Char(string='Receipt Ref', readonly=True, copy=False)
    sale_journal = fields.Many2one('account.journal', related='session_id.config_id.journal_id', string='Sales Journal', store=True, readonly=True)
    fiscal_position_id = fields.Many2one(
        comodel_name='account.fiscal.position', string='Fiscal Position',
        default=lambda self: self._default_session().config_id.default_fiscal_position_id,
        readonly=True,
        states={'draft': [('readonly', False)]},
    )

    @api.depends('statement_ids', 'lines.price_subtotal_incl', 'lines.discount')
    def _compute_amount_all(self):
        for order in self:
            order.amount_paid = order.amount_return = order.amount_tax = 0.0
            currency = order.pricelist_id.currency_id
            order.amount_paid = sum(payment.amount for payment in order.statement_ids)
            order.amount_return = sum(payment.amount < 0 and payment.amount or 0 for payment in order.statement_ids)
            order.amount_tax = currency.round(sum(self._amount_line_tax(line, order.fiscal_position_id) for line in order.lines))
            amount_untaxed = currency.round(sum(line.price_subtotal for line in order.lines))
            order.amount_total = order.amount_tax + amount_untaxed

    @api.onchange('partner_id')
    def _onchange_partner_id(self):
        if self.partner_id:
            self.pricelist = self.partner_id.property_product_pricelist.id

    @api.multi
    def write(self, vals):
        res = super(PosOrder, self).write(vals)
        Partner = self.env['res.partner']
        # If you change the partner of the PoS order, change also the partner of the associated bank statement lines
        if 'partner_id' in vals:
            for order in self:
                partner_id = False
                if order.invoice_id:
                    raise UserError(_("You cannot change the partner of a POS order for which an invoice has already been issued."))
                if vals['partner_id']:
                    partner = Partner.browse(vals['partner_id'])
                    partner_id = Partner._find_accounting_partner(partner).id
                order.statement_ids.write({'partner_id': partner_id})
        return res

    @api.multi
    def unlink(self):
        for pos_order in self.filtered(lambda pos_order: pos_order.state not in ['draft', 'cancel']):
            raise UserError(_('In order to delete a sale, it must be new or cancelled.'))
        return super(PosOrder, self).unlink()

    @api.model
    def create(self, values):
        if values.get('session_id'):
            # set name based on the sequence specified on the config
            session = self.env['pos.session'].browse(values['session_id'])
            values['name'] = session.config_id.sequence_id._next()
            values.setdefault('pricelist_id', session.config_id.pricelist_id.id)
        else:
            # fallback on any pos.order sequence
            values['name'] = self.env['ir.sequence'].next_by_code('pos.order')
        return super(PosOrder, self).create(values)

    @api.multi
    def action_view_invoice(self):
        return {
            'name': _('Customer Invoice'),
            'view_mode': 'form',
            'view_id': self.env.ref('account.invoice_form').id,
            'res_model': 'account.invoice',
            'context': "{'type':'out_invoice'}",
            'type': 'ir.actions.act_window',
            'res_id': self.invoice_id.id,
        }

    @api.multi
    def action_pos_order_paid(self):
        if not self.test_paid():
            raise UserError(_("Order is not paid."))
        self.write({'state': 'paid'})
        return self.create_picking()

    @api.multi
    def action_pos_order_invoice(self):
        Invoice = self.env['account.invoice']

        for order in self:
            # Force company for all SUPERUSER_ID action
            local_context = dict(self.env.context, force_company=order.company_id.id, company_id=order.company_id.id)
            if order.invoice_id:
                Invoice += order.invoice_id
                continue

            if not order.partner_id:
                raise UserError(_('Please provide a partner for the sale.'))

            invoice = Invoice.new(order._prepare_invoice())
            invoice._onchange_partner_id()
            invoice.fiscal_position_id = order.fiscal_position_id

            inv = invoice._convert_to_write({name: invoice[name] for name in invoice._cache})
            new_invoice = Invoice.with_context(local_context).sudo().create(inv)
            message = _("This invoice has been created from the point of sale session: <a href=# data-oe-model=pos.order data-oe-id=%d>%s</a>") % (order.id, order.name)
            new_invoice.message_post(body=message)
            order.write({'invoice_id': new_invoice.id, 'state': 'invoiced'})
            Invoice += new_invoice

            for line in order.lines:
                self.with_context(local_context)._action_create_invoice_line(line, new_invoice.id)

            new_invoice.with_context(local_context).sudo().compute_taxes()
            order.sudo().write({'state': 'invoiced'})

        if not Invoice:
            return {}

        return {
            'name': _('Customer Invoice'),
            'view_type': 'form',
            'view_mode': 'form',
            'view_id': self.env.ref('account.invoice_form').id,
            'res_model': 'account.invoice',
            'context': "{'type':'out_invoice'}",
            'type': 'ir.actions.act_window',
            'nodestroy': True,
            'target': 'current',
            'res_id': Invoice and Invoice.ids[0] or False,
        }

    # this method is unused, and so is the state 'cancel'
    @api.multi
    def action_pos_order_cancel(self):
        return self.write({'state': 'cancel'})

    @api.multi
    def action_pos_order_done(self):
        return self._create_account_move_line()

    @api.model
    def create_from_ui(self, orders):
        # Keep only new orders
        submitted_references = [o['data']['name'] for o in orders]
        pos_order = self.search([('pos_reference', 'in', submitted_references)])
        existing_orders = pos_order.read(['pos_reference'])
        existing_references = set([o['pos_reference'] for o in existing_orders])
        orders_to_save = [o for o in orders if o['data']['name'] not in existing_references]
        order_ids = []

        for tmp_order in orders_to_save:
            to_invoice = tmp_order['to_invoice']
            order = tmp_order['data']
            if to_invoice:
                self._match_payment_to_invoice(order)
            pos_order = self._process_order(order)
            order_ids.append(pos_order.id)

            try:
                pos_order.action_pos_order_paid()
            except psycopg2.OperationalError:
                # do not hide transactional errors, the order(s) won't be saved!
                raise
            except Exception as e:
                _logger.error('Could not fully process the POS Order: %s', tools.ustr(e))

            if to_invoice:
                pos_order.action_pos_order_invoice()
                pos_order.invoice_id.sudo().action_invoice_open()
                pos_order.account_move = pos_order.invoice_id.move_id
        return order_ids

    def test_paid(self):
        """A Point of Sale is paid when the sum
        @return: True
        """
        for order in self:
            if order.lines and not order.amount_total:
                continue
            if (not order.lines) or (not order.statement_ids) or (abs(order.amount_total - order.amount_paid) > 0.00001):
                return False
        return True

    def create_picking(self):
        """Create a picking for each order and validate it."""
        Picking = self.env['stock.picking']
        Move = self.env['stock.move']
        StockWarehouse = self.env['stock.warehouse']
        for order in self:
            if not order.lines.filtered(lambda l: l.product_id.type in ['product', 'consu']):
                continue
            address = order.partner_id.address_get(['delivery']) or {}
            picking_type = order.picking_type_id
            return_pick_type = order.picking_type_id.return_picking_type_id or order.picking_type_id
            order_picking = Picking
            return_picking = Picking
            moves = Move
            location_id = order.location_id.id
            if order.partner_id:
                destination_id = order.partner_id.property_stock_customer.id
            else:
                if (not picking_type) or (not picking_type.default_location_dest_id):
                    customerloc, supplierloc = StockWarehouse._get_partner_locations()
                    destination_id = customerloc.id
                else:
                    destination_id = picking_type.default_location_dest_id.id

            if picking_type:
                message = _("This transfer has been created from the point of sale session: <a href=# data-oe-model=pos.order data-oe-id=%d>%s</a>") % (order.id, order.name)
                picking_vals = {
                    'origin': order.name,
                    'partner_id': address.get('delivery', False),
                    'date_done': order.date_order,
                    'picking_type_id': picking_type.id,
                    'company_id': order.company_id.id,
                    'move_type': 'direct',
                    'note': order.note or "",
                    'location_id': location_id,
                    'location_dest_id': destination_id,
                }
                pos_qty = any([x.qty > 0 for x in order.lines if x.product_id.type in ['product', 'consu']])
                if pos_qty:
                    order_picking = Picking.create(picking_vals.copy())
                    order_picking.message_post(body=message)
                neg_qty = any([x.qty < 0 for x in order.lines if x.product_id.type in ['product', 'consu']])
                if neg_qty:
                    return_vals = picking_vals.copy()
                    return_vals.update({
                        'location_id': destination_id,
                        'location_dest_id': return_pick_type != picking_type and return_pick_type.default_location_dest_id.id or location_id,
                        'picking_type_id': return_pick_type.id
                    })
                    return_picking = Picking.create(return_vals)
                    return_picking.message_post(body=message)

<<<<<<< HEAD
            for line in order.lines.filtered(lambda l: l.product_id.type in ['product', 'consu'] and l.qty != 0):
=======
            for line in order.lines.filtered(lambda l: l.product_id.type in ['product', 'consu'] and not float_is_zero(l.qty, precision_digits=l.product_id.uom_id.rounding)):
>>>>>>> b31cd558
                moves |= Move.create({
                    'name': line.name,
                    'product_uom': line.product_id.uom_id.id,
                    'picking_id': order_picking.id if line.qty >= 0 else return_picking.id,
                    'picking_type_id': picking_type.id if line.qty >= 0 else return_pick_type.id,
                    'product_id': line.product_id.id,
                    'product_uom_qty': abs(line.qty),
                    'state': 'draft',
                    'location_id': location_id if line.qty >= 0 else destination_id,
                    'location_dest_id': destination_id if line.qty >= 0 else return_pick_type != picking_type and return_pick_type.default_location_dest_id.id or location_id,
                })

            # prefer associating the regular order picking, not the return
            order.write({'picking_id': order_picking.id or return_picking.id})

            if return_picking:
                order._force_picking_done(return_picking)
            if order_picking:
                order._force_picking_done(order_picking)

            # when the pos.config has no picking_type_id set only the moves will be created
            if moves and not return_picking and not order_picking:
                moves.action_assign()
                moves.filtered(lambda m: m.state in ['confirmed', 'waiting']).force_assign()
                moves.filtered(lambda m: m.product_id.tracking == 'none').action_done()

        return True

    def _force_picking_done(self, picking):
        """Force picking in order to be set as done."""
        self.ensure_one()
        picking.action_assign()
        picking.force_assign()
        wrong_lots = self.set_pack_operation_lot(picking)
        if not wrong_lots:
            picking.action_done()

    def set_pack_operation_lot(self, picking=None):
        """Set Serial/Lot number in pack operations to mark the pack operation done."""

        StockProductionLot = self.env['stock.production.lot']
        PosPackOperationLot = self.env['pos.pack.operation.lot']
        has_wrong_lots = False
        for order in self:
            for pack_operation in (picking or self.picking_id).pack_operation_ids:
                picking_type = (picking or self.picking_id).picking_type_id
                lots_necessary = True
                if picking_type:
                    lots_necessary = picking_type and picking_type.use_existing_lots
                qty = 0
                qty_done = 0
                pack_lots = []
                pos_pack_lots = PosPackOperationLot.search([('order_id', '=', order.id), ('product_id', '=', pack_operation.product_id.id)])
                pack_lot_names = [pos_pack.lot_name for pos_pack in pos_pack_lots]

                if pack_lot_names and lots_necessary:
                    for lot_name in list(set(pack_lot_names)):
                        stock_production_lot = StockProductionLot.search([('name', '=', lot_name), ('product_id', '=', pack_operation.product_id.id)])
                        if stock_production_lot:
                            if stock_production_lot.product_id.tracking == 'lot':
                                # if a lot nr is set through the frontend it will refer to the full quantity
                                qty = pack_operation.product_qty
                            else: # serial numbers
                                qty = 1.0
                            qty_done += qty
                            pack_lots.append({'lot_id': stock_production_lot.id, 'qty': qty})
                        else:
                            has_wrong_lots = True
                elif pack_operation.product_id.tracking == 'none' or not lots_necessary:
                    qty_done = pack_operation.product_qty
                else:
                    has_wrong_lots = True
                pack_operation.write({'pack_lot_ids': map(lambda x: (0, 0, x), pack_lots), 'qty_done': qty_done})
        return has_wrong_lots

    def _prepare_bank_statement_line_payment_values(self, data):
        """Create a new payment for the order"""
        args = {
            'amount': data['amount'],
            'date': data.get('payment_date', fields.Date.today()),
            'name': self.name + ': ' + (data.get('payment_name', '') or ''),
            'partner_id': self.env["res.partner"]._find_accounting_partner(self.partner_id).id or False,
        }

        journal_id = data.get('journal', False)
        statement_id = data.get('statement_id', False)
        assert journal_id or statement_id, "No statement_id or journal_id passed to the method!"

        journal = self.env['account.journal'].browse(journal_id)
        # use the company of the journal and not of the current user
        company_cxt = dict(self.env.context, force_company=journal.company_id.id)
        account_def = self.env['ir.property'].with_context(company_cxt).get('property_account_receivable_id', 'res.partner')
        args['account_id'] = (self.partner_id.property_account_receivable_id.id) or (account_def and account_def.id) or False

        if not args['account_id']:
            if not args['partner_id']:
                msg = _('There is no receivable account defined to make payment.')
            else:
                msg = _('There is no receivable account defined to make payment for the partner: "%s" (id:%d).') % (
                    self.partner_id.name, self.partner_id.id,)
            raise UserError(msg)

        context = dict(self.env.context)
        context.pop('pos_session_id', False)
        for statement in self.session_id.statement_ids:
            if statement.id == statement_id:
                journal_id = statement.journal_id.id
                break
            elif statement.journal_id.id == journal_id:
                statement_id = statement.id
                break
        if not statement_id:
            raise UserError(_('You have to open at least one cashbox.'))

        args.update({
            'statement_id': statement_id,
            'pos_statement_id': self.id,
            'journal_id': journal_id,
            'ref': self.session_id.name,
        })

        return args

    def add_payment(self, data):
        """Create a new payment for the order"""
        args = self._prepare_bank_statement_line_payment_values(data)
        context = dict(self.env.context)
        context.pop('pos_session_id', False)
        self.env['account.bank.statement.line'].with_context(context).create(args)
        return args.get('statement_id', False)

    @api.multi
    def refund(self):
        """Create a copy of order  for refund order"""
        PosOrder = self.env['pos.order']
        current_session = self.env['pos.session'].search([('state', '!=', 'closed'), ('user_id', '=', self.env.uid)], limit=1)
        if not current_session:
            raise UserError(_('To return product(s), you need to open a session that will be used to register the refund.'))
        for order in self:
            clone = order.copy({
                # ot used, name forced by create
                'name': order.name + _(' REFUND'),
                'session_id': current_session.id,
                'date_order': fields.Datetime.now(),
                'pos_reference': order.pos_reference,
                'lines': False,
            })
            for line in order.lines:
                clone_line = line.copy({
                    # required=True, copy=False
                    'name': line.name + _(' REFUND'),
                    'order_id': clone.id,
                    'qty': -line.qty,
                })
            PosOrder += clone

        return {
            'name': _('Return Products'),
            'view_type': 'form',
            'view_mode': 'form',
            'res_model': 'pos.order',
            'res_id': PosOrder.ids[0],
            'view_id': False,
            'context': self.env.context,
            'type': 'ir.actions.act_window',
            'target': 'current',
        }


class PosOrderLine(models.Model):
    _name = "pos.order.line"
    _description = "Lines of Point of Sale Orders"
    _rec_name = "product_id"

    def _order_line_fields(self, line, session_id=None):
        if line and 'name' not in line[2]:
            session = self.env['pos.session'].browse(session_id).exists() if session_id else None
            if session and session.config_id.sequence_line_id:
                # set name based on the sequence specified on the config
                line[2]['name'] = session.config_id.sequence_line_id._next()
            else:
                # fallback on any pos.order.line sequence
                line[2]['name'] = self.env['ir.sequence'].next_by_code('pos.order.line')

        if line and 'tax_ids' not in line[2]:
            product = self.env['product.product'].browse(line[2]['product_id'])
            line[2]['tax_ids'] = [(6, 0, [x.id for x in product.taxes_id])]
        return line

    company_id = fields.Many2one('res.company', string='Company', required=True, default=lambda self: self.env.user.company_id)
    name = fields.Char(string='Line No', required=True, copy=False)
    notice = fields.Char(string='Discount Notice')
    product_id = fields.Many2one('product.product', string='Product', domain=[('sale_ok', '=', True)], required=True, change_default=True)
    price_unit = fields.Float(string='Unit Price', digits=0)
    qty = fields.Float('Quantity', digits=dp.get_precision('Product Unit of Measure'), default=1)
    price_subtotal = fields.Float(compute='_compute_amount_line_all', digits=0, string='Subtotal w/o Tax')
    price_subtotal_incl = fields.Float(compute='_compute_amount_line_all', digits=0, string='Subtotal')
    discount = fields.Float(string='Discount (%)', digits=0, default=0.0)
    order_id = fields.Many2one('pos.order', string='Order Ref', ondelete='cascade')
    create_date = fields.Datetime(string='Creation Date', readonly=True)
    tax_ids = fields.Many2many('account.tax', string='Taxes', readonly=True)
    tax_ids_after_fiscal_position = fields.Many2many('account.tax', compute='_get_tax_ids_after_fiscal_position', string='Taxes')
    pack_lot_ids = fields.One2many('pos.pack.operation.lot', 'pos_order_line_id', string='Lot/serial Number')

    @api.model
    def create(self, values):
        if values.get('order_id') and not values.get('name'):
            # set name based on the sequence specified on the config
            config_id = self.env['pos.order'].browse(values['order_id']).session_id.config_id.id
            # HACK: sequence created in the same transaction as the config
            # cf TODO master is pos.config create
            # remove me saas-15
            self.env.cr.execute("""
                SELECT s.id
                FROM ir_sequence s
                JOIN pos_config c
                  ON s.create_date=c.create_date
                WHERE c.id = %s
                  AND s.code = 'pos.order.line'
                LIMIT 1
                """, (config_id,))
            sequence = self.env.cr.fetchone()
            if sequence:
                values['name'] = self.env['ir.sequence'].browse(sequence[0])._next()
        if not values.get('name'):
            # fallback on any pos.order sequence
            values['name'] = self.env['ir.sequence'].next_by_code('pos.order.line')
        return super(PosOrderLine, self).create(values)

    @api.depends('price_unit', 'tax_ids', 'qty', 'discount', 'product_id')
    def _compute_amount_line_all(self):
        for line in self:
            fpos = line.order_id.fiscal_position_id
            tax_ids_after_fiscal_position = fpos.map_tax(line.tax_ids, line.product_id, line.order_id.partner_id) if fpos else line.tax_ids
            price = line.price_unit * (1 - (line.discount or 0.0) / 100.0)
            taxes = tax_ids_after_fiscal_position.compute_all(price, line.order_id.pricelist_id.currency_id, line.qty, product=line.product_id, partner=line.order_id.partner_id)
            line.update({
                'price_subtotal_incl': taxes['total_included'],
                'price_subtotal': taxes['total_excluded'],
            })

    @api.onchange('product_id')
    def _onchange_product_id(self):
        if self.product_id:
            if not self.order_id.pricelist_id:
                raise UserError(
                    _('You have to select a pricelist in the sale form !\n'
                      'Please set one before choosing a product.'))
            price = self.order_id.pricelist_id.get_product_price(
                self.product_id, self.qty or 1.0, self.order_id.partner_id)
            self._onchange_qty()
            self.tax_ids = self.product_id.taxes_id.filtered(lambda r: not self.company_id or r.company_id == self.company_id)
            fpos = self.order_id.fiscal_position_id
            tax_ids_after_fiscal_position = fpos.map_tax(self.tax_ids, line.product_id, line.order_id.partner_id) if fpos else self.tax_ids
            self.price_unit = self.env['account.tax']._fix_tax_included_price(price, self.product_id.taxes_id, tax_ids_after_fiscal_position)

    @api.onchange('qty', 'discount', 'price_unit', 'tax_ids')
    def _onchange_qty(self):
        if self.product_id:
            if not self.order_id.pricelist_id:
                raise UserError(_('You have to select a pricelist in the sale form !'))
            price = self.price_unit * (1 - (self.discount or 0.0) / 100.0)
            self.price_subtotal = self.price_subtotal_incl = price * self.qty
            if (self.product_id.taxes_id):
                taxes = self.product_id.taxes_id.compute_all(price, self.order_id.pricelist_id.currency_id, self.qty, product=self.product_id, partner=False)
                self.price_subtotal = taxes['total_excluded']
                self.price_subtotal_incl = taxes['total_included']

    @api.multi
    def _get_tax_ids_after_fiscal_position(self):
        for line in self:
            line.tax_ids_after_fiscal_position = line.order_id.fiscal_position_id.map_tax(line.tax_ids, line.product_id, line.order_id.partner_id)


class PosOrderLineLot(models.Model):
    _name = "pos.pack.operation.lot"
    _description = "Specify product lot/serial number in pos order line"

    pos_order_line_id = fields.Many2one('pos.order.line')
    order_id = fields.Many2one('pos.order', related="pos_order_line_id.order_id")
    lot_name = fields.Char('Lot Name')
    product_id = fields.Many2one('product.product', related='pos_order_line_id.product_id')


class ReportSaleDetails(models.AbstractModel):

    _name = 'report.point_of_sale.report_saledetails'


    @api.model
    def get_sale_details(self, date_start=False, date_stop=False, configs=False):
        """ Serialise the orders of the day information

        params: date_start, date_stop string representing the datetime of order
        """
        if not configs:
            configs = self.env['pos.config'].search([])

        user_tz = pytz.timezone(self.env.context.get('tz') or self.env.user.tz or 'UTC')
        today = user_tz.localize(fields.Datetime.from_string(fields.Date.context_today(self)))
        today = today.astimezone(pytz.timezone('UTC'))
        if date_start:
            date_start = fields.Datetime.from_string(date_start)
        else:
            # start by default today 00:00:00
            date_start = today

        if date_stop:
            # set time to 23:59:59
            date_stop = fields.Datetime.from_string(date_stop)
        else:
            # stop by default today 23:59:59
            date_stop = today + timedelta(days=1, seconds=-1)

        # avoid a date_stop smaller than date_start
        date_stop = max(date_stop, date_start)

        date_start = fields.Datetime.to_string(date_start)
        date_stop = fields.Datetime.to_string(date_stop)

        orders = self.env['pos.order'].search([
            ('date_order', '>=', date_start),
            ('date_order', '<=', date_stop),
            ('state', 'in', ['paid','invoiced','done']),
            ('config_id', 'in', configs.ids)])

        user_currency = self.env.user.company_id.currency_id

        total = 0.0
        products_sold = {}
        taxes = {}
        for order in orders:
            if user_currency != order.pricelist_id.currency_id:
                total += order.pricelist_id.currency_id.compute(order.amount_total, user_currency)
            else:
                total += order.amount_total
            currency = order.session_id.currency_id

            for line in order.lines:
                key = (line.product_id, line.price_unit, line.discount)
                products_sold.setdefault(key, 0.0)
                products_sold[key] += line.qty

                if line.tax_ids_after_fiscal_position:
                    line_taxes = line.tax_ids_after_fiscal_position.compute_all(line.price_unit * (1-(line.discount or 0.0)/100.0), currency, line.qty, product=line.product_id, partner=line.order_id.partner_id or False)
                    for tax in line_taxes['taxes']:
                        taxes.setdefault(tax['id'], {'name': tax['name'], 'tax_amount':0.0, 'base_amount':0.0})
                        taxes[tax['id']]['tax_amount'] += tax['amount']
                        taxes[tax['id']]['base_amount'] += line.price_subtotal

        st_line_ids = self.env["account.bank.statement.line"].search([('pos_statement_id', 'in', orders.ids)]).ids
        if st_line_ids:
            self.env.cr.execute("""
                SELECT aj.name, sum(amount) total
                FROM account_bank_statement_line AS absl,
                     account_bank_statement AS abs,
                     account_journal AS aj 
                WHERE absl.statement_id = abs.id
                    AND abs.journal_id = aj.id 
                    AND absl.id IN %s 
                GROUP BY aj.name
            """, (tuple(st_line_ids),))
            payments = self.env.cr.dictfetchall()
        else:
            payments = []

        return {
            'total_paid': user_currency.round(total),
            'payments': payments,
            'company_name': self.env.user.company_id.name,
            'taxes': taxes.values(),
            'products': sorted([{
                'product_id': product.id,
                'product_name': product.name,
                'code': product.default_code,
                'quantity': qty,
                'price_unit': price_unit,
                'discount': discount,
                'uom': product.uom_id.name
            } for (product, price_unit, discount), qty in products_sold.items()], key=lambda l: l['product_name'])
        }

    @api.multi
    def render_html(self, docids, data=None):
        data = dict(data or {})
        configs = self.env['pos.config'].browse(data['config_ids'])
        data.update(self.get_sale_details(data['date_start'], data['date_stop'], configs))
        return self.env['report'].render('point_of_sale.report_saledetails', data)<|MERGE_RESOLUTION|>--- conflicted
+++ resolved
@@ -627,11 +627,7 @@
                     return_picking = Picking.create(return_vals)
                     return_picking.message_post(body=message)
 
-<<<<<<< HEAD
-            for line in order.lines.filtered(lambda l: l.product_id.type in ['product', 'consu'] and l.qty != 0):
-=======
             for line in order.lines.filtered(lambda l: l.product_id.type in ['product', 'consu'] and not float_is_zero(l.qty, precision_digits=l.product_id.uom_id.rounding)):
->>>>>>> b31cd558
                 moves |= Move.create({
                     'name': line.name,
                     'product_uom': line.product_id.uom_id.id,
