--- conflicted
+++ resolved
@@ -100,11 +100,7 @@
                     flag = False
                     break
             if flag:
-<<<<<<< HEAD
-                workflow.trg_validate(uid, 'sale.order', order.id, 'manual_invoice', cr)
-=======
-                wf_service.trg_validate(uid, 'sale.order', order.id, 'all_lines', cr)
->>>>>>> b1df5aab
+                workflow.trg_validate(uid, 'sale.order', order.id, 'all_lines', cr)
 
         if not invoices:
             raise osv.except_osv(_('Warning!'), _('Invoice cannot be created for this Sales Order Line due to one of the following reasons:\n1.The state of this sales order line is either "draft" or "cancel"!\n2.The Sales Order Line is Invoiced!'))
