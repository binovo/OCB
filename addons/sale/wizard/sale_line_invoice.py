# -*- coding: utf-8 -*-
##############################################################################
#
#    OpenERP, Open Source Management Solution
#    Copyright (C) 2004-2010 Tiny SPRL (<http://tiny.be>).
#
#    This program is free software: you can redistribute it and/or modify
#    it under the terms of the GNU Affero General Public License as
#    published by the Free Software Foundation, either version 3 of the
#    License, or (at your option) any later version.
#
#    This program is distributed in the hope that it will be useful,
#    but WITHOUT ANY WARRANTY; without even the implied warranty of
#    MERCHANTABILITY or FITNESS FOR A PARTICULAR PURPOSE.  See the
#    GNU Affero General Public License for more details.
#
#    You should have received a copy of the GNU Affero General Public License
#    along with this program.  If not, see <http://www.gnu.org/licenses/>.
#
##############################################################################

from openerp.osv import osv, fields
from openerp.tools.translate import _
from openerp import workflow

class sale_order_line_make_invoice(osv.osv_memory):
    _name = "sale.order.line.make.invoice"
    _description = "Sale OrderLine Make_invoice"
    
    def make_invoices(self, cr, uid, ids, context=None):
        """
             To make invoices.

             @param self: The object pointer.
             @param cr: A database cursor
             @param uid: ID of the user currently logged in
             @param ids: the ID or list of IDs
             @param context: A standard dictionary

             @return: A dictionary which of fields with values.

        """
        if context is None: context = {}
        res = False
        invoices = {}

    #TODO: merge with sale.py/make_invoice
        def make_invoice(order, lines):
            """
                 To make invoices.

                 @param order:
                 @param lines:

                 @return:

            """
            a = order.partner_id.property_account_receivable.id
            if order.partner_id and order.partner_id.property_payment_term.id:
                pay_term = order.partner_id.property_payment_term.id
            else:
                pay_term = False
            inv = {
                'name': order.client_order_ref or '',
                'origin': order.name,
                'type': 'out_invoice',
                'reference': "P%dSO%d" % (order.partner_id.id, order.id),
                'account_id': a,
                'partner_id': order.partner_invoice_id.id,
                'invoice_line': [(6, 0, lines)],
                'currency_id' : order.pricelist_id.currency_id.id,
                'comment': order.note,
                'payment_term': pay_term,
                'fiscal_position': order.fiscal_position.id or order.partner_id.property_account_position.id,
                'user_id': order.user_id and order.user_id.id or False,
                'company_id': order.company_id and order.company_id.id or False,
                'date_invoice': fields.date.today(),
            }
            inv_id = self.pool.get('account.invoice').create(cr, uid, inv)
            return inv_id

        sales_order_line_obj = self.pool.get('sale.order.line')
        sales_order_obj = self.pool.get('sale.order')
        for line in sales_order_line_obj.browse(cr, uid, context.get('active_ids', []), context=context):
            if (not line.invoiced) and (line.state not in ('draft', 'cancel')):
                if not line.order_id in invoices:
                    invoices[line.order_id] = []
                line_id = sales_order_line_obj.invoice_line_create(cr, uid, [line.id])
                for lid in line_id:
                    invoices[line.order_id].append(lid)
        for order, il in invoices.items():
            res = make_invoice(order, il)
            cr.execute('INSERT INTO sale_order_invoice_rel \
                    (order_id,invoice_id) values (%s,%s)', (order.id, res))
            flag = True
            sales_order_obj.message_post(cr, uid, [order.id], body=_("Invoice created"), context=context)
            data_sale = sales_order_obj.browse(cr, uid, order.id, context=context)
            for line in data_sale.order_line:
                if not line.invoiced:
                    flag = False
                    break
            if flag:
<<<<<<< HEAD
                workflow.trg_validate(uid, 'sale.order', order.id, 'all_lines', cr)
=======
                line.order_id.write({'state': 'progress'})
                wf_service.trg_validate(uid, 'sale.order', order.id, 'all_lines', cr)
>>>>>>> f4870f84

        if not invoices:
            raise osv.except_osv(_('Warning!'), _('Invoice cannot be created for this Sales Order Line due to one of the following reasons:\n1.The state of this sales order line is either "draft" or "cancel"!\n2.The Sales Order Line is Invoiced!'))
        if context.get('open_invoices', False):
            return self.open_invoices(cr, uid, ids, res, context=context)
        return {'type': 'ir.actions.act_window_close'}

    def open_invoices(self, cr, uid, ids, invoice_ids, context=None):
        """ open a view on one of the given invoice_ids """
        ir_model_data = self.pool.get('ir.model.data')
        form_res = ir_model_data.get_object_reference(cr, uid, 'account', 'invoice_form')
        form_id = form_res and form_res[1] or False
        tree_res = ir_model_data.get_object_reference(cr, uid, 'account', 'invoice_tree')
        tree_id = tree_res and tree_res[1] or False

        return {
            'name': _('Invoice'),
            'view_type': 'form',
            'view_mode': 'form,tree',
            'res_model': 'account.invoice',
            'res_id': invoice_ids,
            'view_id': False,
            'views': [(form_id, 'form'), (tree_id, 'tree')],
            'context': {'type': 'out_invoice'},
            'type': 'ir.actions.act_window',
        }


# vim:expandtab:smartindent:tabstop=4:softtabstop=4:shiftwidth=4:<|MERGE_RESOLUTION|>--- conflicted
+++ resolved
@@ -100,12 +100,8 @@
                     flag = False
                     break
             if flag:
-<<<<<<< HEAD
+                line.order_id.write({'state': 'progress'})
                 workflow.trg_validate(uid, 'sale.order', order.id, 'all_lines', cr)
-=======
-                line.order_id.write({'state': 'progress'})
-                wf_service.trg_validate(uid, 'sale.order', order.id, 'all_lines', cr)
->>>>>>> f4870f84
 
         if not invoices:
             raise osv.except_osv(_('Warning!'), _('Invoice cannot be created for this Sales Order Line due to one of the following reasons:\n1.The state of this sales order line is either "draft" or "cancel"!\n2.The Sales Order Line is Invoiced!'))
