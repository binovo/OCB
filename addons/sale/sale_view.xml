<openerp>
    <data>
        <menuitem icon="terp-partner"
<<<<<<< HEAD
            id="base.menu_base_partner" name="Sales"
            sequence="1" groups="base.group_sale_salesman,base.group_sale_manager"/>
=======
            id="base.menu_base_partner" name="Sales" action="base.action_partner_form"
            sequence="0" groups="base.group_sale_salesman,base.group_sale_manager"/>
>>>>>>> 4347226b

        <menuitem id="base.menu_product" name="Products" parent="base.menu_base_partner" sequence="9"/>

        <record id="view_shop_form" model="ir.ui.view">
            <field name="name">sale.shop</field>
            <field name="model">sale.shop</field>
            <field name="type">form</field>
            <field name="arch" type="xml">
                <form string="Sales Shop">
                    <field name="name" select="1"/>
                    <field name="warehouse_id" required="1" select="1" widget="selection"/>
                    <field name="company_id" widget="selection" groups="base.group_multi_company"/>
                    <separator colspan="4" string="Accounting"/>
                    <field name="payment_default_id"/>
                    <field domain="[('type','=','sale')]" name="pricelist_id" groups="product.group_sale_pricelist" select="1"/>
                    <field name="project_id" select="1" groups="analytic.group_analytic_accounting"/>
                </form>
            </field>
        </record>
        <record id="view_shop_tree" model="ir.ui.view">
            <field name="name">sale.shop</field>
            <field name="model">sale.shop</field>
            <field name="type">tree</field>
            <field name="arch" type="xml">
                <tree string="Sales Shop">
                    <field name="name"/>
                    <field name="warehouse_id"/>
                    <field name="pricelist_id" groups="product.group_sale_pricelist"/>
                    <field name="project_id" groups="analytic.group_analytic_accounting"/>
                </tree>
            </field>
        </record>

        <record id="action_shop_form" model="ir.actions.act_window">
            <field name="name">Shop</field>
            <field name="type">ir.actions.act_window</field>
            <field name="res_model">sale.shop</field>
            <field name="view_type">form</field>
            <field name="view_mode">tree,form</field>
            <field name="view_id" ref="view_shop_tree"/>
            <field name="help">If you have more than one shop reselling your company products, you can create and manage that from here. Whenever you will record a new quotation or sales order, it has to be linked to a shop. The shop also defines the warehouse from which the products will be delivered for each particular sales.</field>
        </record>

        <menuitem action="action_shop_form" id="menu_action_shop_form" parent="base.menu_base_config" sequence="35"/>

        <record id="view_sale_order_calendar" model="ir.ui.view">
            <field name="name">sale.order.calendar</field>
            <field name="model">sale.order</field>
            <field name="type">calendar</field>
            <field name="arch" type="xml">
                <calendar string="Sales Orders" color="state" date_start="date_order">
                    <field name="partner_id"/>
                    <field name="amount_total"/>
                </calendar>
            </field>
        </record>
        <record model="ir.ui.view" id="view_sale_order_graph">
            <field name="name">sale.order.graph</field>
            <field name="model">sale.order</field>
            <field name="type">graph</field>
            <field name="arch" type="xml">
                <graph string="Sales Orders" type="bar">
                    <field name="partner_id"/>
                    <field name="amount_total" operator="+"/>
                </graph>
            </field>
        </record>

        <record id="view_order_tree" model="ir.ui.view">
            <field name="name">sale.order.tree</field>
            <field name="model">sale.order</field>
            <field name="type">tree</field>
            <field name="priority">2</field>
            <field name="arch" type="xml">
                <tree string="Sales Orders" colors="grey:state=='cancel';blue:state in ('waiting_date','manual');red:state in ('invoice_except','shipping_except')">
                    <field name="name"/>
                    <field name="date_order"/>
                    <field name="partner_id"/>
                    <field name="user_id"/>
                    <field name="picked_rate" widget="progressbar"/>
                    <field name="invoiced_rate" widget="progressbar"/>
                    <field name="amount_untaxed" sum="Total Tax Excluded"/>
                    <field name="amount_total" sum="Total Tax Included"/>
                    <field name="state"/>
                </tree>
            </field>
        </record>

        <record id="view_order_form" model="ir.ui.view">
            <field name="name">sale.order.form</field>
            <field name="model">sale.order</field>
            <field name="type">form</field>
            <field name="arch" type="xml">
                <form layout="manual">
                <div class="oe_form_topbar">
                    <button name="invoice_recreate" states="invoice_except" string="Recreate Invoice" icon="gtk-go-forward"/>
                    <button name="invoice_corrected" states="invoice_except" string="Ignore Exception" icon="gtk-apply"/>
                    <button name="ship_recreate" states="shipping_except" string="Recreate Packing" icon="gtk-ok"/>
                    <button name="ship_corrected" states="shipping_except" string="Ignore Exception" icon="gtk-apply"/>
                    <button name="action_cancel" states="manual,progress" string="Cancel Order" type="object" icon="gtk-cancel"/>
                    <button name="%(report_sale_order)d" string="Print Order" type="action" icon="gtk-print" states="waiting_date,manual,progress,done,shipping_except,invoice_except"/>
                    <button name="manual_invoice" states="manual" string="Create Final Invoice" icon="gtk-go-forward" type="object"/>
                    <button name="ship_cancel" states="shipping_except" string="Cancel Order" icon="gtk-cancel"/>
                    <button name="action_cancel_draft" states="cancel" string="Set to Draft" type="object" icon="gtk-convert"/>
                    <button name="cancel" states="draft" string="Cancel Order" icon="gtk-cancel"/>
                    <button name="invoice_cancel" states="invoice_except" string="Cancel Order" icon="gtk-cancel"/>
                    <button name="%(report_sale_order)d" string="Print Quotation" type="action" icon="gtk-print" states="draft"/>
                    <button name="order_confirm" states="draft" string="Confirm Order" icon="gtk-apply"/>
                    <div class="oe_right">
                        <field name="state" nolabel="1" widget="statusbar" statusbar_visible="draft,progress,done" statusbar_colors='{"shipping_except":"red","invoice_except":"red","waiting_date":"blue"}'/>
                    </div>
                </div>
                <sheet string="Sales Order" layout="auto">
                    <group col="6" colspan="4" class="oe_form_header">
                        <group col="4" colspan="4">
                            <field name="name"/>
                            <field name="date_order"/>
                            <field name="shop_id" on_change="onchange_shop_id(shop_id)" widget="selection" groups="base.group_extended"/>
                            <field name="client_order_ref"/>
                        </group>
                        <group col="2" colspan="2">
                            <field name="invoiced"/>
                            <field name="shipped"/>
                        </group>
                    </group>
                    <notebook colspan="5">
                        <page string="Sales Order">
                            <field name="partner_id" on_change="onchange_partner_id(partner_id)" domain="[('customer','=',True)]" context="{'search_default_customer':1}" required="1"/>
                            <field domain="[('parent_id','=',partner_id)]" name="partner_invoice_id" groups="sale.group_delivery_invoice_address" options='{"quick_create": false}'/>
                            <field domain="[('parent_id','=',partner_id)]" name="partner_shipping_id" groups="sale.group_delivery_invoice_address" options='{"quick_create": false}'/>
                            <field domain="[('type','=','sale')]" name="pricelist_id" groups="product.group_sale_pricelist" on_change="onchange_pricelist_id(pricelist_id,order_line)"/>
                            <field name="project_id" context="{'partner_id':partner_id, 'pricelist_id':pricelist_id, 'default_name':name}" groups="sale.group_analytic_accounting" domain="[('parent_id','!=',False)]"/>
                            <newline/>
                            <field colspan="4" name="order_line" nolabel="1" widget="one2many_list">
                                <form string="Sales Order Lines">
                                    <notebook>
                                        <page string="Order Line">
                                        <group colspan="4" col="5">
                                            <field colspan="3"
                                                context="{'partner_id':parent.partner_id, 'quantity':product_uom_qty, 'pricelist':parent.pricelist_id, 'shop':parent.shop_id, 'uom':product_uom}"
                                                name="product_id"
                                                on_change="product_id_change(parent.pricelist_id,product_id,product_uom_qty,product_uom,product_uos_qty,product_uos,name,parent.partner_id, False, True, parent.date_order, product_packaging, parent.fiscal_position, False, context)"/>
                                            <field name="name"/>

                                            <field
                                                context="{'partner_id':parent.partner_id, 'quantity':product_uom_qty, 'pricelist':parent.pricelist_id, 'shop':parent.shop_id, 'uom':product_uom}"
                                                name="product_uom_qty"
                                                on_change="product_id_change(parent.pricelist_id,product_id,product_uom_qty,product_uom,product_uos_qty,product_uos,name,parent.partner_id, False, False, parent.date_order, product_packaging, parent.fiscal_position, True, context)"/>
                                            <group colspan="1">
                                                <field name="product_uom" nolabel="1" groups="product.group_uom"
                                                    on_change="product_uom_change(parent.pricelist_id,product_id,product_uom_qty,product_uom,product_uos_qty,product_uos,name,parent.partner_id, False, False, parent.date_order, context)"/>
                                            </group>
                                            <field name="price_unit"/>

                                            <field groups="product.group_uos" name="product_uos_qty"/>
                                            <field groups="product.group_uos" name="product_uos" nolabel="1"/>
                                            <newline/>
                                            <field name="product_packaging"
                                                context="{'partner_id':parent.partner_id, 'quantity':product_uom_qty, 'pricelist':parent.pricelist_id, 'shop':parent.shop_id, 'uom':product_uom}" on_change="product_packaging_change(parent.pricelist_id, product_id, product_uom_qty, product_uom, parent.partner_id, product_packaging, True, context)"
                                                domain="[('product_id','=',product_id)]" groups="base.group_extended"
                                                colspan="3"/>
                                            <field name="discount" groups="sale.group_discount_per_so_line"/>
                                            <separator colspan="5" string="Notes" groups="base.group_sale_notes_subtotal"/>
                                            <field colspan="5" name="notes" nolabel="1" groups="base.group_sale_notes_subtotal"/>
                                            <separator colspan="5" string="Taxes"/>
                                            <field colspan="5" name="tax_id" nolabel="1" domain="[('parent_id','=',False),('type_tax_use','&lt;&gt;','purchase')]"/>
                                            <group colspan="5" col="5" groups="base.group_extended">
                                                <separator colspan="5" string="States"/>
                                                <field name="state" widget="statusbar" statusbar_visible="draft,confirmed,done" statusbar_colors='{"exception":"red","cancel":"red"}'/>
                                                <field name="invoiced"/>
                                                <group attrs="{'invisible':[('invoiced','=',True)]}">
                                                    <button colspan="1" name="%(action_view_sale_order_line_make_invoice)d" states="confirmed" string="Make Invoices" type="action" icon="terp-document-new"/>
                                                </group>
                                            </group>
                                        </group>
                                        </page>
                                        <page string="Extra Info" groups="product.group_mrp_properties">
                                            <field name="type"/>
                                            <field name="delay"/>
                                            <field name="th_weight"/>
                                            <field name="address_allotment_id"/>
                                            <separator colspan="4" string="Properties"/>
                                            <field name="property_ids" colspan="4" nolabel="1"/>
                                        </page>
                                        <page string="History" groups="base.group_extended">
                                            <separator colspan="4" string="Invoice Lines"/>
                                            <field colspan="4" name="invoice_lines" nolabel="1"/>
                                            <separator colspan="4" string="Stock Moves"/>
                                            <field colspan="4" name="move_ids" nolabel="1" widget="many2many"/>
                                        </page>
                                    </notebook>
                                </form>
                                <tree string="Sales Order Lines">
                                    <field colspan="4" name="name"/>
                                    <field name="product_uom_qty" string="Qty(UoM)"/>
                                    <field name="product_uom" string="UoM" groups="product.group_uom"/>
                                    <field groups="product.group_uos" name="product_uos_qty" string="Qty(UoS)"/>
                                    <field groups="product.group_uos" name="product_uos" string="UoS"/>
                                    <field name="discount" groups="sale.group_discount_per_so_line"/>
                                    <field name="price_unit"/>
                                    <field name="price_subtotal" groups="base.group_sale_notes_subtotal"/>
                                </tree>
                            </field>

                            <div class="oe_right">
                                <group col="2">
                                    <field name="amount_untaxed" sum="Untaxed amount"/>
                                    <field name="amount_tax"/>
                                    <field name="amount_total"/>
                                </group>
                            </div>
                            <div class="oe_clear"/>

                            <separator colspan="4" string="Notes"/>
                            <field colspan="4" name="note" nolabel="1"/>
                        </page>
                        <page string="Other Information">
                            <group colspan="2" col="2" groups="base.group_extended" name="logistics">
                                <separator string="Logistic" colspan="2"/>
                                <field name="incoterm" widget="selection"/>
                                <field name="picking_policy" required="True"/>
                                <field name="order_policy" on_change="shipping_policy_change(order_policy)"/>
                                <field name="invoice_quantity" attrs="{'readonly':[('order_policy','in',('prepaid','picking'))]}"/>
                            </group>
                            <group colspan="2" col="2">
                                <separator string="References" colspan="2"/>
                                <field name="user_id"/>
                                <field groups="base.group_extended" name="origin"/>
                            </group>
                            <group name="sale_pay" colspan="2" col="2" groups="base.group_extended" >
                                <separator string="Conditions" colspan="2"/>
                                <field name="payment_term" widget="selection"/>
                                <field name="fiscal_position" widget="selection"/>
                                <field name="company_id" widget="selection" groups="base.group_multi_company"/>
                            </group>
                            <separator colspan="4" string="Notes" groups="base.group_sale_notes_subtotal"/>
                            <field colspan="4" name="note" nolabel="1" groups="base.group_sale_notes_subtotal"/>
                        </page>
                        <page string="History" groups="base.group_extended">
                            <separator colspan="4" string="Invoices"/>
                            <field colspan="4" name="invoice_ids" nolabel="1" context="{'form_view_ref':'account.invoice_form'}"/>
                            <separator colspan="4" string="Packings"/>
                            <field colspan="4" name="picking_ids" nolabel="1"/>
                        </page>
                    </notebook>
                </sheet>
                <div class="oe_form_sheet_width">
                    <field name="message_ids_social" colspan="4" widget="ThreadView" nolabel="1"/>
                </div>
                </form>
            </field>
        </record>

        <record id="view_sales_order_filter" model="ir.ui.view">
            <field name="name">sale.order.list.select</field>
            <field name="model">sale.order</field>
            <field name="type">search</field>
            <field name="arch" type="xml">
                <search string="Search Sales Order">
                    <filter icon="terp-document-new" string="Quotations" name="draft" domain="[('state','=','draft')]" help="Sales Order that haven't yet been confirmed"/>
                    <filter icon="terp-check" string="Sales" name="sales" domain="[('state','in',('manual','progress'))]"/>
                    <separator orientation="vertical"/>
                    <filter icon="terp-dolar_ok!" string="To Invoice" domain="[('state','=','manual')]" help="Sales Order ready to be invoiced"/>
                    <separator orientation="vertical"/>
                    <field name="name"
                        filter_domain="['|', ('name','ilike',self),('client_order_ref','ilike',self)]"/>
                    <field name="partner_id"/>
                    <field name="user_id">
                        <filter domain="[('user_id','=',uid)]" help="My Sale Orders" icon="terp-personal"/>
                    </field>
                    <newline/>
                    <group expand="0" string="Group By..." groups="base.group_extended">
                        <filter string="Customer" icon="terp-personal" domain="[]" context="{'group_by':'partner_id'}"/>
                        <filter string="Salesman" icon="terp-personal" domain="[]" context="{'group_by':'user_id'}"/>
                        <separator orientation="vertical"/>
                        <filter string="State" icon="terp-stock_effects-object-colorize" domain="[]" context="{'group_by':'state'}"/>
                        <separator orientation="vertical"/>
                        <filter string="Order Date" icon="terp-go-month" domain="[]" context="{'group_by':'date_order'}"/>
                    </group>
               </search>
            </field>
        </record>

        <record id="action_order_form" model="ir.actions.act_window">
            <field name="name">Sales Orders</field>
            <field name="type">ir.actions.act_window</field>
            <field name="res_model">sale.order</field>
            <field name="view_type">form</field>
            <field name="view_mode">tree,form,calendar,graph</field>
            <field name="search_view_id" ref="view_sales_order_filter"/>
            <field name="context">{"search_default_sales":1}</field>
            <field name="help">Sales Orders help you manage quotations and orders from your customers. OpenERP suggests that you start by creating a quotation. Once it is confirmed, the quotation will be converted into a Sales Order. OpenERP can handle several types of products so that a sales order may trigger tasks, delivery orders, manufacturing orders, purchases and so on. Based on the configuration of the sales order, a draft invoice will be generated so that you just have to confirm it when you want to bill your customer.</field>
        </record>
        <menuitem action="action_order_form" id="menu_sale_order" parent="base.menu_sales" sequence="4" groups="base.group_sale_salesman,base.group_sale_manager"/>

        <record id="action_order_tree2" model="ir.actions.act_window">
            <field name="name">Sales in Exception</field>
            <field name="type">ir.actions.act_window</field>
            <field name="res_model">sale.order</field>
            <field name="view_type">form</field>
            <field name="view_mode">tree,form,calendar,graph</field>
            <field name="domain">[('state','in',('shipping_except','invoice_except'))]</field>
            <field name="filter" eval="True"/>
            <field name="search_view_id" ref="view_sales_order_filter"/>
        </record>

        <record id="action_order_tree4" model="ir.actions.act_window">
            <field name="name">Sales Order in Progress</field>
            <field name="type">ir.actions.act_window</field>
            <field name="res_model">sale.order</field>
            <field name="view_type">form</field>
            <field name="view_mode">tree,form,calendar,graph</field>
            <field name="domain">[('state','in',('progress','waiting_date','manual'))]</field>
            <field name="search_view_id" ref="view_sales_order_filter"/>
        </record>


        <record id="action_order_tree5" model="ir.actions.act_window">
            <field name="name">Quotations</field>
            <field name="type">ir.actions.act_window</field>
            <field name="res_model">sale.order</field>
            <field name="view_type">form</field>
            <field name="view_mode">tree,form,calendar,graph</field>
            <field name="context">{"search_default_draft":1}</field>
            <field name="search_view_id" ref="view_sales_order_filter"/>
        </record>

        <menuitem id="menu_sale_quotations"
        action="action_order_tree5" parent="base.menu_sales"
        sequence="3" />

        <record id="action_order_tree" model="ir.actions.act_window">
            <field name="name">Old Quotations</field>
            <field name="type">ir.actions.act_window</field>
            <field name="res_model">sale.order</field>
            <field name="view_type">form</field>
            <field name="view_mode">tree,form,calendar,graph</field>
            <field name="domain">[('state','=','draft'),('date_order','&lt;',time.strftime('%Y-%m-%d %H:%M:%S'))]</field>
            <field name="filter" eval="True"/>
            <field name="search_view_id" ref="view_sales_order_filter"/>
        </record>

        <record id="view_order_line_graph" model="ir.ui.view">
            <field name="name">sale.order.line.graph</field>
            <field name="model">sale.order.line</field>
            <field name="type">graph</field>
            <field name="arch" type="xml">
                <graph string="Sales Order Lines">
                    <field name="product_id"/>
                    <field name="price_subtotal" operator="+"/>
                </graph>
            </field>
        </record>

        <record id="view_order_line_tree" model="ir.ui.view">
            <field name="name">sale.order.line.tree</field>
            <field name="model">sale.order.line</field>
            <field name="type">tree</field>
            <field name="arch" type="xml">
                <tree string="Sales Order Lines">
                    <field name="order_id"/>
                    <field name="order_partner_id"/>
                    <field name="product_id"/>
                    <field name="product_uom_qty" string="Qty"/>
                    <field name="product_uom" string="UoM" groups="product.group_uom"/>
                    <field name="salesman_id"/>
                    <field name="price_subtotal" sum="Total" groups="base.group_sale_notes_subtotal"/>
                    <field name="state"/>
                    <field name="invoiced"/>
                </tree>
            </field>
        </record>
        <record id="view_order_line_form2" model="ir.ui.view">
            <field name="name">sale.order.line.form2</field>
            <field name="model">sale.order.line</field>
            <field name="type">form</field>
            <field name="arch" type="xml">
                <form string="Sales Order Lines">
                    <group colspan="4" col="6">
                        <field name="order_id"/>
                        <field name="order_partner_id" readonly="1" invisible="1"/>
                        <field name="invoiced"/>

                        <field name="product_id" readonly="1"/>
                        <field name="product_uom_qty" readonly="1"/>
                        <field name="product_uom" groups="product.group_uom"/>
                        <newline/>

                        <field colspan="4" name="name" groups="base.group_extended"/>
                        <field name="company_id" groups="base.group_multi_company" readonly="1"/>
                    </group>
                    <separator colspan="4" string="Price"/>
                    <group colspan="4" col="6">
                        <field name="price_unit"/>
                        <field name="discount" groups="sale.group_discount_per_so_line"/>
                        <field name="price_subtotal" groups="base.group_sale_notes_subtotal"/>
                    </group>
                    <separator colspan="4" string="Notes" groups="base.group_sale_notes_subtotal"/>
                    <field colspan="4" name="notes" nolabel="1" groups="base.group_sale_notes_subtotal"/>
                    <separator colspan="4"/>
                    <field name="state" widget="statusbar" statusbar_visible="draft,confirmed,done" statusbar_colors='{"exception":"red","cancel":"red"}'/>
                    <group col="3" colspan="2">
                        <button name="button_cancel" string="Cancel" type="object" icon="gtk-cancel" states="confirmed,exception"/>
                        <button colspan="1" name="%(action_view_sale_order_line_make_invoice)d" string="Create Invoice" type="action" states="done" icon="gtk-go-forward" attrs="{'invisible': [('invoiced', '=', 1)]}"/>
                        <button name="button_done" string="Done" type="object" states="confirmed,exception" icon="gtk-go-forward"/>
                    </group>
                </form>
            </field>
        </record>

        <record id="view_sales_order_line_filter" model="ir.ui.view">
            <field name="name">sale.order.line.select</field>
            <field name="model">sale.order.line</field>
            <field name="type">search</field>
            <field name="arch" type="xml">
                <search string="Search Sales Order">
                    <filter icon="terp-dolar_ok!" string="To Invoice" domain="[('invoiced','&lt;&gt;', 1),('state','=','done')]"  help="Sale Order Lines ready to be invoiced"/>
                    <separator orientation="vertical"/>
                    <field name="order_id"/>
                    <field name="order_partner_id"/>
                    <field name="product_id"/>
                    <field name="salesman_id">
                        <filter icon="terp-personnal" domain="[('salesman_id','=',uid)]" help="Sales Order Lines related to a Sales Order of mine"/>
                    </field>
                    <newline/>
                    <group expand="0" string="Group By...">
                        <filter string="Product" icon="terp-accessories-archiver" domain="[]" context="{'group_by':'product_id'}"/>
                        <filter string="Order" icon="terp-gtk-jump-to-rtl" domain="[]" context="{'group_by':'order_id'}"/>
                        <filter string="Salesman" icon="terp-personal" domain="[]" context="{'group_by':'salesman_id'}"/>
                        <filter string="State" icon="terp-stock_effects-object-colorize" domain="[]" context="{'group_by':'state'}"/>
                    </group>
                </search>
            </field>
        </record>

        <record id="view_sales_order_uninvoiced_line_filter" model="ir.ui.view">
            <field name="name">sale.order.uninvoiced.line</field>
            <field name="model">sale.order.line</field>
            <field name="type">search</field>
            <field name="arch" type="xml">
                <search string="Search Uninvoiced Lines">
                    <filter icon="terp-gtk-go-back-rtl" string="To Do" domain="[('state','=','confirmed')]" name="sale order" help="Confirmed sale order lines, not yet delivered"/>
                    <filter icon="terp-dialog-close" string="Done" domain="[('state','=','done')]" name="sale_order_done" help="Sale order lines done"/>
                    <separator orientation="vertical"/>
                    <filter icon="terp-accessories-archiver" string="Shipped" domain="[('state','=','done')]" name="unshipped" help="Sale Order Lines that are in 'done' state"/>
                    <filter icon="terp-dolar_ok!" string="Uninvoiced" name="uninvoiced" domain="[('invoiced','&lt;&gt;', 1),('state','&lt;&gt;','draft'),('state','&lt;&gt;','cancel')]" help="Sale Order Lines that are confirmed, done or in exception state and haven't yet been invoiced"/>
                    <separator orientation="vertical"/>
                    <field name="order_id"/>
                    <field name="order_partner_id"/>
                    <field name="product_id"/>
                    <field name="salesman_id">
                        <filter icon="terp-personal" domain="[('salesman_id','=',uid)]" help="My Sales Order Lines"/>
                    </field>
                    <newline/>
                    <group expand="0" string="Group By...">
                        <filter string="Order" icon="terp-gtk-jump-to-rtl" domain="[]" context="{'group_by':'order_id'}" help="Order reference"/>
                        <filter string="Product" icon="terp-accessories-archiver" domain="[]" context="{'group_by':'product_id'}"/>
                        <separator orientation="vertical"/>
                        <filter string="State" icon="terp-stock_effects-object-colorize" domain="[]" context="{'group_by':'state'}"/>
                    </group>
                </search>
            </field>
        </record>

        <record id="action_order_line_tree2" model="ir.actions.act_window">
            <field name="name">Order Lines to Invoice</field>
            <field name="type">ir.actions.act_window</field>
            <field name="res_model">sale.order.line</field>
            <field name="view_type">form</field>
            <field name="view_mode">tree,form,graph</field>
            <field name="search_view_id" ref="view_sales_order_uninvoiced_line_filter"/>
            <field name="context">{"search_default_uninvoiced":1}</field>
            <field name="filter" eval="True"/>
            <field name="help">Here is a list of each sales order line to be invoiced. You can invoice sales orders partially, by lines of sales order. You do not need this list if you invoice from the delivery orders or if you invoice sales totally.</field>
        </record>

        <record id="action_order_line_tree3" model="ir.actions.act_window">
            <field name="name">Uninvoiced and Delivered Lines</field>
            <field name="type">ir.actions.act_window</field>
            <field name="res_model">sale.order.line</field>
            <field name="view_type">form</field>
            <field name="view_mode">tree,form,graph</field>
            <field name="domain">[('invoiced','&lt;&gt;', 1),('state','=','done')]</field>
            <field name="filter" eval="True"/>
        </record>

        <act_window
            context="{'search_default_partner_id': [active_id], 'default_partner_id': active_id}"
            id="act_res_partner_2_sale_order"
            name="Quotations and Sales"
            groups="base.group_sale_salesman"
            res_model="sale.order"
            src_model="res.partner"/>

        <act_window
            context="{'search_default_product_id': [active_id], 'default_product_id': active_id}"
            id="action_order_line_product_tree"
            name="Sales Order Lines"
            res_model="sale.order.line"
            src_model="product.product"
            groups="base.group_sale_salesman"/>

        <menuitem id="base.menu_invoiced" name="Invoicing" parent="base.menu_base_partner" sequence="5"/>
        <menuitem id="menu_invoicing_sales_order_lines" parent="base.menu_invoiced" action="action_order_line_tree2" sequence="10" groups="sale.group_invoice_so_lines"/>

    </data>
</openerp><|MERGE_RESOLUTION|>--- conflicted
+++ resolved
@@ -1,13 +1,9 @@
 <openerp>
     <data>
         <menuitem icon="terp-partner"
-<<<<<<< HEAD
-            id="base.menu_base_partner" name="Sales"
-            sequence="1" groups="base.group_sale_salesman,base.group_sale_manager"/>
-=======
+
             id="base.menu_base_partner" name="Sales" action="base.action_partner_form"
             sequence="0" groups="base.group_sale_salesman,base.group_sale_manager"/>
->>>>>>> 4347226b
 
         <menuitem id="base.menu_product" name="Products" parent="base.menu_base_partner" sequence="9"/>
 
