<?xml version="1.0" encoding="utf-8"?>
<odoo>

        <!-- Top menu item -->
        <menuitem id="sale_menu_root"
            name="Sales"
            web_icon="sale,static/description/icon.png"
            active="False"
            sequence="7"/>

        <menuitem id="sale_order_menu"
            name="Orders"
            parent="sale_menu_root"
            sequence="2"/>

        <menuitem id="report_sales_team"
            name="Sales Teams"
            parent="sale_order_menu"
            groups="sales_team.group_sale_manager"
            action="sales_team.crm_team_salesteams_act"
            sequence="3"/>

        <menuitem id="res_partner_menu"
            parent="sale_order_menu"
            action="base.action_partner_form"
            sequence="4" groups="sales_team.group_sale_salesman"/>

        <menuitem id="menu_sale_report"
            name="Reporting"
            parent="sale_menu_root"
            sequence="5"
            groups="sales_team.group_sale_manager"/>

        <menuitem id="menu_report_product_all"
            name="Sales"
            action="action_order_report_all"
            parent="menu_sale_report"
            sequence="1"/>

        <menuitem id="menu_sale_config"
            name="Configuration"
            parent="sale_menu_root"
            sequence="6"
            groups="sales_team.group_sale_manager"/>

        <menuitem id="sales_team_config"
            name="Sales Teams"
            parent="sale.menu_sale_config"
            action="sales_team.sales_team_config_action"
            sequence="2"/>

        <menuitem id="menu_sales_config"
            parent="menu_sale_config"
            sequence="3"
            name="Sales Orders"/>

        <record id="product_template_action" model="ir.actions.act_window">
            <field name="name">Products</field>
            <field name="type">ir.actions.act_window</field>
            <field name="res_model">product.template</field>
            <field name="view_mode">kanban,tree,form,activity</field>
            <field name="view_type">form</field>
            <field name="view_id" ref="product.product_template_kanban_view"/>
            <field name="search_view_id" ref="product.product_template_search_view"/>
            <field name="context">{"search_default_filter_to_sell":1, "sale_multi_pricelist_product_template": 1}</field>
            <field name="help" type="html">
                <p class="o_view_nocontent_smiling_face">
                    Create a new product
                </p><p>
                    You must define a product for everything you purchase,
                    whether it's a physical product, a consumable or services.
                </p>
            </field>
        </record>

        <record id="product_template_form_view" model="ir.ui.view">
            <field name="name">product.template.product.website.form</field>
            <field name="model">product.template</field>
            <field name="inherit_id" ref="product.product_template_form_view"/>
            <field name="arch" type="xml">
                <xpath expr="//page[@name='sales']" position="attributes">
                    <attribute name="invisible">0</attribute>
                </xpath>
                <xpath expr="//group[@name='sale']" position="after">
                    <group name="options" groups="product.group_product_variant">
                        <group string="Options">
                            <field name="optional_product_ids" widget="many2many_tags" options="{'color_field': 'color'}" domain="[('id', '!=', active_id)]" />
                        </group>
                    </group>
                </xpath>
            </field>
        </record>

        <menuitem id="product_menu_catalog" name="Products" action="product_template_action" parent="sale_menu_root" sequence="4" groups="sales_team.group_sale_salesman"/>
        <menuitem id="menu_product" name="Product Variants" parent="product_menu_catalog" sequence="2" groups="base.group_no_one" active="False"/>
        <menuitem action="product_template_action" id="menu_product_template_action" parent="product_menu_catalog" sequence="1" active="False"/>
        <menuitem id="prod_config_main" name="Products" parent="menu_sale_config" sequence="5"/>
        <menuitem id="menu_products" action="product.product_normal_action_sell" parent="product_menu_catalog" groups="product.group_product_variant" sequence="2" active="False"/>
        <menuitem id="next_id_16" name="Units of Measure" parent="sale.prod_config_main" sequence="6" groups="uom.group_uom" active="False"/>
        <menuitem action="uom.product_uom_form_action" id="menu_product_uom_form_action" parent="sale.prod_config_main" sequence="7" groups="uom.group_uom" active="False"/>
        <menuitem action="uom.product_uom_categ_form_action" id="menu_product_uom_categ_form_action" parent="sale.prod_config_main" sequence="8" groups="uom.group_uom" active="False"/>
        <menuitem id="menu_product_pricelist_main" name="Pricelists" parent="product_menu_catalog" action="product.product_pricelist_action2" groups="product.group_sale_pricelist" sequence="3" active="False"/>

        <record id="view_sale_order_calendar" model="ir.ui.view">
            <field name="name">sale.order.calendar</field>
            <field name="model">sale.order</field>
            <field name="arch" type="xml">
                <calendar string="Sales Orders" date_start="date_order" color="state">
                    <field name="partner_id"/>
                    <field name="amount_total" widget="monetary"/>
                </calendar>
            </field>
        </record>
        <record model="ir.ui.view" id="view_sale_order_graph">
            <field name="name">sale.order.graph</field>
            <field name="model">sale.order</field>
            <field name="arch" type="xml">
                <graph string="Sales Orders">
                    <field name="partner_id"/>
                    <field name="amount_total" type="measure"/>
                </graph>
            </field>
        </record>
        <record model="ir.ui.view" id="view_sale_order_pivot">
            <field name="name">sale.order.pivot</field>
            <field name="model">sale.order</field>
            <field name="arch" type="xml">
                <pivot string="Sales Orders">
                    <field name="date_order" type="row"/>
                    <field name="amount_total" type="measure"/>
                </pivot>
            </field>
        </record>

        <!-- Sales Orders Kanban View  -->
        <record model="ir.ui.view" id="view_sale_order_kanban">
            <field name="name">sale.order.kanban</field>
            <field name="model">sale.order</field>
            <field name="arch" type="xml">
                <kanban class="o_kanban_mobile">
                    <field name="name"/>
                    <field name="partner_id"/>
                    <field name="amount_total"/>
                    <field name="date_order"/>
                    <field name="state"/>
                    <field name="currency_id"/>
                    <templates>
                        <t t-name="kanban-box">
                            <div t-attf-class="oe_kanban_card oe_kanban_global_click">
                                <div class="o_kanban_record_top mb16">
                                    <div class="o_kanban_record_headings mt4">
                                        <strong class="o_kanban_record_title"><span><t t-esc="record.partner_id.value"/></span></strong>
                                    </div>
                                    <strong><field name="amount_total" widget="monetary"/></strong>
                                </div>
                                <div class="o_kanban_record_bottom">
                                    <div class="oe_kanban_bottom_left text-muted">
                                        <span><t t-esc="record.name.value"/> <t t-esc="record.date_order.value"/></span>
                                    </div>
                                    <div class="oe_kanban_bottom_right">
                                        <field name="state" widget="label_selection" options="{'classes': {'draft': 'default', 'cancel': 'default', 'done': 'success'}}"/>
                                    </div>
                                </div>
                            </div>
                        </t>
                    </templates>
                </kanban>
            </field>
        </record>

        <record id="view_order_tree" model="ir.ui.view">
            <field name="name">sale.order.tree</field>
            <field name="model">sale.order</field>
            <field name="priority">2</field>
            <field name="arch" type="xml">
                <tree string="Sales Orders" decoration-bf="message_needaction==True" decoration-muted="state=='cancel'">
                    <field name="message_needaction" invisible="1"/>
                    <field name="name" string="Order Number"/>
                    <field name="confirmation_date" string="Confirmation Date"/>
                    <field name="commitment_date" groups="sale.group_sale_order_dates"/>
                    <field name="expected_date" groups="sale.group_sale_order_dates"/>
                    <field name="partner_id"/>
                    <field name="user_id"/>
                    <field name="amount_total" sum="Total Tax Included" widget="monetary"/>
                    <field name="currency_id" invisible="1"/>
                    <field name="invoice_status" invisible="1"/>
                    <field name="state" invisible="1"/>
                </tree>
            </field>
        </record>

        <record id="view_quotation_tree" model="ir.ui.view">
            <field name="name">sale.order.tree</field>
            <field name="model">sale.order</field>
            <field name="priority">4</field>
            <field name="arch" type="xml">
                <tree string="Quotation" class="o_sale_order" decoration-bf="message_needaction==True" decoration-muted="state=='cancel'">
                    <field name="message_needaction" invisible="1"/>
                    <field name="name" string="Quotation Number"/>
                    <field name="date_order" string="Quotation Date"/>
                    <field name="commitment_date" groups="sale.group_sale_order_dates"/>
                    <field name="expected_date" groups="sale.group_sale_order_dates"/>
                    <field name="partner_id"/>
                    <field name="user_id"/>
                    <field name="amount_total" sum="Total Tax Included" widget="monetary"/>
                    <field name="currency_id" invisible="1"/>
                    <field name="state"/>
                </tree>
            </field>
        </record>
        <record id="view_quotation_tree_with_onboarding" model="ir.ui.view">
            <field name="name">sale.order.tree</field>
            <field name="model">sale.order</field>
            <field name="inherit_id" ref="view_quotation_tree"/>
            <field name="mode">primary</field>
            <field name="arch" type="xml">
                <xpath expr="//tree" position="attributes">
                    <attribute name="banner_route">/sales/sale_quotation_onboarding_panel</attribute>
                </xpath>
            </field>
        </record>

        <record id="view_order_form" model="ir.ui.view">
            <field name="name">sale.order.form</field>
            <field name="model">sale.order</field>
            <field name="arch" type="xml">
                <form string="Sales Order" class="o_sale_order">
                <header>
                    <field name="authorized_transaction_ids" invisible="1"/>
                    <button name="payment_action_capture" type="object"
                            string="Capture Transaction" class="oe_highlight"
                            attrs="{'invisible': [('authorized_transaction_ids', '=', [])]}"/>
                    <button name="payment_action_void" type="object"
                            string="Void Transaction"
                            confirm="Are you sure you want to void the authorized transaction? This action can't be undone."
                            attrs="{'invisible': [('authorized_transaction_ids', '=', [])]}"/>
                    <button name="action_quotation_send" string="Send by Email" type="object" states="draft" class="btn-primary"/>
                    <button name="action_quotation_send" type="object" string="Send PRO-FORMA Invoice" groups="sale.group_proforma_sales" class="btn-primary" attrs="{'invisible': ['|', ('state', '!=', 'draft'), ('invoice_count','&gt;=',1)]}" context="{'proforma': True}"/>
                    <button name="print_quotation" string="Print" type="object" states="draft" class="btn-primary o_sale_print"/>
                    <button name="action_confirm" id="action_confirm"
                        string="Confirm" class="btn-primary" type="object"
                        attrs="{'invisible': [('state', 'not in', ['sent'])]}"/>
                    <button name="action_confirm"
                        string="Confirm" type="object"
                        attrs="{'invisible': [('state', 'not in', ['draft'])]}"/>
                    <button name="preview_sale_order" type="object" string="Preview"/>
                    <button name="action_quotation_send" type="object" string="Send PRO-FORMA Invoice" groups="sale.group_proforma_sales" attrs="{'invisible': ['|', ('state', '=', 'draft'), ('invoice_count','&gt;=',1)]}" context="{'proforma': True}"/>
                    <button name="print_quotation" string="Print" type="object" states="sent,sale" class="o_sale_print"/>
                    <button name="action_quotation_send" string="Send by Email" type="object" states="sent,sale"/>
                    <button name="action_cancel" states="draft,sent,sale" type="object" string="Cancel"/>
                    <button name="action_draft" states="cancel" type="object" string="Set to Quotation"/>
                    <button name="action_done" type="object" string="Lock" states="sale"
                        help="If the sale is locked, you can not modify it anymore. However, you will still be able to invoice or deliver."/>
                    <button name="action_unlock" type="object" string="Unlock" states="done" groups="sales_team.group_sale_manager"/>
                    <field name="state" widget="statusbar" statusbar_visible="draft,sent,sale"/>
                </header>
                <sheet>
                    <div class="oe_button_box" name="button_box">
                        <button name="action_view_invoice"
                            type="object"
                            class="oe_stat_button"
                            icon="fa-pencil-square-o"
                            attrs="{'invisible': [('invoice_count', '=', 0)]}">
                            <field name="invoice_count" widget="statinfo" string="Invoices"/>
                        </button>
                    </div>
                    <div class="oe_title">
                        <h1>
                            <field name="name" readonly="1"/>
                        </h1>
                    </div>
                    <group>
                        <group>
                            <field name="partner_id" widget="res_partner_many2one" domain="[('customer','=',True)]" context="{'search_default_customer':1, 'show_address': 1, 'show_vat': True}" options='{"always_reload": True}'/>
                            <field name="partner_invoice_id" groups="sale.group_delivery_invoice_address" context="{'default_type':'invoice'}" options='{"always_reload": True}'/>
                            <field name="partner_shipping_id" groups="sale.group_delivery_invoice_address" context="{'default_type':'delivery'}" options='{"always_reload": True}'/>
                        </group>
                        <group>
                            <field name="validity_date" attrs="{'invisible': [('state', 'in', ['sale', 'done'])]}"/>
                            <field name="confirmation_date" attrs="{'invisible': [('state', 'in', ['draft', 'sent', 'cancel'])]}"/>
                            <field name="pricelist_id" groups="product.group_sale_pricelist"/>
                            <field name="currency_id" invisible="1"/>
                            <field name="payment_term_id" options="{'no_create': True}"/>
                        </group>
                    </group>
                    <notebook>
                        <page string="Order Lines" name="order_lines">
                            <field
                                name="order_line"
                                widget="section_and_note_one2many"
                                mode="tree,kanban"
                                attrs="{'readonly': [('state', 'in', ('done','cancel'))]}"
                            >
                                <form>
                                    <field name="display_type" invisible="1"/>
                                    <!--
                                        We need the sequence field to be here for new lines to be added at the correct position.
                                        TODO: at some point we want to fix this in the framework so that an invisible field is not required.
                                    -->
                                    <field name="sequence" invisible="1"/>
                                    <group>
                                        <group attrs="{'invisible': [('display_type', '!=', False)]}">
                                            <field name="product_updatable" invisible="1"/>
                                            <field name="product_id"
                                                context="{'partner_id':parent.partner_id, 'quantity':product_uom_qty, 'pricelist':parent.pricelist_id, 'uom':product_uom, 'company_id': parent.company_id}"
                                                attrs="{
                                                    'readonly': [('product_updatable', '=', False)],
                                                    'required': [('display_type', '=', False)],
                                                }"
                                                force_save="1"
                                               />
                                            <field name="invoice_status" invisible="1"/>
                                            <field name="qty_to_invoice" invisible="1"/>
                                            <field name="qty_delivered_manual" invisible="1"/>
                                            <field name="qty_delivered_method" invisible="1"/>
                                            <field name="price_total" invisible="1"/>
                                            <field name="price_tax" invisible="1"/>
                                            <field name="price_subtotal" invisible="1"/>
                                            <label for="product_uom_qty" string="Ordered Quantity"/>
                                            <div>
                                                <field
                                                    context="{'partner_id':parent.partner_id, 'quantity':product_uom_qty, 'pricelist':parent.pricelist_id, 'uom':product_uom, 'uom_qty_change':True, 'company_id': parent.company_id}"
                                                    name="product_uom_qty" class="oe_inline"/>
<<<<<<< HEAD
                                                <field
                                                    name="product_uom"
                                                    groups="uom.group_uom"
                                                    class="oe_inline oe_no_button"
                                                    attrs="{
                                                        'readonly': [('state', 'in', ('sale', 'done', 'cancel'))],
                                                        'required': [('display_type', '=', False)],
                                                    }"
                                                />
=======
                                                <field name="product_uom" groups="uom.group_uom" class="oe_inline oe_no_button"
                                                    force_save="1"
                                                    attrs="{'readonly': [('state', 'in', ('sale','done', 'cancel'))]}"/>
>>>>>>> 387d5cff
                                            </div>
                                            <label for="qty_delivered" string="Delivered Quantity" attrs="{'invisible': [('parent.state', 'not in', ['sale', 'done'])]}"/>
                                            <div attrs="{'invisible': [('parent.state', 'not in', ['sale', 'done'])]}">
                                                <field name="qty_delivered" attrs="{'readonly': [('qty_delivered_method', '!=', 'manual')]}"/>
                                            </div>
                                            <label for="qty_invoiced" string="Invoiced Quantity" attrs="{'invisible': [('parent.state', 'not in', ['sale', 'done'])]}"/>
                                            <div attrs="{'invisible': [('parent.state', 'not in', ['sale', 'done'])]}">
                                                <field name="qty_invoiced" attrs="{'invisible': [('parent.state', 'not in', ['sale', 'done'])]}"/>
                                            </div>
                                            <field name="price_unit"/>
                                            <label for="discount" groups="sale.group_discount_per_so_line"/>
                                            <div name="discount" groups="sale.group_discount_per_so_line">
                                                <field name="discount" class="oe_inline"/> %%
                                            </div>
                                            <!--
                                                We need the sequence field to be here
                                                because we want to be able to overwrite the default sequence value in the JS
                                                in order for new lines to be added at the correct position.
                                                NOTE: at some point we want to fix this in the framework so that an invisible field is not required.
                                            -->
                                            <field name="sequence" invisible="1"/>
                                        </group>
                                        <group attrs="{'invisible': [('display_type', '!=', False)]}">
                                            <field name="tax_id" widget="many2many_tags" options="{'no_create': True}" context="{'search_view_ref': 'account.account_tax_view_search'}" domain="[('type_tax_use','=','sale'),('company_id','=',parent.company_id)]"
                                                attrs="{'readonly': [('qty_invoiced', '&gt;', 0)]}"/>
                                            <label for="customer_lead"/>
                                            <div>
                                                <field name="customer_lead" class="oe_inline"/> days
                                            </div>
                                            <label for="analytic_tag_ids" groups="analytic.group_analytic_tags"/>
                                            <div>
                                                <field name="analytic_tag_ids" widget="many2many_tags" groups="analytic.group_analytic_tags" options="{'color_field': 'color'}"/>
                                            </div>
                                        </group>
                                    </group>
                                    <label for="name" string="Description" attrs="{'invisible': [('display_type', '!=', False)]}"/>
                                    <label for="name" string="Section Name (eg. Products, Services)" attrs="{'invisible': [('display_type', '!=', 'line_section')]}"/>
                                    <label for="name" string="Note" attrs="{'invisible': [('display_type', '!=', 'line_note')]}"/>
                                    <field name="name"/>
                                    <div groups="base.group_no_one" attrs="{'invisible': [('display_type', '!=', False)]}">
                                        <label for="invoice_lines"/>
                                        <field name="invoice_lines"/>
                                    </div>
                                    <field name="state" invisible="1"/>
                                </form>
                                <!-- This is inherited below to make the order lines non-editable (inline)
                                    for the members of some usability groups (packaging, event):
                                    Indeed in those cases we need a dialog because there are additional fields to input.
                                -->
                                <tree
                                    string="Sales Order Lines"
                                    editable="bottom"
                                    decoration-info="(not display_type and invoice_status == 'to invoice')"
                                >
                                    <control>
                                        <create string="Add a product"/>
                                        <create string="Configure a product" context="{'open_product_configurator': True}" groups="product.group_product_variant"/>
                                        <create string="Add a section" context="{'default_display_type': 'line_section'}"/>
                                        <create string="Add a note" context="{'default_display_type': 'line_note'}"/>
                                    </control>

                                    <field name="sequence" widget="handle" />
                                    <!-- We do not display the type because we don't want the user to be bothered with that information if he has no section or note. -->
                                    <field name="display_type" invisible="1"/>

                                    <field name="product_updatable" invisible="1"/>
                                    <field
                                        name="product_id"
                                        attrs="{
                                            'readonly': [('product_updatable', '=', False)],
                                            'required': [('display_type', '=', False)],
                                        }"
                                        force_save="1"
                                        context="{
                                            'partner_id': parent.partner_id,
                                            'quantity': product_uom_qty,
                                            'pricelist': parent.pricelist_id,
                                            'uom':product_uom,
                                            'company_id': parent.company_id,
                                            'default_lst_price': price_unit,
                                            'default_description_sale': name
                                        }"
                                    />
                                    <field name="product_custom_attribute_value_ids" invisible="1" />
                                    <field name="product_no_variant_attribute_value_ids" invisible="1" />
                                    <field name="name" widget="section_and_note_text"/>
                                    <field
                                        name="product_uom_qty"
                                        string="Ordered Qty"
                                        context="{
                                            'partner_id': parent.partner_id,
                                            'quantity': product_uom_qty,
                                            'pricelist': parent.pricelist_id,
                                            'uom': product_uom,
                                            'company_id': parent.company_id
                                        }"
                                    />
                                    <field
                                        name="qty_delivered"
                                        attrs="{
                                            'column_invisible': [('parent.state', 'not in', ['sale', 'done'])],
                                            'readonly': [('qty_delivered_method', '!=', 'manual')]
                                        }"
                                    />
                                    <field name="qty_delivered_manual" invisible="1"/>
                                    <field name="qty_delivered_method" invisible="1"/>
                                    <field
                                        name="qty_invoiced"
                                        attrs="{'column_invisible': [('parent.state', 'not in', ['sale', 'done'])]}"
                                    />
                                    <field name="qty_to_invoice" invisible="1"/>
<<<<<<< HEAD
                                    <field
                                        name="product_uom"
                                        attrs="{
                                            'readonly': [('state', 'in', ('sale','done', 'cancel'))],
                                            'required': [('display_type', '=', False)],
                                        }"
=======
                                    <field name="product_uom"
                                        force_save="1"
                                        attrs="{'readonly': [('state', 'in', ('sale','done', 'cancel'))]}"
>>>>>>> 387d5cff
                                        context="{'company_id': parent.company_id}"
                                        groups="uom.group_uom"
                                        options='{"no_open": True}'
                                    />
                                    <field
                                        name="analytic_tag_ids"
                                        groups="analytic.group_analytic_tags"
                                        widget="many2many_tags"
                                    />
                                    <field
                                        name="price_unit"
                                        attrs="{'readonly': [('qty_invoiced', '&gt;', 0)]}"
                                    />
                                    <field
                                        name="tax_id"
                                        widget="many2many_tags"
                                        options="{'no_create': True}"
                                        domain="[('type_tax_use','=','sale'),('company_id','=',parent.company_id)]"
                                        attrs="{'readonly': [('qty_invoiced', '&gt;', 0)]}"
                                    />
                                    <field name="discount" groups="sale.group_discount_per_so_line"/>
                                    <field name="price_subtotal" widget="monetary" groups="account.group_show_line_subtotals_tax_excluded"/>
                                    <field name="price_total" widget="monetary" groups="account.group_show_line_subtotals_tax_included"/>
                                    <field name="state" invisible="1"/>
                                    <field name="invoice_status" invisible="1"/>
                                    <field name="customer_lead" invisible="1"/>
                                    <field name="currency_id" invisible="1"/>
                                    <field name="price_tax" invisible="1"/>
                                </tree>
                                <kanban class="o_kanban_mobile">
                                    <field name="name"/>
                                    <field name="product_id"/>
                                    <field name="product_uom_qty"/>
                                    <field name="product_uom" groups="uom.group_uom"/>
                                    <field name="price_subtotal"/>
                                    <field name="price_tax" invisible="1"/>
                                    <field name="price_total" invisible="1"/>
                                    <field name="price_unit"/>
                                    <field name="display_type"/>
                                    <templates>
                                        <t t-name="kanban-box">
                                            <div t-attf-class="oe_kanban_card oe_kanban_global_click {{ record.display_type.raw_value ? 'o_is_' + record.display_type.raw_value : '' }}">
                                                <t t-if="!record.display_type.raw_value">
                                                    <div class="row">
                                                        <div class="col-8">
                                                            <strong>
                                                                <span>
                                                                    <t t-esc="record.product_id.value"/>
                                                                </span>
                                                            </strong>
                                                        </div>
                                                        <div class="col-4">
                                                            <strong>
                                                                <span class="float-right text-right">
                                                                    <t t-esc="record.price_subtotal.value"/>
                                                                </span>
                                                            </strong>
                                                        </div>
                                                    </div>
                                                    <div class="row">
                                                        <div class="col-12 text-muted">
                                                            <span>
                                                                Quantity:
                                                                <t t-esc="record.product_uom_qty.value"/>
                                                                <t t-esc="record.product_uom.value"/>
                                                            </span>
                                                        </div>
                                                    </div>
                                                    <div class="row">
                                                        <div class="col-12 text-muted">
                                                            <span>
                                                                Unit Price:
                                                                <t t-esc="record.price_unit.value"/>
                                                            </span>
                                                        </div>
                                                    </div>
                                                </t>
                                                <t t-if="record.display_type.raw_value === 'line_section' || record.display_type.raw_value === 'line_note'">
                                                    <div class="row">
                                                        <div class="col-12">
                                                            <span>
                                                                <t t-esc="record.name.value"/>
                                                            </span>
                                                        </div>
                                                    </div>
                                                </t>
                                            </div>
                                        </t>
                                    </templates>
                                </kanban>
                            </field>
                            <group class="oe_subtotal_footer oe_right" colspan="2" name="sale_total">
                                <field name="amount_untaxed" widget='monetary' options="{'currency_field': 'currency_id'}"/>
                                <field name="amount_tax" widget='monetary' options="{'currency_field': 'currency_id'}"/>
                                <div class="oe_subtotal_footer_separator oe_inline o_td_label">
                                    <label for="amount_total" />
                                </div>
                                <field name="amount_total" nolabel="1" class="oe_subtotal_footer_separator" widget='monetary' options="{'currency_field': 'currency_id'}"/>
                            </group>
                            <field name="note" class="oe_inline" placeholder="Terms and conditions... (note: you can setup default ones in the Configuration menu)"/>
                            <div class="oe_clear"/>
                        </page>
                        <page string="Other Information" name="other_information">
                            <group>
                                <group string="Shipping Information" name="sale_shipping" groups="sale.group_sale_order_dates">
                                    <field name="expected_date" groups="sale.group_sale_order_dates"/>
                                    <field name="commitment_date" groups="sale.group_sale_order_dates"/>
                                </group>
                                <group string="Sales Information" name="sales_person">
                                    <field name="user_id"/>
                                    <field name="team_id" options="{'no_create': True}"/>
                                    <field name="client_order_ref"/>
                                    <field name="require_signature"/>
                                    <field name="require_payment"/>
                                    <field name="reference" readonly="1" attrs="{'invisible': [('reference', '=', False)]}"/>
                                    <field name="company_id" options="{'no_create': True}" groups="base.group_multi_company"/>
                                    <field name="analytic_account_id" context="{'default_partner_id':partner_invoice_id, 'default_name':name}" attrs="{'readonly': [('invoice_count','!=',0),('state','=','sale')]}" groups="analytic.group_analytic_accounting" force_save="1"/>
                                </group>
                                <group name="sale_pay" string="Invoicing">
                                    <field name="date_order" attrs="{'invisible': [('state', 'in', ['sale', 'done', 'cancel'])]}"/>
                                    <field name="fiscal_position_id" options="{'no_create': True}"/>
                                    <field name="invoice_status" states="sale,done" invisible="1"/>
                                </group>
                                <group string="Reporting" name="technical" groups="base.group_no_one">
                                    <field groups="base.group_no_one" name="origin"/>
                                </group>
                                <group name="utm_link" groups="base.group_no_one"/>
                            </group>
                        </page>
                    </notebook>
                </sheet>
                <div class="oe_chatter">
                    <field name="message_follower_ids" widget="mail_followers"/>
                    <field name="activity_ids" widget="mail_activity"/>
                    <field name="message_ids" widget="mail_thread"/>
                </div>
                </form>
            </field>
        </record>

        <!-- inherited view to make the order lines list in the form non-editable
             for the members of some usability groups -->
        <record id="view_order_form_editable_list" model="ir.ui.view">
            <field name="name">sale.order.form.editable.list</field>
            <field name="model">sale.order</field>
            <field name="inherit_id" ref="sale.view_order_form"/>
            <field name="groups_id" eval="[(4, ref('product.group_stock_packaging'))]"/>
            <field name="arch" type="xml">
                <xpath expr="//field[@name='order_line']/tree" position="attributes">
                    <attribute name="editable"/>
                </xpath>
            </field>
        </record>

        <record id="view_sales_order_filter" model="ir.ui.view">
            <field name="name">sale.order.list.select</field>
            <field name="model">sale.order</field>
            <field name="priority" eval="15"/>
            <field name="arch" type="xml">
                <search string="Search Sales Order">
                    <field name="name" string="Sales Order" filter_domain="['|','|',('name','ilike',self),('client_order_ref','ilike',self),('partner_id','child_of',self)]"/>
                    <field name="partner_id" operator="child_of"/>
                    <field name="user_id"/>
                    <field name="team_id" string="Sales Team"/>
                    <field name="analytic_account_id" groups="analytic.group_analytic_accounting"/>
                    <!-- We only allow to search on the following sale order line fields (product, name) because the other fields, such as price, quantity, ...
                        will not be searched as often, and if they need to be searched it's usually in the context of products
                        and then they can be searched from the page listing the sale order lines related to a product (from the product itself).
                    -->
                    <field name="order_line" string="Product" filter_domain="[('order_line.product_id', 'ilike', self)]"/>
                    <filter string="My Orders" domain="[('user_id','=',uid)]" name="my_sale_orders_filter"/>
                    <separator/>
                    <filter string="My Activities" name="activities_my"
                        domain="[('activity_ids.user_id', '=', uid)]"/>
                    <separator/>
                    <filter string="Late Activities" name="activities_overdue"
                        domain="[('activity_ids.date_deadline', '&lt;', context_today().strftime('%Y-%m-%d'))]"
                        help="Show all records which has next action date is before today"/>
                    <filter string="Today Activities" name="activities_today"
                        domain="[('activity_ids.date_deadline', '=', context_today().strftime('%Y-%m-%d'))]"/>
                    <filter string="Future Activities" name="activities_upcoming_all"
                        domain="[('activity_ids.date_deadline', '&gt;', context_today().strftime('%Y-%m-%d'))
                        ]"/>
                    <group expand="0" string="Group By">
                        <filter string="Salesperson" name="salesperson" domain="[]" context="{'group_by':'user_id'}"/>
                        <filter name="customer" string="Customer" domain="[]" context="{'group_by':'partner_id'}"/>
                        <filter string="Order Date" name="order_month" domain="[]" context="{'group_by':'date_order'}"/>
                    </group>
               </search>
            </field>
        </record>

        <record id="sale_order_view_search_inherit_quotation" model="ir.ui.view">
            <field name="name">sale.order.search.inherit.quotation</field>
            <field name="model">sale.order</field>
            <field name="mode">primary</field>
            <field name="inherit_id" ref="sale.view_sales_order_filter"/>
            <field name="arch" type="xml">
                <xpath expr="//filter[@name='my_sale_orders_filter']" position="replace">
                    <separator/>
                    <filter string="My Quotations" name="my_quotation" domain="[('user_id', '=', uid)]"/>
                    <separator/>
                    <filter string="Quotations" name="draft" domain="[('state','in',('draft', 'sent'))]"/>
                    <filter string="Sales Orders" name="sales" domain="[('state','in',('sale','done'))]"/>
                    <separator/>
                    <filter string="Order Date" name="filter_order_date" date="date_order"/>
                </xpath>
            </field>
        </record>

        <record id="sale_order_view_search_inherit_sale" model="ir.ui.view">
            <field name="name">sale.order.search.inherit.sale</field>
            <field name="model">sale.order</field>
            <field name="mode">primary</field>
            <field name="inherit_id" ref="sale.view_sales_order_filter"/>
            <field name="arch" type="xml">
                <xpath expr="//filter[@name='my_sale_orders_filter']" position="after">
                    <separator/>
                    <filter string="To Invoice" name="to_invoice" domain="[('invoice_status','=','to invoice')]" />
                    <filter string="To Upsell" name="upselling" domain="[('invoice_status','=','upselling')]" />
                    <separator/>
                    <filter string="Order Date" name="order_date" date="date_order"/>
                </xpath>
            </field>
        </record>

        <record id="action_orders" model="ir.actions.act_window">
            <field name="name">Sales Orders</field>
            <field name="type">ir.actions.act_window</field>
            <field name="res_model">sale.order</field>
            <field name="view_type">form</field>
            <field name="view_mode">tree,kanban,form,calendar,pivot,graph,activity</field>
            <field name="search_view_id" ref="sale_order_view_search_inherit_sale"/>
            <field name="context">{}</field>
            <field name="domain">[('state', 'not in', ('draft', 'sent', 'cancel'))]</field>
            <field name="help" type="html">
                <p class="o_view_nocontent_smiling_face">
                    Create a new quotation, the first step of a new sale!
                </p><p>
                    Once the quotation is confirmed, it becomes a sales order.<br/> You will be able to create an invoice and collect the payment.
                </p>
            </field>
        </record>

        <record id="sale_order_action_view_order_tree" model="ir.actions.act_window.view">
            <field name="sequence" eval="1"/>
            <field name="view_mode">tree</field>
            <field name="view_id" ref="sale.view_order_tree"/>
            <field name="act_window_id" ref="action_orders"/>
        </record>

        <record id="sale_order_action_view_order_kanban" model="ir.actions.act_window.view">
            <field name="sequence" eval="2"/>
            <field name="view_mode">kanban</field>
            <field name="view_id" ref="sale.view_sale_order_kanban"/>
            <field name="act_window_id" ref="action_orders"/>
        </record>

        <record id="sale_order_action_view_order_form" model="ir.actions.act_window.view">
            <field name="sequence" eval="3"/>
            <field name="view_mode">form</field>
            <field name="view_id" ref="sale.view_order_form"/>
            <field name="act_window_id" ref="action_orders"/>
        </record>

        <record id="sale_order_action_view_order_calendar" model="ir.actions.act_window.view">
            <field name="sequence" eval="4"/>
            <field name="view_mode">calendar</field>
            <field name="view_id" ref="sale.view_sale_order_calendar"/>
            <field name="act_window_id" ref="action_orders"/>
        </record>

        <record id="sale_order_action_view_order_pivot" model="ir.actions.act_window.view">
            <field name="sequence" eval="5"/>
            <field name="view_mode">pivot</field>
            <field name="view_id" ref="sale.view_sale_order_pivot"/>
            <field name="act_window_id" ref="action_orders"/>
        </record>

        <record id="sale_order_action_view_order_graph" model="ir.actions.act_window.view">
            <field name="sequence" eval="6"/>
            <field name="view_mode">graph</field>
            <field name="view_id" ref="sale.view_sale_order_graph"/>
            <field name="act_window_id" ref="action_orders"/>
        </record>

        <menuitem id="menu_sale_order"
            name="Orders"
            action="action_orders"
            parent="sale_order_menu"
            sequence="2" groups="sales_team.group_sale_salesman"/>

        <record id="action_orders_to_invoice" model="ir.actions.act_window">
            <field name="name">Orders to Invoice</field>
            <field name="type">ir.actions.act_window</field>
            <field name="res_model">sale.order</field>
            <field name="view_type">form</field>
            <field name="view_mode">tree,form,calendar,graph,pivot,kanban,activity</field>
            <field name="context">{'create': False}</field>
            <field name="domain">[('invoice_status','=','to invoice')]</field>
            <field name="search_view_id" ref="view_sales_order_filter"/>
            <field name="help" type="html">
              <p class="o_view_nocontent_smiling_face">
                No orders to invoice found
              </p><p>
                You can select all orders and invoice them in batch,<br/>
                or check every order and invoice them one by one.
              </p>
            </field>
        </record>

        <menuitem id="menu_sale_invoicing"
            name="To Invoice"
            parent="sale_menu_root"
            sequence="3" groups="sales_team.group_sale_salesman"/>

        <menuitem id="menu_sale_order_invoice"
            action="action_orders_to_invoice"
            parent="sale.menu_sale_invoicing"
            sequence="2" active="False"/>

        <record id="action_orders_upselling" model="ir.actions.act_window">
            <field name="name">Orders to Upsell</field>
            <field name="type">ir.actions.act_window</field>
            <field name="res_model">sale.order</field>
            <field name="view_type">form</field>
            <field name="view_mode">tree,form,calendar,graph,pivot,kanban,activity</field>
            <field name="domain">[('invoice_status','=','upselling')]</field>
            <field name="context">{'create': False}</field>
            <field name="search_view_id" ref="view_sales_order_filter"/>
            <field name="help" type="html">
              <p class="o_view_nocontent_smiling_face">
                No orders to upsell found
              </p><p>
                These are orders with products invoiced based on ordered quantities,
                in the case you have delivered more than what was ordered.
              </p><p>
                A typical example is the pre-paid hours of service,
                where you want to sell extra hours to the customer
                because the initial hours have already been used.
              </p>
            </field>
        </record>
        <menuitem action="action_orders_upselling"
            id="menu_sale_order_upselling" parent="sale.menu_sale_invoicing"
            sequence="5" active="False"/>


        <record id="action_quotations_with_onboarding" model="ir.actions.act_window">
            <field name="name">Quotations</field>
            <field name="type">ir.actions.act_window</field>
            <field name="res_model">sale.order</field>
            <field name="view_type">form</field>
            <field name="view_id" ref="view_quotation_tree_with_onboarding"/>
            <field name="view_mode">tree,kanban,form,calendar,pivot,graph,activity</field>
            <field name="search_view_id" ref="sale_order_view_search_inherit_quotation"/>
            <field name="context">{'search_default_my_quotation': 1}</field>
            <field name="help" type="html">
              <p class="o_view_nocontent_smiling_face">
                Create a new quotation, the first step of a new sale!
              </p><p>
                Once the quotation is confirmed by the customer, it becomes a sales order.<br/> You will be able to create an invoice and collect the payment.
              </p>
            </field>
        </record>

        <record id="action_quotations" model="ir.actions.act_window">
            <field name="name">Quotations</field>
            <field name="type">ir.actions.act_window</field>
            <field name="res_model">sale.order</field>
            <field name="view_mode">tree,kanban,form,calendar,pivot,graph,activity</field>
            <field name="search_view_id" ref="sale_order_view_search_inherit_quotation"/>
            <field name="context">{'search_default_my_quotation': 1}</field>
            <field name="help" type="html">
              <p class="o_view_nocontent_smiling_face">
                Create a new quotation, the first step of a new sale!
              </p><p>
                Once the quotation is confirmed by the customer, it becomes a sales order.<br/> You will be able to create an invoice and collect the payment.
              </p>
            </field>
        </record>

        <record id="sale_order_action_view_quotation_tree" model="ir.actions.act_window.view">
            <field name="sequence" eval="1"/>
            <field name="view_mode">tree</field>
            <field name="view_id" ref="sale.view_quotation_tree"/>
            <field name="act_window_id" ref="action_quotations"/>
        </record>

        <record id="sale_order_action_view_quotation_kanban" model="ir.actions.act_window.view">
            <field name="sequence" eval="2"/>
            <field name="view_mode">kanban</field>
            <field name="view_id" ref="sale.view_sale_order_kanban"/>
            <field name="act_window_id" ref="action_quotations"/>
        </record>

        <record id="sale_order_action_view_quotation_form" model="ir.actions.act_window.view">
            <field name="sequence" eval="3"/>
            <field name="view_mode">form</field>
            <field name="view_id" ref="sale.view_order_form"/>
            <field name="act_window_id" ref="action_quotations"/>
        </record>

        <record id="sale_order_action_view_quotation_calendar" model="ir.actions.act_window.view">
            <field name="sequence" eval="4"/>
            <field name="view_mode">calendar</field>
            <field name="view_id" ref="sale.view_sale_order_calendar"/>
            <field name="act_window_id" ref="action_quotations"/>
        </record>

        <record id="sale_order_action_view_quotation_pivot" model="ir.actions.act_window.view">
            <field name="sequence" eval="5"/>
            <field name="view_mode">pivot</field>
            <field name="view_id" ref="sale.view_sale_order_pivot"/>
            <field name="act_window_id" ref="action_quotations"/>
        </record>

        <record id="sale_order_action_view_quotation_graph" model="ir.actions.act_window.view">
            <field name="sequence" eval="6"/>
            <field name="view_mode">graph</field>
            <field name="view_id" ref="sale.view_sale_order_graph"/>
            <field name="act_window_id" ref="action_quotations"/>
        </record>

        <menuitem id="menu_sale_quotations"
                action="action_quotations_with_onboarding"
                parent="sale_order_menu"
                sequence="1" groups="sales_team.group_sale_salesman"/>

        <record id="view_order_line_tree" model="ir.ui.view">
            <field name="name">sale.order.line.tree</field>
            <field name="model">sale.order.line</field>
            <field name="arch" type="xml">
                <tree string="Sales Order Lines" create="false">
                    <field name="order_id"/>
                    <field name="order_partner_id"/>
                    <field name="name"/>
                    <field name="salesman_id"/>
                    <field name="product_uom_qty" string="Qty"/>
                    <field name="qty_delivered"/>
                    <field name="qty_invoiced"/>
                    <field name="qty_to_invoice"/>
                    <field name="product_uom" string="Unit of Measure" groups="uom.group_uom"/>
                    <field name="price_subtotal" sum="Total" widget="monetary"/>
                </tree>
            </field>
        </record>

        <record id="sale_order_line_view_form_readonly" model="ir.ui.view">
            <field name="name">sale.order.line.form.readonly</field>
            <field name="model">sale.order.line</field>
            <field name="arch" type="xml">
                <form string="Sales Order Item">
                    <sheet>
                        <div class="oe_title">
                            <h1>
                                <field name="display_name" readonly="1"/>
                            </h1>
                        </div>
                        <group>
                            <group>
                                <field name="order_id"/>
                                <field name="product_id" readonly="1"/>
                                <field name="name" readonly="1"/>
                                <field name="product_uom_qty" readonly="1"/>
                                <field name="qty_delivered" readonly="1"/>
                                <field name="qty_invoiced"/>
                                <field name="product_uom" readonly="1"/>
                                <field name="company_id" options="{'no_create': True}" groups="base.group_multi_company"/>
                                <field name="order_partner_id" invisible="1"/>
                                <field name="display_type" invisible="1"/>
                                <field name="product_updatable" invisible="1"/>
                            </group>
                            <group>
                                <field name="price_unit" readonly="1"/>
                                <field name="discount" groups="sale.group_discount_per_so_line" readonly="1"/>
                                <field name="price_subtotal" widget="monetary"/>
                                <field name="tax_id" widget="many2many_tags" readonly="1"/>
                                <field name="price_tax" widget="monetary"/>
                                <field name="price_total" widget="monetary"/>
                                <field name="currency_id" invisible="1"/>
                            </group>
                        </group>
                    </sheet>
                </form>
            </field>
        </record>

        <record id="view_sales_order_line_filter" model="ir.ui.view">
            <field name="name">sale.order.line.select</field>
            <field name="model">sale.order.line</field>
            <field name="arch" type="xml">
                <search string="Search Sales Order">
                    <filter string="To Invoice" name="to_invoice" domain="[('qty_to_invoice','!=', 0)]"  help="Sales Order Lines ready to be invoiced"/>
                    <separator/>
                    <filter string="My Sales Order Lines" name="my_sales_order_lines" domain="[('salesman_id','=',uid)]" help="Sales Order Lines related to a Sales Order of mine"/>
                    <field name="order_id"/>
                    <field name="order_partner_id" operator="child_of"/>
                    <field name="product_id"/>
                    <field name="salesman_id"/>
                    <group expand="0" string="Group By">
                        <filter string="Product" name="product" domain="[]" context="{'group_by':'product_id'}"/>
                        <filter string="Order" name="order" domain="[]" context="{'group_by':'order_id'}"/>
                        <filter string="Salesperson" name="salesperson" domain="[]" context="{'group_by':'salesman_id'}"/>
                    </group>
                </search>
            </field>
        </record>

        <record model="ir.ui.view" id="product_form_view_sale_order_button">
            <field name="name">product.product.sale.order</field>
            <field name="model">product.product</field>
            <field name="inherit_id" ref="product.product_normal_form_view"/>
            <field name="groups_id" eval="[(4, ref('sales_team.group_sale_salesman'))]"/>
            <field name="arch" type="xml">
                <button name="toggle_active" position="before">
                    <button class="oe_stat_button" name="action_view_sales"
                        type="object" icon="fa-signal" groups="sales_team.group_sale_salesman" help="Sold in the last 365 days">
                        <div class="o_field_widget o_stat_info">
                            <span class="o_stat_value">
                                <field name="sales_count" widget="statinfo" nolabel="1" class="mr4"/>
                                <field name="uom_name"/>
                            </span>
                            <span class="o_stat_text">Sold</span>
                        </div>
                    </button>
                </button>
                <group name="description" position="after">
                    <group string="Warning when Selling this Product" groups="sale.group_warning_sale">
                        <field name="sale_line_warn" nolabel="1"/>
                        <field name="sale_line_warn_msg" colspan="3" nolabel="1"
                                attrs="{'required':[('sale_line_warn','!=','no-message')],'readonly':[('sale_line_warn','=','no-message')]}"/>
                    </group>
                </group>
            </field>
        </record>

        <record model="ir.ui.view" id="product_template_form_view_sale_order_button">
            <field name="name">product.template.sale.order.button</field>
            <field name="model">product.template</field>
            <field name="inherit_id" ref="product.product_template_only_form_view"/>
            <field name="groups_id" eval="[(4, ref('sales_team.group_sale_salesman'))]"/>
            <field name="arch" type="xml">
                <button name="toggle_active" position="before">
                    <button class="oe_stat_button" name="action_view_sales"
                        type="object" icon="fa-signal" groups="sales_team.group_sale_salesman" help="Sold in the last 365 days">
                        <div class="o_field_widget o_stat_info">
                            <span class="o_stat_value">
                                <field name="sales_count" widget="statinfo" nolabel="1" class="mr4"/>
                                <field name="uom_name"/>
                            </span>
                            <span class="o_stat_text">Sold</span>
                        </div>
                    </button>
                </button>
                <group name="description" position="after">
                    <group string="Warning when Selling this Product" groups="sale.group_warning_sale">
                        <field name="sale_line_warn" nolabel="1"/>
                        <field name="sale_line_warn_msg" colspan="3" nolabel="1"
                                attrs="{'required':[('sale_line_warn','!=','no-message')],'readonly':[('sale_line_warn','=','no-message')], 'invisible':[('sale_line_warn','=','no-message')]}"/>
                    </group>
                </group>
            </field>
        </record>

        <record model="ir.ui.view" id="product_template_form_view_invoice_policy">
            <field name="name">product.template.invoice.policy</field>
            <field name="model">product.template</field>
            <field name="inherit_id" ref="product.product_template_form_view"/>
            <field name="arch" type="xml">
                <xpath expr="//group[@name='email_template_and_project']" position="before">
                    <group string="Invoicing" name="invoicing" invisible="1">
                        <field name="invoice_policy" widget="radio"/>
                        <field name="service_type" widget="radio" invisible="True"/>
                        <field name="hide_expense_policy" invisible="1"/>
                        <field name="expense_policy" widget="radio" attrs="{'invisible': [('hide_expense_policy', '=', True)]}"/>
                    </group>
                </xpath>
            </field>
        </record>

        <!-- Update account invoice search view!-->
        <record id="account_invoice_groupby_inherit" model="ir.ui.view">
            <field name="name">account.invoice.groupby</field>
            <field name="model">account.invoice</field>
            <field name="inherit_id" ref="account.view_account_invoice_filter"/>
            <field name="arch" type="xml">
                <xpath expr="//field[@name='user_id']" position="after">
                    <field name="team_id"/>
                </xpath>
                <xpath expr="//group/filter[@name='status']" position="after">
                    <filter string="Sales Team" name="sales_channel" domain="[]" context="{'group_by':'team_id'}"/>
                </xpath>
            </field>
        </record>

        <!-- Update account invoice !-->
        <record model="ir.ui.view" id="account_invoice_form">
            <field name="name">Account Invoice</field>
            <field name="model">account.invoice</field>
            <field name="inherit_id" ref="account.invoice_form"/>
            <field name="arch" type="xml">
                <data>
                    <xpath expr="//field[@name='user_id']" position="after">
                        <field name="team_id"/>
                    </xpath>
                    <xpath expr="//field[@name='partner_id']" position="after">
                       <field name="partner_shipping_id" groups="sale.group_delivery_invoice_address"/>
                   </xpath>
                    <xpath expr="//field[@name='discount']" position="attributes">
                        <attribute name="groups">sale.group_discount_per_so_line</attribute>
                    </xpath>
                </data>
            </field>
        </record>

        <record model="ir.ui.view" id="account_invoice_line_tree">
            <field name="name">account.invoice.line.tree</field>
            <field name="model">account.invoice.line</field>
            <field name="inherit_id" ref="account.view_invoice_line_tree"/>
            <field name="arch" type="xml">
                <data>
                    <xpath expr="//field[@name='discount']" position="attributes">
                        <attribute name="groups">sale.group_discount_per_so_line</attribute>
                    </xpath>
                </data>
            </field>
        </record>

        <record model="ir.ui.view" id="account_invoice_line_form">
            <field name="name">account.invoice.line.form</field>
            <field name="model">account.invoice.line</field>
            <field name="inherit_id" ref="account.view_invoice_line_form"/>
            <field name="arch" type="xml">
                <data>
                    <xpath expr="//field[@name='discount']" position="attributes">
                        <attribute name="groups">sale.group_discount_per_so_line</attribute>
                    </xpath>
                </data>
            </field>
        </record>

        <record model="ir.ui.view" id="account_invoice_supplier_form">
            <field name="name">account.invoice.supplier.form</field>
            <field name="model">account.invoice</field>
            <field name="inherit_id" ref="account.invoice_supplier_form"/>
            <field name="arch" type="xml">
                <data>
                    <xpath expr="//field[@name='discount']" position="attributes">
                        <attribute name="groups">sale.group_discount_per_so_line</attribute>
                    </xpath>
                </data>
            </field>
        </record>

        <record id="product_pricelist_view_tree" model="ir.ui.view">
            <field name="name">product.pricelist.tree.inherit.product</field>
            <field name="model">product.pricelist</field>
            <field name="inherit_id" ref="product.product_pricelist_view_tree"/>
            <field name="arch" type="xml">
                <field name="currency_id" position="before">
                    <field name="discount_policy" groups="sale.group_discount_per_so_line"/>
                </field>
            </field>
        </record>

        <record id="product_pricelist_view_form" model="ir.ui.view">
            <field name="name">product.pricelist.form.inherit.product</field>
            <field name="model">product.pricelist</field>
            <field name="inherit_id" ref="product.product_pricelist_view"/>
            <field name="arch" type="xml">
                <field name="currency_id" position="before">
                    <field name="discount_policy" groups="sale.group_discount_per_so_line" widget="radio"/>
                </field>
                <button name="toggle_active" position="attributes">
                    <attribute name="groups">sales_team.group_sale_manager</attribute>
                </button>
            </field>
        </record>

        <record model="ir.ui.view" id="product_pricelist_view_kanban">
            <field name="name">product.pricelist.kanban.inherit.product</field>
            <field name="model">product.pricelist</field>
            <field name="inherit_id" ref="product.product_pricelist_view_kanban"/>
            <field name="arch" type="xml">
                <data>
                    <xpath expr='//div[contains(@id, "product_pricelist")]' position="after">
                        <field name="discount_policy"/>
                    </xpath>
                </data>
            </field>
        </record>

        <!-- search by Salesteams -->
        <record id="action_orders_salesteams" model="ir.actions.act_window">
            <field name="name">Sales Orders</field>
            <field name="type">ir.actions.act_window</field>
            <field name="res_model">sale.order</field>
            <field name="view_type">form</field>
            <field name="view_mode">tree,form,calendar,graph,kanban,pivot</field>
            <field name="search_view_id" ref="sale.sale_order_view_search_inherit_sale"/>
            <field name="domain">[('state','not in',('draft','sent','cancel'))]</field>
            <field name="context">{
                    'search_default_team_id': [active_id],
                    'default_team_id': active_id,
                }
            </field>
            <field name="help" type="html">
              <p class="o_view_nocontent_smiling_face">
                Create a new quotation, the first step of a new sale!
              </p><p>
                Once the quotation is confirmed by the customer, it becomes a sales order.<br/> You will be able to create an invoice and collect the payment.
              </p>
            </field>
        </record>
        <record id="action_orders_to_invoice_salesteams" model="ir.actions.act_window">
            <field name="name">Sales Orders</field>
            <field name="type">ir.actions.act_window</field>
            <field name="res_model">sale.order</field>
            <field name="view_type">form</field>
            <field name="view_mode">tree,form,calendar,graph,kanban,pivot</field>
            <field name="search_view_id" ref="sale.sale_order_view_search_inherit_sale"/>
            <field name="domain">[('state', '=', 'sale'),('invoice_status','=','to invoice')]</field>
            <field name="context">{
                    'search_default_team_id': [active_id],
                    'default_team_id': active_id,
                }
            </field>
        </record>
        <record id="action_quotations_salesteams" model="ir.actions.act_window">
            <field name="name">Quotations</field>
            <field name="type">ir.actions.act_window</field>
            <field name="res_model">sale.order</field>
            <field name="view_type">form</field>
            <field name="view_id" ref="sale.view_quotation_tree"/>
            <field name="view_mode">tree,form,calendar,graph,kanban,pivot</field>
            <field name="context">{
                    'search_default_team_id': [active_id],
                    'default_team_id': active_id,
                    'show_address': 1,
                }
            </field>
            <field name="domain">[]</field>
            <field name="search_view_id" ref="sale.sale_order_view_search_inherit_quotation"/>
            <field name="help" type="html">
              <p class="o_view_nocontent_smiling_face">
                Create a new quotation, the first step of a new sale!
              </p><p>
                Once the quotation is confirmed by the customer, it becomes a sales order.<br/> You will be able to create an invoice and collect the payment.
              </p>
            </field>
        </record>
        <record id="action_invoice_salesteams" model="ir.actions.act_window">
            <field name="name">Invoices</field>
            <field name="res_model">account.invoice</field>
            <field name="view_type">form</field>
            <field name="view_mode">tree,form,calendar,graph,kanban,pivot</field>
            <field name="view_id" ref="account.invoice_tree"/>
            <field name="domain">[
                ('state', 'not in', ['draft', 'cancel']),
                ('type', 'in', ['out_invoice', 'out_refund'])]</field>
            <field name="context">{
                    'search_default_team_id': [active_id],
                    'default_team_id': active_id,
                    'default_type':'out_invoice',
                    'type':'out_invoice',
                    'journal_type': 'sale',
                }
            </field>
            <field name="search_view_id" ref="account.view_account_invoice_filter"/>
        </record>

        <record id="action_invoice_salesteams_view_tree" model="ir.actions.act_window.view">
            <field name="sequence">1</field>
            <field name="view_mode">tree</field>
            <field name="act_window_id" ref="sale.action_invoice_salesteams"/>
        </record>

        <record id="action_invoice_salesteams_view_form" model="ir.actions.act_window.view">
            <field name="sequence">2</field>
            <field name="view_mode">form</field>
            <field name="view_id" ref="account.invoice_form"/>
            <field name="act_window_id" ref="sale.action_invoice_salesteams"/>
        </record>

        <record id="action_order_report_quotation_salesteam" model="ir.actions.act_window">
            <field name="name">Quotations Analysis</field>
            <field name="res_model">sale.report</field>
            <field name="view_mode">graph</field>
            <field name="domain">[('state','=','draft'),('team_id', '=', active_id)]</field>
            <field name="context">{'search_default_order_month':1}</field>
            <field name="help">This report performs analysis on your quotations. Analysis check your sales revenues and sort it by different group criteria (salesman, partner, product, etc.) Use this report to perform analysis on sales not having invoiced yet. If you want to analyse your turnover, you should use the Invoice Analysis report in the Accounting application.</field>
        </record>

        <record id="action_order_report_so_salesteam" model="ir.actions.act_window">
            <field name="name">Sales Analysis</field>
            <field name="res_model">sale.report</field>
            <field name="view_mode">graph</field>
            <field name="domain">[('state','not in',('draft','cancel')),('team_id', '=', active_id)]</field>
            <field name="context">{'search_default_order_month':1}</field>
            <field name="help">This report performs analysis on your sales orders. Analysis check your sales revenues and sort it by different group criteria (salesman, partner, product, etc.) Use this report to perform analysis on sales not having invoiced yet. If you want to analyse your turnover, you should use the Invoice Analysis report in the Accounting application.</field>
        </record>

        <record id="action_account_invoice_report_salesteam" model="ir.actions.act_window">
            <field name="name">Invoices Analysis</field>
            <field name="res_model">account.invoice.report</field>
            <field name="view_mode">graph</field>
            <field name="domain">[('team_id', '=', active_id),('state', 'not in', ['draft', 'cancel'])]</field>
            <field name="context">{'search_default_month':1}</field>
            <field name="help">From this report, you can have an overview of the amount invoiced to your customer. The search tool can also be used to personalise your Invoices reports and so, match this analysis to your needs.</field>
        </record>
</odoo><|MERGE_RESOLUTION|>--- conflicted
+++ resolved
@@ -321,9 +321,9 @@
                                                 <field
                                                     context="{'partner_id':parent.partner_id, 'quantity':product_uom_qty, 'pricelist':parent.pricelist_id, 'uom':product_uom, 'uom_qty_change':True, 'company_id': parent.company_id}"
                                                     name="product_uom_qty" class="oe_inline"/>
-<<<<<<< HEAD
                                                 <field
                                                     name="product_uom"
+                                                    force_save="1"
                                                     groups="uom.group_uom"
                                                     class="oe_inline oe_no_button"
                                                     attrs="{
@@ -331,11 +331,6 @@
                                                         'required': [('display_type', '=', False)],
                                                     }"
                                                 />
-=======
-                                                <field name="product_uom" groups="uom.group_uom" class="oe_inline oe_no_button"
-                                                    force_save="1"
-                                                    attrs="{'readonly': [('state', 'in', ('sale','done', 'cancel'))]}"/>
->>>>>>> 387d5cff
                                             </div>
                                             <label for="qty_delivered" string="Delivered Quantity" attrs="{'invisible': [('parent.state', 'not in', ['sale', 'done'])]}"/>
                                             <div attrs="{'invisible': [('parent.state', 'not in', ['sale', 'done'])]}">
@@ -447,18 +442,13 @@
                                         attrs="{'column_invisible': [('parent.state', 'not in', ['sale', 'done'])]}"
                                     />
                                     <field name="qty_to_invoice" invisible="1"/>
-<<<<<<< HEAD
                                     <field
                                         name="product_uom"
+                                        force_save="1"
                                         attrs="{
                                             'readonly': [('state', 'in', ('sale','done', 'cancel'))],
                                             'required': [('display_type', '=', False)],
                                         }"
-=======
-                                    <field name="product_uom"
-                                        force_save="1"
-                                        attrs="{'readonly': [('state', 'in', ('sale','done', 'cancel'))]}"
->>>>>>> 387d5cff
                                         context="{'company_id': parent.company_id}"
                                         groups="uom.group_uom"
                                         options='{"no_open": True}'
