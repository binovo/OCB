# -*- coding: utf-8 -*-
# Part of Odoo. See LICENSE file for full copyright and licensing details.

from datetime import datetime, timedelta
import time
from openerp.addons.analytic.models import analytic
from openerp.osv import fields, osv
from openerp.tools.translate import _
from openerp.tools import DEFAULT_SERVER_DATE_FORMAT, DEFAULT_SERVER_DATETIME_FORMAT
import openerp.addons.decimal_precision as dp
from openerp import workflow
from openerp.exceptions import UserError

class res_company(osv.Model):
    _inherit = "res.company"
    _columns = {
        'sale_note': fields.text('Default Terms and Conditions', translate=True, help="Default terms and conditions for quotations."),
    }

class sale_order(osv.osv):
    _name = "sale.order"
    _inherit = ['mail.thread', 'ir.needaction_mixin']
    _description = "Sales Order"

    def _amount_line_tax(self, cr, uid, line, context=None):
        val = 0.0
        if line.tax_id.ids:
            for c in self.pool.get('account.tax').compute_all(cr, uid, line.tax_id.ids, line.price_unit * (1-(line.discount or 0.0)/100.0), line.order_id.currency_id.id, line.product_uom_qty, line.product_id.id, line.order_id.partner_id.id)['taxes']:
                val += c.get('amount', 0.0)
        return val

    def _amount_all_wrapper(self, cr, uid, ids, field_name, arg, context=None):
        """ Wrapper because of direct method passing as parameter for function fields """
        return self._amount_all(cr, uid, ids, field_name, arg, context=context)

    def _amount_all(self, cr, uid, ids, field_name, arg, context=None):
        cur_obj = self.pool.get('res.currency')
        res = {}
        for order in self.browse(cr, uid, ids, context=context):
            res[order.id] = {
                'amount_untaxed': 0.0,
                'amount_tax': 0.0,
                'amount_total': 0.0,
            }
            val = val1 = 0.0
            cur = order.pricelist_id.currency_id
            for line in order.order_line:
                val1 += line.price_subtotal
                val += self._amount_line_tax(cr, uid, line, context=context)
            res[order.id]['amount_tax'] = cur_obj.round(cr, uid, cur, val)
            res[order.id]['amount_untaxed'] = cur_obj.round(cr, uid, cur, val1)
            res[order.id]['amount_total'] = res[order.id]['amount_untaxed'] + res[order.id]['amount_tax']
        return res

    def _search_invoiced(self, cursor, user, obj, name, args, context=None):
        if not len(args):
            return []
        clause = ''
        sale_clause = ''
        no_invoiced = False
        for arg in args:
            if (arg[1] == '=' and arg[2]) or (arg[1] == '!=' and not arg[2]):
                clause += 'AND inv.state = \'paid\''
            else:
                clause += 'AND inv.state != \'cancel\' AND sale.state != \'cancel\'  AND inv.state <> \'paid\'  AND rel.order_id = sale.id '
                sale_clause = ',  sale_order AS sale '
                no_invoiced = True

        cursor.execute('SELECT rel.order_id ' \
                'FROM sale_order_invoice_rel AS rel, account_invoice AS inv '+ sale_clause + \
                'WHERE rel.invoice_id = inv.id ' + clause)
        res = cursor.fetchall()
        if no_invoiced:
            cursor.execute('SELECT sale.id ' \
                    'FROM sale_order AS sale ' \
                    'WHERE sale.id NOT IN ' \
                        '(SELECT rel.order_id ' \
                        'FROM sale_order_invoice_rel AS rel) and sale.state != \'cancel\'')
            res.extend(cursor.fetchall())
        if not res:
            return [('id', '=', 0)]
        return [('id', 'in', [x[0] for x in res])]

    def _get_order(self, cr, uid, ids, context=None):
        result = {}
        for line in self.pool.get('sale.order.line').browse(cr, uid, ids, context=context):
            result[line.order_id.id] = True
        return result.keys()

    def _get_default_company(self, cr, uid, context=None):
        company_id = self.pool.get('res.users')._get_company(cr, uid, context=context)
        if not company_id:
            raise UserError(_('There is no default company for the current user!'))
        return company_id

    def _get_invoiced(self, cr, uid, ids, field_name, arg, context=None):
        res = {}
        for order in self.browse(cr, uid, ids, context=context):
            res[order.id] = {
                'invoice_count': len(order.invoice_ids),
                'invoiced': False,
            }
            if order.state != 'manual' and any(invoice.state == 'paid' for invoice in order.invoice_ids):
                res[order.id]['invoiced'] = True
        return res

    _columns = {
        'name': fields.char('Order Reference', required=True, copy=False,
            readonly=True, states={'draft': [('readonly', False)], 'sent': [('readonly', False)]}, select=True),
        'origin': fields.char('Source Document', help="Reference of the document that generated this sales order request."),
        'client_order_ref': fields.char('Customer Reference', copy=False),
        'state': fields.selection([
            ('draft', 'Draft Quotation'),
            ('sent', 'Quotation Sent'),
            ('cancel', 'Cancelled'),
            ('waiting_date', 'Waiting Schedule'),
            ('progress', 'Sales Order'),
            ('manual', 'Sale to Invoice'),
            ('shipping_except', 'Shipping Exception'),
            ('invoice_except', 'Invoice Exception'),
            ('done', 'Done'),
            ], 'Status', readonly=True, copy=False, help="Gives the status of the quotation or sales order.\
              \nThe exception status is automatically set when a cancel operation occurs \
              in the invoice validation (Invoice Exception) or in the picking list process (Shipping Exception).\nThe 'Waiting Schedule' status is set when the invoice is confirmed\
               but waiting for the scheduler to run on the order date.", select=True),
        'date_order': fields.datetime('Date', required=True, readonly=True, select=True, states={'draft': [('readonly', False)], 'sent': [('readonly', False)]}, copy=False),
        'validity_date': fields.date('Expiration Date', readonly=True, states={'draft': [('readonly', False)], 'sent': [('readonly', False)]}),
        'create_date': fields.datetime('Creation Date', readonly=True, select=True, help="Date on which sales order is created."),
        'date_confirm': fields.date('Confirmation Date', readonly=True, select=True, help="Date on which sales order is confirmed.", copy=False),
        'user_id': fields.many2one('res.users', 'Salesperson', states={'draft': [('readonly', False)], 'sent': [('readonly', False)]}, select=True, track_visibility='onchange'),
        'partner_id': fields.many2one('res.partner', 'Customer', readonly=True, states={'draft': [('readonly', False)], 'sent': [('readonly', False)]}, required=True, change_default=True, select=True, track_visibility='always'),
        'partner_invoice_id': fields.many2one('res.partner', 'Invoice Address', readonly=True, required=True, states={'draft': [('readonly', False)], 'sent': [('readonly', False)]}, help="Invoice address for current sales order."),
        'partner_shipping_id': fields.many2one('res.partner', 'Delivery Address', readonly=True, required=True, states={'draft': [('readonly', False)], 'sent': [('readonly', False)]}, help="Delivery address for current sales order."),
        'order_policy': fields.selection([
                ('manual', 'On Demand'),
            ], 'Create Invoice', required=True, readonly=True, states={'draft': [('readonly', False)], 'sent': [('readonly', False)]},
            help="""This field controls how invoice and delivery operations are synchronized."""),
        'pricelist_id': fields.many2one('product.pricelist', 'Pricelist', required=True, readonly=True, states={'draft': [('readonly', False)], 'sent': [('readonly', False)]}, help="Pricelist for current sales order."),
        'currency_id': fields.related('pricelist_id', 'currency_id', type="many2one", relation="res.currency", string="Currency", readonly=True, required=True),
        'project_id': fields.many2one('account.analytic.account', 'Contract / Analytic', readonly=True, states={'draft': [('readonly', False)], 'sent': [('readonly', False)]}, help="The analytic account related to a sales order."),
        'contract_state': fields.related('project_id', 'state', string='Contract Status', type='selection', selection=analytic.ANALYTIC_ACCOUNT_STATE),

        'order_line': fields.one2many('sale.order.line', 'order_id', 'Order Lines', readonly=True, states={'draft': [('readonly', False)], 'sent': [('readonly', False)]}, copy=True),
        'invoice_ids': fields.many2many('account.invoice', 'sale_order_invoice_rel', 'order_id', 'invoice_id', 'Invoices', readonly=True, copy=False, help="This is the list of invoices that have been generated for this sales order. The same sales order may have been invoiced in several times (by line for example)."),
        'invoice_count': fields.function(_get_invoiced, type='integer', string='Invoices', multi="counts"),
        'invoiced': fields.function(_get_invoiced, fnct_search=_search_invoiced, type='boolean', string='Paid', multi="counts"),
        'note': fields.text('Terms and conditions'),
        'amount_untaxed': fields.function(_amount_all_wrapper, digits=0, string='Untaxed Amount',
            store={
                'sale.order': (lambda self, cr, uid, ids, c={}: ids, ['order_line'], 10),
                'sale.order.line': (_get_order, ['price_unit', 'tax_id', 'discount', 'product_uom_qty'], 10),
            },
            multi='sums', help="The amount without tax.", track_visibility='always'),
        'amount_tax': fields.function(_amount_all_wrapper, digits=0, string='Taxes',
            store={
                'sale.order': (lambda self, cr, uid, ids, c={}: ids, ['order_line'], 10),
                'sale.order.line': (_get_order, ['price_unit', 'tax_id', 'discount', 'product_uom_qty'], 10),
            },
            multi='sums', help="The tax amount."),
        'amount_total': fields.function(_amount_all_wrapper, digits=0, string='Total',
            store={
                'sale.order': (lambda self, cr, uid, ids, c={}: ids, ['order_line'], 10),
                'sale.order.line': (_get_order, ['price_unit', 'tax_id', 'discount', 'product_uom_qty'], 10),
            },
            multi='sums', help="The total amount."),

        'payment_term_id': fields.many2one('account.payment.term', string='Payment Term', oldname='payment_term'),
        'fiscal_position_id': fields.many2one('account.fiscal.position', oldname='fiscal_position', string='Fiscal Position'),
        'company_id': fields.many2one('res.company', 'Company'),
        'team_id': fields.many2one('crm.team', 'Sales Team', oldname='section_id', change_default=True),
        'procurement_group_id': fields.many2one('procurement.group', 'Procurement group', copy=False),
        'product_id': fields.related('order_line', 'product_id', type='many2one', relation='product.product', string='Product'),
    }

    _defaults = {
        'date_order': fields.datetime.now,
        'order_policy': 'manual',
        'company_id': _get_default_company,
        'state': 'draft',
        'user_id': lambda obj, cr, uid, context: uid,
        'name': lambda obj, cr, uid, context: '/',
        'partner_invoice_id': lambda self, cr, uid, context: context.get('partner_id', False) and self.pool.get('res.partner').address_get(cr, uid, [context['partner_id']], ['invoice'])['invoice'],
        'partner_shipping_id': lambda self, cr, uid, context: context.get('partner_id', False) and self.pool.get('res.partner').address_get(cr, uid, [context['partner_id']], ['delivery'])['delivery'],
        'note': lambda self, cr, uid, context: self.pool.get('res.users').browse(cr, uid, uid, context=context).company_id.sale_note,
        'team_id': lambda s, cr, uid, c: s.pool['crm.team']._get_default_team_id(cr, uid, context=c),
    }
    _sql_constraints = [
        ('name_uniq', 'unique(name, company_id)', 'Order Reference must be unique per Company!'),
    ]
    _order = 'date_order desc, id desc'

    # Form filling
    def unlink(self, cr, uid, ids, context=None):
        sale_orders = self.read(cr, uid, ids, ['state'], context=context)
        unlink_ids = []
        for s in sale_orders:
            if s['state'] in ['draft', 'cancel']:
                unlink_ids.append(s['id'])
            else:
                raise UserError(_('In order to delete a confirmed sales order, you must cancel it before!'))

        return osv.osv.unlink(self, cr, uid, unlink_ids, context=context)

    def copy_quotation(self, cr, uid, ids, context=None):
        id = self.copy(cr, uid, ids[0], context=context)
        view_ref = self.pool.get('ir.model.data').get_object_reference(cr, uid, 'sale', 'view_order_form')
        view_id = view_ref and view_ref[1] or False,
        return {
            'type': 'ir.actions.act_window',
            'name': _('Sales Order'),
            'res_model': 'sale.order',
            'res_id': id,
            'view_type': 'form',
            'view_mode': 'form',
            'view_id': view_id,
            'target': 'current',
        }

    def _track_subtype(self, cr, uid, ids, init_values, context=None):
        record = self.browse(cr, uid, ids[0], context=context)
        if 'state' in init_values and record.state == 'manual':
            return 'sale.mt_order_confirmed'
        elif 'state' in init_values and record.state == 'sent':
            return 'sale.mt_order_sent'
        return super(sale_order, self)._track_subtype(cr, uid, ids, init_values, context=context)

    def onchange_pricelist_id(self, cr, uid, ids, pricelist_id, order_lines, context=None):
        context = context or {}
        if not pricelist_id:
            return {}
        value = {
            'currency_id': self.pool.get('product.pricelist').browse(cr, uid, pricelist_id, context=context).currency_id.id
        }
        if not order_lines or order_lines == [(6, 0, [])]:
            return {'value': value}
        warning = {
            'title': _('Pricelist Warning!'),
            'message' : _('If you change the pricelist of this order (and eventually the currency), prices of existing order lines will not be updated.')
        }
        return {'warning': warning, 'value': value}

    def get_salenote(self, cr, uid, ids, partner_id, context=None):
        context_lang = context.copy()
        if partner_id:
            partner_lang = self.pool.get('res.partner').browse(cr, uid, partner_id, context=context).lang
            context_lang.update({'lang': partner_lang})
        return self.pool.get('res.users').browse(cr, uid, uid, context=context_lang).company_id.sale_note

    def onchange_delivery_id(self, cr, uid, ids, company_id, partner_id, delivery_id, fiscal_position_id, context=None):
        r = {'value': {}}
<<<<<<< HEAD
        if not fiscal_position_id:
            if not company_id:
                company_id = self._get_default_company(cr, uid, context=context)
            fiscal_position = self.pool['account.fiscal.position'].get_fiscal_position(cr, uid, partner_id, delivery_id, context=context)
            if fiscal_position:
                r['value']['fiscal_position_id'] = fiscal_position
=======
        if not company_id:
            company_id = self._get_default_company(cr, uid, context=context)
        fiscal_position = self.pool['account.fiscal.position'].get_fiscal_position(cr, uid, company_id, partner_id, delivery_id, context=context)
        if fiscal_position:
            r['value']['fiscal_position'] = fiscal_position
>>>>>>> 81b5c601
        return r

    def onchange_partner_id(self, cr, uid, ids, part, context=None):
        if not part:
            return {'value': {'partner_invoice_id': False, 'partner_shipping_id': False,  'payment_term_id': False, 'fiscal_position_id': False}}

        part = self.pool.get('res.partner').browse(cr, uid, part, context=context)
        addr = self.pool.get('res.partner').address_get(cr, uid, [part.id], ['delivery', 'invoice', 'contact'], context=context)
        pricelist = part.property_product_pricelist and part.property_product_pricelist.id or False
        invoice_part = self.pool.get('res.partner').browse(cr, uid, addr['invoice'], context=context)
        payment_term = invoice_part.property_payment_term_id and invoice_part.property_payment_term_id.id or False
        dedicated_salesman = part.user_id and part.user_id.id or uid
        val = {
            'partner_invoice_id': addr['invoice'],
            'partner_shipping_id': addr['delivery'],
            'payment_term_id': payment_term,
            'user_id': dedicated_salesman,
        }
        delivery_onchange = self.onchange_delivery_id(cr, uid, ids, False, part.id, addr['delivery'], False,  context=context)
        val.update(delivery_onchange['value'])
        if pricelist:
            val['pricelist_id'] = pricelist
        if not self.pool['crm.team']._get_default_team_id(cr, uid, context=context) and part.team_id:
            val['team_id'] = part.team_id.id
        sale_note = self.get_salenote(cr, uid, ids, part.id, context=context)
        if sale_note: val.update({'note': sale_note})
        return {'value': val}

    def create(self, cr, uid, vals, context=None):
        if context is None:
            context = {}
        if vals.get('name', '/') == '/':
<<<<<<< HEAD
            vals['name'] = self.pool.get('ir.sequence').next_by_code(cr, uid, 'sale.order') or '/'
        if vals.get('partner_id') and any(f not in vals for f in ['partner_invoice_id', 'partner_shipping_id', 'pricelist_id', 'fiscal_position_id']):
=======
            vals['name'] = self.pool.get('ir.sequence').next_by_code(cr, uid, 'sale.order', context=context) or '/'
        if vals.get('partner_id') and any(f not in vals for f in ['partner_invoice_id', 'partner_shipping_id', 'pricelist_id', 'fiscal_position']):
>>>>>>> 81b5c601
            defaults = self.onchange_partner_id(cr, uid, [], vals['partner_id'], context=context)['value']
            if not vals.get('fiscal_position_id') and vals.get('partner_shipping_id'):
                delivery_onchange = self.onchange_delivery_id(cr, uid, [], vals.get('company_id'), None, vals['partner_id'], vals.get('partner_shipping_id'), context=context)
                defaults.update(delivery_onchange['value'])
            vals = dict(defaults, **vals)
        ctx = dict(context or {}, mail_create_nolog=True)
        new_id = super(sale_order, self).create(cr, uid, vals, context=ctx)
        self.message_post(cr, uid, [new_id], body=_("Quotation created"), context=ctx)
        return new_id

    def button_dummy(self, cr, uid, ids, context=None):
        return True

    # FIXME: deprecated method, overriders should be using _prepare_invoice() instead.
    #        can be removed after 6.1.
    def _inv_get(self, cr, uid, order, context=None):
        return {}

    def _prepare_invoice(self, cr, uid, order, lines, context=None):
        """Prepare the dict of values to create the new invoice for a
           sales order. This method may be overridden to implement custom
           invoice generation (making sure to call super() to establish
           a clean extension chain).

           :param browse_record order: sale.order record to invoice
           :param list(int) line: list of invoice line IDs that must be
                                  attached to the invoice
           :return: dict of value to create() the invoice
        """
        if context is None:
            context = {}
        journal_ids = self.pool.get('account.journal').search(cr, uid,
            [('type', '=', 'sale'), ('company_id', '=', order.company_id.id)],
            limit=1)
        if not journal_ids:
            raise UserError(_('Please define sales journal for this company: "%s" (id:%d).') % (order.company_id.name, order.company_id.id))
        invoice_vals = {
            'name': order.client_order_ref or '',
            'origin': order.name,
            'type': 'out_invoice',
            'reference': order.client_order_ref or order.name,
            'account_id': order.partner_invoice_id.property_account_receivable_id.id,
            'partner_id': order.partner_invoice_id.id,
            'journal_id': journal_ids[0],
            'invoice_line_ids': [(6, 0, lines)],
            'currency_id': order.pricelist_id.currency_id.id,
            'comment': order.note,
            'payment_term_id': order.payment_term_id.id,
            'fiscal_position_id': order.fiscal_position_id.id or order.partner_invoice_id.property_account_position_id.id,
            'date_invoice': context.get('date_invoice', False),
            'company_id': order.company_id.id,
            'user_id': order.user_id and order.user_id.id or False,
            'team_id' : order.team_id.id
        }

        # Care for deprecated _inv_get() hook - FIXME: to be removed after 6.1
        invoice_vals.update(self._inv_get(cr, uid, order, context=context))
        return invoice_vals

    def _make_invoice(self, cr, uid, order, lines, context=None):
        inv_obj = self.pool.get('account.invoice')
        obj_invoice_line = self.pool.get('account.invoice.line')
        if context is None:
            context = {}
        invoiced_sale_line_ids = self.pool.get('sale.order.line').search(cr, uid, [('order_id', '=', order.id), ('invoiced', '=', True)], context=context)
        from_line_invoice_ids = []
        for invoiced_sale_line_id in self.pool.get('sale.order.line').browse(cr, uid, invoiced_sale_line_ids, context=context):
            for invoice_line_id in invoiced_sale_line_id.invoice_lines:
                if invoice_line_id.invoice_id.id not in from_line_invoice_ids:
                    from_line_invoice_ids.append(invoice_line_id.invoice_id.id)
        for preinv in order.invoice_ids:
            if preinv.state not in ('cancel',) and preinv.id not in from_line_invoice_ids:
                for preline in preinv.invoice_line_ids:
                    inv_line_id = obj_invoice_line.copy(cr, uid, preline.id, {'invoice_id': False, 'price_unit': -preline.price_unit})
                    lines.append(inv_line_id)
        inv = self._prepare_invoice(cr, uid, order, lines, context=context)
        inv_id = inv_obj.create(cr, uid, inv, context=context)
        invoice = self.pool['account.invoice'].browse(cr, uid, inv_id, context=context)
        invoice._onchange_payment_term_date_invoice()
        invoice.compute_taxes()
        return inv_id

    def print_quotation(self, cr, uid, ids, context=None):
        '''
        This function prints the sales order and mark it as sent, so that we can see more easily the next step of the workflow
        '''
        assert len(ids) == 1, 'This option should only be used for a single id at a time'
        self.signal_workflow(cr, uid, ids, 'quotation_sent')
        return self.pool['report'].get_action(cr, uid, ids, 'sale.report_saleorder', context=context)

    def manual_invoice(self, cr, uid, ids, context=None):
        """ create invoices for the given sales orders (ids), and open the form
            view of one of the newly created invoices
        """
        mod_obj = self.pool.get('ir.model.data')

        # create invoices through the sales orders' workflow
        inv_ids0 = set(inv.id for sale in self.browse(cr, uid, ids, context) for inv in sale.invoice_ids)
        self.signal_workflow(cr, uid, ids, 'manual_invoice')
        inv_ids1 = set(inv.id for sale in self.browse(cr, uid, ids, context) for inv in sale.invoice_ids)
        # determine newly created invoices
        new_inv_ids = list(inv_ids1 - inv_ids0)

        res = mod_obj.get_object_reference(cr, uid, 'account', 'invoice_form')
        res_id = res and res[1] or False,

        return {
            'name': _('Customer Invoices'),
            'view_type': 'form',
            'view_mode': 'form',
            'view_id': [res_id],
            'res_model': 'account.invoice',
            'context': "{'type':'out_invoice'}",
            'type': 'ir.actions.act_window',
            'target': 'current',
            'res_id': new_inv_ids and new_inv_ids[0] or False,
        }

    def action_view_invoice(self, cr, uid, ids, context=None):
        '''
        This function returns an action that display existing invoices of given sales order ids. It can either be a in a list or in a form view, if there is only one invoice to show.
        '''
        mod_obj = self.pool.get('ir.model.data')
        act_obj = self.pool.get('ir.actions.act_window')

        result = mod_obj.get_object_reference(cr, uid, 'account', 'action_invoice_tree1')
        id = result and result[1] or False
        result = act_obj.read(cr, uid, [id], context=context)[0]
        #compute the number of invoices to display
        inv_ids = []
        for so in self.browse(cr, uid, ids, context=context):
            inv_ids += [invoice.id for invoice in so.invoice_ids]
        #choose the view_mode accordingly
        if len(inv_ids)>1:
            result['domain'] = "[('id','in',["+','.join(map(str, inv_ids))+"])]"
        else:
            res = mod_obj.get_object_reference(cr, uid, 'account', 'invoice_form')
            result['views'] = [(res and res[1] or False, 'form')]
            result['res_id'] = inv_ids and inv_ids[0] or False
        return result

    def test_no_product(self, cr, uid, order, context):
        for line in order.order_line:
            if line.state == 'cancel':
                continue
            if line.product_id and (line.product_id.type != 'service'):
                return False
        return True

    def action_invoice_create(self, cr, uid, ids, grouped=False, states=None, date_invoice = False, context=None):
        if states is None:
            states = ['confirmed', 'done', 'exception']
        res = False
        invoices = {}
        invoice_ids = []
        invoice = self.pool.get('account.invoice')
        obj_sale_order_line = self.pool.get('sale.order.line')
        partner_currency = {}
        # If date was specified, use it as date invoiced, usefull when invoices are generated this month and put the
        # last day of the last month as invoice date
        if date_invoice:
            context = dict(context or {}, date_invoice=date_invoice)
        for o in self.browse(cr, uid, ids, context=context):
            currency_id = o.pricelist_id.currency_id.id
            if (o.partner_id.id in partner_currency) and (partner_currency[o.partner_id.id] <> currency_id):
                raise UserError(_('You cannot group sales having different currencies for the same partner.'))

            partner_currency[o.partner_id.id] = currency_id
            lines = []
            for line in o.order_line:
                if line.invoiced:
                    continue
                elif (line.state in states):
                    lines.append(line.id)
            created_lines = obj_sale_order_line.invoice_line_create(cr, uid, lines)
            if created_lines:
                invoices.setdefault(o.partner_invoice_id.id or o.partner_id.id, []).append((o, created_lines))
        if not invoices:
            for o in self.browse(cr, uid, ids, context=context):
                for i in o.invoice_ids:
                    if i.state == 'draft':
                        return i.id
        for val in invoices.values():
            if grouped:
                res = self._make_invoice(cr, uid, val[0][0], reduce(lambda x, y: x + y, [l for o, l in val], []), context=context)
                invoice_ref = ''
                origin_ref = ''
                for o, l in val:
                    invoice_ref += (o.client_order_ref or o.name) + '|'
                    origin_ref += (o.origin or o.name) + '|'
                    self.write(cr, uid, [o.id], {'state': 'progress'})
                    cr.execute('insert into sale_order_invoice_rel (order_id,invoice_id) values (%s,%s)', (o.id, res))
                    self.invalidate_cache(cr, uid, ['invoice_ids'], [o.id], context=context)
                #remove last '|' in invoice_ref
                if len(invoice_ref) >= 1:
                    invoice_ref = invoice_ref[:-1]
                if len(origin_ref) >= 1:
                    origin_ref = origin_ref[:-1]
                invoice.write(cr, uid, [res], {'origin': origin_ref, 'name': invoice_ref})
            else:
                for order, il in val:
                    res = self._make_invoice(cr, uid, order, il, context=context)
                    invoice_ids.append(res)
                    self.write(cr, uid, [order.id], {'state': 'progress'})
                    cr.execute('insert into sale_order_invoice_rel (order_id,invoice_id) values (%s,%s)', (order.id, res))
                    self.invalidate_cache(cr, uid, ['invoice_ids'], [order.id], context=context)
        return res

    def action_invoice_cancel(self, cr, uid, ids, context=None):
        self.write(cr, uid, ids, {'state': 'invoice_except'}, context=context)
        return True

    def action_invoice_end(self, cr, uid, ids, context=None):
        for this in self.browse(cr, uid, ids, context=context):
            for line in this.order_line:
                if line.state == 'exception':
                    line.write({'state': 'confirmed'})
            if this.state == 'invoice_except':
                this.write({'state': 'progress'})
        return True

    def action_cancel(self, cr, uid, ids, context=None):
        if context is None:
            context = {}
        sale_order_line_obj = self.pool.get('sale.order.line')
        account_invoice_obj = self.pool.get('account.invoice')
        for sale in self.browse(cr, uid, ids, context=context):
            for inv in sale.invoice_ids:
                if inv.state not in ('draft', 'cancel'):
                    raise UserError(_('Cannot cancel this sales order!') + ':' + _('First cancel all invoices attached to this sales order.'))
                inv.signal_workflow('invoice_cancel')
            line_ids = [l.id for l in sale.order_line if l.state != 'cancel']
            sale_order_line_obj.button_cancel(cr, uid, line_ids, context=context)
        self.write(cr, uid, ids, {'state': 'cancel'})
        return True

    def action_button_confirm(self, cr, uid, ids, context=None):
        assert len(ids) == 1, 'This option should only be used for a single id at a time.'
        self.signal_workflow(cr, uid, ids, 'order_confirm')
        return True

    def action_wait(self, cr, uid, ids, context=None):
        context = context or {}
        for o in self.browse(cr, uid, ids):
            if not any(line.state != 'cancel' for line in o.order_line):
                raise UserError(_('You cannot confirm a sales order which has no line.'))
            noprod = self.test_no_product(cr, uid, o, context)
            if (o.order_policy == 'manual') or noprod:
                self.write(cr, uid, [o.id], {'state': 'manual', 'date_confirm': fields.date.context_today(self, cr, uid, context=context)})
            else:
                self.write(cr, uid, [o.id], {'state': 'progress', 'date_confirm': fields.date.context_today(self, cr, uid, context=context)})
            self.pool.get('sale.order.line').button_confirm(cr, uid, [x.id for x in o.order_line if x.state != 'cancel'])
        return True

    def action_quotation_send(self, cr, uid, ids, context=None):
        '''
        This function opens a window to compose an email, with the edi sale template message loaded by default
        '''
        assert len(ids) == 1, 'This option should only be used for a single id at a time.'
        ir_model_data = self.pool.get('ir.model.data')
        try:
            template_id = ir_model_data.get_object_reference(cr, uid, 'sale', 'email_template_edi_sale')[1]
        except ValueError:
            template_id = False
        try:
            compose_form_id = ir_model_data.get_object_reference(cr, uid, 'mail', 'email_compose_message_wizard_form')[1]
        except ValueError:
            compose_form_id = False
        ctx = dict()
        ctx.update({
            'default_model': 'sale.order',
            'default_res_id': ids[0],
            'default_use_template': bool(template_id),
            'default_template_id': template_id,
            'default_composition_mode': 'comment',
            'mark_so_as_sent': True
        })
        return {
            'type': 'ir.actions.act_window',
            'view_type': 'form',
            'view_mode': 'form',
            'res_model': 'mail.compose.message',
            'views': [(compose_form_id, 'form')],
            'view_id': compose_form_id,
            'target': 'new',
            'context': ctx,
        }

    def action_done(self, cr, uid, ids, context=None):
        for order in self.browse(cr, uid, ids, context=context):
            self.pool.get('sale.order.line').write(cr, uid, [line.id for line in order.order_line if line.state != 'cancel'], {'state': 'done'}, context=context)
        return self.write(cr, uid, ids, {'state': 'done'}, context=context)

    def _prepare_order_line_procurement(self, cr, uid, order, line, group_id=False, context=None):
        date_planned = self._get_date_planned(cr, uid, order, line, order.date_order, context=context)
        return {
            'name': line.name,
            'origin': order.name,
            'date_planned': date_planned,
            'product_id': line.product_id.id,
            'product_qty': line.product_uom_qty,
            'product_uom': line.product_uom.id,
            'product_uos_qty': (line.product_uos and line.product_uos_qty) or line.product_uom_qty,
            'product_uos': (line.product_uos and line.product_uos.id) or line.product_uom.id,
            'company_id': order.company_id.id,
            'group_id': group_id,
            'sale_line_id': line.id
        }

    def _get_date_planned(self, cr, uid, order, line, start_date, context=None):
        date_planned = datetime.strptime(start_date, DEFAULT_SERVER_DATETIME_FORMAT) + timedelta(days=line.delay or 0.0)
        return date_planned

    def _prepare_procurement_group(self, cr, uid, order, context=None):
        return {'name': order.name, 'partner_id': order.partner_shipping_id.id}

    def procurement_needed(self, cr, uid, ids, context=None):
        #when sale is installed only, there is no need to create procurements, that's only
        #further installed modules (sale_service, sale_stock) that will change this.
        sale_line_obj = self.pool.get('sale.order.line')
        res = []
        for order in self.browse(cr, uid, ids, context=context):
            res.append(sale_line_obj.need_procurement(cr, uid, [line.id for line in order.order_line if line.state != 'cancel'], context=context))
        return any(res)

    def action_ignore_delivery_exception(self, cr, uid, ids, context=None):
        for sale_order in self.browse(cr, uid, ids, context=context):
            self.write(cr, uid, ids, {'state': 'progress' if sale_order.invoice_count else 'manual'}, context=context)
        return True

    def action_ship_create(self, cr, uid, ids, context=None):
        """Create the required procurements to supply sales order lines, also connecting
        the procurements to appropriate stock moves in order to bring the goods to the
        sales order's requested location.

        :return: True
        """
        context = context or {}
        context['lang'] = self.pool['res.users'].browse(cr, uid, uid).lang
        procurement_obj = self.pool.get('procurement.order')
        sale_line_obj = self.pool.get('sale.order.line')
        for order in self.browse(cr, uid, ids, context=context):
            proc_ids = []
            vals = self._prepare_procurement_group(cr, uid, order, context=context)
            if not order.procurement_group_id:
                group_id = self.pool.get("procurement.group").create(cr, uid, vals, context=context)
                order.write({'procurement_group_id': group_id})

            for line in order.order_line:
                if line.state == 'cancel':
                    continue
                #Try to fix exception procurement (possible when after a shipping exception the user choose to recreate)
                if line.procurement_ids:
                    #first check them to see if they are in exception or not (one of the related moves is cancelled)
                    procurement_obj.check(cr, uid, [x.id for x in line.procurement_ids if x.state not in ['cancel', 'done']])
                    line.refresh()
                    #run again procurement that are in exception in order to trigger another move
                    except_proc_ids = [x.id for x in line.procurement_ids if x.state in ('exception', 'cancel')]
                    procurement_obj.reset_to_confirmed(cr, uid, except_proc_ids, context=context)
                    proc_ids += except_proc_ids
                elif sale_line_obj.need_procurement(cr, uid, [line.id], context=context):
                    if (line.state == 'done') or not line.product_id:
                        continue
                    vals = self._prepare_order_line_procurement(cr, uid, order, line, group_id=order.procurement_group_id.id, context=context)
                    ctx = context.copy()
                    ctx['procurement_autorun_defer'] = True
                    proc_id = procurement_obj.create(cr, uid, vals, context=ctx)
                    proc_ids.append(proc_id)
            #Confirm procurement order such that rules will be applied on it
            #note that the workflow normally ensure proc_ids isn't an empty list
            procurement_obj.run(cr, uid, proc_ids, context=context)

            #if shipping was in exception and the user choose to recreate the delivery order, write the new status of SO
            if order.state == 'shipping_except':
                val = {'state': 'progress', 'shipped': False}

                if (order.order_policy == 'manual'):
                    for line in order.order_line:
                        if (not line.invoiced) and (line.state not in ('cancel', 'draft')):
                            val['state'] = 'manual'
                            break
                order.write(val)
        return True



    def onchange_fiscal_position(self, cr, uid, ids, fiscal_position_id, order_lines, context=None):
        '''Update taxes of order lines for each line where a product is defined

        :param list ids: not used
        :param int fiscal_position_id: sale order fiscal position
        :param list order_lines: command list for one2many write method
        '''
        order_line = []
        fiscal_obj = self.pool.get('account.fiscal.position')
        product_obj = self.pool.get('product.product')
        line_obj = self.pool.get('sale.order.line')

        fpos = False
        if fiscal_position_id:
            fpos = fiscal_obj.browse(cr, uid, fiscal_position_id, context=context)

        for line in order_lines:
            # create    (0, 0,  { fields })
            # update    (1, ID, { fields })
            if line[0] in [0, 1]:
                prod = None
                if line[2].get('product_id'):
                    prod = product_obj.browse(cr, uid, line[2]['product_id'], context=context)
                elif line[1]:
                    prod =  line_obj.browse(cr, uid, line[1], context=context).product_id
                if prod and prod.taxes_id:
                    line[2]['tax_id'] = [[6, 0, fiscal_obj.map_tax(cr, uid, fpos, prod.taxes_id)]]
                order_line.append(line)

            # link      (4, ID)
            # link all  (6, 0, IDS)
            elif line[0] in [4, 6]:
                line_ids = line[0] == 4 and [line[1]] or line[2]
                for line_id in line_ids:
                    prod = line_obj.browse(cr, uid, line_id, context=context).product_id
                    if prod and prod.taxes_id:
                        order_line.append([1, line_id, {'tax_id': [[6, 0, fiscal_obj.map_tax(cr, uid, fpos, prod.taxes_id)]]}])
                    else:
                        order_line.append([4, line_id])
            else:
                order_line.append(line)
        return {'value': {'order_line': order_line, 'amount_untaxed': False, 'amount_tax': False, 'amount_total': False}}

    def test_procurements_done(self, cr, uid, ids, context=None):
        for sale in self.browse(cr, uid, ids, context=context):
            for line in sale.order_line:
                if line.state == 'cancel':
                    continue
                if not all([x.state == 'done' for x in line.procurement_ids]):
                    return False
        return True

    def test_procurements_except(self, cr, uid, ids, context=None):
        for sale in self.browse(cr, uid, ids, context=context):
            for line in sale.order_line:
                if line.state == 'cancel':
                    continue
                if any([x.state == 'cancel' for x in line.procurement_ids]):
                    return True
        return False


# TODO add a field price_unit_uos
# - update it on change product and unit price
# - use it in report if there is a uos
class sale_order_line(osv.osv):

    def need_procurement(self, cr, uid, ids, context=None):
        #when sale is installed only, there is no need to create procurements, that's only
        #further installed modules (sale_service, sale_stock) that will change this.
        prod_obj = self.pool.get('product.product')
        for line in self.browse(cr, uid, ids, context=context):
            if prod_obj.need_procurement(cr, uid, [line.product_id.id], context=context):
                return True
        return False

    def _amount_line(self, cr, uid, ids, field_name, arg, context=None):
        tax_obj = self.pool.get('account.tax')
        cur_obj = self.pool.get('res.currency')
        res = {}
        if context is None:
            context = {}
        for line in self.browse(cr, uid, ids, context=context):
            price = line.price_unit * (1 - (line.discount or 0.0) / 100.0)
            cur_id = line.order_id.pricelist_id.currency_id.id
            if line.tax_id.ids:
                res[line.id] = tax_obj.compute_all(cr, uid, line.tax_id.ids, price, cur_id, line.product_uom_qty, line.product_id.id, line.order_id.partner_id.id)['total_excluded']
            else:
                res[line.id] = price * line.product_uom_qty
        return res

    def _get_uom_id(self, cr, uid, *args):
        try:
            proxy = self.pool.get('ir.model.data')
            result = proxy.get_object_reference(cr, uid, 'product', 'product_uom_unit')
            return result[1]
        except Exception, ex:
            return False

    def _fnct_line_invoiced(self, cr, uid, ids, field_name, args, context=None):
        res = dict.fromkeys(ids, False)
        for this in self.browse(cr, uid, ids, context=context):
            res[this.id] = this.invoice_lines and \
                all(iline.invoice_id.state != 'cancel' for iline in this.invoice_lines)
        return res

    def _order_lines_from_invoice(self, cr, uid, ids, context=None):
        # direct access to the m2m table is the less convoluted way to achieve this (and is ok ACL-wise)
        cr.execute("""SELECT DISTINCT sol.id FROM sale_order_invoice_rel rel JOIN
                                                  sale_order_line sol ON (sol.order_id = rel.order_id)
                                    WHERE rel.invoice_id = ANY(%s)""", (list(ids),))
        return [i[0] for i in cr.fetchall()]

    def _get_price_reduce(self, cr, uid, ids, field_name, arg, context=None):
        res = dict.fromkeys(ids, 0.0)
        for line in self.browse(cr, uid, ids, context=context):
            res[line.id] = line.price_subtotal / line.product_uom_qty
        return res

    _name = 'sale.order.line'
    _description = 'Sales Order Line'
    _columns = {
        'order_id': fields.many2one('sale.order', 'Order Reference', required=True, ondelete='cascade', select=True, readonly=True, states={'draft':[('readonly',False)]}),
        'name': fields.text('Description', required=True, readonly=True, states={'draft': [('readonly', False)]}),
        'sequence': fields.integer('Sequence', help="Gives the sequence order when displaying a list of sales order lines."),
        'product_id': fields.many2one('product.product', 'Product', domain=[('sale_ok', '=', True)], change_default=True, readonly=True, states={'draft': [('readonly', False)]}, ondelete='restrict'),
        'invoice_lines': fields.many2many('account.invoice.line', 'sale_order_line_invoice_rel', 'order_line_id', 'invoice_id', 'Invoice Lines', readonly=True, copy=False),
        'invoiced': fields.function(_fnct_line_invoiced, string='Invoiced', type='boolean',
            store={
                'account.invoice': (_order_lines_from_invoice, ['state'], 10),
                'sale.order.line': (lambda self,cr,uid,ids,ctx=None: ids, ['invoice_lines'], 10)
            }),
        'price_unit': fields.float('Unit Price', required=True, digits_compute= dp.get_precision('Product Price'), readonly=True, states={'draft': [('readonly', False)]}),
        'price_subtotal': fields.function(_amount_line, string='Subtotal', digits=0),
        'price_reduce': fields.function(_get_price_reduce, type='float', string='Price Reduce', digits_compute=dp.get_precision('Product Price')),
        'tax_id': fields.many2many('account.tax', 'sale_order_tax', 'order_line_id', 'tax_id', 'Taxes', readonly=True, states={'draft': [('readonly', False)]}),
        'address_allotment_id': fields.many2one('res.partner', 'Allotment Partner',help="A partner to whom the particular product needs to be allotted."),
        'product_uom_qty': fields.float('Quantity', digits_compute= dp.get_precision('Product UoS'), required=True, readonly=True, states={'draft': [('readonly', False)]}),
        'product_uom': fields.many2one('product.uom', 'Unit of Measure ', required=True, readonly=True, states={'draft': [('readonly', False)]}),
        'product_uos_qty': fields.float('Quantity (UoS)' ,digits_compute= dp.get_precision('Product UoS'), readonly=True, states={'draft': [('readonly', False)]}),
        'product_uos': fields.many2one('product.uom', 'Product UoS'),
        'discount': fields.float('Discount (%)', digits_compute= dp.get_precision('Discount'), readonly=True, states={'draft': [('readonly', False)]}),
        'th_weight': fields.float('Weight', readonly=True, states={'draft': [('readonly', False)]}),
        'state': fields.selection(
                [('cancel', 'Cancelled'),('draft', 'Draft'),('confirmed', 'Confirmed'),('exception', 'Exception'),('done', 'Done')],
                'Status', required=True, readonly=True, copy=False,
                help='* The \'Draft\' status is set when the related sales order in draft status. \
                    \n* The \'Confirmed\' status is set when the related sales order is confirmed. \
                    \n* The \'Exception\' status is set when the related sales order is set as exception. \
                    \n* The \'Done\' status is set when the sales order line has been picked. \
                    \n* The \'Cancelled\' status is set when a user cancel the sales order related.'),
        'order_partner_id': fields.related('order_id', 'partner_id', type='many2one', relation='res.partner', store=True, string='Customer'),
        'salesman_id':fields.related('order_id', 'user_id', type='many2one', relation='res.users', store=True, string='Salesperson'),
        'company_id': fields.related('order_id', 'company_id', type='many2one', relation='res.company', string='Company', store=True, readonly=True),
        'delay': fields.float('Delivery Lead Time', required=True, help="Number of days between the order confirmation and the shipping of the products to the customer", readonly=True, states={'draft': [('readonly', False)]}),
        'procurement_ids': fields.one2many('procurement.order', 'sale_line_id', 'Procurements'),
    }
    _order = 'order_id desc, sequence, id'
    _defaults = {
        'product_uom' : _get_uom_id,
        'discount': 0.0,
        'product_uom_qty': 1,
        'product_uos_qty': 1,
        'sequence': 10,
        'state': 'draft',
        'price_unit': 0.0,
        'delay': 0.0,
    }



    def _get_line_qty(self, cr, uid, line, context=None):
        if line.product_uos:
            return line.product_uos_qty or 0.0
        return line.product_uom_qty

    def _get_line_uom(self, cr, uid, line, context=None):
        if line.product_uos:
            return line.product_uos.id
        return line.product_uom.id

    def _prepare_order_line_invoice_line(self, cr, uid, line, account_id=False, context=None):
        """Prepare the dict of values to create the new invoice line for a
           sales order line. This method may be overridden to implement custom
           invoice generation (making sure to call super() to establish
           a clean extension chain).

           :param browse_record line: sale.order.line record to invoice
           :param int account_id: optional ID of a G/L account to force
               (this is used for returning products including service)
           :return: dict of values to create() the invoice line
        """
        res = {}
        if not line.invoiced:
            if not account_id:
                if line.product_id:
                    account_id = line.product_id.property_account_income_id.id
                    if not account_id:
                        account_id = line.product_id.categ_id.property_account_income_categ_id.id
                    if not account_id:
                        raise UserError(
                                _('Please define income account for this product: "%s" (id:%d).') % \
                                    (line.product_id.name, line.product_id.id,))
                else:
                    prop = self.pool.get('ir.property').get(cr, uid,
                            'property_account_income_categ_id', 'product.category',
                            context=context)
                    account_id = prop and prop.id or False
            uosqty = self._get_line_qty(cr, uid, line, context=context)
            uos_id = self._get_line_uom(cr, uid, line, context=context)
            pu = 0.0
            if uosqty:
                pu = round(line.price_unit * line.product_uom_qty / uosqty,
                        self.pool.get('decimal.precision').precision_get(cr, uid, 'Product Price'))
            fpos = line.order_id.fiscal_position_id or False
            account_id = self.pool.get('account.fiscal.position').map_account(cr, uid, fpos, account_id)
            if not account_id:
                raise UserError(_('There is no Fiscal Position defined or Income category account defined for default properties of Product categories.'))
            res = {
                'name': line.name,
                'sequence': line.sequence,
                'origin': line.order_id.name,
                'account_id': account_id,
                'price_unit': pu,
                'quantity': uosqty,
                'discount': line.discount,
                'uos_id': uos_id,
                'product_id': line.product_id.id or False,
                'invoice_line_tax_ids': [(6, 0, [x.id for x in line.tax_id])],
                'account_analytic_id': line.order_id.project_id and line.order_id.project_id.id or False,
            }

        return res

    def invoice_line_create(self, cr, uid, ids, context=None):
        if context is None:
            context = {}

        create_ids = []
        sales = set()
        for line in self.browse(cr, uid, ids, context=context):
            vals = self._prepare_order_line_invoice_line(cr, uid, line, False, context)
            if vals:
                inv_id = self.pool.get('account.invoice.line').create(cr, uid, vals, context=context)
                self.write(cr, uid, [line.id], {'invoice_lines': [(4, inv_id)]}, context=context)
                sales.add(line.order_id.id)
                create_ids.append(inv_id)
        # Trigger workflow events
        for sale_id in sales:
            workflow.trg_write(uid, 'sale.order', sale_id, cr)
        return create_ids

    def button_cancel(self, cr, uid, ids, context=None):
        lines = self.browse(cr, uid, ids, context=context)
        for line in lines:
            if line.invoiced:
                raise UserError(_('You cannot cancel a sales order line that has already been invoiced.'))
        procurement_obj = self.pool['procurement.order']
        procurement_obj.cancel(cr, uid, sum([l.procurement_ids.ids for l in lines], []), context=context)
        return self.write(cr, uid, ids, {'state': 'cancel'})

    def button_confirm(self, cr, uid, ids, context=None):
        return self.write(cr, uid, ids, {'state': 'confirmed'})

    def button_done(self, cr, uid, ids, context=None):
        res = self.write(cr, uid, ids, {'state': 'done'})
        for line in self.browse(cr, uid, ids, context=context):
            workflow.trg_write(uid, 'sale.order', line.order_id.id, cr)
        return res

    def uos_change(self, cr, uid, ids, product_uos, product_uos_qty=0, product_id=None):
        product_obj = self.pool.get('product.product')
        if not product_id:
            return {'value': {'product_uom': product_uos,
                'product_uom_qty': product_uos_qty}, 'domain': {}}

        product = product_obj.browse(cr, uid, product_id)
        value = {
            'product_uom': product.uom_id.id,
        }
        # FIXME must depend on uos/uom of the product and not only of the coeff.
        try:
            value.update({
                'product_uom_qty': product_uos_qty / product.uos_coeff,
                'th_weight': product_uos_qty / product.uos_coeff * product.weight
            })
        except ZeroDivisionError:
            pass
        return {'value': value}

    def create(self, cr, uid, values, context=None):
        if values.get('order_id') and values.get('product_id') and  any(f not in values for f in ['name', 'price_unit', 'type', 'product_uom_qty', 'product_uom']):
            order = self.pool['sale.order'].read(cr, uid, values['order_id'], ['pricelist_id', 'partner_id', 'date_order', 'fiscal_position_id'], context=context)
            defaults = self.product_id_change(cr, uid, [], order['pricelist_id'][0], values['product_id'],
                qty=float(values.get('product_uom_qty', False)),
                uom=values.get('product_uom', False),
                qty_uos=float(values.get('product_uos_qty', False)),
                uos=values.get('product_uos', False),
                name=values.get('name', False),
                partner_id=order['partner_id'][0],
                date_order=order['date_order'],
                fiscal_position_id=order['fiscal_position_id'][0] if order['fiscal_position_id'] else False,
                flag=False,  # Force name update
                context=context
            )['value']
            if defaults.get('tax_id'):
                defaults['tax_id'] = [[6, 0, defaults['tax_id']]]
            values = dict(defaults, **values)
        return super(sale_order_line, self).create(cr, uid, values, context=context)

    def product_id_change(self, cr, uid, ids, pricelist, product, qty=0,
            uom=False, qty_uos=0, uos=False, name='', partner_id=False,
            lang=False, update_tax=True, date_order=False, packaging=False, fiscal_position_id=False, flag=False, context=None):
        if context is None:
            context = {}
        Partner = self.pool['res.partner']
        ProductUom = self.pool['product.uom']
        Product = self.pool['product.product']
        ctx_product = dict(context)
        partner = False
        if partner_id:
            partner = Partner.browse(cr, uid, partner_id, context=context)
            ctx_product['lang'] = partner.lang
            ctx_product['partner_id'] = partner_id
        elif lang:
            ctx_product['lang'] = lang

        if not product:
            return {'value': {'th_weight': 0,
                    'product_uos_qty': qty}, 'domain': {'product_uom': [],
                    'product_uos': []}}
        if not date_order:
            date_order = time.strftime(DEFAULT_SERVER_DATE_FORMAT)

        result = {}
        product_obj = Product.browse(cr, uid, product, context=ctx_product)

        uom2 = False
        if uom:
            uom2 = ProductUom.browse(cr, uid, uom, context=context)
            if product_obj.uom_id.category_id.id != uom2.category_id.id:
                uom = False
        if uos:
            if product_obj.uos_id:
                uos2 = ProductUom.browse(cr, uid, uos, context=context)
                if product_obj.uos_id.category_id.id != uos2.category_id.id:
                    uos = False
            else:
                uos = False

        fpos = False
        if not fiscal_position_id:
            fpos = partner and partner.property_account_position_id or False
        else:
            fpos = self.pool['account.fiscal.position'].browse(cr, uid, fiscal_position_id)
        if update_tax:  # The quantity only have changed
            result['tax_id'] = self.pool['account.fiscal.position'].map_tax(cr, uid, fpos, product_obj.taxes_id)

        if not flag:
            result['name'] = Product.name_get(cr, uid, [product_obj.id], context=ctx_product)[0][1]
            if product_obj.description_sale:
                result['name'] += '\n'+product_obj.description_sale
        domain = {}
        if (not uom) and (not uos):
            result['product_uom'] = product_obj.uom_id.id
            if product_obj.uos_id:
                result['product_uos'] = product_obj.uos_id.id
                result['product_uos_qty'] = qty * product_obj.uos_coeff
                uos_category_id = product_obj.uos_id.category_id.id
            else:
                result['product_uos'] = False
                result['product_uos_qty'] = qty
                uos_category_id = False
            result['th_weight'] = qty * product_obj.weight
            domain = {'product_uom':
                        [('category_id', '=', product_obj.uom_id.category_id.id)],
                        'product_uos':
                        [('category_id', '=', uos_category_id)]}
        elif uos and not uom:  # only happens if uom is False
            result['product_uom'] = product_obj.uom_id and product_obj.uom_id.id
            result['product_uom_qty'] = qty_uos / product_obj.uos_coeff
            result['th_weight'] = result['product_uom_qty'] * product_obj.weight
        elif uom:  # whether uos is set or not
            default_uom = product_obj.uom_id and product_obj.uom_id.id
            q = ProductUom._compute_qty(cr, uid, uom, qty, default_uom)
            if product_obj.uos_id:
                result['product_uos'] = product_obj.uos_id.id
                result['product_uos_qty'] = qty * product_obj.uos_coeff
            else:
                result['product_uos'] = False
                result['product_uos_qty'] = qty
            result['th_weight'] = q * product_obj.weight        # Round the quantity up

        if not uom2:
            uom2 = product_obj.uom_id

        if pricelist and partner_id:
            price = self.pool['product.pricelist'].price_get(cr, uid, [pricelist],
                    product, qty or 1.0, partner_id, {
                        'uom': uom or result.get('product_uom'),
                        'date': date_order,
                        })[pricelist]
        else:
            price = Product.price_get(cr, uid, [product], ptype='list_price', context=ctx_product)[product] or False
        result.update({'price_unit': price})
        return {'value': result, 'domain': domain}

    def product_uom_change(self, cursor, user, ids, pricelist, product, qty=0,
            uom=False, qty_uos=0, uos=False, name='', partner_id=False,
            lang=False, update_tax=True, date_order=False, context=None):
        context = context or {}
        lang = lang or ('lang' in context and context['lang'])
        if not uom:
            return {'value': {'price_unit': 0.0, 'product_uom' : uom or False}}
        return self.product_id_change(cursor, user, ids, pricelist, product,
                qty=qty, uom=uom, qty_uos=qty_uos, uos=uos, name=name,
                partner_id=partner_id, lang=lang, update_tax=update_tax,
                date_order=date_order, context=context)

    def unlink(self, cr, uid, ids, context=None):
        if context is None:
            context = {}
        """Allows to delete sales order lines in draft,cancel states"""
        for rec in self.browse(cr, uid, ids, context=context):
            if rec.state not in ['draft', 'cancel']:
                raise UserError(_('Cannot delete a sales order line which is in state \'%s\'.') % (rec.state,))
        return super(sale_order_line, self).unlink(cr, uid, ids, context=context)


class mail_compose_message(osv.Model):
    _inherit = 'mail.compose.message'

    def send_mail(self, cr, uid, ids, auto_commit=False, context=None):
        context = context or {}
        if context.get('default_model') == 'sale.order' and context.get('default_res_id') and context.get('mark_so_as_sent'):
            context = dict(context, mail_post_autofollow=True)
            self.pool.get('sale.order').signal_workflow(cr, uid, [context['default_res_id']], 'quotation_sent')
        return super(mail_compose_message, self).send_mail(cr, uid, ids, context=context)


class account_invoice(osv.Model):
    _inherit = 'account.invoice'

    _columns = {
        'team_id': fields.many2one('crm.team', 'Sales Team', oldname='section_id'),
    }

    _defaults = {
        'team_id': lambda s, cr, uid, c: s.pool['crm.team']._get_default_team_id(cr, uid, context=c),
    }

    def confirm_paid(self, cr, uid, ids, context=None):
        sale_order_obj = self.pool.get('sale.order')
        res = super(account_invoice, self).confirm_paid(cr, uid, ids, context=context)
        so_ids = sale_order_obj.search(cr, uid, [('invoice_ids', 'in', ids)], context=context)
        for so_id in so_ids:
            sale_order_obj.message_post(cr, uid, so_id, body=_("Invoice paid"), context=context)
        return res

    def unlink(self, cr, uid, ids, context=None):
        """ Overwrite unlink method of account invoice to send a trigger to the sale workflow upon invoice deletion """
        invoice_ids = self.search(cr, uid, [('id', 'in', ids), ('state', 'in', ['draft', 'cancel'])], context=context)
        #if we can't cancel all invoices, do nothing
        if len(invoice_ids) == len(ids):
            #Cancel invoice(s) first before deleting them so that if any sale order is associated with them
            #it will trigger the workflow to put the sale order in an 'invoice exception' state
            for id in ids:
                workflow.trg_validate(uid, 'account.invoice', id, 'invoice_cancel', cr)
        return super(account_invoice, self).unlink(cr, uid, ids, context=context)


class procurement_order(osv.osv):
    _inherit = 'procurement.order'
    _columns = {
        'sale_line_id': fields.many2one('sale.order.line', string='Sale Order Line'),
    }

    def write(self, cr, uid, ids, vals, context=None):
        if isinstance(ids, (int, long)):
            ids = [ids]
        res = super(procurement_order, self).write(cr, uid, ids, vals, context=context)
        from openerp import workflow
        if vals.get('state') in ['done', 'cancel', 'exception']:
            for proc in self.browse(cr, uid, ids, context=context):
                if proc.sale_line_id and proc.sale_line_id.order_id:
                    order_id = proc.sale_line_id.order_id.id
                    if self.pool.get('sale.order').test_procurements_done(cr, uid, [order_id], context=context):
                        workflow.trg_validate(uid, 'sale.order', order_id, 'ship_end', cr)
                    if self.pool.get('sale.order').test_procurements_except(cr, uid, [order_id], context=context):
                        workflow.trg_validate(uid, 'sale.order', order_id, 'ship_except', cr)
        return res

class product_product(osv.Model):
    _inherit = 'product.product'

    def _sales_count(self, cr, uid, ids, field_name, arg, context=None):
        r = dict.fromkeys(ids, 0)
        domain = [
            ('state', 'in', ['waiting_date','progress','manual', 'shipping_except', 'invoice_except', 'done']),
            ('product_id', 'in', ids),
        ]
        for group in self.pool['sale.report'].read_group(cr, uid, domain, ['product_id','product_uom_qty'], ['product_id'], context=context):
            r[group['product_id'][0]] = group['product_uom_qty']
        return r

    def action_view_sales(self, cr, uid, ids, context=None):
        result = self.pool['ir.model.data'].xmlid_to_res_id(cr, uid, 'sale.action_order_line_product_tree', raise_if_not_found=True)
        result = self.pool['ir.actions.act_window'].read(cr, uid, [result], context=context)[0]
        result['domain'] = "[('product_id','in',[" + ','.join(map(str, ids)) + "])]"
        return result

    _columns = {
        'sales_count': fields.function(_sales_count, string='# Sales', type='integer'),
    }

class product_template(osv.Model):
    _inherit = 'product.template'

    def _sales_count(self, cr, uid, ids, field_name, arg, context=None):
        res = dict.fromkeys(ids, 0)
        for template in self.browse(cr, uid, ids, context=context):
            res[template.id] = sum([p.sales_count for p in template.product_variant_ids])
        return res

    def action_view_sales(self, cr, uid, ids, context=None):
        act_obj = self.pool.get('ir.actions.act_window')
        mod_obj = self.pool.get('ir.model.data')
        product_ids = []
        for template in self.browse(cr, uid, ids, context=context):
            product_ids += [x.id for x in template.product_variant_ids]
        result = mod_obj.xmlid_to_res_id(cr, uid, 'sale.action_order_line_product_tree',raise_if_not_found=True)
        result = act_obj.read(cr, uid, [result], context=context)[0]
        result['domain'] = "[('product_id','in',[" + ','.join(map(str, product_ids)) + "])]"
        return result


    _columns = {
        'sales_count': fields.function(_sales_count, string='# Sales', type='integer'),

    }<|MERGE_RESOLUTION|>--- conflicted
+++ resolved
@@ -248,20 +248,11 @@
 
     def onchange_delivery_id(self, cr, uid, ids, company_id, partner_id, delivery_id, fiscal_position_id, context=None):
         r = {'value': {}}
-<<<<<<< HEAD
-        if not fiscal_position_id:
-            if not company_id:
-                company_id = self._get_default_company(cr, uid, context=context)
-            fiscal_position = self.pool['account.fiscal.position'].get_fiscal_position(cr, uid, partner_id, delivery_id, context=context)
-            if fiscal_position:
-                r['value']['fiscal_position_id'] = fiscal_position
-=======
         if not company_id:
             company_id = self._get_default_company(cr, uid, context=context)
-        fiscal_position = self.pool['account.fiscal.position'].get_fiscal_position(cr, uid, company_id, partner_id, delivery_id, context=context)
+        fiscal_position = self.pool['account.fiscal.position'].get_fiscal_position(cr, uid, partner_id, delivery_id, context=context)
         if fiscal_position:
-            r['value']['fiscal_position'] = fiscal_position
->>>>>>> 81b5c601
+            r['value']['fiscal_position_id'] = fiscal_position
         return r
 
     def onchange_partner_id(self, cr, uid, ids, part, context=None):
@@ -294,13 +285,8 @@
         if context is None:
             context = {}
         if vals.get('name', '/') == '/':
-<<<<<<< HEAD
-            vals['name'] = self.pool.get('ir.sequence').next_by_code(cr, uid, 'sale.order') or '/'
+            vals['name'] = self.pool.get('ir.sequence').next_by_code(cr, uid, 'sale.order', context=context) or '/'
         if vals.get('partner_id') and any(f not in vals for f in ['partner_invoice_id', 'partner_shipping_id', 'pricelist_id', 'fiscal_position_id']):
-=======
-            vals['name'] = self.pool.get('ir.sequence').next_by_code(cr, uid, 'sale.order', context=context) or '/'
-        if vals.get('partner_id') and any(f not in vals for f in ['partner_invoice_id', 'partner_shipping_id', 'pricelist_id', 'fiscal_position']):
->>>>>>> 81b5c601
             defaults = self.onchange_partner_id(cr, uid, [], vals['partner_id'], context=context)['value']
             if not vals.get('fiscal_position_id') and vals.get('partner_shipping_id'):
                 delivery_onchange = self.onchange_delivery_id(cr, uid, [], vals.get('company_id'), None, vals['partner_id'], vals.get('partner_shipping_id'), context=context)
