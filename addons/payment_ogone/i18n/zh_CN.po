# Translation of Odoo Server.
# This file contains the translation of the following modules:
# * payment_ogone
#
# Translators:
# Eddie Lim <bhweelim@yahoo.com>, 2016
# Jeffery Chenn <jeffery9@gmail.com>, 2016
msgid ""
msgstr ""
"Project-Id-Version: Odoo 9.0\n"
"Report-Msgid-Bugs-To: \n"
<<<<<<< HEAD
"POT-Creation-Date: 2016-08-19 10:25+0000\n"
=======
"POT-Creation-Date: 2016-08-18 14:07+0000\n"
>>>>>>> bc1a0a32
"PO-Revision-Date: 2016-07-05 04:06+0000\n"
"Last-Translator: Eddie Lim <bhweelim@yahoo.com>\n"
"Language-Team: Chinese (China) (http://www.transifex.com/odoo/odoo-9/"
"language/zh_CN/)\n"
"Language: zh_CN\n"
"MIME-Version: 1.0\n"
"Content-Type: text/plain; charset=UTF-8\n"
"Content-Transfer-Encoding: \n"
"Plural-Forms: nplurals=1; plural=0;\n"

#. module: payment_ogone
#: code:addons/payment_ogone/models/ogone.py:241
#, python-format
msgid "; multiple order found"
msgstr "; 多订单"

#. module: payment_ogone
#: code:addons/payment_ogone/models/ogone.py:239
#, python-format
msgid "; no order found"
msgstr "; 没有订单"

#. module: payment_ogone
<<<<<<< HEAD
=======
#: model:payment.acquirer,cancel_msg:payment_ogone.payment_acquirer_ogone
msgid "<span><i>Cancel,</i> Your payment has been cancelled.</span>"
msgstr "<span><i>取消,</i> 你的付款已被取消.</span>"

#. module: payment_ogone
#: model:payment.acquirer,done_msg:payment_ogone.payment_acquirer_ogone
msgid ""
"<span><i>Done,</i> Your online payment has been successfully processed. "
"Thank you for your order.</span>"
msgstr "<span><i>完成,</i> 你的在线支付已成功完成. 感谢你的订单.</span>"

#. module: payment_ogone
#: model:payment.acquirer,error_msg:payment_ogone.payment_acquirer_ogone
msgid ""
"<span><i>Error,</i> Please be aware that an error occurred during the "
"transaction. The order has been confirmed but won't be paid. Don't hesitate "
"to contact us if you have any questions on the status of your order.</span>"
msgstr ""
"<span><i>错误,</i> 请注意交易中会发生的错误. 订单已确认但未支付. 如你有任何关"
"于订单状态的问题, 请及时联系我们.</span>"

#. module: payment_ogone
#: model:payment.acquirer,pending_msg:payment_ogone.payment_acquirer_ogone
msgid ""
"<span><i>Pending,</i> Your online payment has been successfully processed. "
"But your order is not validated yet.</span>"
msgstr "<span><i>待定,</i> 你的在线支付已完成. 但是你的订单还未确认.</span>"

#. module: payment_ogone
>>>>>>> bc1a0a32
#: model:ir.model.fields,field_description:payment_ogone.field_payment_acquirer_ogone_userid
msgid "API User ID"
msgstr "API 用户 ID"

#. module: payment_ogone
#: model:ir.model.fields,field_description:payment_ogone.field_payment_acquirer_ogone_password
msgid "API User Password"
msgstr "API 用户密码"

#. module: payment_ogone
#: model:ir.model.fields,field_description:payment_ogone.field_payment_acquirer_ogone_alias_usage
msgid "Alias Usage"
msgstr "别名使用"

#. module: payment_ogone
#: model:ir.ui.view,arch_db:payment_ogone.ogone_s2s_form
msgid "CVC"
msgstr "信用卡认证编号"

#. module: payment_ogone
#: model:ir.ui.view,arch_db:payment_ogone.ogone_s2s_form
msgid "Card number"
msgstr "卡号"

#. module: payment_ogone
#: model:ir.ui.view,arch_db:payment_ogone.ogone_s2s_form
msgid "Confirm <span class=\"fa fa-long-arrow-right\"/>"
msgstr "确认<span class=\"fa fa-long-arrow-right\"/>"

#. module: payment_ogone
#: model:ir.ui.view,arch_db:payment_ogone.ogone_s2s_form
msgid "Expires"
msgstr "到期"

#. module: payment_ogone
#: model:ir.ui.view,arch_db:payment_ogone.acquirer_form_ogone
msgid "How to configure your Ogone account?"
msgstr "如何设置您的Ogone账户？"

#. module: payment_ogone
#: model:ir.model.fields,help:payment_ogone.field_payment_acquirer_ogone_alias_usage
msgid ""
"If you want to use Ogone Aliases,\n"
"                                                                this default "
"Alias Usage will be presented to\n"
"                                                                the customer "
"as the reason you want to\n"
"                                                                keep his "
"payment data"
msgstr ""

#. module: payment_ogone
#: model:ir.ui.view,arch_db:payment_ogone.ogone_s2s_form
msgid "MM / YY"
msgstr "月/年"

#. module: payment_ogone
#: model:ir.ui.view,arch_db:payment_ogone.ogone_s2s_form
msgid "Name"
msgstr "名称"

#. module: payment_ogone
<<<<<<< HEAD
=======
#: model:payment.acquirer,name:payment_ogone.payment_acquirer_ogone
msgid "Ogone"
msgstr "Ogone"

#. module: payment_ogone
>>>>>>> bc1a0a32
#: code:addons/payment_ogone/models/ogone.py:249
#, python-format
msgid "Ogone: invalid shasign, received %s, computed %s, for data %s"
msgstr "Ogone: 错误 shasign，接收 %s, 计算 %s, 数据 %s"

#. module: payment_ogone
#: code:addons/payment_ogone/models/ogone.py:237
#, python-format
msgid "Ogone: received data for reference %s"
msgstr "Ogone: 供参照的接收数据 %s"

#. module: payment_ogone
#: code:addons/payment_ogone/models/ogone.py:230
#, python-format
msgid ""
"Ogone: received data with missing reference (%s) or pay_id (%s) or shasign "
"(%s)"
msgstr ""

#. module: payment_ogone
#: model:ir.model.fields,field_description:payment_ogone.field_payment_acquirer_ogone_pspid
msgid "PSPID"
msgstr "PSPID"

#. module: payment_ogone
#: model:ir.model,name:payment_ogone.model_payment_acquirer
msgid "Payment Acquirer"
msgstr "付款收单方"

#. module: payment_ogone
#: model:ir.model,name:payment_ogone.model_payment_transaction
msgid "Payment Transaction"
msgstr "支付交易"

#. module: payment_ogone
#: model:ir.model.fields,field_description:payment_ogone.field_payment_acquirer_ogone_shakey_in
msgid "SHA Key IN"
msgstr "SHA Key IN"

#. module: payment_ogone
#: model:ir.model.fields,field_description:payment_ogone.field_payment_acquirer_ogone_shakey_out
msgid "SHA Key OUT"
msgstr "SHA Key OUT"

#. module: payment_ogone
#: model:ir.model,name:payment_ogone.model_payment_method
msgid "payment.method"
msgstr "payment.method"

#~ msgid "<span><i>Cancel,</i> Your payment has been cancelled.</span>"
#~ msgstr "<span><i>取消,</i> 你的付款已被取消.</span>"

#~ msgid ""
#~ "<span><i>Done,</i> Your online payment has been successfully processed. "
#~ "Thank you for your order.</span>"
#~ msgstr "<span><i>完成,</i> 你的在线支付已成功完成. 感谢你的订单.</span>"

#~ msgid ""
#~ "<span><i>Error,</i> Please be aware that an error occurred during the "
#~ "transaction. The order has been confirmed but won't be paid. Don't "
#~ "hesitate to contact us if you have any questions on the status of your "
#~ "order.</span>"
#~ msgstr ""
#~ "<span><i>错误,</i> 请注意交易中会发生的错误. 订单已确认但未支付. 如你有任"
#~ "何关于订单状态的问题, 请及时联系我们.</span>"

#~ msgid ""
#~ "<span><i>Pending,</i> Your online payment has been successfully "
#~ "processed. But your order is not validated yet.</span>"
#~ msgstr "<span><i>待定,</i> 你的在线支付已完成. 但是你的订单还未确认.</span>"

#~ msgid "Ogone"
#~ msgstr "Ogone"

#~ msgid ""
#~ "You will be redirected to the Ogone website after clicking on the payment "
#~ "button."
#~ msgstr "在点击支付按钮后你将会被重定向到Ogone网站"<|MERGE_RESOLUTION|>--- conflicted
+++ resolved
@@ -9,11 +9,7 @@
 msgstr ""
 "Project-Id-Version: Odoo 9.0\n"
 "Report-Msgid-Bugs-To: \n"
-<<<<<<< HEAD
-"POT-Creation-Date: 2016-08-19 10:25+0000\n"
-=======
 "POT-Creation-Date: 2016-08-18 14:07+0000\n"
->>>>>>> bc1a0a32
 "PO-Revision-Date: 2016-07-05 04:06+0000\n"
 "Last-Translator: Eddie Lim <bhweelim@yahoo.com>\n"
 "Language-Team: Chinese (China) (http://www.transifex.com/odoo/odoo-9/"
@@ -37,8 +33,6 @@
 msgstr "; 没有订单"
 
 #. module: payment_ogone
-<<<<<<< HEAD
-=======
 #: model:payment.acquirer,cancel_msg:payment_ogone.payment_acquirer_ogone
 msgid "<span><i>Cancel,</i> Your payment has been cancelled.</span>"
 msgstr "<span><i>取消,</i> 你的付款已被取消.</span>"
@@ -68,7 +62,6 @@
 msgstr "<span><i>待定,</i> 你的在线支付已完成. 但是你的订单还未确认.</span>"
 
 #. module: payment_ogone
->>>>>>> bc1a0a32
 #: model:ir.model.fields,field_description:payment_ogone.field_payment_acquirer_ogone_userid
 msgid "API User ID"
 msgstr "API 用户 ID"
@@ -131,14 +124,11 @@
 msgstr "名称"
 
 #. module: payment_ogone
-<<<<<<< HEAD
-=======
 #: model:payment.acquirer,name:payment_ogone.payment_acquirer_ogone
 msgid "Ogone"
 msgstr "Ogone"
 
 #. module: payment_ogone
->>>>>>> bc1a0a32
 #: code:addons/payment_ogone/models/ogone.py:249
 #, python-format
 msgid "Ogone: invalid shasign, received %s, computed %s, for data %s"
@@ -184,36 +174,13 @@
 msgstr "SHA Key OUT"
 
 #. module: payment_ogone
+#: model:payment.acquirer,pre_msg:payment_ogone.payment_acquirer_ogone
+msgid ""
+"You will be redirected to the Ogone website after clicking on the payment "
+"button."
+msgstr "在点击支付按钮后你将会被重定向到Ogone网站"
+
+#. module: payment_ogone
 #: model:ir.model,name:payment_ogone.model_payment_method
 msgid "payment.method"
-msgstr "payment.method"
-
-#~ msgid "<span><i>Cancel,</i> Your payment has been cancelled.</span>"
-#~ msgstr "<span><i>取消,</i> 你的付款已被取消.</span>"
-
-#~ msgid ""
-#~ "<span><i>Done,</i> Your online payment has been successfully processed. "
-#~ "Thank you for your order.</span>"
-#~ msgstr "<span><i>完成,</i> 你的在线支付已成功完成. 感谢你的订单.</span>"
-
-#~ msgid ""
-#~ "<span><i>Error,</i> Please be aware that an error occurred during the "
-#~ "transaction. The order has been confirmed but won't be paid. Don't "
-#~ "hesitate to contact us if you have any questions on the status of your "
-#~ "order.</span>"
-#~ msgstr ""
-#~ "<span><i>错误,</i> 请注意交易中会发生的错误. 订单已确认但未支付. 如你有任"
-#~ "何关于订单状态的问题, 请及时联系我们.</span>"
-
-#~ msgid ""
-#~ "<span><i>Pending,</i> Your online payment has been successfully "
-#~ "processed. But your order is not validated yet.</span>"
-#~ msgstr "<span><i>待定,</i> 你的在线支付已完成. 但是你的订单还未确认.</span>"
-
-#~ msgid "Ogone"
-#~ msgstr "Ogone"
-
-#~ msgid ""
-#~ "You will be redirected to the Ogone website after clicking on the payment "
-#~ "button."
-#~ msgstr "在点击支付按钮后你将会被重定向到Ogone网站"+msgstr "payment.method"