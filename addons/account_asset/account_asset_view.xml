<?xml version="1.0"?>
<openerp>
<data>

    <menuitem id="menu_finance_config_Assets" name="Assets" parent="account.menu_finance_configuration"/>
    <record model="ir.ui.view" id="view_account_asset_category_form">
        <field name="name">account.asset.category.form</field>
        <field name="model">account.asset.category</field>
        <field name="type">form</field>
        <field name="arch" type="xml">
            <form string="Asset category">
           <group col="6" colspan="4">
                <field name="name" select="1" colspan="4"/>
                <field name="company_id" groups="base.group_multi_company"/>
                <newline/>
                <field name="journal_id"/>
                <field name="account_asset_id"/>
                <field name="account_depreciation_id"/>
                <field name="account_expense_depreciation_id"/>
           </group>
        <group col="6" colspan="4" groups="analytic.group_analytic_accounting">
        <separator string="Accounts information" colspan="4" />
        <field name="account_analytic_id" />
        <field name="journal_analytic_id" />
        </group>
                <separator string="Note"/>
                <field name="note" colspan="4" nolabel="1"/>
            </form>
        </field>
    </record>

    <record model="ir.ui.view" id="view_account_asset_category_tree">
        <field name="name">account.asset.category.tree</field>
        <field name="model">account.asset.category</field>
        <field name="type">tree</field>
        <field name="arch" type="xml">
            <tree string="Asset category">
                <field name="name"/>
                <field name="journal_id"/>
                <field name="account_asset_id"/>
                <field name="account_depreciation_id"/>
                <field name="company_id" groups="base.group_multi_company"/>
            </tree>
        </field>
    </record>

    <record model="ir.ui.view" id="view_account_asset_asset_form">
        <field name="name">account.asset.asset.form</field>
        <field name="model">account.asset.asset</field>
        <field name="type">form</field>
        <field name="arch" type="xml">
           <form string="Asset">
              <group col="6" colspan="4">
                 <field name="name" select="1"/>
                 <field name="category_id" select="1"/>
                 <field name="code" select="1"/>
                 <field name="purchase_value" select="1"/>
                 <field name="currency_id" select="1"/>
                 <field name="company_id" select="1"/>
                 <field name="value_residual"/> 
              </group>
              <notebook colspan="4">
                 <page string="Depreciation">
                    <separator string="Other information" colspan="4"/>
                    <field name="partner_id"/>
                    <field name="purchase_date"/>
                    <separator string="Depreciation duration" colspan="4"/>
                    <button 
                         name="%(wizard_asset_modify)d" 
                         states="open" 
                         string="Change duration" 
                         type="action" 
                         colspan="2"/>
                    <newline/>
                    <field name="method"/>
                    <field name="method_progress_factor" attrs="{'invisible':[('method','=','linear')]}"/>
                    <newline/>
                    <field name="method_time"/>
                    <field name="method_period" attrs="{'invisible':[('method_time','=','end')]}"/>
                    <field name="prorata" colspan="1"/>
                    <field name="method_delay"/>
                    <newline/>
                 </page>
                 <page string="Depreciation board">
                    <field name="depreciation_line_ids" colspan="4" nolabel="1" mode="tree,graph">
                       <tree>
                          <field name="depreciation_date"/>
                          <field name="sequence" invisible="1"/>
                          <field name="amount"/>
                          <field name="depreciated_value"/>
                          <field name="remaining_value"/>
<<<<<<< HEAD
                          <field name="move_id" invisible="1"/>
	 		   <button name="create_move" attrs="{'invisible':[('move_id','!=',False)]}" icon="gtk-execute" string="Create Move" type="object"/>
=======
                          <field name="move_check"/>
>>>>>>> 873a2a4d
                       </tree>
                       <graph type="bar">
                          <field name="name"/>
                          <field name="amount"/>
                          <field name="depreciated_value"/>
                       </graph>
                    </field>
                    <button type="object" name="compute_depreciation_board" string="Compute" icon="terp-stock_format-scientific" colspan="2"/>
                    <button type="object" name="account_move_line_deprec" string="Create move line" icon="gtk-execute" colspan="2"/>
                 </page>
                 <page string="History">
                    <field name="account_move_line_ids" colspan="4" nolabel="1" readonly="1"/>
                    <field name="history_ids" colspan="4" nolabel="1" readonly="1"/>
                 </page>
                 <page string="Notes">
                    <field name="note" nolabel="1"/>
                 </page>    
              </notebook>
              <field name="state" readonly="1"/>
              <group colspan="2" col="2">
                 <button name="validate" states="draft" string="Confirm asset" type="object"/>
              </group>
           </form>
       </field>
    </record>

    <record model="ir.ui.view" id="view_account_asset_history_form">
        <field name="name">account.asset.history.form</field>
        <field name="model">account.asset.history</field>
        <field name="type">form</field>
        <field name="arch" type="xml">
            <form string="Asset history">
                <field name="name" select="1"/>
                <field name="date" select="1"/>
                <field name="user_id" select="1"/>
                <field name="method_delay" select="2"/>
                <field name="method_period"/>
                <field name="method_end"/>
                <separator string="Notes" colspan="4"/>
                <field name="note" colspan="4" nolabel="1"/>
            </form>
        </field>
    </record>

    <record model="ir.ui.view" id="view_account_asset_history_tree">
        <field name="name">account.asset.history.tree</field>
        <field name="model">account.asset.history</field>
        <field name="type">tree</field>
        <field name="arch" type="xml">
            <tree string="Asset history">
                <field name="date" select="1"/>
                <field name="name" select="1"/>
                <field name="user_id" select="1"/>
                <field name="method_delay" select="2"/>
                <field name="method_period"/>
                <field name="method_end"/>
            </tree>
        </field>
    </record>

    <record model="ir.ui.view" id="view_account_asset_board_form">
        <field name="name">account.asset.board.form</field>
        <field name="model">account.asset.board</field>
        <field name="type">form</field>
        <field name="arch" type="xml">
            <form string="Asset board">
                <field name="name" select="1"/>
                <field name="asset_id" select="1"/>
                   <field name="value_gross" select="2"/>
                <field name="value_asset"/>
                <field name="value_asset_cumul"/>
                <field name="value_net"/>
        <field name="test"/>
            </form>
        </field>
    </record>

    <record model="ir.ui.view" id="view_account_asset_board_tree">
        <field name="name">account.asset.board.tree</field>
        <field name="model">account.asset.board</field>
        <field name="type">tree</field>
        <field name="arch" type="xml">
            <tree string="Asset board">
                <field name="name"/>
                <field name="asset_id"/>
                <field name="value_gross"/>
                <field name="value_asset"/>
                <field name="value_asset_cumul"/>
                <field name="value_net"/>
        <field name="test"/>
            </tree>
        </field>
    </record>

    <record model="ir.ui.view" id="view_account_asset_asset_tree">
        <field name="name">account.asset.asset.tree</field>
        <field name="model">account.asset.asset</field>
        <field name="type">tree</field>
        <field name="field_parent">child_ids</field>
        <field name="arch" type="xml">
            <tree string="Assets">
                <field name="name"/>
                <field name="code"/>
                <field name="value_total"/>
                <field name="purchase_date"/>
                <field name="state"/>
            </tree>
        </field>
    </record>

      <record model="ir.actions.act_window" id="action_account_asset_asset_form">
        <field name="name">Asset</field>
        <field name="res_model">account.asset.asset</field>
        <field name="view_type">form</field>
    </record>

    <menuitem 
        parent="menu_finance_config_Assets" 
        id="menu_action_account_asset_asset_form"
        action="action_account_asset_asset_form"/>

    <record model="ir.actions.act_window" id="action_account_asset_asset_tree">
        <field name="name">Asset Hierarchy</field>
        <field name="res_model">account.asset.asset</field>
        <field name="view_type">tree</field>
        <field name="domain">[('parent_id','=',False)]</field>
        <field name="view_id" ref="view_account_asset_asset_tree"/>
    </record>

    <menuitem id="menu_finance_Assets" name="Assets" parent="account.menu_finance"/>
    <menuitem
        parent="menu_finance_Assets"
        id="menu_action_account_asset_asset_tree"
        action="action_account_asset_asset_tree"/>

    <record model="ir.actions.act_window" id="action_account_asset_asset_list_normal">
        <field name="name">Assets</field>
        <field name="res_model">account.asset.asset</field>
        <field name="view_type">form</field>
        <field name="view_mode">tree,form</field>
    </record>

    <menuitem
        parent="menu_finance_Assets"
        id="menu_action_account_asset_asset_list_normal"
        action="action_account_asset_asset_list_normal"/>
</data>
</openerp>
<|MERGE_RESOLUTION|>--- conflicted
+++ resolved
@@ -89,12 +89,8 @@
                           <field name="amount"/>
                           <field name="depreciated_value"/>
                           <field name="remaining_value"/>
-<<<<<<< HEAD
-                          <field name="move_id" invisible="1"/>
-	 		   <button name="create_move" attrs="{'invisible':[('move_id','!=',False)]}" icon="gtk-execute" string="Create Move" type="object"/>
-=======
                           <field name="move_check"/>
->>>>>>> 873a2a4d
+	 		  <button name="create_move" attrs="{'invisible':[('move_check','!=',False)]}" icon="gtk-execute" string="Create Move" type="object"/>
                        </tree>
                        <graph type="bar">
                           <field name="name"/>
