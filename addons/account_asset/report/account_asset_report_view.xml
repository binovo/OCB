<?xml version="1.0" encoding="utf-8"?>
<openerp>
<data>

    <record model="ir.ui.view" id="view_asset_asset_report_tree">
        <field name="name">asset.asset.report.tree</field>
        <field name="model">asset.asset.report</field>
        <field name="type">tree</field>
        <field name="arch" type="xml">
            <tree string="Assets">
                <field name="name" invisible="1"/>
                <field name="asset_id" invisible="1"/>
                <field name="asset_category_id" invisible="1"/>
                <field name="state"  invisible="1"/>
                <field name="purchase_date" invisible="1"/>
                <field name="depreciation_date" invisible="1"/>
                <field name="move_check" invisible="1"/>
                <field name="company_id" invisible="1"/>
                <field name="nbr" sum="# of Depreciation Lines"/>
                <field name="gross_value"/>
                <field name="depreciation_value" sum="Amount of Depreciation Lines"/>
                <field name="posted_value"/>
                <field name="unposted_value" invisible="not context.get('unposted_value_visible', True)"/>
            </tree>
        </field>
    </record>
    
    <record model="ir.ui.view" id="action_account_asset_report_graph">
        <field name="name">asset.asset.report.graph</field>
        <field name="model">asset.asset.report</field>
        <field name="type">graph</field>
        <field name="arch" type="xml">
            <graph string="Assets Analysis" type="bar">
                <field name="asset_id"/>
                <field name="depreciation_value"/>
            </graph>
        </field>
    </record>
    
    <record id="view_asset_asset_report_search" model="ir.ui.view">
        <field name="name">asset.asset.report.search</field>
        <field name="model">asset.asset.report</field>
        <field name="type">search</field>
        <field name="arch" type="xml">
            <search string="Assets Analysis">
                <group col="10" colspan="12">
                    <field name="purchase_date"/>
                    <field name="depreciation_date"/>
                    <separator orientation="vertical"/>
                    <filter string="Draft" icon="terp-document-new" domain="[('state','=','draft')]" help="Assets in draft state"/>
                    <filter string="Running" icon="terp-check" domain="[('state','=','open')]" help="Assets in running state"/>
                    <separator orientation="vertical"/>
                    <filter string="Posted" name="posted" icon="terp-camera_test" domain="[('move_check','=',True)]" help="Posted depreciation lines"
                        context="{'unposted_value_visible': 0}"/>
                    <separator orientation="vertical"/>
                    <field name="asset_id"/>
                    <field name="asset_category_id"/>
                </group>
                <newline/>
                <group expand="0" string="Extended Filters...">
                    <field name="partner_id"/>
                    <field name="company_id" groups="base.group_multi_company" widget="selection"/>
                </group>
                <newline/>
                <group expand="1" string="Group By...">
                    <filter string="Asset" name="asset" context="{'group_by':'asset_id'}"/>
                    <filter string="Asset Category" name="asset_category" icon="terp-stock_symbol-selection" context="{'group_by':'asset_category_id'}"/>
                    <separator orientation="vertical" groups="base.group_multi_company"/>
                    <filter string="Company" icon="terp-go-home" context="{'group_by':'company_id'}" groups="base.group_multi_company"/>
                    <separator orientation="vertical" />
                    <filter string="Purchase Date" icon="terp-go-month"
                            domain="[]" context="{'group_by':'purchase_date'}" help="Date of asset purchase"/>
                    <separator orientation="vertical" />
                    <filter string="Depreciation Date" icon="terp-go-today"
                            domain="[]" context="{'group_by':'depreciation_date'}" help="Date of depreciation"/>
                </group>
            </search>    
        </field>
    </record>
    
    <record model="ir.actions.act_window" id="action_asset_asset_report">    
        <field name="name">Assets Analysis</field>
        <field name="res_model">asset.asset.report</field>
        <field name="view_type">form</field>
        <field name="view_mode">tree,graph</field>
        <field name="search_view_id" ref="view_asset_asset_report_search"/>
        <field name="context">{'search_default_year':1,'search_default_this_month':1,'search_default_asset_category':1, 'search_default_posted':1, 'group_by':[], 'group_by_no_leaf':1}</field>
        <field name="help">From this report, you can have an overview on all depreciation. The tool search can also be used to personalise your Assets reports and so, match this analysis to your needs;</field>
    </record>
    
    <menuitem action="action_asset_asset_report"
<<<<<<< HEAD
              id="menu_action_asset_asset_report"
              parent="account.menu_finance_statistic_report_statement"/>
=======
	          id="menu_action_asset_asset_report"
	          parent="account.menu_finance_reporting"/>
>>>>>>> 37601079
</data>
</openerp><|MERGE_RESOLUTION|>--- conflicted
+++ resolved
@@ -89,12 +89,7 @@
     </record>
     
     <menuitem action="action_asset_asset_report"
-<<<<<<< HEAD
               id="menu_action_asset_asset_report"
-              parent="account.menu_finance_statistic_report_statement"/>
-=======
-	          id="menu_action_asset_asset_report"
-	          parent="account.menu_finance_reporting"/>
->>>>>>> 37601079
+              parent="account.menu_finance_reporting"/>
 </data>
 </openerp>