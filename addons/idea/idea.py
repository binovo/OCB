--- conflicted
+++ resolved
@@ -19,14 +19,9 @@
 #
 ##############################################################################
 
-<<<<<<< HEAD
-from osv import osv, fields
-import time
-=======
 from osv import osv
 from osv import fields
 from tools.translate import _
->>>>>>> ca07e840
 
 VoteValues = [('-1', 'Not Voted'), ('0', 'Very Bad'), ('25', 'Bad'), \
               ('50', 'Normal'), ('75', 'Good'), ('100', 'Very Good') ]
@@ -97,8 +92,6 @@
         cr.execute(sql, (ids,))
         return dict(cr.fetchall())
 
-<<<<<<< HEAD
-=======
     def _comment_count(self, cr, uid, ids, name, arg, context=None):
 
         """ count number of comment
@@ -119,7 +112,6 @@
         cr.execute(sql, (ids,))
         return dict(cr.fetchall())
 
->>>>>>> ca07e840
     def _vote_read(self, cr, uid, ids, name, arg, context = None):
 
         """ Read Vote
@@ -162,14 +154,6 @@
         'user_id': fields.many2one('res.users', 'Responsible', required=True, readonly=True),
         'title': fields.char('Idea Summary', size=64, required=True),
         'description': fields.text('Description', required=True, help='Content of the idea'),
-<<<<<<< HEAD
-        'created_date': fields.datetime('Date'),
-        'vote_ids': fields.one2many('idea.vote', 'idea_id', 'Vote', readonly=True),
-        'my_vote': fields.function(_vote_read, fnct_inv = _vote_save, \
-                string="My Vote", method=True, type="selection", selection=VoteValues),
-        'vote_avg': fields.function(_vote_avg_compute, method=True, string="Average Score", type="float"),
-        'count_votes': fields.function(_vote_count, method=True, string="Count of votes", type="integer"),
-=======
         'comment_ids': fields.one2many('idea.comment', 'idea_id', 'Comments'),
         'create_date': fields.datetime('Creation date', readonly=True),
         'vote_ids': fields.one2many('idea.vote', 'idea_id', 'Vote'),
@@ -177,7 +161,6 @@
         'vote_avg': fields.function(_vote_avg_compute, method=True, string="Average Score", type="float"),
         'count_votes': fields.function(_vote_count, method=True, string="Count of votes", type="integer"),
         'count_comments': fields.function(_comment_count, method=True, string="Count of comments", type="integer"),
->>>>>>> ca07e840
         'category_id': fields.many2one('idea.category', 'Category', required=True),
         'state': fields.selection([('draft', 'Draft'), 
             ('open', 'Opened'),
@@ -198,12 +181,9 @@
         'user_id': lambda self,cr,uid,context: uid,
         'my_vote': lambda *a: '-1',
         'state': lambda *a: 'draft',
-<<<<<<< HEAD
         'vote_limit': lambda * a: 1,
         'created_date': lambda *a: time.strftime('%Y-%m-%d %H:%M:%S'),        
-=======
         'visibility': lambda *a: True,
->>>>>>> ca07e840
     }
     _order = 'id desc'
 
@@ -269,8 +249,6 @@
         return True
 idea_idea()
 
-<<<<<<< HEAD
-=======
 
 class idea_comment(osv.osv):
     """ Apply Idea for Comment """
@@ -295,7 +273,6 @@
 idea_comment()
 
 
->>>>>>> ca07e840
 class idea_vote(osv.osv):
     """ Apply Idea for Vote """
 
