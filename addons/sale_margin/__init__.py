# -*- coding: utf-8 -*-
# Part of Odoo. See LICENSE file for full copyright and licensing details.

<<<<<<< HEAD
from functools import partial
import odoo
from odoo import api, SUPERUSER_ID

from . import models      # noqa
from . import report      # noqa


def uninstall_hook(cr, registry):
    def recreate_view(dbname):
        db_registry = odoo.modules.registry.Registry.new(dbname)
        with api.Environment.manage(), db_registry.cursor() as cr:
            env = api.Environment(cr, SUPERUSER_ID, {})
            if 'sale.report' in env:
                env['sale.report'].init()

    cr.after("commit", partial(recreate_view, cr.dbname))
=======
from . import models      # noqa
from . import report      # noqa
>>>>>>> 500e3f49
<|MERGE_RESOLUTION|>--- conflicted
+++ resolved
@@ -1,25 +1,5 @@
 # -*- coding: utf-8 -*-
 # Part of Odoo. See LICENSE file for full copyright and licensing details.
 
-<<<<<<< HEAD
-from functools import partial
-import odoo
-from odoo import api, SUPERUSER_ID
-
 from . import models      # noqa
-from . import report      # noqa
-
-
-def uninstall_hook(cr, registry):
-    def recreate_view(dbname):
-        db_registry = odoo.modules.registry.Registry.new(dbname)
-        with api.Environment.manage(), db_registry.cursor() as cr:
-            env = api.Environment(cr, SUPERUSER_ID, {})
-            if 'sale.report' in env:
-                env['sale.report'].init()
-
-    cr.after("commit", partial(recreate_view, cr.dbname))
-=======
-from . import models      # noqa
-from . import report      # noqa
->>>>>>> 500e3f49
+from . import report      # noqa