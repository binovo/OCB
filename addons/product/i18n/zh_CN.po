--- conflicted
+++ resolved
@@ -1692,13 +1692,8 @@
 #: help:product.pricelist.item,categ_id:0
 msgid ""
 "Set a category of product if this rule only apply to products of a category "
-<<<<<<< HEAD
 "and his children. Keep empty for all products"
-msgstr "设置产品类别如果这规则只适合产品分类和它的子项.留空为为全部"
-=======
-"and his childs. Keep empty for all products"
 msgstr "如果这规则只适合这产品类型和它的子项,设置产品类型. ( 留空为适合全部)"
->>>>>>> a39cbf1c
 
 #. module: product
 #: model:ir.actions.report.xml,name:product.report_product_label
