# -*- coding: utf-8 -*-
# Part of Odoo. See LICENSE file for full copyright and licensing details.

import logging
import re

from odoo import api, fields, models, tools, _
from odoo.exceptions import ValidationError
from odoo.osv import expression

from odoo.addons import decimal_precision as dp

from odoo.tools import float_compare

_logger = logging.getLogger(__name__)



class ProductCategory(models.Model):
    _name = "product.category"
    _description = "Product Category"
    _parent_name = "parent_id"
    _parent_store = True
    _rec_name = 'complete_name'
    _order = 'complete_name'

    name = fields.Char('Name', index=True, required=True, translate=True)
    complete_name = fields.Char(
        'Complete Name', compute='_compute_complete_name',
        store=True)
    parent_id = fields.Many2one('product.category', 'Parent Category', index=True, ondelete='cascade')
    parent_path = fields.Char(index=True)
    child_id = fields.One2many('product.category', 'parent_id', 'Child Categories')
    product_count = fields.Integer(
        '# Products', compute='_compute_product_count',
        help="The number of products under this category (Does not consider the children categories)")

    @api.depends('name', 'parent_id.complete_name')
    def _compute_complete_name(self):
        for category in self:
            if category.parent_id:
                category.complete_name = '%s / %s' % (category.parent_id.complete_name, category.name)
            else:
                category.complete_name = category.name

    def _compute_product_count(self):
        read_group_res = self.env['product.template'].read_group([('categ_id', 'child_of', self.ids)], ['categ_id'], ['categ_id'])
        group_data = dict((data['categ_id'][0], data['categ_id_count']) for data in read_group_res)
        for categ in self:
            product_count = 0
            for sub_categ_id in categ.search([('id', 'child_of', categ.id)]).ids:
                product_count += group_data.get(sub_categ_id, 0)
            categ.product_count = product_count

    @api.constrains('parent_id')
    def _check_category_recursion(self):
        if not self._check_recursion():
            raise ValidationError(_('You cannot create recursive categories.'))
        return True

    @api.model
    def name_create(self, name):
        return self.create({'name': name}).name_get()[0]


class ProductPriceHistory(models.Model):
    """ Keep track of the ``product.template`` standard prices as they are changed. """
    _name = 'product.price.history'
    _rec_name = 'datetime'
    _order = 'datetime desc'
    _description = 'Product Price List History'

    def _get_default_company_id(self):
        return self._context.get('force_company', self.env.user.company_id.id)

    company_id = fields.Many2one('res.company', string='Company',
        default=_get_default_company_id, required=True)
    product_id = fields.Many2one('product.product', 'Product', ondelete='cascade', required=True)
    datetime = fields.Datetime('Date', default=fields.Datetime.now)
    cost = fields.Float('Cost', digits=dp.get_precision('Product Price'))


class ProductProduct(models.Model):
    _name = "product.product"
    _description = "Product"
    _inherits = {'product.template': 'product_tmpl_id'}
    _inherit = ['mail.thread', 'mail.activity.mixin']
    _order = 'default_code, name, id'

    # price: total price, context dependent (partner, pricelist, quantity)
    price = fields.Float(
        'Price', compute='_compute_product_price',
        digits=dp.get_precision('Product Price'), inverse='_set_product_price')
    # price_extra: catalog extra value only, sum of variant extra attributes
    price_extra = fields.Float(
        'Variant Price Extra', compute='_compute_product_price_extra',
        digits=dp.get_precision('Product Price'),
        help="This is the sum of the extra price of all attributes")
    # lst_price: catalog value + extra, context dependent (uom)
    lst_price = fields.Float(
        'Public Price', compute='_compute_product_lst_price',
        digits=dp.get_precision('Product Price'), inverse='_set_product_lst_price',
        help="The sale price is managed from the product template. Click on the 'Configure Variants' button to set the extra attribute prices.")

    default_code = fields.Char('Internal Reference', index=True)
    code = fields.Char('Reference', compute='_compute_product_code')
    partner_ref = fields.Char('Customer Ref', compute='_compute_partner_ref')

    active = fields.Boolean(
        'Active', default=True,
        help="If unchecked, it will allow you to hide the product without removing it.")
    product_tmpl_id = fields.Many2one(
        'product.template', 'Product Template',
        auto_join=True, index=True, ondelete="cascade", required=True)
    barcode = fields.Char(
        'Barcode', copy=False, oldname='ean13',
        help="International Article Number used for product identification.")
    attribute_value_ids = fields.Many2many(
        'product.attribute.value', string='Attribute Values', ondelete='restrict')
    product_template_attribute_value_ids = fields.Many2many(
        'product.template.attribute.value', string='Template Attribute Values', compute="_compute_product_template_attribute_value_ids")
    is_product_variant = fields.Boolean(compute='_compute_is_product_variant')

    standard_price = fields.Float(
        'Cost', company_dependent=True,
        digits=dp.get_precision('Product Price'),
        groups="base.group_user",
        help = "Cost used for stock valuation in standard price and as a first price to set in average/fifo. "
               "Also used as a base price for pricelists. "
               "Expressed in the default unit of measure of the product.")
    volume = fields.Float('Volume')
    weight = fields.Float('Weight', digits=dp.get_precision('Stock Weight'))

    pricelist_item_ids = fields.Many2many(
        'product.pricelist.item', 'Pricelist Items', compute='_get_pricelist_items')

    packaging_ids = fields.One2many(
        'product.packaging', 'product_id', 'Product Packages',
        help="Gives the different ways to package the same product.")

    # all image fields are base64 encoded and PIL-supported

    # all image_raw fields are technical and should not be displayed to the user
    image_raw_original = fields.Binary("Raw Original Image")

    # resized fields stored (as attachment) for performance
    image_raw_big = fields.Binary("Raw Big-sized Image", compute='_compute_images', store=True)
    image_raw_large = fields.Binary("Raw Large-sized Image", compute='_compute_images', store=True)
    image_raw_medium = fields.Binary("Raw Medium-sized Image", compute='_compute_images', store=True)
    image_raw_small = fields.Binary("Raw Small-sized Image", compute='_compute_images', store=True)

    can_image_raw_be_zoomed = fields.Boolean("Can image raw be zoomed", compute='_compute_images', store=True)

    # Computed fields that are used to create a fallback to the template if
    # necessary, it's recommended to display those fields to the user.
    image_original = fields.Binary("Original Image", compute='_compute_image_original', inverse='_set_image_original', help="Image in its original size, as it was uploaded.")
    image_big = fields.Binary("Big-sized Image", compute='_compute_image_big', help="1024px * 1024px")
    image_large = fields.Binary("Large-sized Image", compute='_compute_image_large', help="256px * 256px")
    image_medium = fields.Binary("Medium-sized Image", compute='_compute_image_medium', help="128px * 128px")
    image_small = fields.Binary("Small-sized Image", compute='_compute_image_small', help="64px * 64px")
    can_image_be_zoomed = fields.Boolean("Can image be zoomed", compute='_compute_can_image_be_zoomed')

    image = fields.Binary("Image", compute='_compute_image', inverse='_set_image')

    @api.multi
    @api.depends('image_raw_original')
    def _compute_images(self):
        for record in self:
            images = tools.image_get_resized_images(record.image_raw_original, big_name=False)
            record.image_raw_big = tools.image_get_resized_images(record.image_raw_original,
                large_name=False, medium_name=False, small_name=False, preserve_aspect_ratio=True)['image']
            record.image_raw_large = images['image_large']
            record.image_raw_medium = images['image_medium']
            record.image_raw_small = images['image_small']
            record.can_image_raw_be_zoomed = tools.is_image_size_above(record.image_raw_original)

    @api.multi
    def _compute_image_original(self):
        """Get the image from the template if no image is set on the variant."""
        for record in self:
            record.image_original = record.image_raw_original or record.product_tmpl_id.image_original

    @api.multi
    def _set_image_original(self):
        for record in self:
            if (
                # We are trying to remove an image even though it is already
                # not set, remove it from the template instead.
                not record.image_original and not record.image_raw_original or
                # We are trying to add an image, but the template image is
                # not set, write on the template instead.
                record.image_original and not record.product_tmpl_id.image_original or
                # There is only one variant, always write on the template.
                self.search_count([
                    ('product_tmpl_id', '=', record.product_tmpl_id.id),
                    ('active', '=', True),
                ]) <= 1
            ):
                record.product_tmpl_id.image_original = record.image_original
            else:
                record.image_raw_original = record.image_original

    @api.multi
    def _compute_image_big(self):
        """Get the image from the template if no image is set on the variant."""
        for record in self:
            record.image_big = record.image_raw_big or record.product_tmpl_id.image_big

    @api.multi
    def _compute_image_large(self):
        """Get the image from the template if no image is set on the variant."""
        for record in self:
            record.image_large = record.image_raw_large or record.product_tmpl_id.image_large

    @api.multi
    def _compute_image_medium(self):
        """Get the image from the template if no image is set on the variant."""
        for record in self:
            record.image_medium = record.image_raw_medium or record.product_tmpl_id.image_medium

    @api.multi
    def _compute_image_small(self):
        """Get the image from the template if no image is set on the variant."""
        for record in self:
            record.image_small = record.image_raw_small or record.product_tmpl_id.image_small

    @api.multi
    def _compute_can_image_be_zoomed(self):
        """Get the image from the template if no image is set on the variant."""
        for record in self:
            record.can_image_be_zoomed = record.can_image_raw_be_zoomed if record.image_raw_original else record.product_tmpl_id.can_image_be_zoomed

    @api.multi
    @api.depends('image_big')
    def _compute_image(self):
        for record in self:
            record.image = record.image_big

    @api.multi
    def _set_image(self):
        for record in self:
            record.image_original = record.image
        # We want the image field to be recomputed to have a correct size.
        # Without this `invalidate_cache`, the image field will keep holding the
        # image_original instead of the big-sized image.
        self.invalidate_cache()

    _sql_constraints = [
        ('barcode_uniq', 'unique(barcode)', "A barcode can only be assigned to one product !"),
    ]

    def _get_invoice_policy(self):
        return False

    def _compute_is_product_variant(self):
        for product in self:
            product.is_product_variant = True

    def _compute_product_price(self):
        prices = {}
        pricelist_id_or_name = self._context.get('pricelist')
        if pricelist_id_or_name:
            pricelist = None
            partner = self.env.context.get('partner', False)
            quantity = self.env.context.get('quantity', 1.0)

            # Support context pricelists specified as display_name or ID for compatibility
            if isinstance(pricelist_id_or_name, str):
                pricelist_name_search = self.env['product.pricelist'].name_search(pricelist_id_or_name, operator='=', limit=1)
                if pricelist_name_search:
                    pricelist = self.env['product.pricelist'].browse([pricelist_name_search[0][0]])
            elif isinstance(pricelist_id_or_name, int):
                pricelist = self.env['product.pricelist'].browse(pricelist_id_or_name)

            if pricelist:
                quantities = [quantity] * len(self)
                partners = [partner] * len(self)
                prices = pricelist.get_products_price(self, quantities, partners)

        for product in self:
            product.price = prices.get(product.id, 0.0)

    def _set_product_price(self):
        for product in self:
            if self._context.get('uom'):
                value = self.env['uom.uom'].browse(self._context['uom'])._compute_price(product.price, product.uom_id)
            else:
                value = product.price
            value -= product.price_extra
            product.write({'list_price': value})

    def _set_product_lst_price(self):
        for product in self:
            if self._context.get('uom'):
                value = self.env['uom.uom'].browse(self._context['uom'])._compute_price(product.lst_price, product.uom_id)
            else:
                value = product.lst_price
            value -= product.price_extra
            product.write({'list_price': value})

    @api.depends('product_template_attribute_value_ids.price_extra')
    def _compute_product_price_extra(self):
        for product in self:
            product.price_extra = sum(product.mapped('product_template_attribute_value_ids.price_extra'))

    @api.depends('list_price', 'price_extra')
    def _compute_product_lst_price(self):
        to_uom = None
        if 'uom' in self._context:
            to_uom = self.env['uom.uom'].browse([self._context['uom']])

        for product in self:
            if to_uom:
                list_price = product.uom_id._compute_price(product.list_price, to_uom)
            else:
                list_price = product.list_price
            product.lst_price = list_price + product.price_extra

    @api.one
    def _compute_product_code(self):
        for supplier_info in self.seller_ids:
            if supplier_info.name.id == self._context.get('partner_id'):
                self.code = supplier_info.product_code or self.default_code
                break
        else:
            self.code = self.default_code

    @api.one
    def _compute_partner_ref(self):
        for supplier_info in self.seller_ids:
            if supplier_info.name.id == self._context.get('partner_id'):
                product_name = supplier_info.product_name or supplier_info.product_code or self.default_code or self.name
                self.partner_ref = '%s%s' % (self.code and '[%s] ' % self.code or '', product_name)
                break
        else:
<<<<<<< HEAD
            self.partner_ref = self.display_name
=======
            self.partner_ref = self.name_get()[0][1]

    @api.one
    @api.depends('image_variant', 'product_tmpl_id.image')
    def _compute_images(self):
        if self._context.get('bin_size'):
            self.image_medium = self.image_variant
            self.image_small = self.image_variant
            self.image = self.image_variant
        else:
            resized_images = tools.image_get_resized_images(self.image_variant, return_big=True, avoid_resize_medium=True)
            self.image_medium = resized_images['image_medium']
            self.image_small = resized_images['image_small']
            self.image = resized_images['image']
        if not self.image_medium:
            self.image_medium = self.product_tmpl_id.image_medium
        if not self.image_small:
            self.image_small = self.product_tmpl_id.image_small
        if not self.image:
            self.image = self.product_tmpl_id.image

    @api.one
    def _set_image(self):
        self._set_image_value(self.image)

    @api.one
    def _set_image_medium(self):
        self._set_image_value(self.image_medium)

    @api.one
    def _set_image_small(self):
        self._set_image_value(self.image_small)

    @api.one
    def _set_image_value(self, value):
        if isinstance(value, pycompat.text_type):
            value = value.encode('ascii')
        image = tools.image_resize_image_big(value)

        # This is needed because when there is only one variant, the user
        # doesn't know there is a difference between template and variant, he
        # expects both images to be the same.
        if self.product_tmpl_id.image and self.product_variant_count > 1:
            self.image_variant = image
        else:
            self.image_variant = False
            self.product_tmpl_id.image = image
>>>>>>> 8f21148e

    @api.depends('product_tmpl_id', 'attribute_value_ids')
    def _compute_product_template_attribute_value_ids(self):
        # Fetch and pre-map the values first for performance. It assumes there
        # won't be too many values, but there might be a lot of products.
        values = self.env['product.template.attribute.value'].search([
            ('product_tmpl_id', 'in', self.mapped('product_tmpl_id').ids),
            ('product_attribute_value_id', 'in', self.mapped('attribute_value_ids').ids),
        ])

        values_per_template = {}
        for ptav in values:
            pt_id = ptav.product_tmpl_id.id
            if pt_id not in values_per_template:
                values_per_template[pt_id] = {}
            values_per_template[pt_id][ptav.product_attribute_value_id.id] = ptav

        for product in self:
            product.product_template_attribute_value_ids = self.env['product.template.attribute.value']
            for pav in product.attribute_value_ids:
                if product.product_tmpl_id.id not in values_per_template or pav.id not in values_per_template[product.product_tmpl_id.id]:
                    _logger.warning("A matching product.template.attribute.value was not found for the product.attribute.value #%s on the template #%s" % (pav.id, product.product_tmpl_id.id))
                else:
                    product.product_template_attribute_value_ids += values_per_template[product.product_tmpl_id.id][pav.id]

    @api.one
    def _get_pricelist_items(self):
        self.pricelist_item_ids = self.env['product.pricelist.item'].search([
            '|',
            ('product_id', '=', self.id),
            ('product_tmpl_id', '=', self.product_tmpl_id.id)]).ids

    @api.constrains('attribute_value_ids')
    def _check_attribute_value_ids(self):
        for product in self:
            attributes = self.env['product.attribute']
            for value in product.attribute_value_ids:
                if value.attribute_id in attributes:
                    raise ValidationError(_('Error! It is not allowed to choose more than one value for a given attribute.'))
                if value.attribute_id.create_variant == 'always':
                    attributes |= value.attribute_id
        return True

    @api.onchange('uom_id', 'uom_po_id')
    def _onchange_uom(self):
        if self.uom_id and self.uom_po_id and self.uom_id.category_id != self.uom_po_id.category_id:
            self.uom_po_id = self.uom_id

    @api.model_create_multi
    def create(self, vals_list):
        products = super(ProductProduct, self.with_context(create_product_product=True)).create(vals_list)
        for product, vals in zip(products, vals_list):
            # When a unique variant is created from tmpl then the standard price is set by _set_standard_price
            if not (self.env.context.get('create_from_tmpl') and len(product.product_tmpl_id.product_variant_ids) == 1):
                product._set_standard_price(vals.get('standard_price') or 0.0)
        # `_get_variant_id_for_combination` depends on existing variants
        self.clear_caches()
        self.env['product.template'].invalidate_cache(
            fnames=[
                'valid_archived_variant_ids',
                'valid_existing_variant_ids',
                'product_variant_ids',
                'product_variant_id',
                'product_variant_count'
            ],
            ids=products.mapped('product_tmpl_id').ids
        )
        return products

    @api.multi
    def write(self, values):
        ''' Store the standard price change in order to be able to retrieve the cost of a product for a given date'''
        res = super(ProductProduct, self).write(values)
        if 'standard_price' in values:
            self._set_standard_price(values['standard_price'])
        if 'attribute_value_ids' in values:
            # `_get_variant_id_for_combination` depends on `attribute_value_ids`
            self.clear_caches()
        if 'active' in values:
            # prefetched o2m have to be reloaded (because of active_test)
            # (eg. product.template: product_variant_ids)
            self.invalidate_cache()
            # `_get_first_possible_variant_id` depends on variants active state
            self.clear_caches()
        return res

    @api.multi
    def unlink(self):
        unlink_products = self.env['product.product']
        unlink_templates = self.env['product.template']
        for product in self:
            # If there is an image set on the variant and no image set on the
            # template, move the image to the template.
            if product.image_raw_original and not product.product_tmpl_id.image_original:
                product.product_tmpl_id.image_original = product.image_raw_original
            # Check if product still exists, in case it has been unlinked by unlinking its template
            if not product.exists():
                continue
            # Check if the product is last product of this template...
            other_products = self.search([('product_tmpl_id', '=', product.product_tmpl_id.id), ('id', '!=', product.id)])
            # ... and do not delete product template if it's configured to be created "on demand"
            if not other_products and not product.product_tmpl_id.has_dynamic_attributes():
                unlink_templates |= product.product_tmpl_id
            unlink_products |= product
        res = super(ProductProduct, unlink_products).unlink()
        # delete templates after calling super, as deleting template could lead to deleting
        # products due to ondelete='cascade'
        unlink_templates.unlink()
        # `_get_variant_id_for_combination` depends on existing variants
        self.clear_caches()
        return res

    @api.multi
    @api.returns('self', lambda value: value.id)
    def copy(self, default=None):
        # TDE FIXME: clean context / variant brol
        if default is None:
            default = {}
        if self._context.get('variant'):
            # if we copy a variant or create one, we keep the same template
            default['product_tmpl_id'] = self.product_tmpl_id.id
        elif 'name' not in default:
            default['name'] = self.name

        return super(ProductProduct, self).copy(default=default)

    @api.model
    def _search(self, args, offset=0, limit=None, order=None, count=False, access_rights_uid=None):
        # TDE FIXME: strange
        if self._context.get('search_default_categ_id'):
            args.append((('categ_id', 'child_of', self._context['search_default_categ_id'])))
        return super(ProductProduct, self)._search(args, offset=offset, limit=limit, order=order, count=count, access_rights_uid=access_rights_uid)

    @api.multi
    def name_get(self):
        # TDE: this could be cleaned a bit I think

        def _name_get(d):
            name = d.get('name', '')
            code = self._context.get('display_default_code', True) and d.get('default_code', False) or False
            if code:
                name = '[%s] %s' % (code,name)
            return (d['id'], name)

        partner_id = self._context.get('partner_id')
        if partner_id:
            partner_ids = [partner_id, self.env['res.partner'].browse(partner_id).commercial_partner_id.id]
        else:
            partner_ids = []
        company_id = self.env.context.get('company_id')

        # all user don't have access to seller and partner
        # check access and use superuser
        self.check_access_rights("read")
        self.check_access_rule("read")

        result = []

        # Prefetch the fields used by the `name_get`, so `browse` doesn't fetch other fields
        # Use `load=False` to not call `name_get` for the `product_tmpl_id`
        self.sudo().read(['name', 'default_code', 'product_tmpl_id', 'attribute_value_ids', 'attribute_line_ids'], load=False)

        product_template_ids = self.sudo().mapped('product_tmpl_id').ids

        if partner_ids:
            supplier_info = self.env['product.supplierinfo'].sudo().search([
                ('product_tmpl_id', 'in', product_template_ids),
                ('name', 'in', partner_ids),
            ])
            # Prefetch the fields used by the `name_get`, so `browse` doesn't fetch other fields
            # Use `load=False` to not call `name_get` for the `product_tmpl_id` and `product_id`
            supplier_info.sudo().read(['product_tmpl_id', 'product_id', 'product_name', 'product_code'], load=False)
            supplier_info_by_template = {}
            for r in supplier_info:
                supplier_info_by_template.setdefault(r.product_tmpl_id, []).append(r)
        for product in self.sudo():
            # display only the attributes with multiple possible values on the template
            variable_attributes = product.attribute_line_ids.filtered(lambda l: len(l.value_ids) > 1).mapped('attribute_id')
            variant = product.attribute_value_ids._variant_name(variable_attributes)

            name = variant and "%s (%s)" % (product.name, variant) or product.name
            sellers = []
            if partner_ids:
                product_supplier_info = supplier_info_by_template.get(product.product_tmpl_id, [])
                sellers = [x for x in product_supplier_info if x.product_id and x.product_id == product]
                if not sellers:
                    sellers = [x for x in product_supplier_info if not x.product_id]
                # Filter out sellers based on the company. This is done afterwards for a better
                # code readability. At this point, only a few sellers should remain, so it should
                # not be a performance issue.
                if company_id:
                    sellers = [x for x in sellers if x.company_id.id in [company_id, False]]
            if sellers:
                for s in sellers:
                    seller_variant = s.product_name and (
                        variant and "%s (%s)" % (s.product_name, variant) or s.product_name
                        ) or False
                    mydict = {
                              'id': product.id,
                              'name': seller_variant or name,
                              'default_code': s.product_code or product.default_code,
                              }
                    temp = _name_get(mydict)
                    if temp not in result:
                        result.append(temp)
            else:
                mydict = {
                          'id': product.id,
                          'name': name,
                          'default_code': product.default_code,
                          }
                result.append(_name_get(mydict))
        return result

    @api.model
    def _name_search(self, name, args=None, operator='ilike', limit=100, name_get_uid=None):
        if not args:
            args = []
        if name:
            positive_operators = ['=', 'ilike', '=ilike', 'like', '=like']
            product_ids = []
            if operator in positive_operators:
                product_ids = self._search([('default_code', '=', name)] + args, limit=limit, access_rights_uid=name_get_uid)
                if not product_ids:
                    product_ids = self._search([('barcode', '=', name)] + args, limit=limit, access_rights_uid=name_get_uid)
            if not product_ids and operator not in expression.NEGATIVE_TERM_OPERATORS:
                # Do not merge the 2 next lines into one single search, SQL search performance would be abysmal
                # on a database with thousands of matching products, due to the huge merge+unique needed for the
                # OR operator (and given the fact that the 'name' lookup results come from the ir.translation table
                # Performing a quick memory merge of ids in Python will give much better performance
                product_ids = self._search(args + [('default_code', operator, name)], limit=limit)
                if not limit or len(product_ids) < limit:
                    # we may underrun the limit because of dupes in the results, that's fine
                    limit2 = (limit - len(product_ids)) if limit else False
                    product2_ids = self._search(args + [('name', operator, name), ('id', 'not in', product_ids)], limit=limit2, access_rights_uid=name_get_uid)
                    product_ids.extend(product2_ids)
            elif not product_ids and operator in expression.NEGATIVE_TERM_OPERATORS:
                domain = expression.OR([
                    ['&', ('default_code', operator, name), ('name', operator, name)],
                    ['&', ('default_code', '=', False), ('name', operator, name)],
                ])
                domain = expression.AND([args, domain])
                product_ids = self._search(domain, limit=limit, access_rights_uid=name_get_uid)
            if not product_ids and operator in positive_operators:
                ptrn = re.compile('(\[(.*?)\])')
                res = ptrn.search(name)
                if res:
                    product_ids = self._search([('default_code', '=', res.group(2))] + args, limit=limit, access_rights_uid=name_get_uid)
            # still no results, partner in context: search on supplier info as last hope to find something
            if not product_ids and self._context.get('partner_id'):
                suppliers_ids = self.env['product.supplierinfo']._search([
                    ('name', '=', self._context.get('partner_id')),
                    '|',
                    ('product_code', operator, name),
                    ('product_name', operator, name)], access_rights_uid=name_get_uid)
                if suppliers_ids:
                    product_ids = self._search([('product_tmpl_id.seller_ids', 'in', suppliers_ids)], limit=limit, access_rights_uid=name_get_uid)
        else:
            product_ids = self._search(args, limit=limit, access_rights_uid=name_get_uid)
        return self.browse(product_ids).name_get()

    @api.model
    def view_header_get(self, view_id, view_type):
        res = super(ProductProduct, self).view_header_get(view_id, view_type)
        if self._context.get('categ_id'):
            return _('Products: ') + self.env['product.category'].browse(self._context['categ_id']).name
        return res

    @api.multi
    def open_product_template(self):
        """ Utility method used to add an "Open Template" button in product views """
        self.ensure_one()
        return {'type': 'ir.actions.act_window',
                'res_model': 'product.template',
                'view_mode': 'form',
                'res_id': self.product_tmpl_id.id,
                'target': 'new'}

    def _prepare_sellers(self, params):
        return self.seller_ids

    @api.multi
    def _select_seller(self, partner_id=False, quantity=0.0, date=None, uom_id=False, params=False):
        self.ensure_one()
        if date is None:
            date = fields.Date.context_today(self)
        precision = self.env['decimal.precision'].precision_get('Product Unit of Measure')

        res = self.env['product.supplierinfo']
        sellers = self._prepare_sellers(params)
        if self.env.context.get('force_company'):
            sellers = sellers.filtered(lambda s: not s.company_id or s.company_id.id == self.env.context['force_company'])
        for seller in sellers:
            # Set quantity in UoM of seller
            quantity_uom_seller = quantity
            if quantity_uom_seller and uom_id and uom_id != seller.product_uom:
                quantity_uom_seller = uom_id._compute_quantity(quantity_uom_seller, seller.product_uom)

            if seller.date_start and seller.date_start > date:
                continue
            if seller.date_end and seller.date_end < date:
                continue
            if partner_id and seller.name not in [partner_id, partner_id.parent_id]:
                continue
            if float_compare(quantity_uom_seller, seller.min_qty, precision_digits=precision) == -1:
                continue
            if seller.product_id and seller.product_id != self:
                continue

            res |= seller
            break
        return res

    @api.multi
    def price_compute(self, price_type, uom=False, currency=False, company=False):
        # TDE FIXME: delegate to template or not ? fields are reencoded here ...
        # compatibility about context keys used a bit everywhere in the code
        if not uom and self._context.get('uom'):
            uom = self.env['uom.uom'].browse(self._context['uom'])
        if not currency and self._context.get('currency'):
            currency = self.env['res.currency'].browse(self._context['currency'])

        products = self
        if price_type == 'standard_price':
            # standard_price field can only be seen by users in base.group_user
            # Thus, in order to compute the sale price from the cost for users not in this group
            # We fetch the standard price as the superuser
            products = self.with_context(force_company=company and company.id or self._context.get('force_company', self.env.user.company_id.id)).sudo()

        prices = dict.fromkeys(self.ids, 0.0)
        for product in products:
            prices[product.id] = product[price_type] or 0.0
            if price_type == 'list_price':
                prices[product.id] += product.price_extra
                # we need to add the price from the attributes that do not generate variants
                # (see field product.attribute create_variant)
                if self._context.get('no_variant_attributes_price_extra'):
                    # we have a list of price_extra that comes from the attribute values, we need to sum all that
                    prices[product.id] += sum(self._context.get('no_variant_attributes_price_extra'))

            if uom:
                prices[product.id] = product.uom_id._compute_price(prices[product.id], uom)

            # Convert from current user company currency to asked one
            # This is right cause a field cannot be in more than one currency
            if currency:
                prices[product.id] = product.currency_id._convert(
                    prices[product.id], currency, product.company_id, fields.Date.today())

        return prices


    # compatibility to remove after v10 - DEPRECATED
    @api.multi
    def price_get(self, ptype='list_price'):
        return self.price_compute(ptype)

    @api.multi
    def _set_standard_price(self, value):
        ''' Store the standard price change in order to be able to retrieve the cost of a product for a given date'''
        PriceHistory = self.env['product.price.history']
        for product in self:
            PriceHistory.create({
                'product_id': product.id,
                'cost': value,
                'company_id': self._context.get('force_company', self.env.user.company_id.id),
            })

    @api.multi
    def get_history_price(self, company_id, date=None):
        history = self.env['product.price.history'].search([
            ('company_id', '=', company_id),
            ('product_id', 'in', self.ids),
            ('datetime', '<=', date or fields.Datetime.now())], order='datetime desc,id desc', limit=1)
        return history.cost or 0.0

    @api.model
    def get_empty_list_help(self, help):
        self = self.with_context(
            empty_list_help_document_name=_("product"),
        )
        return super(ProductProduct, self).get_empty_list_help(help)

    def get_product_multiline_description_sale(self):
        """ Compute a multiline description of this product, in the context of sales
                (do not use for purchases or other display reasons that don't intend to use "description_sale").
            It will often be used as the default description of a sale order line referencing this product.
        """
        name = self.display_name
        if self.description_sale:
            name += '\n' + self.description_sale

        return name

    def _has_valid_attributes(self, valid_attributes, valid_values):
        """ Check if a product has valid attributes. It is considered valid if:
            - it uses ALL valid attributes
            - it ONLY uses valid values
            We must make sure that all attributes are used to take into account the case where
            attributes would be added to the template.

            This method does not check if the combination is possible, it just
            checks if it has valid attributes and values. A possible combination
            is always valid, but a valid combination is not always possible.

            :param valid_attributes: a recordset of product.attribute
            :param valid_values: a recordset of product.attribute.value
            :return: True if the attibutes and values are correct, False instead
        """
        self.ensure_one()
        values = self.attribute_value_ids
        attributes = values.mapped('attribute_id')
        if attributes != valid_attributes:
            return False
        for value in values:
            if value not in valid_values:
                return False
        return True

    @api.multi
    def _is_variant_possible(self, parent_combination=None):
        """Return whether the variant is possible based on its own combination,
        and optionally a parent combination.

        See `_is_combination_possible` for more information.

        This will always exclude variants for templates that have `no_variant`
        attributes because the variant itself will not be the full combination.

        :param parent_combination: combination from which `self` is an
            optional or accessory product.
        :type parent_combination: recordset `product.template.attribute.value`

        :return: ẁhether the variant is possible based on its own combination
        :rtype: bool
        """
        self.ensure_one()
        return self.product_tmpl_id._is_combination_possible(self.product_template_attribute_value_ids, parent_combination=parent_combination)

    @api.multi
    def toggle_active(self):
        """ Archiving related product.template if there is only one active product.product """
        with_one_active = self.filtered(lambda product: len(product.product_tmpl_id.product_variant_ids) == 1)
        for product in with_one_active:
            product.product_tmpl_id.toggle_active()
        return super(ProductProduct, self - with_one_active).toggle_active()


class ProductPackaging(models.Model):
    _name = "product.packaging"
    _description = "Product Packaging"
    _order = 'sequence'

    name = fields.Char('Package Type', required=True)
    sequence = fields.Integer('Sequence', default=1, help="The first in the sequence is the default one.")
    product_id = fields.Many2one('product.product', string='Product')
    qty = fields.Float('Contained Quantity', help="Quantity of products contained in the packaging.")
    barcode = fields.Char('Barcode', copy=False, help="Barcode used for packaging identification.")
    product_uom_id = fields.Many2one('uom.uom', related='product_id.uom_id', readonly=True)


class SupplierInfo(models.Model):
    _name = "product.supplierinfo"
    _description = "Supplier Pricelist"
    _order = 'sequence, min_qty desc, price'

    name = fields.Many2one(
        'res.partner', 'Vendor',
        domain=[('supplier', '=', True)], ondelete='cascade', required=True,
        help="Vendor of this product")
    product_name = fields.Char(
        'Vendor Product Name',
        help="This vendor's product name will be used when printing a request for quotation. Keep empty to use the internal one.")
    product_code = fields.Char(
        'Vendor Product Code',
        help="This vendor's product code will be used when printing a request for quotation. Keep empty to use the internal one.")
    sequence = fields.Integer(
        'Sequence', default=1, help="Assigns the priority to the list of product vendor.")
    product_uom = fields.Many2one(
        'uom.uom', 'Unit of Measure',
        related='product_tmpl_id.uom_po_id',
        help="This comes from the product form.")
    min_qty = fields.Float(
        'Minimal Quantity', default=0.0, required=True,
        help="The minimal quantity to purchase from this vendor, expressed in the vendor Product Unit of Measure if not any, in the default unit of measure of the product otherwise.")
    price = fields.Float(
        'Price', default=0.0, digits=dp.get_precision('Product Price'),
        required=True, help="The price to purchase a product")
    company_id = fields.Many2one(
        'res.company', 'Company',
        default=lambda self: self.env.user.company_id.id, index=1)
    currency_id = fields.Many2one(
        'res.currency', 'Currency',
        default=lambda self: self.env.user.company_id.currency_id.id,
        required=True)
    date_start = fields.Date('Start Date', help="Start date for this vendor price")
    date_end = fields.Date('End Date', help="End date for this vendor price")
    product_id = fields.Many2one(
        'product.product', 'Product Variant',
        help="If not set, the vendor price will apply to all variants of this product.")
    product_tmpl_id = fields.Many2one(
        'product.template', 'Product Template',
        index=True, ondelete='cascade', oldname='product_id')
    product_variant_count = fields.Integer('Variant Count', related='product_tmpl_id.product_variant_count', readonly=False)
    delay = fields.Integer(
        'Delivery Lead Time', default=1, required=True,
        help="Lead time in days between the confirmation of the purchase order and the receipt of the products in your warehouse. Used by the scheduler for automatic computation of the purchase order planning.")

    @api.model
    def get_import_templates(self):
        return [{
            'label': _('Import Template for Vendor Pricelists'),
            'template': '/product/static/xls/product_supplierinfo.xls'
        }]<|MERGE_RESOLUTION|>--- conflicted
+++ resolved
@@ -333,58 +333,9 @@
                 self.partner_ref = '%s%s' % (self.code and '[%s] ' % self.code or '', product_name)
                 break
         else:
-<<<<<<< HEAD
             self.partner_ref = self.display_name
-=======
-            self.partner_ref = self.name_get()[0][1]
-
-    @api.one
-    @api.depends('image_variant', 'product_tmpl_id.image')
-    def _compute_images(self):
-        if self._context.get('bin_size'):
-            self.image_medium = self.image_variant
-            self.image_small = self.image_variant
-            self.image = self.image_variant
-        else:
-            resized_images = tools.image_get_resized_images(self.image_variant, return_big=True, avoid_resize_medium=True)
-            self.image_medium = resized_images['image_medium']
-            self.image_small = resized_images['image_small']
-            self.image = resized_images['image']
-        if not self.image_medium:
-            self.image_medium = self.product_tmpl_id.image_medium
-        if not self.image_small:
-            self.image_small = self.product_tmpl_id.image_small
-        if not self.image:
-            self.image = self.product_tmpl_id.image
-
-    @api.one
-    def _set_image(self):
-        self._set_image_value(self.image)
-
-    @api.one
-    def _set_image_medium(self):
-        self._set_image_value(self.image_medium)
-
-    @api.one
-    def _set_image_small(self):
-        self._set_image_value(self.image_small)
-
-    @api.one
-    def _set_image_value(self, value):
-        if isinstance(value, pycompat.text_type):
-            value = value.encode('ascii')
-        image = tools.image_resize_image_big(value)
-
-        # This is needed because when there is only one variant, the user
-        # doesn't know there is a difference between template and variant, he
-        # expects both images to be the same.
-        if self.product_tmpl_id.image and self.product_variant_count > 1:
-            self.image_variant = image
-        else:
+
             self.image_variant = False
-            self.product_tmpl_id.image = image
->>>>>>> 8f21148e
-
     @api.depends('product_tmpl_id', 'attribute_value_ids')
     def _compute_product_template_attribute_value_ids(self):
         # Fetch and pre-map the values first for performance. It assumes there
