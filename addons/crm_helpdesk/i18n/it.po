--- conflicted
+++ resolved
@@ -1,18 +1,3 @@
-<<<<<<< HEAD
-# Italian translation for openobject-addons
-# Copyright (c) 2014 Rosetta Contributors and Canonical Ltd 2014
-# This file is distributed under the same license as the openobject-addons package.
-# FIRST AUTHOR <EMAIL@ADDRESS>, 2014.
-#
-msgid ""
-msgstr ""
-"Project-Id-Version: openobject-addons\n"
-"Report-Msgid-Bugs-To: FULL NAME <EMAIL@ADDRESS>\n"
-"POT-Creation-Date: 2014-09-23 16:27+0000\n"
-"PO-Revision-Date: 2014-10-03 06:56+0000\n"
-"Last-Translator: Nicola Riolini - Micronaet <nicola.riolini@gmail.com>\n"
-"Language-Team: Italian <it@li.org>\n"
-=======
 # Translation of Odoo Server.
 # This file contains the translation of the following modules:
 # * crm_helpdesk
@@ -28,12 +13,11 @@
 "PO-Revision-Date: 2016-04-20 19:28+0000\n"
 "Last-Translator: Paolo Valier\n"
 "Language-Team: Italian (http://www.transifex.com/odoo/odoo-8/language/it/)\n"
->>>>>>> 0410d118
 "MIME-Version: 1.0\n"
 "Content-Type: text/plain; charset=UTF-8\n"
-"Content-Transfer-Encoding: 8bit\n"
-"X-Launchpad-Export-Date: 2014-10-04 06:49+0000\n"
-"X-Generator: Launchpad (build 17196)\n"
+"Content-Transfer-Encoding: \n"
+"Language: it\n"
+"Plural-Forms: nplurals=2; plural=(n != 1);\n"
 
 #. module: crm_helpdesk
 #: field:crm.helpdesk.report,email:0
@@ -54,25 +38,12 @@
 "                Helpdesk and Support allow you to track your interventions.\n"
 "              </p><p>\n"
 "                Use the Odoo Issues system to manage your support\n"
-"                activities. Issues can be connected to the email gateway: "
-"new\n"
-"                emails may create issues, each of them automatically gets "
-"the\n"
+"                activities. Issues can be connected to the email gateway: new\n"
+"                emails may create issues, each of them automatically gets the\n"
 "                history of the conversation with the customer.\n"
 "              </p>\n"
 "            "
-msgstr ""
-"<p class=\"oe_view_nocontent_create\">\n"
-"Click per creare una nuova richiesta.\n"
-"</p><p>\n"
-"L'helpdesk e il supporto permettono di tracciare i vostri interventi.\n"
-"</p><p>\n"
-"Utilizzare il sistema di gestione problematiche di ODOO per le attività di \n"
-"supporto. I problemi possono essere collegati ad un server di posta: \n"
-"Nuove mail possono creare problemi, ognuna di esse automaticamente\n"
-"fornisce lo storico della conversazione con il cliente.\n"
-"</p>\n"
-"            "
+msgstr "<p class=\"oe_view_nocontent_create\">\nClick per creare una nuova richiesta.\n</p><p>\nL'helpdesk e il supporto permettono di tracciare i vostri interventi.\n</p><p>\nUtilizzare il sistema di gestione problematiche di ODOO per le attività di \nsupporto. I problemi possono essere collegati ad un server di posta: \nNuove mail possono creare problemi, ognuna di esse automaticamente\nfornisce lo storico della conversazione con il cliente.\n</p>\n            "
 
 #. module: crm_helpdesk
 #: field:crm.helpdesk,active:0
@@ -90,8 +61,7 @@
 msgstr "Assegnata a me o al mio(ei) team di vendita"
 
 #. module: crm_helpdesk
-#: selection:crm.helpdesk,state:0
-#: selection:crm.helpdesk.report,state:0
+#: selection:crm.helpdesk,state:0 selection:crm.helpdesk.report,state:0
 msgid "Cancelled"
 msgstr "Annullato"
 
@@ -106,14 +76,12 @@
 msgstr "Categorizzazione"
 
 #. module: crm_helpdesk
-#: field:crm.helpdesk,categ_id:0
-#: field:crm.helpdesk.report,categ_id:0
+#: field:crm.helpdesk,categ_id:0 field:crm.helpdesk.report,categ_id:0
 msgid "Category"
 msgstr "Categoria"
 
 #. module: crm_helpdesk
-#: field:crm.helpdesk,channel_id:0
-#: field:crm.helpdesk.report,channel_id:0
+#: field:crm.helpdesk,channel_id:0 field:crm.helpdesk.report,channel_id:0
 msgid "Channel"
 msgstr "Canale"
 
@@ -124,8 +92,7 @@
 msgstr "Data chiusura"
 
 #. module: crm_helpdesk
-#: field:crm.helpdesk,date_closed:0
-#: selection:crm.helpdesk,state:0
+#: field:crm.helpdesk,date_closed:0 selection:crm.helpdesk,state:0
 #: view:crm.helpdesk.report:crm_helpdesk.view_report_crm_helpdesk_filter
 #: selection:crm.helpdesk.report,state:0
 msgid "Closed"
@@ -153,9 +120,7 @@
 msgid ""
 "Create and manage helpdesk categories to better manage and classify your "
 "support requests."
-msgstr ""
-"Crea e gestisce categorie di helpdesk per meglio amministrare e classificare "
-"le richieste di supporto."
+msgstr "Crea e gestisce categorie di helpdesk per meglio amministrare e classificare le richieste di supporto."
 
 #. module: crm_helpdesk
 #: field:crm.helpdesk,create_uid:0
@@ -163,15 +128,13 @@
 msgstr "Creato da"
 
 #. module: crm_helpdesk
-#: field:crm.helpdesk,create_date:0
-#: field:crm.helpdesk.report,create_date:0
+#: field:crm.helpdesk,create_date:0 field:crm.helpdesk.report,create_date:0
 msgid "Creation Date"
 msgstr "Data di creazione"
 
 #. module: crm_helpdesk
 #: view:crm.helpdesk:crm_helpdesk.crm_case_tree_view_helpdesk
-#: field:crm.helpdesk,date:0
-#: field:crm.helpdesk.report,date:0
+#: field:crm.helpdesk,date:0 field:crm.helpdesk.report,date:0
 msgid "Date"
 msgstr "Data"
 
@@ -270,10 +233,7 @@
 "Have a general overview of all support requests by sorting them with "
 "specific criteria such as the processing time, number of requests answered, "
 "emails sent and costs."
-msgstr ""
-"Avere una panoramica generale delle richieste di supporto ordinandole per un "
-"criterio specifico come il tempo per processarlo, il numero di richieste con "
-"risposta, le e-mail inviate e i costi."
+msgstr "Avere una panoramica generale delle richieste di supporto ordinandole per un criterio specifico come il tempo per processarlo, il numero di richieste con risposta, le e-mail inviate e i costi."
 
 #. module: crm_helpdesk
 #: view:crm.helpdesk.report:crm_helpdesk.view_report_crm_helpdesk_graph
@@ -328,13 +288,10 @@
 msgid ""
 "Helpdesk requests that are assigned to me or to one of the sale teams I "
 "manage"
-msgstr ""
-"Richieste di helpdesk che sono assegnate a me o ad uno del team di vendita "
-"che gestisco"
-
-#. module: crm_helpdesk
-#: selection:crm.helpdesk,priority:0
-#: selection:crm.helpdesk.report,priority:0
+msgstr "Richieste di helpdesk che sono assegnate a me o ad uno del team di vendita che gestisco"
+
+#. module: crm_helpdesk
+#: selection:crm.helpdesk,priority:0 selection:crm.helpdesk.report,priority:0
 msgid "High"
 msgstr "Alto"
 
@@ -348,17 +305,10 @@
 msgid ""
 "Holds the Chatter summary (number of messages, ...). This summary is "
 "directly in html format in order to be inserted in kanban views."
-<<<<<<< HEAD
-msgstr ""
-"Integra il sommario messaggi (numero di messaggi, ...). Questo riepilogo è "
-"direttamente in formato HTML per essere inserito nelle viste Kanban."
-=======
 msgstr "Contiene il riepilogo Chatter (numero di messaggi, ...). Questa sintesi è direttamente in formato HTML, al fine di essere inserita nelle viste kanban."
->>>>>>> 0410d118
-
-#. module: crm_helpdesk
-#: field:crm.helpdesk,id:0
-#: field:crm.helpdesk.report,id:0
+
+#. module: crm_helpdesk
+#: field:crm.helpdesk,id:0 field:crm.helpdesk.report,id:0
 msgid "ID"
 msgstr "ID"
 
@@ -393,8 +343,7 @@
 msgstr "Ultima modifica di"
 
 #. module: crm_helpdesk
-#: selection:crm.helpdesk,priority:0
-#: selection:crm.helpdesk.report,priority:0
+#: selection:crm.helpdesk,priority:0 selection:crm.helpdesk.report,priority:0
 msgid "Low"
 msgstr "Basso"
 
@@ -472,8 +421,7 @@
 msgstr "Nessun Oggetto"
 
 #. module: crm_helpdesk
-#: selection:crm.helpdesk,priority:0
-#: selection:crm.helpdesk.report,priority:0
+#: selection:crm.helpdesk,priority:0 selection:crm.helpdesk.report,priority:0
 msgid "Normal"
 msgstr "Normale"
 
@@ -510,14 +458,12 @@
 
 #. module: crm_helpdesk
 #: view:crm.helpdesk:crm_helpdesk.view_crm_case_helpdesk_filter
-#: selection:crm.helpdesk,state:0
-#: selection:crm.helpdesk.report,state:0
+#: selection:crm.helpdesk,state:0 selection:crm.helpdesk.report,state:0
 msgid "Pending"
 msgstr "In sospeso"
 
 #. module: crm_helpdesk
-#: field:crm.helpdesk,planned_cost:0
-#: field:crm.helpdesk.report,planned_cost:0
+#: field:crm.helpdesk,planned_cost:0 field:crm.helpdesk.report,planned_cost:0
 msgid "Planned Costs"
 msgstr "Costi pianificati"
 
@@ -587,9 +533,7 @@
 msgid ""
 "Responsible sales team. Define Responsible user and Email account for mail "
 "gateway."
-msgstr ""
-"Responsabile del team di vendite. Definisci l'utente responsabile ed un "
-"account email per in gateway email."
+msgstr "Responsabile del team di vendite. Definisci l'utente responsabile ed un account email per in gateway email."
 
 #. module: crm_helpdesk
 #: view:crm.helpdesk:crm_helpdesk.view_crm_case_helpdesk_filter
@@ -634,18 +578,11 @@
 #. module: crm_helpdesk
 #: help:crm.helpdesk,state:0
 msgid ""
-"The status is set to 'Draft', when a case is created.                        "
-"          \n"
-"If the case is in progress the status is set to 'Open'.                      "
-"            \n"
-"When the case is over, the status is set to 'Done'.                          "
-"        \n"
+"The status is set to 'Draft', when a case is created.                                  \n"
+"If the case is in progress the status is set to 'Open'.                                  \n"
+"When the case is over, the status is set to 'Done'.                                  \n"
 "If the case needs to be reviewed then the status is set to 'Pending'."
-msgstr ""
-"Lo stato è impostato a 'bozza' quando il caso viene creato.\n"
-"Se il caso è in stato di avanzamento e impostato su 'aperto'.\n"
-"Quando il caso è terminato lo stato è 'fatto'.\n"
-"Se il caso necessita di essere revisionato lo stato è impostato a 'pendente'."
+msgstr "Lo stato è impostato a 'bozza' quando il caso viene creato.\nSe il caso è in stato di avanzamento e impostato su 'aperto'.\nQuando il caso è terminato lo stato è 'fatto'.\nSe il caso necessita di essere revisionato lo stato è impostato a 'pendente'."
 
 #. module: crm_helpdesk
 #: help:crm.helpdesk,email_cc:0
@@ -653,14 +590,7 @@
 "These email addresses will be added to the CC field of all inbound and "
 "outbound emails for this record before being sent. Separate multiple email "
 "addresses with a comma"
-<<<<<<< HEAD
-msgstr ""
-"Questi indirizzi email verranno aggiunti nel campo CC di tutte le email, in "
-"entrate e uscita, prima di essere spedite. E' necessario separare gli "
-"indirizzi con una virgola"
-=======
 msgstr "Questi indirizzi email verranno aggiunti nel campo CC di tutte le email, in entrate e uscita, prima di essere spedite. È necessario separare gli indirizzi con una virgola"
->>>>>>> 0410d118
 
 #. module: crm_helpdesk
 #: field:crm.helpdesk,message_unread:0
@@ -698,12 +628,4 @@
 msgid ""
 "You can not escalate, you are already at the top level regarding your sales-"
 "team category."
-msgstr ""
-"Non potete avanzare, siete al livello massimo relativo alla categoria del "
-"vostro team di vendita"
-
-#~ msgid "# of Cases"
-#~ msgstr "# di casi"
-
-#~ msgid "My company"
-#~ msgstr "La mia azienda"+msgstr "Non potete avanzare, siete al livello massimo relativo alla categoria del vostro team di vendita"