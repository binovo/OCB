--- conflicted
+++ resolved
@@ -1,30 +1,22 @@
-# Czech translation for openobject-addons
-# Copyright (c) 2014 Rosetta Contributors and Canonical Ltd 2014
-# This file is distributed under the same license as the openobject-addons package.
-# FIRST AUTHOR <EMAIL@ADDRESS>, 2014.
-#
+# Translation of Odoo Server.
+# This file contains the translation of the following modules:
+# * product_expiry
+# 
+# Translators:
+# FIRST AUTHOR <EMAIL@ADDRESS>, 2014
 msgid ""
 msgstr ""
-<<<<<<< HEAD
-"Project-Id-Version: openobject-addons\n"
-"Report-Msgid-Bugs-To: FULL NAME <EMAIL@ADDRESS>\n"
-"POT-Creation-Date: 2014-08-14 13:09+0000\n"
-"PO-Revision-Date: 2014-08-14 16:10+0000\n"
-"Last-Translator: FULL NAME <EMAIL@ADDRESS>\n"
-"Language-Team: Czech <cs@li.org>\n"
-=======
 "Project-Id-Version: Odoo 8.0\n"
 "Report-Msgid-Bugs-To: \n"
 "POT-Creation-Date: 2015-01-21 14:08+0000\n"
 "PO-Revision-Date: 2016-08-31 09:56+0000\n"
 "Last-Translator: Martin Trigaux\n"
 "Language-Team: Czech (http://www.transifex.com/odoo/odoo-8/language/cs/)\n"
->>>>>>> b17b2a2e
 "MIME-Version: 1.0\n"
 "Content-Type: text/plain; charset=UTF-8\n"
-"Content-Transfer-Encoding: 8bit\n"
-"X-Launchpad-Export-Date: 2014-08-15 07:39+0000\n"
-"X-Generator: Launchpad (build 17156)\n"
+"Content-Transfer-Encoding: \n"
+"Language: cs\n"
+"Plural-Forms: nplurals=3; plural=(n==1) ? 0 : (n>=2 && n<=4) ? 1 : 2;\n"
 
 #. module: product_expiry
 #: field:stock.production.lot,alert_date:0
@@ -90,7 +82,7 @@
 #. module: product_expiry
 #: model:ir.model,name:product_expiry.model_product_template
 msgid "Product Template"
-msgstr ""
+msgstr "Šablona výrobku"
 
 #. module: product_expiry
 #: field:product.template,use_time:0
@@ -103,8 +95,7 @@
 msgstr "Množství"
 
 #. module: product_expiry
-#: field:stock.production.lot,removal_date:0
-#: field:stock.quant,removal_date:0
+#: field:stock.production.lot,removal_date:0 field:stock.quant,removal_date:0
 msgid "Removal Date"
 msgstr "Datum odebrání"
 
@@ -113,67 +104,53 @@
 msgid ""
 "This is the date on which an alert should be notified about the goods with "
 "this Serial Number."
-msgstr ""
-"Datum, kdy by měl být uživatel upozorněn na zboží s tímto seriovým číslem."
+msgstr "Datum, kdy by měl být uživatel upozorněn na zboží s tímto seriovým číslem."
 
 #. module: product_expiry
 #: help:stock.production.lot,life_date:0
 msgid ""
 "This is the date on which the goods with this Serial Number may become "
 "dangerous and must not be consumed."
-msgstr ""
-"Datum, kdy se zboží s tímto seriovým číslem může stát nebezpečným a nesmí "
-"být požíváno."
+msgstr "Datum, kdy se zboží s tímto seriovým číslem může stát nebezpečným a nesmí být požíváno."
 
 #. module: product_expiry
 #: help:stock.production.lot,removal_date:0
 msgid ""
 "This is the date on which the goods with this Serial Number should be "
 "removed from the stock."
-msgstr ""
-"Datum, kdy by zboží s tímto seriovým číslem mělo být odebráno ze zásob."
+msgstr "Datum, kdy by zboží s tímto seriovým číslem mělo být odebráno ze zásob."
 
 #. module: product_expiry
 #: help:stock.production.lot,use_date:0
 msgid ""
 "This is the date on which the goods with this Serial Number start "
 "deteriorating, without being dangerous yet."
-msgstr ""
-"Datum, kdy se zboží s tímto seriovým číslem začne kazit bez toho, aby ještě "
-"bylo nebezpečné."
+msgstr "Datum, kdy se zboží s tímto seriovým číslem začne kazit bez toho, aby ještě bylo nebezpečné."
 
 #. module: product_expiry
 #: help:product.template,alert_time:0
 msgid ""
 "When a new a Serial Number is issued, this is the number of days before an "
 "alert should be notified."
-msgstr ""
-"Když je vytvořeno nové seriové číslo, udává toto počet dní před tím, než "
-"bude uživatel upozorněn."
+msgstr "Když je vytvořeno nové seriové číslo, udává toto počet dní před tím, než bude uživatel upozorněn."
 
 #. module: product_expiry
 #: help:product.template,life_time:0
 msgid ""
 "When a new a Serial Number is issued, this is the number of days before the "
 "goods may become dangerous and must not be consumed."
-msgstr ""
-"Když je vytvořeno nové seriové číslo, udává toto počet dní před tím, než se "
-"zboží stane nebezpečným a nesmí být požíváno."
+msgstr "Když je vytvořeno nové seriové číslo, udává toto počet dní před tím, než se zboží stane nebezpečným a nesmí být požíváno."
 
 #. module: product_expiry
 #: help:product.template,removal_time:0
 msgid ""
 "When a new a Serial Number is issued, this is the number of days before the "
 "goods should be removed from the stock."
-msgstr ""
-"Když je vytvořeno nové seriové číslo, udává toto počet dní před tím, než by "
-"zboží mělo být odebráno ze zásob."
+msgstr "Když je vytvořeno nové seriové číslo, udává toto počet dní před tím, než by zboží mělo být odebráno ze zásob."
 
 #. module: product_expiry
 #: help:product.template,use_time:0
 msgid ""
 "When a new a Serial Number is issued, this is the number of days before the "
 "goods starts deteriorating, without being dangerous yet."
-msgstr ""
-"Když je vytvořeno nové seriové číslo, udává toto počet dní před tím, než se "
-"zboží začne kazit avšak bez toho, aby bylo zatím nebezpečné."+msgstr "Když je vytvořeno nové seriové číslo, udává toto počet dní před tím, než se zboží začne kazit avšak bez toho, aby bylo zatím nebezpečné."