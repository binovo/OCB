--- conflicted
+++ resolved
@@ -237,11 +237,6 @@
             <field name="model">project.scrum.sprint</field>
             <field name="type">form</field>
             <field name="arch" type="xml">
-<<<<<<< HEAD
-                <form string="Scrum Sprint" layout="manual">
-                <sheet layout="auto">
-                    <group colspan="4" col="6">
-=======
                 <form layout="manual">
                 <div class="oe_form_topbar">
                     <button type="object" string="Open" name="button_open" states="draft,pending"/>
@@ -257,7 +252,6 @@
                 </div>
                 <sheet string="Scrum Sprint" layout="auto">
                     <group colspan="4" col="6" class="oe_form_header">
->>>>>>> b3fa4ccf
                         <field name="name" select="1"/>
                         <field name="project_id" on_change="onchange_project_id(project_id)"/>
                     </group>
@@ -322,23 +316,10 @@
                             <field colspan="4" name="retrospective" nolabel="1"/>
                         </page>
                     </notebook>
-<<<<<<< HEAD
-                    <group col="8" colspan="4">
-                        <field name="state" readonly="1"/>
-                        <button name="%(project_scrum.report_scrum_sprint_burndown_chart)d"
-                                    string="Burndown Chart" type="action" icon="gtk-print"/>
-                        <button type="object" string="Open" name="button_open" states="draft,pending" icon="terp-camera_test"/>
-                        <button type="object" string="Pending" name="button_pending" states="open" icon="gtk-media-pause"/>
-                        <button type="object" string="Close" name="button_close" states="open,pending" icon="terp-dialog-close"/>
-                        <button type="object" string="Set to Draft" name="button_draft" states="cancel,done" icon="gtk-convert"/>
-                    </group>
                     </sheet>
                     <div class="oe_form_sheet_width">
                         <field name="message_ids" colspan="4" widget="ThreadView" nolabel="1"/>
                     </div>
-=======
-                    </sheet>
->>>>>>> b3fa4ccf
                 </form>
             </field>
         </record>
