--- conflicted
+++ resolved
@@ -8,11 +8,7 @@
 msgstr ""
 "Project-Id-Version: Odoo 9.0\n"
 "Report-Msgid-Bugs-To: \n"
-<<<<<<< HEAD
-"POT-Creation-Date: 2016-08-19 10:25+0000\n"
-=======
 "POT-Creation-Date: 2016-08-18 14:08+0000\n"
->>>>>>> bc1a0a32
 "PO-Revision-Date: 2016-05-15 18:50+0000\n"
 "Last-Translator: Martin Trigaux\n"
 "Language-Team: Spanish (Venezuela) (http://www.transifex.com/odoo/odoo-9/"
@@ -82,11 +78,6 @@
 msgstr ""
 
 #. module: sales_team
-#: model:ir.ui.view,arch_db:sales_team.crm_team_salesteams_search
-msgid "Archived"
-msgstr ""
-
-#. module: sales_team
 #: model:ir.actions.act_window,help:sales_team.crm_team_act
 #: model:ir.actions.act_window,help:sales_team.crm_team_salesteams_act
 #: model:ir.actions.act_window,help:sales_team.sales_team_config_action
@@ -107,6 +98,11 @@
 msgstr ""
 
 #. module: sales_team
+#: model:ir.model.fields,field_description:sales_team.field_crm_team_code
+msgid "Code"
+msgstr "Código"
+
+#. module: sales_team
 #: model:ir.model.fields,field_description:sales_team.field_crm_team_color
 msgid "Color Index"
 msgstr ""
@@ -272,11 +268,7 @@
 
 #. module: sales_team
 #. openerp-web
-<<<<<<< HEAD
-#: code:addons/sales_team/static/src/js/sales_team_dashboard.js:83
-=======
 #: code:addons/sales_team/static/src/js/sales_team_dashboard.js:84
->>>>>>> bc1a0a32
 #, python-format
 msgid "Only Integer Value should be valid."
 msgstr ""
@@ -367,9 +359,9 @@
 msgstr "Miembros del equipo"
 
 #. module: sales_team
-#: model:ir.model.fields,help:sales_team.field_crm_team_color
-msgid "The color of the team"
-msgstr ""
+#: sql_constraint:crm.team:0
+msgid "The code of the sales team must be unique !"
+msgstr "¡El código del equipo de ventas debe ser único!"
 
 #. module: sales_team
 #: model:ir.model.fields,help:sales_team.field_crm_team_color
@@ -485,11 +477,7 @@
 
 #. module: sales_team
 #. openerp-web
-<<<<<<< HEAD
-#: code:addons/sales_team/static/src/js/sales_team_dashboard.js:83
-=======
 #: code:addons/sales_team/static/src/js/sales_team_dashboard.js:84
->>>>>>> bc1a0a32
 #, python-format
 msgid "Wrong value entered!"
 msgstr ""
@@ -499,14 +487,6 @@
 #: code:addons/sales_team/static/src/xml/sales_team_dashboard.xml:89
 #, python-format
 msgid "exp. closing"
-<<<<<<< HEAD
-msgstr ""
-
-#. module: sales_team
-#: model:ir.model,name:sales_team.model_ir_ui_view
-msgid "ir.ui.view"
-=======
->>>>>>> bc1a0a32
 msgstr ""
 
 #. module: sales_team
@@ -515,21 +495,9 @@
 #, python-format
 msgid "overdue"
 msgstr ""
-
-<<<<<<< HEAD
-#~ msgid "Code"
-#~ msgstr "Código"
 
 #~ msgid "Messages"
 #~ msgstr "Mensajes"
 
-#~ msgid "The code of the sales team must be unique !"
-#~ msgstr "¡El código del equipo de ventas debe ser único!"
-
-=======
-#~ msgid "Messages"
-#~ msgstr "Mensajes"
-
->>>>>>> bc1a0a32
 #~ msgid "Working Hours"
 #~ msgstr "Horas laborales"