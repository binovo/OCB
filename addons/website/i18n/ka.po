# Translation of Odoo Server.
# This file contains the translation of the following modules:
# * website
#
# Translators:
msgid ""
msgstr ""
"Project-Id-Version: Odoo 9.0\n"
"Report-Msgid-Bugs-To: \n"
<<<<<<< HEAD
"POT-Creation-Date: 2016-08-19 10:24+0000\n"
=======
"POT-Creation-Date: 2016-08-18 14:06+0000\n"
>>>>>>> bc1a0a32
"PO-Revision-Date: 2016-06-27 15:58+0000\n"
"Last-Translator: Martin Trigaux\n"
"Language-Team: Georgian (http://www.transifex.com/odoo/odoo-9/language/ka/)\n"
"Language: ka\n"
"MIME-Version: 1.0\n"
"Content-Type: text/plain; charset=UTF-8\n"
"Content-Transfer-Encoding: \n"
"Plural-Forms: nplurals=1; plural=0;\n"

#. module: website
#: model:ir.ui.view,arch_db:website.show_website_info
msgid "&amp;times;"
msgstr ""

#. module: website
#: model:ir.ui.view,arch_db:website.sitemap_index_xml
#: model:ir.ui.view,arch_db:website.sitemap_xml
msgid "&lt;?xml version=\"1.0\" encoding=\"UTF-8\"?&gt;"
msgstr ""

#. module: website
#. openerp-web
#: code:addons/website/static/src/xml/website.gallery.xml:17
#: code:addons/website/static/src/xml/website.gallery.xml:97
#, python-format
msgid "&times;"
msgstr "&times;"

#. module: website
#: model:ir.ui.view,arch_db:website.show_website_info
msgid ""
",\n"
"                                updated:"
msgstr ""

#. module: website
#: model:ir.ui.view,arch_db:website.layout_footer_copyright
msgid ""
",\n"
"                the #1"
msgstr ""
",\n"
"                 #1"

#. module: website
#: model:ir.ui.view,arch_db:website.show_website_info
msgid ", author:"
msgstr ", ავტორი:"

#. module: website
#: model:ir.ui.view,arch_db:website.show_website_info
msgid ", updated:"
msgstr ", განახლებულია:"

#. module: website
#: model:ir.ui.view,arch_db:website.website_planner
msgid "- The Odoo Team"
msgstr ""

#. module: website
#: model:ir.ui.view,arch_db:website.website_planner
msgid ""
"1. Add your <strong>desired languages</strong><br/>\n"
"                                Use the link in the footer of your website "
"(when logged in) to add\n"
"                                languages from the available list. Also, you "
"can change the\n"
"                                default language in"
msgstr ""

#. module: website
#. openerp-web
#: code:addons/website/static/src/xml/website.seo.xml:17
#, python-format
msgid "1. Define Keywords"
msgstr "განსაზღვრეთ საძებნი სიტყვები"

#. module: website
#: model:ir.ui.view,arch_db:website.snippet_options
msgid "10s"
msgstr ""

#. module: website
#: model:ir.ui.view,arch_db:website.snippet_options
msgid "12"
msgstr ""

#. module: website
#: model:ir.ui.view,arch_db:website.snippet_options
msgid "1s"
msgstr ""

#. module: website
#: model:ir.ui.view,arch_db:website.website_planner
msgid "2. <strong>Setup Gengo</strong><br/>"
msgstr ""

#. module: website
#. openerp-web
#: code:addons/website/static/src/xml/website.seo.xml:45
#, python-format
msgid "2. Reference Your Page"
msgstr ""

#. module: website
#: model:ir.ui.view,arch_db:website.s_comparisons
msgid "24x7 toll-free support"
msgstr ""

#. module: website
#: model:ir.ui.view,arch_db:website.snippet_options
msgid "2s"
msgstr ""

#. module: website
#. openerp-web
#: code:addons/website/static/src/xml/website.seo.xml:62
#, python-format
msgid "3. Preview"
msgstr ""

#. module: website
#: model:ir.ui.view,arch_db:website.snippet_options
msgid "3s"
msgstr ""

#. module: website
#: model:ir.ui.view,arch_db:website.403
msgid "403: Forbidden"
msgstr "403: აკრძალულია"

#. module: website
#: model:ir.ui.view,arch_db:website.404
msgid "404: Page not found!"
msgstr "404: გვერდი ვერ მოიძებნა!"

#. module: website
#: model:ir.ui.view,arch_db:website.snippet_options
msgid "5s"
msgstr ""

#. module: website
#: model:ir.ui.view,arch_db:website.s_big_picture
msgid "<b>A Small Subtitle</b>"
msgstr ""

#. module: website
#: model:ir.ui.view,arch_db:website.snippet_options
msgid "<b>Choose an image...</b>"
msgstr ""

#. module: website
#: model:ir.ui.view,arch_db:website.s_text_block
msgid ""
"<b>Great stories are for everyone even when only written for\n"
"                        just one person.</b> If you try to write with a wide "
"general\n"
"                        audience in mind, your story will ring false and be "
"bland.\n"
"                        No one will be interested. Write for one person. If "
"it’s genuine for the one, it’s genuine for the rest."
msgstr ""

#. module: website
#: model:ir.ui.view,arch_db:website.s_text_block
msgid ""
"<b>Great stories have personality.</b> Consider telling\n"
"                        a great story that provides personality. Writing a "
"story\n"
"                        with personality for potential clients will asists "
"with\n"
"                        making a relationship connection. This shows up in "
"small\n"
"                        quirks like word choices or phrases. Write from your "
"point\n"
"                        of view, not from someone else's experience."
msgstr ""

#. module: website
#: model:ir.actions.act_window,help:website.action_module_theme
msgid "<b>No theme module found!</b>"
msgstr ""

#. module: website
#: model:ir.actions.act_window,help:website.action_module_website
msgid "<b>No website module found!</b>"
msgstr ""

#. module: website
#: model:ir.ui.view,arch_db:website.show_sign_in
msgid "<b>Sign in</b>"
msgstr ""

#. module: website
#: model:ir.ui.view,arch_db:website.s_button
msgid ""
"<i class=\"fa fa-arrow-right\"/>\n"
"                        Contact Us Now"
msgstr ""

#. module: website
#: model:ir.ui.view,arch_db:website.snippets
msgid "<i class=\"fa fa-check-square\"/> Feature"
msgstr ""

#. module: website
#: model:ir.ui.view,arch_db:website.website_planner
msgid "<i class=\"fa fa-envelope-o\"/> Email Our Website Expert"
msgstr ""

#. module: website
#: model:ir.ui.view,arch_db:website.snippets
msgid "<i class=\"fa fa-indent\"/> Content"
msgstr ""

#. module: website
#: model:ir.ui.view,arch_db:website.snippets
msgid "<i class=\"fa fa-magic icon-fix\"/> Effect"
msgstr ""

#. module: website
#: model:ir.ui.view,arch_db:website.language_selector
msgid ""
"<i class=\"fa fa-plus-circle\"/>\n"
"                Add a language..."
msgstr ""

#. module: website
#: model:ir.ui.view,arch_db:website.snippets
msgid "<i class=\"fa fa-th-large\"/> Structure"
msgstr ""

#. module: website
#: model:ir.ui.view,arch_db:website.user_navbar
msgid "<i class=\"fa fa-th-large\"/> WEBSITE <b class=\"caret\"/>"
msgstr ""

#. module: website
#: model:ir.ui.view,arch_db:website.website_planner
msgid ""
"<i>\n"
"                        The whole process may take a few hours, some "
"discussions with your colleagues and\n"
"                    several cups of coffee to go through. But don't worry, "
"you can return to this tool at any time.</i>"
msgstr ""

#. module: website
#: model:ir.ui.view,arch_db:website.website_planner
msgid ""
"<i>\n"
"                        Whether you're a beginner or a pro, we have "
"everything you need to plan, create,\n"
"                    publish and grow your site, blog or online store.</i>"
msgstr ""

#. module: website
#: model:ir.ui.view,arch_db:website.website_planner
msgid ""
"<i>\n"
"                    This Planner will help you to think about your website "
"and provide tips and ideas to inspire you. There are examples and "
"explanations to guide you through the process of creating a top-notch, high "
"quality site that meets all your needs.</i>"
msgstr ""

#. module: website
#: model:ir.ui.view,arch_db:website.website_planner
msgid ""
"<i>Congratulations on taking the leap and deciding to build your own website!"
"</i>"
msgstr ""

#. module: website
#: model:ir.ui.view,arch_db:website.s_comparisons
msgid "<i>Instant setup, satisfied or reimbursed.</i>"
msgstr ""

#. module: website
#: model:ir.ui.view,arch_db:website.website_planner
msgid "<i>We wish you a fun time!</i>"
msgstr ""

#. module: website
#: model:ir.ui.view,arch_db:website.s_image_floating
msgid ""
"<small class=\"text-muted\">A great way to catch your reader's attention is "
"to tell a story. Everything you consider writing can be told as a story.</"
"small>"
msgstr ""

#. module: website
#: model:ir.ui.view,arch_db:website.s_parallax_slider
#: model:ir.ui.view,arch_db:website.s_quote
#: model:ir.ui.view,arch_db:website.s_quotes_slider
#: model:ir.ui.view,arch_db:website.s_references
msgid "<small>Author of this quote</small>"
msgstr ""

#. module: website
#: model:ir.ui.view,arch_db:website.s_parallax_slider
#: model:ir.ui.view,arch_db:website.s_quotes_slider
#: model:ir.ui.view,arch_db:website.s_references
msgid "<small>John Doe, CEO</small>"
msgstr ""

#. module: website
#: model:ir.ui.view,arch_db:website.website_planner
msgid "<span class=\"fa fa-arrow-circle-o-down\"/> Install now"
msgstr ""

#. module: website
#: model:ir.ui.view,arch_db:website.website_planner
msgid "<span class=\"fa fa-comment-o\"/> Website Live Chat on"
msgstr ""

#. module: website
#: model:ir.ui.view,arch_db:website.website_planner
msgid ""
"<span class=\"fa fa-lightbulb-o fa-2x\"/>\n"
"                                <strong>Tips for a good domain:</strong>"
msgstr ""

#. module: website
#: model:ir.ui.view,arch_db:website.website_planner
msgid ""
"<span class=\"fa fa-lightbulb-o fa-2x\"/>\n"
"                        <span>Try to limit yourself to 1 testing variable, "
"otherwise you won't be able to clearly interpret the results of your "
"modifications.</span>"
msgstr ""

#. module: website
#: model:ir.ui.view,arch_db:website.user_navbar
msgid "<span class=\"fa fa-pencil\"/> EDIT PAGE"
msgstr ""

#. module: website
#: model:ir.ui.view,arch_db:website.user_navbar
msgid "<span class=\"fa fa-plus\"/> NEW PAGE"
msgstr ""

#. module: website
#: model:ir.ui.view,arch_db:website.website_planner
msgid "<span class=\"fa fa-thumbs-o-down\"/> <strong> Bad practices</strong>"
msgstr ""

#. module: website
#: model:ir.ui.view,arch_db:website.website_planner
msgid "<span class=\"fa fa-thumbs-o-up\"/> <strong> Good practices</strong>"
msgstr ""

#. module: website
#: model:ir.ui.view,arch_db:website.website_planner
msgid ""
"<span class=\"panel-title\">\n"
"                                        <span class=\"fa fa-cogs\"/>\n"
"                                        <strong>Machine translation</"
"strong><br/>Free, but quality may vary\n"
"                                    </span>"
msgstr ""

#. module: website
#: model:ir.ui.view,arch_db:website.website_planner
msgid ""
"<span class=\"panel-title\">\n"
"                                        <span class=\"fa fa-user\"/>\n"
"                                        <strong>Human translation</"
"strong><br/>Pay for professionnal quality\n"
"                                    </span>"
msgstr ""

#. module: website
#: model:ir.ui.view,arch_db:website.website_planner
msgid ""
"<span class=\"panel-title\"><span class=\"fa fa-code\"/><strong> 2. "
"Customize its appearance</strong></span>"
msgstr ""

#. module: website
#: model:ir.ui.view,arch_db:website.website_planner
msgid ""
"<span class=\"panel-title\"><span class=\"fa fa-magic\"/><strong> 1. Choose "
"your theme</strong></span>"
msgstr ""

#. module: website
#: model:ir.ui.view,arch_db:website.layout
msgid ""
"<span class=\"sr-only\">Toggle navigation</span>\n"
"                                    <span class=\"icon-bar\"/>\n"
"                                    <span class=\"icon-bar\"/>\n"
"                                    <span class=\"icon-bar\"/>"
msgstr ""

#. module: website
#: model:ir.ui.view,arch_db:website.s_comparisons
msgid "<span>$</span><b style=\"font-size: 60px\">125</b><small>.00</small>"
msgstr ""

#. module: website
#: model:ir.ui.view,arch_db:website.s_comparisons
msgid "<span>$</span><b style=\"font-size: 60px\">35</b><small>.00</small>"
msgstr ""

#. module: website
#: model:ir.ui.view,arch_db:website.s_comparisons
msgid "<span>$</span><b style=\"font-size: 60px\">65</b><small>.00</small>"
msgstr ""

#. module: website
#: model:ir.ui.view,arch_db:website.website_planner
msgid "<span>3. Select a <strong>translation method</strong></span>"
msgstr ""

#. module: website
#: model:ir.ui.view,arch_db:website.website_planner
msgid ""
"<strong>... and your location too!</strong><br/>\n"
"                                Millions of people use Google Maps everyday. "
"Whether you are a restaurant\n"
"                                or a huge business, you have no excuse not "
"to register your location in"
msgstr ""

#. module: website
#: model:ir.ui.view,arch_db:website.website_planner
msgid ""
"<strong>1. Define what to test</strong><br/>\n"
"                                Your choice of what to test will obviously "
"depend on your goals, but should\n"
"                                always be linked to one of your business "
"objectives (don't spend energy\n"
"                                improving something that brings you no ROI). "
"Then, find the best page to\n"
"                                test and the variation you think will bring "
"the best results.Here are a\n"
"                                few examples of good testing variables:"
msgstr ""

#. module: website
#: model:ir.ui.view,arch_db:website.website_planner
msgid ""
"<strong>1. Your main menu items</strong> and 2. Your secondary menu items "
"(optional):"
msgstr ""

#. module: website
#: model:ir.ui.view,arch_db:website.website_planner
msgid ""
"<strong>2. Create the page variation</strong><br/>\n"
"                                Once you're clear on the measurable "
"objective, the page and the variable\n"
"                                you want to test, duplicate the page in Odoo "
"using the <strong>'Versions'</strong>\n"
"                                menu and apply the modification you decided."
msgstr ""

#. module: website
#: model:ir.ui.view,arch_db:website.website_planner
msgid ""
"<strong>3. Configure a Google Analytics account</strong><br/>\n"
"                                This is necessary in order to record the "
"statistics of your test."
msgstr ""

#. module: website
#: model:ir.ui.view,arch_db:website.website_planner
msgid "<strong>3. Your footer titles</strong> and 4. Your footer links:"
msgstr ""

#. module: website
#: model:ir.ui.view,arch_db:website.website_planner
msgid ""
"<strong>4. Create your campaign in Google Analytics</strong><br/>\n"
"                                Simply follow the wizard by creating a new "
"experiment in the <strong>Behavior &gt;\n"
"                                Experiments</strong> menu of"
msgstr ""

#. module: website
#: model:ir.ui.view,arch_db:website.s_button
msgid "<strong>50,000+ companies run Odoo to grow their businesses.</strong>"
msgstr ""

#. module: website
#: model:ir.ui.view,arch_db:website.website_planner
msgid "<strong>Activate now</strong> the optional modules you'll need:"
msgstr ""

#. module: website
#: model:ir.ui.view,arch_db:website.website_planner
msgid ""
"<strong>Add features and content</strong><br/>\n"
"                                You can put more content in the intermediate "
"section of your homepage (one\n"
"                                or two scrolls down from the visible "
"section), but try to keep your\n"
"                                paragraphs easy to read and avoid 'walls of "
"text'."
msgstr ""

#. module: website
#: model:ir.ui.view,arch_db:website.website_planner
msgid ""
"<strong>Add relevant keywords</strong><br/>\n"
"                                Adding relevant keywords to a web page's "
"meta data, including the title tag\n"
"                                and meta description, will tend to improve "
"the relevancy of a site's search\n"
"                                listings, also increasing your traffic."
msgstr ""

#. module: website
#: model:ir.ui.view,arch_db:website.website_planner
msgid ""
"<strong>Advertise to get the first visitors</strong><br/>\n"
"                                If you have a small budget to allocate to "
"advertising (around $100), you\n"
"                                should start a Google Adwords campaign."
msgstr ""

#. module: website
#: model:ir.ui.view,arch_db:website.website_planner
msgid ""
"<strong>Be announced on the Odoo Twitter account</strong><br/>\n"
"                                We like to hear from people using Odoo to "
"build their website. Tweet us"
msgstr ""

#. module: website
#: model:ir.ui.view,arch_db:website.website_planner
msgid ""
"<strong>Be linked by trusted websites</strong><br/>\n"
"                                The more sites that link to your own site, "
"the more Google trusts your site\n"
"                                to be worthwhile:"
msgstr ""

#. module: website
#: model:ir.ui.view,arch_db:website.website_planner
msgid "<strong>Blogs</strong>"
msgstr ""

#. module: website
#: model:ir.ui.view,arch_db:website.website_planner
msgid "<strong>Community builder</strong>"
msgstr ""

#. module: website
#: model:ir.ui.view,arch_db:website.website_planner
msgid "<strong>Contact form</strong>"
msgstr ""

#. module: website
#: model:ir.ui.view,arch_db:website.website_planner
msgid "<strong>Contact us for a custom-made theme:</strong>"
msgstr ""

#. module: website
#: model:ir.ui.view,arch_db:website.website_planner
msgid "<strong>Contact us now:</strong><br/>"
msgstr ""

#. module: website
#: model:ir.ui.view,arch_db:website.website_planner
msgid "<strong>Create an online Q&amp;A</strong>"
msgstr ""

#. module: website
#: model:ir.ui.view,arch_db:website.website_planner
msgid "<strong>Discuss live</strong>"
msgstr ""

#. module: website
#: model:ir.ui.view,arch_db:website.website_planner
msgid ""
"<strong>Display social proof</strong><br/>\n"
"                                Below your main banner or call-to-action, "
"it's a good practice to put\n"
"                                social proofs about your products or "
"services; customer quotes, videos,\n"
"                                photos of your products in actions, twitter "
"quotes, etc."
msgstr ""

#. module: website
#: model:ir.ui.view,arch_db:website.website_planner
msgid ""
"<strong>Do many A/B tests.</strong><br/>\n"
"                                Chances are, your first A/B test will turn "
"out a lemon. But don’t despair. An A/B test can have only three outcomes: no "
"result, a negative result or a\n"
"                                positive result. The key to optimizing "
"conversion rates is to do a ton of A/B\n"
"                                tests, so that all positive results add up "
"to a huge boost to your sales and\n"
"                                achieved goals."
msgstr ""

#. module: website
#: model:ir.ui.view,arch_db:website.website_planner
msgid ""
"<strong>Don't test versions at different time periods.</strong><br/>If you\n"
"                                test one version one week and the second the "
"next, your results won't be\n"
"                                accurate, or worse, wrong!"
msgstr ""

#. module: website
#: model:ir.ui.view,arch_db:website.website_planner
msgid ""
"<strong>Don’t conclude too early.</strong><br/>\n"
"                                Wait for your test results to be "
"significant. Take a look at the statistical\n"
"                                confidence in Google Analytics, it should be "
"at least 95%."
msgstr ""

#. module: website
#: model:ir.ui.view,arch_db:website.website_planner
msgid ""
"<strong>Don’t surprise regular visitors.</strong><br/>\n"
"                                If you are testing a core part of your "
"website, include only new visitors in\n"
"                                the test. You want to avoid shocking regular "
"visitors, especially because the\n"
"                                variations may not ultimately be implemented."
msgstr ""

#. module: website
#: model:ir.ui.view,arch_db:website.website_planner
msgid ""
"<strong>Encourage to action</strong><br/>\n"
"                                Add  one, and only one, call-to-action on "
"your homepage. Your homepage is\n"
"                                the page that gets the most visitors.<br/>\n"
"                                It's good practice to try to engage with "
"your visitors on the homepage:\n"
"                                Contact Us, Subscribe to Get More "
"Information, Check the Catalog, etc."
msgstr ""

#. module: website
#: model:ir.ui.view,arch_db:website.http_error_debug
msgid "<strong>Error message:</strong>"
msgstr ""

#. module: website
#: model:ir.ui.view,arch_db:website.website_planner
msgid ""
"<strong>Find 3 websites that you like</strong> and write down what you like "
"about them."
msgstr ""

#. module: website
#: model:ir.ui.view,arch_db:website.website_planner
msgid ""
"<strong>Find a catchy headline</strong><br/>\n"
"                                Make sure anyone who visits your site "
"understands what it’s about without having to do a lot of reading.<br/>\n"
"                                To do that, the visible section of your "
"homepage (above the fold) needs to be simple and straightforward. For "
"example, use pictures of your work, screenshots of your app, a short and "
"catchy hook."
msgstr ""

#. module: website
#: model:ir.ui.view,arch_db:website.website_planner
msgid "<strong>How to get a custom domain name ?</strong><br/>"
msgstr ""

#. module: website
#: model:ir.ui.view,arch_db:website.website_planner
msgid ""
"<strong>Initial Teaser</strong><br/>\n"
"                                Before launching to the masses, it's good "
"practice to tease around 100 of\n"
"                                your contacts. Start with your friends, "
"colleagues and family. Whether or\n"
"                                not they're interested in your area of "
"business, they will be ready to help\n"
"                                you with feedback if you engage in a "
"personal discussion with them."
msgstr ""

#. module: website
#: model:ir.ui.view,arch_db:website.website_planner
msgid "<strong>Jobs</strong>"
msgstr ""

#. module: website
#: model:ir.ui.view,arch_db:website.website_planner
msgid ""
"<strong>Know how long to run a test before giving up.</strong><br/>\n"
"                                Giving up too early can cost you because you "
"may have gotten meaningful\n"
"                                results had you waited a little longer. "
"Giving up too late isn’t good either,\n"
"                                because poorly performing variations could "
"cost you conversions and sales."
msgstr ""

#. module: website
#: model:ir.ui.view,arch_db:website.website_planner
msgid "<strong>Now try to write down you footer structure:</strong>"
msgstr ""

#. module: website
#: model:ir.ui.view,arch_db:website.website_planner
msgid ""
"<strong>Optimize your content</strong><br/>\n"
"                                Writing content that includes frequently "
"searched-for keywords and phrases\n"
"                                tends to increase  traffic to your website."
msgstr ""

#. module: website
#: model:ir.ui.view,arch_db:website.website_planner
msgid "<strong>Organize physical events</strong>"
msgstr ""

#. module: website
#: model:ir.ui.view,arch_db:website.website_planner
msgid ""
"<strong>Reference your images...</strong><br/>\n"
"                                If you are an artist or a photographer, you "
"can potentially bring in a lot\n"
"                                of  visitors by referencing your images so "
"they are displayed in image\n"
"                                search engines, like Google Images. To do "
"that, simply add an 'Alt text'\n"
"                                containing descriptions and keywords for "
"relevant pictures."
msgstr ""

#. module: website
#: model:ir.ui.view,arch_db:website.website_planner
msgid ""
"<strong>Start a blog</strong><br/>\n"
"                                Google loves websites which are updated "
"often or ones where new content is\n"
"                                added regularly. This is why starting a blog "
"is an excellent way of\n"
"                                improving your search ranking. If you have "
"the time and dedication to write\n"
"                                good articles,"
msgstr ""

#. module: website
#: model:ir.ui.view,arch_db:website.website_planner
msgid "<strong>The big launch</strong><br/>"
msgstr ""

#. module: website
#: model:ir.ui.view,arch_db:website.website_planner
msgid ""
"<strong>Use Google Webmaster</strong><br/>\n"
"                                This tool will help you understand your "
"search traffic and learn how users\n"
"                                are finding your site and make optimizations "
"to help Google better\n"
"                                understand and represent your site."
msgstr ""

#. module: website
#: model:ir.ui.view,arch_db:website.website_planner
msgid "<strong>Use contact forms:</strong>"
msgstr ""

#. module: website
#: model:ir.ui.view,arch_db:website.website_planner
msgid ""
"<strong>With that in mind, try to define the structure of your main menu:</"
"strong>"
msgstr ""

#. module: website
#: model:ir.ui.view,arch_db:website.website_planner
msgid "<strong>You have your domain name ?</strong><br/>"
msgstr ""

#. module: website
#: model:ir.ui.view,arch_db:website.website_planner
msgid "<strong>Your website objectives</strong> by priority:"
msgstr ""

#. module: website
#: model:ir.ui.view,arch_db:website.website_planner
msgid "<strong>e-Commerce</strong>"
msgstr ""

#. module: website
#: model:ir.ui.view,arch_db:website.website_planner
msgid "@odoo"
msgstr ""

#. module: website
#: model:ir.ui.view,arch_db:website.s_text_block
msgid "A Great Headline"
msgstr "შესანიშნავი სათაური"

#. module: website
#: model:ir.ui.view,arch_db:website.s_big_picture
msgid "A Punchy Headline"
msgstr "ენერგიული სათაური"

#. module: website
#: model:ir.ui.view,arch_db:website.s_image_text
#: model:ir.ui.view,arch_db:website.s_text_image
msgid "A Section Subtitle"
msgstr "სექციის ქვესათაური"

#. module: website
#: model:ir.model.fields,help:website.field_ir_act_server_website_published
msgid ""
"A code server action can be executed from the website, using a dedicated "
"controller. The address is <base>/website/action/<website_path>. Set this "
"field as True to allow users to run this action. If it is set to False the "
"action cannot be run through the website."
msgstr ""

#. module: website
#: model:ir.ui.view,arch_db:website.website_planner
msgid ""
"A footer, as its name implies, is located at the very bottom of your "
"website.\n"
"                        Because of that, your visitors won't see it "
"immediately so it's very useful for linking\n"
"                        pages you don't want in your main menu e.g. social "
"media, terms and conditions, privacy\n"
"                        terms, etc."
msgstr ""

#. module: website
#: model:ir.ui.view,arch_db:website.s_text_block
msgid "A good subtitle"
msgstr "კარგი ქვესათაური"

#. module: website
#: model:ir.ui.view,arch_db:website.website_planner
msgid ""
"A good way to start is to use machine translation then apply corrections "
"yourself."
msgstr ""

#. module: website
#: model:ir.ui.view,arch_db:website.s_text_block
msgid ""
"A great way to catch your reader's attention is to tell a story.\n"
"                        Everything you consider writing can be told as a "
"story."
msgstr ""

#. module: website
#: model:ir.ui.view,arch_db:website.s_features
msgid "A small explanation of this great<br/>feature, in clear words."
msgstr ""

#. module: website
#: model:ir.ui.view,arch_db:website.website_planner
msgid "A/B Testing"
msgstr ""

#. module: website
#: model:ir.model.fields,field_description:website.field_website_config_settings_module_website_version
msgid "A/B testing and versioning"
msgstr ""

#. module: website
#: model:ir.ui.view,arch_db:website.website_planner
msgid ""
"A/B testing is the process of testing two versions of a page to see which "
"one performs\n"
"                        better in reaching your business objectives. For "
"example, imagine you have an existing\n"
"                        page (A) where you ask your customers to subscribe "
"to your mailing list.\n"
"                        You create a variation (B) of this page with a "
"slightly different subscription message.\n"
"                        Then your randomly display this page to half the "
"visitors of your website, and after a\n"
"                        while, you analyze the subscription statistics and "
"see that page B performs 10% better\n"
"                        than page A. Of course, you now decide to make B "
"your new current page!"
msgstr ""

#. module: website
#: model:ir.ui.view,arch_db:website.aboutus
#: model:ir.ui.view,arch_db:website.footer_default
msgid "About us"
msgstr "ჩვენს შესახებ"

#. module: website
#: model:ir.ui.view,arch_db:website.s_comparisons
msgid "Account &amp; Sales management"
msgstr ""

#. module: website
#: model:ir.model.fields,field_description:website.field_website_cdn_activated
msgid "Activate CDN for assets"
msgstr ""

#. module: website
#: model:ir.ui.view,arch_db:website.s_three_columns
msgid ""
"Adapt these three columns to fit you design need.\n"
"                        To duplicate, delete or move columns, select the\n"
"                        column and use the top icons to perform your action."
msgstr ""

#. module: website
#. openerp-web
#: code:addons/website/static/src/xml/website.seo.xml:37
#, python-format
msgid "Add"
msgstr "დამატება"

#. module: website
#. openerp-web
#: code:addons/website/static/src/js/website.snippets.gallery.js:248
#: model:ir.ui.view,arch_db:website.s_image_gallery
#, python-format
msgid "Add Images from the 'Customize' menu"
msgstr ""

#. module: website
#. openerp-web
#: code:addons/website/static/src/xml/website.contentMenu.xml:55
#, python-format
msgid "Add Menu Entry"
msgstr "მენიუს ჩანაწერის დამატება"

#. module: website
#: model:ir.ui.view,arch_db:website.snippet_options
msgid "Add Slide"
msgstr "სლაიდის დამატება"

#. module: website
#: model:ir.ui.view,arch_db:website.s_feature_grid
msgid "Add a great slogan"
msgstr "შესანიშნავი სლოგანის დამატება"

#. module: website
#. openerp-web
#: code:addons/website/static/src/xml/website.gallery.xml:18
#: model:ir.ui.view,arch_db:website.snippet_options
#, python-format
msgid "Add images"
msgstr ""

#. module: website
#. openerp-web
#: code:addons/website/static/src/xml/website.seo.xml:20
#, python-format
msgid "Add keyword:"
msgstr "საძებნი სიტყვის დამატება:"

#. module: website
#. openerp-web
#: code:addons/website/static/src/js/website.tour.banner.js:111
#, fuzzy, python-format
msgid "Add new pages"
msgstr "ახალი გვერდის და მენიუს დამატება"

#. module: website
#. openerp-web
#: code:addons/website/static/src/js/website.contentMenu.js:68
#, python-format
msgid "Add page in menu"
msgstr "გვერდის მენიუში დამატება"

#. module: website
#: model:ir.ui.view,arch_db:website.view_website_config_settings
msgid "Advanced"
msgstr ""

#. module: website
#: model:ir.ui.view,arch_db:website.website_planner
msgid ""
"After working on this step, you may want to go back and refine your "
"objectives or modify your visitors interests. Those 3 first steps are "
"essentially linked, and the more time your spend on polishing them, the "
"better your website will be!"
msgstr ""

#. module: website
#: model:ir.ui.view,arch_db:website.website_planner
msgid "Aim for a .com and/or your country extension"
msgstr ""

#. module: website
#: model:ir.ui.view,arch_db:website.s_feature_grid
msgid ""
"All these icons are licensed under creative commons so that you can use them."
msgstr ""

#. module: website
#: model:ir.ui.view,arch_db:website.website_planner
msgid ""
"Allows your customers and the whole community to ask and answer questions "
"about their interests."
msgstr ""

#. module: website
#: model:ir.ui.view,arch_db:website.website_planner
msgid ""
"Also, don't hesitate to post on other people blogs, forums, websites, but "
"don't go overboard and post everywhere without considering whether it's a "
"good place for you to be."
msgstr ""

#. module: website
#: model:ir.ui.view,arch_db:website.website_planner
msgid ""
"Alternatively, you can write a good article about your business and publish "
"it on an article database websites (ex: squidoo.com) or send it to a press "
"website and your local newspapers."
msgstr ""

#. module: website
#: model:ir.ui.view,arch_db:website.website_planner
msgid "Amount of text on the page (short vs. long)."
msgstr ""

#. module: website
#: model:ir.ui.view,arch_db:website.500
msgid "An error occured while rendering the template"
msgstr ""

#. module: website
#: model:ir.ui.view,arch_db:website.s_title
msgid "And a great subtitle too"
msgstr ""

#. module: website
#: model:ir.ui.view,arch_db:website.website_planner
msgid ""
"Announce it on social media (and update your profiles): Twitter,Facebook, "
"LinkedIn, Youtube, etc."
msgstr ""

#. module: website
#: model:ir.ui.view,arch_db:website.view_website_config_settings
#: model:ir.ui.view,arch_db:website.view_website_form
msgid "Apply"
msgstr "გააქტიურება"

#. module: website
#: model:ir.ui.view,arch_db:website.snippet_options
msgid "Aqua"
msgstr ""

#. module: website
#: model:ir.ui.view,arch_db:website.website_planner
msgid ""
"As you add more pages to your website, your main menu will begin to feel "
"overcrowded.\n"
"                            You can regroup similar pages into a sub-menu, "
"so they will appear under a unique drop-down menu."
msgstr ""

#. module: website
#: model:ir.model.fields,field_description:website.field_ir_attachment_website_url
msgid "Attachment URL"
msgstr ""

#. module: website
#: model:ir.ui.view,arch_db:website.website_planner
msgid "Attract more leads with a winning content marketing strategy."
msgstr ""

#. module: website
#: model:ir.ui.view,arch_db:website.website_planner
msgid "Attract new leads"
msgstr ""

#. module: website
#: model:ir.model.fields,field_description:website.field_ir_act_server_website_published
msgid "Available on the Website"
msgstr ""

#. module: website
#: model:ir.ui.view,arch_db:website.website_planner
msgid "Avoid special characters"
msgstr ""

#. module: website
#: model:ir.ui.view,arch_db:website.snippet_options
msgid "Baby Blue"
msgstr ""

#. module: website
#: model:ir.ui.view,arch_db:website.500
msgid "Back"
msgstr "უკან"

#. module: website
#: model:ir.ui.view,arch_db:website.snippet_options
#, fuzzy
msgid "Background Color"
msgstr "ფონი"

#. module: website
#: model:ir.ui.view,arch_db:website.snippet_options
#, fuzzy
msgid "Background Image"
msgstr "ფონი"

#. module: website
#: model:ir.ui.view,arch_db:website.snippet_options
msgid "Background Image Options"
msgstr ""

#. module: website
#: model:ir.ui.view,arch_db:website.website_planner
msgid "Background image"
msgstr ""

#. module: website
#: model:ir.ui.view,arch_db:website.s_banner
msgid "Banner Odoo Image"
msgstr ""

#. module: website
#: model:ir.ui.view,arch_db:website.s_comparisons
msgid "Basic sales &amp; marketing for up to 2 users"
msgstr ""

#. module: website
#. openerp-web
#: code:addons/website/static/src/xml/website.xml:70
#, python-format
msgid "Be careful !"
msgstr ""

#. module: website
#: model:ir.ui.view,arch_db:website.website_planner
msgid "Be mobile"
msgstr ""

#. module: website
#: model:ir.ui.view,arch_db:website.website_planner
msgid ""
"Before starting to work on your website, make sure you have all the right "
"applications installed.\n"
"                        It will be much easier for you to organize and "
"create your content if you have all the options activated from the start."
msgstr ""

#. module: website
#: model:ir.ui.view,arch_db:website.website_planner
msgid "Before starting,"
msgstr ""

#. module: website
#: model:ir.ui.view,arch_db:website.s_comparisons
msgid "Beginner"
msgstr "დამწყები"

#. module: website
#: model:ir.ui.view,arch_db:website.website_planner
msgid ""
"Being clear on why you're creating your site and your goals is an essential "
"first step to ensure your content and structure meet business objectives."
msgstr ""

#. module: website
#: model:ir.ui.view,arch_db:website.snippet_options
msgid "Big"
msgstr ""

#. module: website
#: model:ir.ui.view,arch_db:website.snippet_options
msgid "Bigger Text"
msgstr ""

#. module: website
#: model:ir.ui.view,arch_db:website.snippet_options
msgid "Black"
msgstr "შავი"

#. module: website
#: model:ir.ui.view,arch_db:website.website_planner
msgid "Boost your online sales with sleek product pages."
msgstr ""

#. module: website
#. openerp-web
#: code:addons/website/static/src/js/website.tour.banner.js:14
#, python-format
msgid "Build a page"
msgstr "გვერდის შექმნა"

#. module: website
#: model:ir.ui.view,arch_db:website.website_planner
msgid "Build and engage with communities with forums, Q&amp;A, mailing lists."
msgstr ""

#. module: website
#: model:ir.ui.view,arch_db:website.website_planner
msgid "Build awareness and credibility"
msgstr ""

#. module: website
#: model:ir.ui.view,arch_db:website.snippet_options
msgid "Business Guy"
msgstr ""

#. module: website
#: model:ir.model.fields,field_description:website.field_website_cdn_url
#: model:ir.model.fields,field_description:website.field_website_config_settings_cdn_url
msgid "CDN Base URL"
msgstr ""

#. module: website
#: model:ir.model.fields,field_description:website.field_website_cdn_filters
#: model:ir.model.fields,field_description:website.field_website_config_settings_cdn_filters
msgid "CDN Filters"
msgstr ""

#. module: website
#: model:ir.ui.view,arch_db:website.website_planner
msgid "Can I afford to advertise on the keyword?"
msgstr ""

#. module: website
#: model:ir.ui.view,arch_db:website.s_faq_collapse
msgid "Can I use it to manage projects based on agile methodologies?"
msgstr ""

#. module: website
#. openerp-web
<<<<<<< HEAD
#: code:addons/website/static/src/js/website.backendDashboard.js:85
=======
>>>>>>> bc1a0a32
#: code:addons/website/static/src/xml/website.xml:63
#: model:ir.ui.view,arch_db:website.500
#: model:ir.ui.view,arch_db:website.view_website_config_settings
#: model:ir.ui.view,arch_db:website.view_website_form
#, python-format
msgid "Cancel"
msgstr "შეწყვეტა"

#. module: website
#: model:ir.ui.view,arch_db:website.s_feature_grid
msgid "Change Background"
msgstr ""

#. module: website
#: model:ir.ui.view,arch_db:website.s_feature_grid
msgid "Change Icons"
msgstr ""

#. module: website
#. openerp-web
#: code:addons/website/static/src/js/website.tour.banner.js:96
#, python-format
msgid "Check Mobile Preview"
msgstr ""

#. module: website
#: model:ir.ui.view,arch_db:website.website_planner
msgid "Check its availability"
msgstr ""

#. module: website
#: model:ir.ui.view,arch_db:website.website_planner
msgid "Check your references before deciding to work with you"
msgstr ""

#. module: website
#: model:ir.model.fields,field_description:website.field_website_menu_child_id
msgid "Child Menus"
msgstr "შვილობილი მენიუები"

#. module: website
#: model:ir.ui.view,arch_db:website.s_big_picture
msgid ""
"Choose a vibrant image and write an inspiring paragraph\n"
"                        about it. It does not have to be long, but it "
"should\n"
"                        reinforce your image."
msgstr ""

#. module: website
#: model:ir.ui.view,arch_db:website.snippet_options
msgid "Circle"
msgstr "წრე"

#. module: website
#. openerp-web
#: code:addons/website/static/src/js/website.tour.banner.js:43
#, python-format
msgid "Click in the text and start editing it."
msgstr "დააწკაპუნეთ ტექსტში და დაიწყეთ რედაქტირება."

#. module: website
#: model:ir.ui.view,arch_db:website.website_planner
msgid "Click on 'Translate' on the menu bar"
msgstr ""

#. module: website
#: model:ir.ui.view,arch_db:website.s_feature_grid
msgid "Click on the icon to adapt it to your feature"
msgstr ""

#. module: website
#. openerp-web
#: code:addons/website/static/src/js/website.tour.banner.js:49
#: model:ir.ui.view,arch_db:website.s_banner
#: model:ir.ui.view,arch_db:website.website2_homepage
#, python-format
msgid "Click to customize this text"
msgstr ""

#. module: website
#. openerp-web
#: code:addons/website/static/src/xml/website.ace.xml:14
#: code:addons/website/static/src/xml/website.gallery.xml:97
#: code:addons/website/static/src/xml/website.translator.xml:13
#, python-format
msgid "Close"
msgstr "დახურვა"

#. module: website
#. openerp-web
#: code:addons/website/static/src/js/website.tour.banner.js:113
#, python-format
msgid "Close Tutorial"
msgstr "ტუტორიალის დახურვა"

#. module: website
#: model:ir.ui.view,arch_db:website.snippet_options
msgid "Color Splash"
msgstr ""

#. module: website
#: model:ir.ui.view,arch_db:website.website_planner
msgid "Colors palette"
msgstr ""

#. module: website
#: model:ir.ui.view,arch_db:website.snippet_options
msgid "Columns"
msgstr ""

#. module: website
#: model:ir.ui.view,arch_db:website.website_planner
msgid "Communicate"
msgstr ""

#. module: website
#: model:ir.model,name:website.model_res_company
msgid "Companies"
msgstr "კომპანიები"

#. module: website
#: model:ir.model.fields,field_description:website.field_website_company_id
msgid "Company"
msgstr "კომპანია"

#. module: website
#: model:ir.ui.view,arch_db:website.layout_footer_copyright
msgid "Company name"
msgstr ""

#. module: website
#: model:ir.ui.view,arch_db:website.s_comparisons
msgid "Complete CRM for any size team"
msgstr ""

#. module: website
#: model:ir.model.fields,field_description:website.field_website_compress_html
msgid "Compress HTML"
msgstr ""

#. module: website
#: model:ir.model.fields,field_description:website.field_website_config_settings_compress_html
msgid "Compress rendered HTML for a better Google PageSpeed result"
msgstr ""

#. module: website
#: model:ir.ui.menu,name:website.menu_website_global_configuration
msgid "Configuration"
msgstr "კონფიგურაცია"

#. module: website
#: model:ir.ui.view,arch_db:website.view_website_config_settings
msgid "Configure Website"
msgstr "ვებსაიტის კონფიგურაცია"

#. module: website
#: model:ir.ui.view,arch_db:website.website_planner
msgid ""
"Configure all your social media (Twitter, Facebook, LinkedIn) so that the "
"address of your website appears on them."
msgstr ""

#. module: website
#: model:ir.ui.view,arch_db:website.view_website_config_settings
msgid "Configure website menus"
msgstr "ვებსაიტის მენიუს კონფიგურაცია"

#. module: website
#: model:ir.ui.view,arch_db:website.website_planner
msgid "Configure your Gengo API key in"
msgstr ""

#. module: website
#: model:ir.ui.view,arch_db:website.website_planner
msgid "Congratulations, you're done !"
msgstr ""

#. module: website
#: model:ir.ui.view,arch_db:website.footer_default
msgid "Connect with us"
msgstr ""

#. module: website
#: model:ir.ui.view,arch_db:website.403 model:ir.ui.view,arch_db:website.404
msgid "Contact Us"
msgstr "დაგვიკავშირდით"

#. module: website
#: model:ir.ui.view,arch_db:website.website_planner
msgid "Contact a Domain Manager in your country to buy it"
msgstr ""

#. module: website
#: model:ir.ui.view,arch_db:website.contactus
#: model:ir.ui.view,arch_db:website.footer_default
#: model:ir.ui.view,arch_db:website.s_banner
#: model:ir.ui.view,arch_db:website.s_big_message
#: model:ir.ui.view,arch_db:website.s_comparisons
#: model:ir.ui.view,arch_db:website.website2_homepage
#: model:ir.ui.view,arch_db:website.website_planner
#: model:website.menu,name:website.menu_contactus
#: model:website.menu,name:website.website2_menu_contactus
msgid "Contact us"
msgstr "დაგვიკავშირდით"

#. module: website
#: model:ir.ui.view,arch_db:website.contactus
msgid "Contact us about anything related to our company or services."
msgstr ""

#. module: website
#: model:ir.ui.view,arch_db:website.s_big_picture
msgid "Contact us »"
msgstr "დაგვიკავშირდით »"

#. module: website
#: model:ir.ui.view,arch_db:website.user_navbar
#, fuzzy
msgid "Content"
msgstr "გაგრძელება"

#. module: website
#. openerp-web
#: code:addons/website/static/src/xml/website.translator.xml:24
#, python-format
msgid "Content to translate"
msgstr ""

#. module: website
#. openerp-web
#: code:addons/website/static/src/js/website.tour.banner.js:61
#: code:addons/website/static/src/js/website.tour.banner.js:83
#: code:addons/website/static/src/js/website.tour.banner.js:105
#: code:addons/website/static/src/xml/website.contentMenu.xml:28
#: code:addons/website/static/src/xml/website.xml:62
#, python-format
msgid "Continue"
msgstr "გაგრძელება"

#. module: website
#: model:ir.ui.view,arch_db:website.layout_footer_copyright
msgid "Copyright &amp;copy;"
msgstr ""

#. module: website
#: model:ir.ui.view,arch_db:website.page_404
msgid "Create Page"
msgstr ""

#. module: website
#: model:ir.ui.view,arch_db:website.website_planner
msgid "Create a community"
msgstr ""

#. module: website
#: model:ir.ui.view,arch_db:website.website_planner
msgid "Create a new project (this may take some time)"
msgstr ""

#. module: website
#. openerp-web
#: code:addons/website/static/src/js/website.editor.js:133
#, python-format
msgid "Create page '%s'"
msgstr ""

#. module: website
#: model:ir.model.fields,field_description:website.field_website_config_settings_create_uid
#: model:ir.model.fields,field_description:website.field_website_create_uid
#: model:ir.model.fields,field_description:website.field_website_menu_create_uid
msgid "Created by"
msgstr "შემქმნელი"

#. module: website
#: model:ir.model.fields,field_description:website.field_website_config_settings_create_date
#: model:ir.model.fields,field_description:website.field_website_create_date
#: model:ir.model.fields,field_description:website.field_website_menu_create_date
msgid "Created on"
msgstr "შექმნის თარიღი"

#. module: website
#: model:ir.ui.view,arch_db:website.website_planner
msgid ""
"Creating your main menu is an important and difficult stage in building your "
"website.<br/>\n"
"                        It needs to be organized, so that your visitors can "
"see all the main content you offer at a glance.<br/>\n"
"                        It needs to be clear, so that when they click on an "
"item, they get the content they expected.<br/>\n"
"                        In fact, you need to build your navigation menu for "
"your visitors and not for your own purposes or objectives."
msgstr ""

#. module: website
#: model:ir.ui.view,arch_db:website.user_navbar
msgid "Customize"
msgstr ""

#. module: website
#: model:ir.ui.view,arch_db:website.user_navbar
msgid "Customize Theme"
msgstr ""

#. module: website
#. openerp-web
#: code:addons/website/static/src/js/website.tour.banner.js:60
#, python-format
msgid ""
"Customize any block through this menu. Try to change the background of the "
"banner."
msgstr ""

#. module: website
#. openerp-web
#: code:addons/website/static/src/js/website.tour.banner.js:42
#, python-format
msgid "Customize banner's text"
msgstr ""

#. module: website
#. openerp-web
#: code:addons/website/static/src/js/website.tour.banner.js:59
#, python-format
msgid "Customize the banner"
msgstr ""

#. module: website
#: model:ir.ui.menu,name:website.menu_dashboard
msgid "Dashboard"
msgstr ""

#. module: website
#: model:ir.model.fields,field_description:website.field_website_config_settings_default_lang_id
#: model:ir.model.fields,field_description:website.field_website_default_lang_id
msgid "Default language"
msgstr ""

#. module: website
#: model:ir.model.fields,field_description:website.field_website_config_settings_default_lang_code
#: model:ir.model.fields,field_description:website.field_website_default_lang_code
msgid "Default language code"
msgstr ""

#. module: website
#: model:ir.ui.view,arch_db:website.s_feature_grid
msgid "Delete Blocks"
msgstr ""

#. module: website
#. openerp-web
#: code:addons/website/static/src/js/website.contentMenu.js:129
#: model:ir.ui.view,arch_db:website.user_navbar
#, python-format
msgid "Delete Page"
msgstr ""

#. module: website
#: model:ir.ui.view,arch_db:website.s_three_columns
msgid ""
"Delete the above image or replace it with a picture\n"
"                        that illustrates your message. Click on the picture "
"to\n"
"                        change it's <em>rounded corner</em> style."
msgstr ""

#. module: website
#: model:ir.ui.view,arch_db:website.s_faq_collapse
msgid ""
"Deploy new stores with just an internet connection: no\n"
"                                installation, no specific hardware required. "
"It works with any\n"
"                                iPad, Tablet PC, laptop or industrial POS "
"machine."
msgstr ""

#. module: website
#. openerp-web
#: code:addons/website/static/src/xml/website.seo.xml:54
#, python-format
msgid "Description"
msgstr "აღწერილობა"

#. module: website
#. openerp-web
#: code:addons/website/static/src/xml/website.seo.xml:109
#, python-format
msgid "Description..."
msgstr "აღწერა..."

#. module: website
#: model:ir.ui.view,arch_db:website.website_planner
msgid "Design"
msgstr "დიზაინი"

#. module: website
#: model:ir.ui.view,arch_db:website.snippet_options
msgid "Disable autoplay"
msgstr ""

#. module: website
#. openerp-web
#: code:addons/website/static/src/js/website.seo.js:364
#, python-format
msgid "Discard"
msgstr "გაუქმება"

#. module: website
#: model:ir.ui.view,arch_db:website.template_partner_comment
msgid "Discuss and Comments"
msgstr ""

#. module: website
#: model:ir.ui.view,arch_db:website.website_planner
msgid "Discuss with propects for a face-to-face sales pitch."
msgstr ""

#. module: website
#: model:ir.model.fields,field_description:website.field_website_config_settings_display_name
#: model:ir.model.fields,field_description:website.field_website_display_name
#: model:ir.model.fields,field_description:website.field_website_menu_display_name
#: model:ir.model.fields,field_description:website.field_website_published_mixin_display_name
#: model:ir.model.fields,field_description:website.field_website_seo_metadata_display_name
msgid "Display Name"
msgstr "სახელი"

#. module: website
#. openerp-web
#: code:addons/website/static/src/xml/website.translator.xml:43
#, python-format
msgid "Do not show this dialog later."
msgstr ""

#. module: website
#: model:ir.ui.view,arch_db:website.s_faq_collapse
msgid "Does it works offline?"
msgstr ""

#. module: website
#: model:ir.ui.view,arch_db:website.view_website_config_settings
#: model:ir.ui.view,arch_db:website.view_website_form
msgid "Domain"
msgstr "დომენი"

#. module: website
#: model:ir.ui.view,arch_db:website.website_planner
msgid "Don't hesitate to"
msgstr ""

#. module: website
#: model:ir.ui.view,arch_db:website.website_planner
msgid "Download the technical documentation of a product"
msgstr ""

#. module: website
#. openerp-web
#: code:addons/website/static/src/js/website.tour.banner.js:67
#, python-format
msgid "Drag & Drop This Block"
msgstr ""

#. module: website
#. openerp-web
#: code:addons/website/static/src/js/website.tour.banner.js:34
#, python-format
msgid "Drag & Drop a Banner"
msgstr ""

#. module: website
#. openerp-web
#: code:addons/website/static/src/xml/website.contentMenu.xml:50
#, python-format
msgid "Drag a menu to the right to create a sub-menu"
msgstr ""

#. module: website
#. openerp-web
#: code:addons/website/static/src/js/website.tour.banner.js:68
#, python-format
msgid "Drag the <em>'Features'</em> block and drop it below the banner."
msgstr ""

#. module: website
#. openerp-web
#: code:addons/website/static/src/js/website.tour.banner.js:35
#, python-format
msgid "Drag the Banner block and drop it in your page."
msgstr ""

#. module: website
#: model:ir.ui.view,arch_db:website.s_feature_grid
msgid "Duplicate"
msgstr "გააკეთე დუბლირება."

#. module: website
#: model:ir.ui.view,arch_db:website.s_feature_grid
msgid "Duplicate blocks to add more features."
msgstr ""

#. module: website
#: model:ir.ui.view,arch_db:website.website_planner
msgid "Easy to remember and spell"
msgstr ""

#. module: website
#: model:ir.ui.view,arch_db:website.publish_management
msgid "Edit"
msgstr "შეცვლა"

#. module: website
#. openerp-web
#: code:addons/website/static/src/xml/website.contentMenu.xml:38
#: model:ir.ui.view,arch_db:website.user_navbar
#, python-format
msgid "Edit Menu"
msgstr "მენიუს რედაქტირება"

#. module: website
#: model:ir.ui.view,arch_db:website.user_navbar
#, fuzzy
msgid "Edit Top Menu"
msgstr "მენიუს რედაქტირება"

#. module: website
#: model:ir.ui.view,arch_db:website.publish_management
msgid "Edit in backend"
msgstr ""

#. module: website
#. openerp-web
#: code:addons/website/static/src/xml/website.backend.xml:29
#, python-format
msgid "Edit my Analytics Client ID"
msgstr ""

#. module: website
#: model:ir.ui.view,arch_db:website.page_404
msgid ""
"Edit the content below this line to adapt the default \"page not found\" "
"page."
msgstr ""

#. module: website
#. openerp-web
#: code:addons/website/static/src/js/website.tour.banner.js:27
#, python-format
msgid "Edit this page"
msgstr "ამ გვერდის რედაქტირება"

#. module: website
#: model:ir.ui.view,arch_db:website.s_comparisons
msgid "Email support"
msgstr ""

#. module: website
#: model:ir.ui.view,arch_db:website.website_planner
msgid "End"
msgstr ""

#. module: website
#: model:ir.ui.view,arch_db:website.s_comparisons
msgid "Enterprise package"
msgstr ""

#. module: website
#: model:ir.ui.view,arch_db:website.http_error_debug
msgid "Error"
msgstr "შეცდომა"

#. module: website
#. openerp-web
#: code:addons/website/static/src/js/website.tour.banner.js:28
#, python-format
msgid ""
"Every page of your website can be modified through the <i>Edit</i> button."
msgstr ""

#. module: website
#: model:ir.ui.view,arch_db:website.website_planner
msgid "Example of Good Footer"
msgstr ""

#. module: website
#: model:ir.ui.view,arch_db:website.website_planner
msgid "Example of Good Homepage"
msgstr ""

#. module: website
#: model:ir.ui.view,arch_db:website.website_planner
msgid "Example of Good Menu"
msgstr ""

#. module: website
#: model:ir.ui.view,arch_db:website.website_planner
msgid "Examples"
msgstr "მაგალითები"

#. module: website
#: model:ir.ui.view,arch_db:website.s_comparisons
msgid "Expert"
msgstr ""

#. module: website
#: model:ir.ui.view,arch_db:website.s_well
msgid ""
"Explain the benefits you offer. Don't write about products or\n"
"            services here, write about solutions."
msgstr ""

#. module: website
#: model:ir.ui.view,arch_db:website.website_planner
msgid ""
"Explain to them why you launched your new website and ask them for their\n"
"                                    views on it. Avoid using a mass survey, "
"it's a lot more efficient to have\n"
"                                    personal discussions with everyone. If "
"you efficiently engage them in the\n"
"                                    reviewing process, they will even help "
"you promote your website when it's\n"
"                                    ready for the big launch."
msgstr ""

#. module: website
#: model:ir.ui.view,arch_db:website.view_website_config_settings
msgid "Extra Features"
msgstr ""

#. module: website
#: model:ir.ui.view,arch_db:website.snippet_options
msgid "Extra-Large"
msgstr ""

#. module: website
#: model:ir.model.fields,field_description:website.field_website_config_settings_social_facebook
#: model:ir.model.fields,field_description:website.field_website_social_facebook
msgid "Facebook Account"
msgstr ""

#. module: website
#: model:ir.ui.view,arch_db:website.snippet_options
msgid "Fast"
msgstr "სწრაფი"

#. module: website
#: model:ir.model.fields,field_description:website.field_website_config_settings_favicon
msgid "Favicon"
msgstr ""

#. module: website
#: model:ir.ui.view,arch_db:website.s_three_columns
msgid "Feature One"
msgstr "ფუნქცია ერთი"

#. module: website
#: model:ir.ui.view,arch_db:website.s_three_columns
msgid "Feature Three"
msgstr "ფუნქცია სამი"

#. module: website
#: model:ir.ui.view,arch_db:website.s_panel
msgid "Feature Title"
msgstr "ფუნქციის სათაური"

#. module: website
#: model:ir.ui.view,arch_db:website.s_three_columns
msgid "Feature Two"
msgstr "ფუნქცია ორი"

#. module: website
#: model:ir.ui.view,arch_db:website.website_planner
msgid ""
"Finally don't try to make all your content accessible from the main menu or "
"the footer.\n"
"                            Indeed, a page can also be accessible through a "
"direct link or button, from any other page of your website."
msgstr ""

#. module: website
#: model:ir.ui.view,arch_db:website.website_planner
msgid "Find Inspiration"
msgstr ""

#. module: website
#: model:ir.ui.view,arch_db:website.website_planner
msgid "Find a good domain name (see tips on the right)"
msgstr ""

#. module: website
#: model:ir.ui.view,arch_db:website.s_features
msgid "First Feature"
msgstr "პირველი ფუნქცია"

#. module: website
#: model:ir.ui.view,arch_db:website.snippet_options
msgid "Fixed"
msgstr ""

#. module: website
#: model:ir.ui.view,arch_db:website.snippet_options
msgid "Float"
msgstr "მცურავი"

#. module: website
#: model:ir.ui.view,arch_db:website.snippet_options
msgid "Flowers Field"
msgstr ""

#. module: website
#: model:ir.ui.view,arch_db:website.snippet_options
msgid "Folded list"
msgstr ""

#. module: website
#: model:ir.ui.view,arch_db:website.website_planner
msgid "Fonts"
msgstr ""

#. module: website
#: model:ir.ui.view,arch_db:website.website_planner
msgid ""
"For example, use photos to help break up large areas of text by altering\n"
"                                    Text-Image and Image-Text blocks. Or if "
"you prefer to use icons, use the Features or Feature Grid blocks."
msgstr ""

#. module: website
#: model:ir.ui.view,arch_db:website.website_planner
msgid ""
"For example, you'll want your company name, your country/city and a few\n"
"                                    words describing your business in your "
"homepage title so that potential\n"
"                                    customers near your location will find "
"your website easily.\n"
"                                    WIth Odoo, this can be done easily by "
"using the Promote menu."
msgstr ""

#. module: website
#: model:ir.ui.view,arch_db:website.website_planner
msgid ""
"For the Odoo Team,<br/>\n"
"                            Fabien Pinckaers, Founder"
msgstr ""

#. module: website
#: model:ir.model.fields,field_description:website.field_website_config_settings_module_website_form_editor
msgid "Form builder: create and customize forms"
msgstr ""

#. module: website
#. openerp-web
#: code:addons/website/static/src/xml/website.ace.xml:13
#, python-format
msgid "Format"
msgstr ""

#. module: website
#: model:ir.ui.view,arch_db:website.website_planner
msgid "Form’s length and types of fields,"
msgstr ""

#. module: website
#: model:ir.ui.view,arch_db:website.s_feature_grid
msgid ""
"From the main container, you can change the background to highlight features."
msgstr ""

#. module: website
#: model:ir.ui.view,arch_db:website.website_planner
msgid "Gengo module"
msgstr ""

#. module: website
#: model:ir.ui.view,arch_db:website.s_comparisons
msgid "Get access to all modules"
msgstr ""

#. module: website
#: model:ir.ui.view,arch_db:website.s_comparisons
msgid "Get access to all modules and features"
msgstr ""

#. module: website
#: model:ir.ui.view,arch_db:website.website_planner
msgid "Get an understanding of your methodology"
msgstr ""

#. module: website
#. openerp-web
#: code:addons/website/static/src/js/website.tour.banner.js:52
#, python-format
msgid "Get banner properties"
msgstr ""

#. module: website
#. openerp-web
#: code:addons/website/static/src/js/website.seo.js:361
#, python-format
msgid ""
"Get this page efficiently referenced in Google to attract more visitors."
msgstr ""

#. module: website
#: model:ir.model.fields,field_description:website.field_website_config_settings_social_github
#: model:ir.model.fields,field_description:website.field_website_social_github
msgid "GitHub Account"
msgstr ""

#. module: website
#. openerp-web
#: code:addons/website/static/src/xml/website.backend.xml:42
#, python-format
msgid "Go to our"
msgstr ""

#. module: website
#: model:ir.ui.view,arch_db:website.website_planner
msgid "Go to the page you want to translate"
msgstr ""

#. module: website
#. openerp-web
#: code:addons/website/static/src/js/website.tour.banner.js:81
#, python-format
msgid "Good Job!"
msgstr "კარგი ნამუშევარია!"

#. module: website
#. openerp-web
#: code:addons/website/static/src/js/website.backendDashboard.js:72
#, python-format
msgid "Google Analytics"
msgstr ""

#. module: website
#: model:ir.model.fields,field_description:website.field_website_config_settings_google_analytics_key
#: model:ir.model.fields,field_description:website.field_website_google_analytics_key
msgid "Google Analytics Key"
msgstr ""

#. module: website
#: model:ir.ui.view,arch_db:website.website_planner
msgid "Google Analytics."
msgstr ""

#. module: website
#: model:ir.ui.view,arch_db:website.website_planner
msgid "Google Business"
msgstr ""

#. module: website
#: model:ir.ui.view,arch_db:website.website_planner
msgid "Google's developer console"
msgstr ""

#. module: website
#: model:ir.model.fields,field_description:website.field_website_config_settings_social_googleplus
#: model:ir.model.fields,field_description:website.field_website_social_googleplus
msgid "Google+ Account"
msgstr ""

#. module: website
#: model:ir.ui.view,arch_db:website.s_feature_grid
msgid "Great Value"
msgstr ""

#. module: website
#: model:ir.ui.view,arch_db:website.aboutus
msgid "Great products for great people"
msgstr ""

#. module: website
#: model:ir.ui.view,arch_db:website.snippet_options
msgid "Greenfields"
msgstr ""

#. module: website
#: model:ir.ui.view,arch_db:website.snippet_options
msgid "Grid"
msgstr ""

#. module: website
#: model:ir.ui.view,arch_db:website.menu_search
msgid "Group By"
msgstr "დაჯგუფება"

#. module: website
#: model:ir.ui.view,arch_db:website.website_planner
msgid "Grow"
msgstr ""

#. module: website
#: model:ir.ui.view,arch_db:website.user_navbar
msgid "HELP &amp; TUTORIALS"
msgstr ""

#. module: website
#: model:ir.ui.view,arch_db:website.user_navbar
msgid "HTML Editor"
msgstr "HTML რედაქტორი"

#. module: website
#: model:ir.model,name:website.model_ir_http
msgid "HTTP routing"
msgstr ""

#. module: website
#: model:ir.ui.view,arch_db:website.website_planner
msgid "Headline or product description,"
msgstr ""

#. module: website
#: model:ir.ui.view,arch_db:website.user_navbar
msgid "Help"
msgstr ""

#. module: website
#. openerp-web
#: code:addons/website/static/src/xml/website.translator.xml:21
#, python-format
msgid "Here are the visuals used to help you translate efficiently:"
msgstr ""

#. module: website
#: model:ir.ui.view,arch_db:website.website_planner
msgid "Here is a basic guide for your first A/B testing:"
msgstr ""

#. module: website
#: model:ir.ui.view,arch_db:website.500
#: model:ir.ui.view,arch_db:website.footer_default
#: model:website.menu,name:website.menu_homepage
#: model:website.menu,name:website.website2_menu_homepage
msgid "Home"
msgstr ""

#. module: website
#: model:ir.ui.view,arch_db:website.403 model:ir.ui.view,arch_db:website.404
#: model:ir.ui.view,arch_db:website.footer_custom
msgid "Homepage"
msgstr "მთავარი გვერდი"

#. module: website
#: model:ir.ui.view,arch_db:website.website2_homepage
msgid "Homepage 0.0.0.0"
msgstr ""

#. module: website
#. openerp-web
#: code:addons/website/static/src/xml/website.xml:110
#, python-format
msgid "I'm sure, I want to delete this page definitively"
msgstr ""

#. module: website
#: model:ir.model.fields,field_description:website.field_website_config_settings_id
#: model:ir.model.fields,field_description:website.field_website_id
<<<<<<< HEAD
#: model:ir.model.fields,field_description:website.field_website_menu_id_2037
=======
#: model:ir.model.fields,field_description:website.field_website_menu_id_2055
>>>>>>> bc1a0a32
#: model:ir.model.fields,field_description:website.field_website_published_mixin_id
#: model:ir.model.fields,field_description:website.field_website_seo_metadata_id
msgid "ID"
msgstr "იდენტიფიკატორი"

#. module: website
#: model:ir.ui.view,arch_db:website.500
msgid ""
"If this error is caused by a change of yours in the templates, you have the "
"possibility to reset one or more templates to their <strong>factory "
"settings</strong>."
msgstr ""

#. module: website
#: model:ir.ui.view,arch_db:website.website_planner
msgid ""
"If you answer yes to these 3 questions, then go ahead and position your "
"website on these keywords."
msgstr ""

#. module: website
#: model:ir.ui.view,arch_db:website.website_planner
msgid ""
"If you have a lot of pages in your website, you can create a small top-menu "
"to focus\n"
"                            on the main six pages and make all secondary "
"pages accessible from a footer. You can\n"
"                            have a look at the Odoo.com website, it's a "
"great example of this type of structure."
msgstr ""

#. module: website
#: model:ir.ui.view,arch_db:website.website_planner
msgid "Images on landing and product pages,"
msgstr ""

#. module: website
#: model:ir.ui.view,arch_db:website.snippet_options
msgid "Images spacing"
msgstr ""

#. module: website
#: model:ir.ui.view,arch_db:website.website_planner
msgid "Improve your conversion from visitor to customer."
msgstr ""

#. module: website
#: model:ir.ui.view,arch_db:website.website_planner
msgid ""
"In the left-side menu of the project, go to <strong>APIs and auth &gt; APIs</"
"strong> and activate <strong>Analytics API</strong> by clicking on the"
msgstr ""

#. module: website
#: model:ir.ui.view,arch_db:website.website_planner
msgid ""
"In the pop-up window, simply enter your domain name in the first textbox "
"(the second will complete automatically)"
msgstr ""

#. module: website
#. openerp-web
#: code:addons/website/static/src/xml/website.translator.xml:32
#, python-format
msgid ""
"In this mode, you can only translate texts.  To\n"
"                            change the structure of the page, you must edit "
"the\n"
"                            master page. Each modification on the master "
"page\n"
"                            is automatically applied to all translated\n"
"                            versions."
msgstr ""

#. module: website
#. openerp-web
#: code:addons/website/static/src/xml/website.ace.xml:10
#, python-format
msgid "Include Asset Bundles"
msgstr ""

#. module: website
#. openerp-web
#: code:addons/website/static/src/js/website.backendDashboard.js:95
#, python-format
msgid "Incorrect Client ID"
msgstr ""

#. module: website
#: model:ir.ui.view,arch_db:website.show_website_info
msgid "Information about the"
msgstr ""

#. module: website
#: model:ir.ui.view,arch_db:website.user_navbar
#: model:ir.ui.view,arch_db:website.website_planner
msgid "Install Apps"
msgstr "პროგრამების დაყენება"

#. module: website
#: model:ir.model,name:website.model_base_language_install
msgid "Install Language"
msgstr "ენის დაყენება"

#. module: website
#: model:ir.ui.view,arch_db:website.view_website_config_settings
#, fuzzy
msgid "Install a language"
msgstr "ენის დაყენება"

#. module: website
#: model:ir.ui.view,arch_db:website.website_planner
msgid "Install the"
msgstr ""

#. module: website
#: model:ir.ui.view,arch_db:website.show_website_info
msgid "Installed Applications"
msgstr ""

#. module: website
#: model:ir.ui.view,arch_db:website.show_website_info
msgid "Installed Modules"
msgstr "დაყენებული მოდულები"

#. module: website
#: model:ir.ui.view,arch_db:website.website_planner
msgid "Integrate a contact form that automatically creates leads."
msgstr ""

#. module: website
#: model:ir.ui.view,arch_db:website.500
msgid "Internal Server Error"
msgstr ""

#. module: website
#: model:ir.ui.view,arch_db:website.website_planner
msgid ""
"Is the keyword searched for in Google? If there is no search volume,\n"
"                                    then that tells you no one is typing "
"that phrase into Google. There is no\n"
"                                    point in advertising on keywords no one "
"is searching for."
msgstr ""

#. module: website
#: model:ir.ui.view,arch_db:website.website_planner
msgid ""
"Is the person searching with this keyword likely to buy my product or\n"
"                                    service? Or is the person more likely to "
"be just carrying out research\n"
"                                    with no intention of making a purchase? "
"In other words, what is the\n"
"                                    intent of the keyword? When starting "
"out, you’ll want to advertise on\n"
"                                    what we call “buying intent” keywords - "
"that is, ones where the person\n"
"                                    is clearly looking to buy."
msgstr ""

#. module: website
#. openerp-web
#: code:addons/website/static/src/xml/website.xml:19
#, python-format
msgid "It might be possible to edit the relevant items or fix the issue in"
msgstr ""

#. module: website
#: model:ir.ui.view,arch_db:website.website_planner
msgid ""
"It's difficult to change your theme after creating your website, so take the "
"time to look at all the themes, and be sure that you're happy with your "
"choice!"
msgstr ""

#. module: website
#: model:ir.ui.view,arch_db:website.website_planner
msgid ""
"It's often much easier not to start with a blank page. Take a look at your "
"competitors\n"
"                        and similar companies around the world. They "
"probably have the same objectives and\n"
"                        visitors that you do. How did they transform that "
"into a website?<br/>\n"
"                        Try to find 3 websites that have remarkable "
"characteristics:"
msgstr ""

#. module: website
#: model:ir.ui.view,arch_db:website.s_button
msgid "Join us and make your company a better place."
msgstr ""

#. module: website
#: model:ir.ui.view,arch_db:website.snippet_options
msgid "Landscape"
msgstr ""

#. module: website
#: model:ir.ui.view,arch_db:website.view_website_config_settings
msgid "Language"
msgstr "ენა"

#. module: website
#. openerp-web
#: code:addons/website/static/src/xml/website.seo.xml:28
#, python-format
msgid "Language:"
msgstr ""

#. module: website
#: model:ir.model.fields,field_description:website.field_website_config_settings_language_ids
#: model:ir.model.fields,field_description:website.field_website_language_ids
msgid "Languages"
msgstr "ენები"

#. module: website
#: model:ir.ui.view,arch_db:website.snippet_options
msgid "Large"
msgstr "დიდი"

#. module: website
#: model:ir.model.fields,field_description:website.field_website___last_update
#: model:ir.model.fields,field_description:website.field_website_config_settings___last_update
#: model:ir.model.fields,field_description:website.field_website_menu___last_update
#: model:ir.model.fields,field_description:website.field_website_published_mixin___last_update
#: model:ir.model.fields,field_description:website.field_website_seo_metadata___last_update
msgid "Last Modified on"
msgstr "ბოლოს განახლებულია"

#. module: website
#: model:ir.model.fields,field_description:website.field_website_config_settings_write_uid
#: model:ir.model.fields,field_description:website.field_website_menu_write_uid
#: model:ir.model.fields,field_description:website.field_website_write_uid
msgid "Last Updated by"
msgstr "ბოლოს განაახლა"

#. module: website
#: model:ir.model.fields,field_description:website.field_website_config_settings_write_date
#: model:ir.model.fields,field_description:website.field_website_menu_write_date
#: model:ir.model.fields,field_description:website.field_website_write_date
msgid "Last Updated on"
msgstr "ბოლოს განახლებულია"

#. module: website
#: model:ir.ui.view,arch_db:website.website_planner
msgid "Launch"
msgstr ""

#. module: website
#: model:ir.ui.view,arch_db:website.website_planner
msgid ""
"Launching your website is an important step.<br/>\n"
"                        Here is a checklist of actions to help you launch a "
"new website efficiently:"
msgstr ""

#. module: website
#: model:ir.ui.view,arch_db:website.website_planner
msgid ""
"Learn what your visitors are thinking, what question they have, what "
"problems they encounter."
msgstr ""

#. module: website
#: model:ir.ui.view,arch_db:website.snippet_options
msgid "Left"
msgstr ""

#. module: website
#. openerp-web
#: code:addons/website/static/src/js/website.tour.banner.js:90
#, python-format
msgid "Let's check how your homepage looks like on mobile devices."
msgstr ""

#. module: website
#: model:ir.ui.view,arch_db:website.s_comparisons
msgid "Limited customization"
msgstr ""

#. module: website
#. openerp-web
#: code:addons/website/static/src/xml/website.backend.xml:25
#, fuzzy, python-format
msgid "Link my Analytics Account"
msgstr "LinkedIn ანგარიში"

#. module: website
#: model:ir.model.fields,field_description:website.field_website_config_settings_social_linkedin
#: model:ir.model.fields,field_description:website.field_website_social_linkedin
msgid "LinkedIn Account"
msgstr "LinkedIn ანგარიში"

#. module: website
#: model:ir.ui.view,arch_db:website.s_feature_grid
msgid "List of Features"
msgstr "შესაძლებლობების სია"

#. module: website
#. openerp-web
#: code:addons/website/static/src/js/website.seo.js:83
#, python-format
msgid "Loading..."
msgstr "იტვირთება...."

#. module: website
#: model:ir.ui.view,arch_db:website.s_references
msgid "Logo"
msgstr "ლოგო"

#. module: website
#: model:ir.ui.view,arch_db:website.layout
msgid "Logout"
msgstr "გამოსვლა"

#. module: website
#: model:ir.model.fields,field_description:website.field_website_menu_id
msgid "Main Menu"
msgstr "მთავარი მენიუ"

#. module: website
#: model:ir.ui.view,arch_db:website.snippet_options
msgid "Mango"
msgstr ""

#. module: website
#: model:ir.ui.view,arch_db:website.snippet_options
msgid "Margin"
msgstr "მარჟა"

#. module: website
#: model:ir.ui.view,arch_db:website.snippet_options
msgid "Masonry"
msgstr ""

#. module: website
#: model:ir.ui.view,arch_db:website.403 model:ir.ui.view,arch_db:website.404
msgid "Maybe you were looking for one of these popular pages ?"
msgstr ""

#. module: website
#: model:ir.ui.view,arch_db:website.snippet_options
msgid "Medium"
msgstr "საშუალო"

#. module: website
#: model:ir.ui.view,arch_db:website.website_planner
msgid "Meet your existing customers and encourage them to 'repeat buy'."
msgstr ""

#. module: website
<<<<<<< HEAD
#: code:addons/website/models/website.py:321
=======
#: code:addons/website/models/website.py:320
>>>>>>> bc1a0a32
#: model:ir.model.fields,field_description:website.field_website_menu_name
#: model:ir.ui.view,arch_db:website.view_website_config_settings
#, python-format
msgid "Menu"
msgstr "მენიუ"

#. module: website
<<<<<<< HEAD
#: code:addons/website/models/website.py:325
=======
#: code:addons/website/models/website.py:324
>>>>>>> bc1a0a32
#, python-format
msgid "Menu <b>%s</b> seems to have a link to this page !"
msgstr ""

#. module: website
#: model:ir.ui.view,arch_db:website.template_partner_comment
msgid "Message"
msgstr "შეტყობინება"

#. module: website
#. openerp-web
#: code:addons/website/static/src/js/website.mobile.js:42
#, python-format
msgid "Mobile preview"
msgstr ""

#. module: website
#: model:ir.ui.view,arch_db:website.snippet_options
msgid "Mode"
msgstr "მოდელი"

#. module: website
#. openerp-web
#: code:addons/website/static/src/xml/website.backend.xml:48
#, python-format
msgid "Month"
msgstr ""

#. module: website
#: model:ir.ui.view,arch_db:website.view_website_config_settings
msgid "More Info"
msgstr ""

#. module: website
#: model:ir.ui.view,arch_db:website.website_planner
msgid "More info on pricing:"
msgstr ""

#. module: website
#: model:ir.ui.view,arch_db:website.s_references
msgid "More than 500 happy customers."
msgstr ""

#. module: website
#. openerp-web
#: code:addons/website/static/src/xml/website.seo.xml:41
#, python-format
msgid "Most searched topics related to your keywords, ordered by importance:"
msgstr ""

#. module: website
#: model:ir.ui.view,arch_db:website.snippet_options
msgid "Mountains"
msgstr ""

#. module: website
#: model:ir.ui.view,arch_db:website.snippet_options
msgid "Move to first"
msgstr ""

#. module: website
#: model:ir.ui.view,arch_db:website.snippet_options
msgid "Move to last"
msgstr ""

#. module: website
#: model:ir.ui.view,arch_db:website.snippet_options
msgid "Move to next"
msgstr ""

#. module: website
#: model:ir.ui.view,arch_db:website.snippet_options
msgid "Move to previous"
msgstr ""

#. module: website
#: model:ir.ui.view,arch_db:website.layout
msgid "My Website"
msgstr ""

#. module: website
#: model:ir.ui.view,arch_db:website.snippet_options
msgid "Narrow"
msgstr "ვიწრო"

#. module: website
#: model:ir.ui.view,arch_db:website.view_website_config_settings
#, fuzzy
msgid "New Language"
msgstr "ენა"

#. module: website
#. openerp-web
#: code:addons/website/static/src/xml/website.xml:125
#, python-format
msgid "New Name"
msgstr ""

#. module: website
#. openerp-web
#: code:addons/website/static/src/js/website.contentMenu.js:60
#: model:ir.ui.view,arch_db:website.user_navbar
#, python-format
msgid "New Page"
msgstr "ახალი გვერდი"

#. module: website
#: model:ir.model.fields,field_description:website.field_website_menu_new_window
msgid "New Window"
msgstr "ახალი ფანჯარა"

#. module: website
#. openerp-web
#: code:addons/website/static/src/xml/website.xml:123
#, python-format
msgid "New name"
msgstr ""

#. module: website
#. openerp-web
#: code:addons/website/static/src/js/website.editor.js:118
#, python-format
msgid "New or existing page"
msgstr "ახალი ან არსებული გვერდი"

#. module: website
#: model:ir.ui.view,arch_db:website.kanban_contain
#: model:ir.ui.view,arch_db:website.pager
msgid "Next"
msgstr "შემდეგი"

#. module: website
#: model:ir.ui.view,arch_db:website.s_comparisons
msgid "No customization"
msgstr ""

#. module: website
#: model:ir.ui.view,arch_db:website.s_comparisons
msgid "No support"
msgstr ""

#. module: website
#: model:ir.ui.view,arch_db:website.snippet_options
msgid "None"
msgstr "არცერთი"

#. module: website
#. openerp-web
#: code:addons/website/static/src/js/website.backend.js:22
#: model:ir.ui.view,arch_db:website.publish_management
#: model:ir.ui.view,arch_db:website.publish_short
#, python-format
msgid "Not Published"
msgstr "არ არის გამოქვეყნებული"

#. module: website
#: model:ir.ui.view,arch_db:website.show_website_info
msgid "Note: To hide this page, uncheck it from the top Customize menu."
msgstr ""

#. module: website
#: model:ir.ui.view,arch_db:website.website_planner
msgid "Note: To use those features, you need to install the"
msgstr ""

#. module: website
#: model:ir.ui.view,arch_db:website.layout_footer_copyright
msgid "Odoo"
msgstr "Odoo"

#. module: website
#: model:ir.ui.view,arch_db:website.s_three_columns
msgid "Odoo - Sample 1 for three columns"
msgstr ""

#. module: website
#: model:ir.ui.view,arch_db:website.s_three_columns
msgid "Odoo - Sample 2 for three columns"
msgstr ""

#. module: website
#: model:ir.ui.view,arch_db:website.s_three_columns
msgid "Odoo - Sample 3 for three columns"
msgstr ""

#. module: website
#: model:ir.ui.view,arch_db:website.s_big_picture
msgid "Odoo CMS - a big picture"
msgstr ""

#. module: website
#: model:ir.ui.view,arch_db:website.s_image_floating
msgid "Odoo CMS- Sample image floating"
msgstr ""

#. module: website
#: model:ir.ui.view,arch_db:website.show_website_info
msgid "Odoo Version"
msgstr "Odoo ვერსია"

#. module: website
#: model:ir.ui.view,arch_db:website.s_image_text
msgid "Odoo image and text block"
msgstr ""

#. module: website
#: model:ir.ui.view,arch_db:website.s_parallax_slider
msgid ""
"Odoo provides essential platform for our project management.\n"
"                                                Things are better organized "
"and more visible with it."
msgstr ""

#. module: website
#: model:ir.ui.view,arch_db:website.s_quotes_slider
msgid ""
"Odoo provides essential platform for our project management.\n"
"                                        Things are better organized and more "
"visible with it."
msgstr ""

#. module: website
#: model:ir.ui.view,arch_db:website.s_references
msgid ""
"Odoo provides essential platform for our project management.\n"
"                            Things are better organized and more visible "
"with it."
msgstr ""

#. module: website
#: model:ir.ui.view,arch_db:website.s_text_image
msgid "Odoo text and image block"
msgstr ""

#. module: website
#: model:ir.ui.view,arch_db:website.website_planner
msgid "Odoo's Google Analytics settings"
msgstr ""

#. module: website
#: model:ir.ui.view,arch_db:website.s_faq_collapse
msgid ""
"Odoo's POS is a web application that can run on any device that\n"
"                                can display websites with little to no setup "
"required."
msgstr ""

#. module: website
#: model:ir.ui.view,arch_db:website.website_planner
msgid "Off"
msgstr ""

#. module: website
#. openerp-web
#: code:addons/website/static/src/xml/website.translator.xml:46
#, python-format
msgid "Ok"
msgstr "ოკ"

#. module: website
#. openerp-web
#: code:addons/website/static/src/xml/website.backend.xml:5
#, python-format
msgid "On Website"
msgstr ""

#. module: website
#: model:ir.ui.view,arch_db:website.website_planner
msgid "Once you’ve launched your website, it’s time to grow your traffic."
msgstr ""

#. module: website
#: model:ir.ui.view,arch_db:website.show_website_info
msgid "Open Source ERP"
msgstr "Open Source ERP"

#. module: website
#: model:ir.ui.view,arch_db:website.layout_footer_copyright
msgid "Open Source eCommerce"
msgstr ""

#. module: website
<<<<<<< HEAD
=======
#: model:ir.ui.view,arch_db:website.view_website_config_settings
msgid "Optimization"
msgstr ""

#. module: website
#: model:ir.ui.view,arch_db:website.user_navbar
msgid "Optimize AdWords Campaign"
msgstr ""

#. module: website
>>>>>>> bc1a0a32
#: model:ir.ui.view,arch_db:website.user_navbar
msgid "Optimize SEO"
msgstr ""

#. module: website
<<<<<<< HEAD
=======
#: model:ir.ui.view,arch_db:website.user_navbar
msgid "Optimize your AdWords account"
msgstr ""

#. module: website
>>>>>>> bc1a0a32
#: model:ir.ui.view,arch_db:website.snippet_options
msgid "Orange Red"
msgstr ""

#. module: website
#: model:ir.ui.view,arch_db:website.s_comparisons
msgid "Order now"
msgstr ""

#. module: website
#: model:ir.ui.view,arch_db:website.website_planner
msgid "Organize your job board and promote your job announces easily."
msgstr ""

#. module: website
#: model:ir.ui.view,arch_db:website.view_website_form
msgid "Other Info"
msgstr ""

#. module: website
#: model:ir.ui.view,arch_db:website.s_comparisons
msgid "Our Offers"
msgstr ""

#. module: website
#: model:ir.ui.view,arch_db:website.footer_default
msgid "Our Products &amp; Services"
msgstr ""

#. module: website
#: model:ir.ui.view,arch_db:website.s_references
msgid "Our References"
msgstr ""

#. module: website
#: model:ir.ui.view,arch_db:website.aboutus
msgid "Our Team"
msgstr ""

#. module: website
#: model:ir.ui.view,arch_db:website.aboutus
msgid ""
"Our products are designed for small to medium size companies willing to "
"optimize\n"
"                                      their performance."
msgstr ""

#. module: website
#: model:ir.ui.view,arch_db:website.footer_default
msgid ""
"Our products are designed for small to medium size companies willing to "
"optimize\n"
"                            their performance."
msgstr ""

#. module: website
#. openerp-web
<<<<<<< HEAD
#: code:addons/website/models/website.py:299
=======
#: code:addons/website/models/website.py:298
>>>>>>> bc1a0a32
#: code:addons/website/static/src/xml/website.editor.xml:11
#, python-format
msgid "Page"
msgstr "გვერდი"

#. module: website
<<<<<<< HEAD
#: code:addons/website/models/website.py:304
=======
#: code:addons/website/models/website.py:303
>>>>>>> bc1a0a32
#, python-format
msgid "Page <b>%s</b> seems to have a link to this page !"
msgstr ""

#. module: website
#. openerp-web
#: code:addons/website/static/src/js/website.contentMenu.js:61
#, python-format
msgid "Page Title"
msgstr ""

#. module: website
#. openerp-web
#: code:addons/website/static/src/js/website.tour.banner.js:103
#, fuzzy, python-format
msgid "Pages and menus"
msgstr "ახალი გვერდის და მენიუს დამატება"

#. module: website
#: model:ir.ui.view,arch_db:website.s_panel
msgid ""
"Panels are a great tool to compare offers or to emphasize on\n"
"                key features. To compare products, use the inside columns."
msgstr ""

#. module: website
#: model:ir.model.fields,field_description:website.field_website_menu_parent_left
msgid "Parent Left"
msgstr ""

#. module: website
#: model:ir.model.fields,field_description:website.field_website_menu_parent_id
msgid "Parent Menu"
msgstr "ზედა დონის მენიუ"

#. module: website
#: model:ir.model.fields,field_description:website.field_website_menu_parent_right
msgid "Parent Right"
msgstr ""

#. module: website
#: model:ir.model,name:website.model_res_partner
msgid "Partner"
msgstr "პარტნიორი"

#. module: website
#: model:ir.ui.view,arch_db:website.template_partner_post
msgid "Partner Detail"
msgstr ""

#. module: website
#: model:ir.ui.view,arch_db:website.template_partner_comment
msgid "Partners"
msgstr "პარტნიორები"

#. module: website
#: model:ir.ui.view,arch_db:website.view_website_config_settings
msgid "Performance Optimization"
msgstr ""

#. module: website
#: model:ir.ui.view,arch_db:website.website_planner
msgid "Plan"
msgstr ""

#. module: website
#: model:web.planner,tooltip_planner:website.planner_website
msgid ""
"Plan your website strategy, design your pages, sell your products and grow "
"your online business!"
msgstr ""

#. module: website
#: model:ir.model,name:website.model_web_planner
msgid "Planner"
msgstr ""

#. module: website
#: model:ir.ui.view,arch_db:website.theme_customize
msgid "Please install a theme in order to customize your website."
msgstr ""

#. module: website
#. openerp-web
#: code:addons/website/static/src/js/website.theme.js:277
#, python-format
msgid "Please install or update node-less"
msgstr ""

#. module: website
#: model:ir.ui.view,arch_db:website.website_planner
msgid ""
"Please note that you'll need an Odoo Standard or Business subscriptions for "
"that"
msgstr ""

#. module: website
#: model:ir.ui.view,arch_db:website.s_faq_collapse
msgid "Point of Sale Questions <small>v7</small>"
msgstr ""

#. module: website
#: model:ir.ui.view,arch_db:website.layout_footer_copyright
msgid "Powered by"
msgstr "მხარდაჭერილია"

#. module: website
#: model:ir.ui.view,arch_db:website.kanban_contain
#: model:ir.ui.view,arch_db:website.pager
msgid "Prev"
msgstr ""

#. module: website
#: model:ir.ui.view,arch_db:website.website_planner
msgid "Product pricing and promotional offers,"
msgstr ""

#. module: website
#: model:ir.ui.view,arch_db:website.s_comparisons
msgid "Professional"
msgstr ""

#. module: website
#. openerp-web
#: code:addons/website/static/src/xml/website.seo.xml:5
#: model:ir.ui.view,arch_db:website.user_navbar
#: model:ir.ui.view,arch_db:website.website_planner
#, python-format
msgid "Promote"
msgstr ""

#. module: website
#. openerp-web
#: code:addons/website/static/src/js/website.seo.js:360
#, python-format
msgid "Promote This Page"
msgstr ""

#. module: website
#. openerp-web
#: code:addons/website/static/src/xml/website.seo.xml:5
#: model:ir.ui.view,arch_db:website.user_navbar
#, python-format
msgid "Promote page on the web"
msgstr ""

#. module: website
#: model:ir.ui.view,arch_db:website.website_planner
msgid "Promote your catalog of services"
msgstr ""

#. module: website
#: model:ir.ui.view,arch_db:website.website_planner
msgid ""
"Provide fast, professional and accurate information to your visitors and "
"customers."
msgstr ""

#. module: website
#: model:ir.model.fields,field_description:website.field_website_partner_id
msgid "Public Partner"
msgstr ""

#. module: website
#: model:ir.model.fields,field_description:website.field_website_user_id
msgid "Public User"
msgstr ""

#. module: website
#. openerp-web
#: code:addons/website/static/src/js/website.tour.banner.js:76
#, python-format
msgid "Publish your page by clicking on the <em>'Save'</em> button."
msgstr ""

#. module: website
#. openerp-web
#: code:addons/website/static/src/js/website.backend.js:18
#: model:ir.ui.view,arch_db:website.publish_management
#: model:ir.ui.view,arch_db:website.publish_short
#, python-format
msgid "Published"
msgstr "გამოქვეყნებულია"

#. module: website
#: model:ir.ui.view,arch_db:website.snippet_options
msgid "Purple"
msgstr ""

#. module: website
#: model:ir.ui.view,arch_db:website.http_error_debug
msgid "QWeb"
msgstr "QWeb"

#. module: website
#: model:ir.ui.view,arch_db:website.snippet_options
msgid "Quote"
msgstr ""

#. module: website
#: model:ir.ui.view,arch_db:website.snippet_options
msgid "Re-order"
msgstr ""

#. module: website
#: model:ir.ui.view,arch_db:website.website_planner
msgid "Ready For Launch!"
msgstr ""

#. module: website
#: model:ir.ui.view,arch_db:website.website_planner
msgid "Real professional translators will translate all your contents"
msgstr ""

#. module: website
#: model:ir.ui.view,arch_db:website.template_partner_comment
msgid "Recipient"
msgstr ""

#. module: website
#: model:ir.ui.view,arch_db:website.website_planner
msgid "Reduce the time and resources spent on support."
msgstr ""

#. module: website
#. openerp-web
#: code:addons/website/static/src/xml/website.xml:96
#, python-format
msgid "Reference(s) found:"
msgstr ""

#. module: website
#: model:ir.ui.view,arch_db:website.snippet_options
msgid "Remove Slide"
msgstr ""

#. module: website
#: model:ir.ui.view,arch_db:website.snippet_options
msgid "Remove all images"
msgstr ""

#. module: website
#: model:ir.ui.view,arch_db:website.snippet_options
msgid "Remove from gallery"
msgstr ""

#. module: website
#. openerp-web
#: code:addons/website/static/src/js/website.contentMenu.js:95
#: model:ir.ui.view,arch_db:website.user_navbar
#, python-format
msgid "Rename Page"
msgstr ""

#. module: website
#: model:ir.ui.view,arch_db:website.500
msgid "Reset selected templates"
msgstr ""

#. module: website
#: model:ir.ui.view,arch_db:website.500
msgid "Reset templates"
msgstr ""

#. module: website
#: model:ir.ui.view,arch_db:website.snippet_options
msgid "Right"
msgstr ""

#. module: website
#: model:ir.ui.view,arch_db:website.snippet_options
msgid "Rounded corners"
msgstr ""

#. module: website
#: model:ir.model,name:website.model_website_seo_metadata
msgid "SEO metadata"
msgstr ""

#. module: website
#: model:ir.ui.view,arch_db:website.s_feature_grid
msgid "Sample images"
msgstr ""

#. module: website
#. openerp-web
<<<<<<< HEAD
#: code:addons/website/static/src/js/website.backendDashboard.js:76
=======
>>>>>>> bc1a0a32
#: code:addons/website/static/src/js/website.seo.js:363
#: code:addons/website/static/src/xml/website.ace.xml:12
#, python-format
msgid "Save"
msgstr "შენახვა"

#. module: website
#. openerp-web
#: code:addons/website/static/src/js/website.tour.banner.js:75
#, python-format
msgid "Save your modifications"
msgstr ""

#. module: website
#: model:ir.ui.view,arch_db:website.snippet_options
msgid "Scroll Speed"
msgstr ""

#. module: website
#. openerp-web
#: code:addons/website/static/src/js/website.tour.banner.js:97
#, python-format
msgid "Scroll to check rendering and then close the mobile preview."
msgstr ""

#. module: website
#: model:ir.ui.view,arch_db:website.menu_search
msgid "Search Menus"
msgstr ""

#. module: website
#: model:ir.ui.view,arch_db:website.website_search_box
msgid "Search..."
msgstr "ძებნა..."

#. module: website
#: model:ir.ui.view,arch_db:website.s_features
msgid "Second Feature"
msgstr ""

#. module: website
#: model:ir.ui.view,arch_db:website.s_feature_grid
msgid "Second List"
msgstr ""

#. module: website
#: model:ir.ui.view,arch_db:website.website_planner
msgid "See and buy your products"
msgstr ""

#. module: website
#. openerp-web
#: code:addons/website/static/src/xml/website.contentMenu.xml:27
#, python-format
msgid "Select a Menu"
msgstr ""

#. module: website
#: model:ir.ui.view,arch_db:website.s_feature_grid
msgid "Select and delete blocks to remove some features."
msgstr ""

#. module: website
#. openerp-web
#: code:addons/website/static/src/js/website.tour.banner.js:53
#, python-format
msgid "Select the parent container to get the global options of the banner."
msgstr ""

#. module: website
#: model:ir.ui.view,arch_db:website.website_planner
msgid "Select the untranslated language"
msgstr ""

#. module: website
#: model:ir.ui.view,arch_db:website.s_big_message
msgid "Sell Online. Easily."
msgstr ""

#. module: website
#: model:ir.ui.view,arch_db:website.website_planner
msgid "Sell more online"
msgstr ""

#. module: website
#: model:ir.ui.view,arch_db:website.template_partner_comment
msgid "Send <span class=\"fa fa-long-arrow-right\"/>"
msgstr ""

#. module: website
#: model:ir.ui.view,arch_db:website.template_partner_comment
msgid "Send a Message to our Partners"
msgstr ""

#. module: website
#: model:ir.ui.view,arch_db:website.website_planner
msgid "Send an email to all your contacts"
msgstr ""

#. module: website
#: model:ir.ui.view,arch_db:website.contactus
msgid "Send us an email"
msgstr "გამოგვიგზავნეთ ელ. შეტყობინება"

#. module: website
#: model:ir.model.fields,field_description:website.field_website_menu_sequence
msgid "Sequence"
msgstr "მიმდევრობა"

#. module: website
#: model:ir.ui.menu,name:website.menu_website_website_settings
msgid "Settings"
msgstr ""

#. module: website
#: model:ir.ui.view,arch_db:website.website_planner
msgid "Settings &gt; Website"
msgstr ""

#. module: website
#: model:ir.ui.view,arch_db:website.snippet_options
msgid "Shadows"
msgstr ""

#. module: website
#: model:ir.ui.view,arch_db:website.s_share
msgid "Share"
msgstr "გაზიარება"

#. module: website
#: model:ir.ui.view,arch_db:website.website_planner
msgid "Share experience on similar projects"
msgstr ""

#. module: website
#: model:ir.model.fields,field_description:website.field_ir_ui_view_customize_show
msgid "Show As Optional Inherit"
msgstr ""

#. module: website
#: model:ir.ui.view,arch_db:website.website_planner
msgid "Simple and obvious"
msgstr ""

#. module: website
#. openerp-web
#: code:addons/website/static/src/js/website.tour.banner.js:21
#, python-format
msgid "Skip It"
msgstr "გამოტოვე ეს"

#. module: website
#: model:ir.ui.view,arch_db:website.snippet_options
msgid "Slideshow"
msgstr ""

#. module: website
#: model:ir.ui.view,arch_db:website.snippet_options
msgid "Slideshow speed"
msgstr ""

#. module: website
#: model:ir.ui.view,arch_db:website.snippet_options
msgid "Slow"
msgstr "ნელი"

#. module: website
#: model:ir.ui.view,arch_db:website.snippet_options
msgid "Small"
msgstr "პატარა"

#. module: website
#: model:ir.ui.view,arch_db:website.view_website_config_settings
#: model:ir.ui.view,arch_db:website.view_website_form
msgid "Social Media"
msgstr ""

#. module: website
#. openerp-web
#: code:addons/website/static/src/xml/website.xml:70
#, python-format
msgid "Some dependencies can exist ..."
msgstr ""

#. module: website
#: model:ir.ui.view,arch_db:website.website_planner
msgid "Special effects and animations"
msgstr ""

#. module: website
<<<<<<< HEAD
#: model:ir.ui.view,arch_db:website.view_website_config_settings
msgid "Speed"
msgstr ""

#. module: website
=======
>>>>>>> bc1a0a32
#: model:ir.ui.view,arch_db:website.snippet_options
msgid "Square"
msgstr ""

#. module: website
#. openerp-web
#: code:addons/website/static/src/js/website.tour.banner.js:21
#, python-format
msgid "Start Tutorial"
msgstr ""

#. module: website
#: model:ir.ui.view,arch_db:website.website_planner
msgid ""
"Start by looking how often people search phrases related to your business,\n"
"                                    how competitive the keywords are in "
"AdWords, and how much it’ll cost to\n"
"                                    advertise on each keyword. All of this "
"information will  help you determine\n"
"                                    which keywords you want to use in your "
"first campaign."
msgstr ""

#. module: website
#: model:ir.ui.view,arch_db:website.s_image_text
#: model:ir.ui.view,arch_db:website.s_text_image
msgid ""
"Start with the customer – find out what they want\n"
"                        and give it to them."
msgstr ""

#. module: website
#: model:ir.ui.view,arch_db:website.s_comparisons
msgid "Starter package"
msgstr ""

#. module: website
#: model:ir.ui.view,arch_db:website.snippet_options
msgid "Static"
msgstr ""

#. module: website
#: model:ir.ui.view,arch_db:website.website_planner
msgid ""
"Still in the left-side menu, go to <strong>APIs and auth &gt; Credentials</"
"strong> and click on <strong>'Create New Client ID'</strong>"
msgstr ""

#. module: website
#: model:ir.ui.view,arch_db:website.snippet_options
msgid "Style"
msgstr "სტილი"

#. module: website
#: model:ir.ui.view,arch_db:website.snippet_options
msgid "Styling"
msgstr ""

#. module: website
#: model:ir.ui.view,arch_db:website.footer_custom
msgid "Subtitle"
msgstr "ქვესათაური"

#. module: website
#: model:ir.ui.view,arch_db:website.footer_custom
msgid "Subtitle 2"
msgstr "ქვესათაური 2"

#. module: website
#: model:ir.ui.view,arch_db:website.footer_custom
msgid "Subtitle 3"
msgstr "ქვესათაური 3"

#. module: website
#: model:ir.ui.view,arch_db:website.snippet_options
msgid "Sunflower"
msgstr ""

#. module: website
#: model:ir.ui.view,arch_db:website.user_navbar
msgid "TRANSLATE"
msgstr ""

#. module: website
#: model:ir.ui.view,arch_db:website.show_website_info
msgid "Technical name:"
msgstr ""

#. module: website
#: model:ir.ui.view,arch_db:website.s_feature_grid
msgid ""
"Tell features the visitor would like to know, not what you'd like to say."
msgstr ""

#. module: website
#: model:ir.ui.view,arch_db:website.s_features
msgid "Tell what's the value for the<br/>customer for this feature."
msgstr ""

#. module: website
<<<<<<< HEAD
#: code:addons/website/models/website.py:309
=======
#: code:addons/website/models/website.py:308
>>>>>>> bc1a0a32
#, python-format
msgid "Template <b>%s (id:%s)</b> seems to have a link to this page !"
msgstr ""

#. module: website
#. openerp-web
#: code:addons/website/static/src/js/website.ace.js:246
#, python-format
msgid "Template ID: %s"
msgstr ""

#. module: website
#: model:ir.ui.view,arch_db:website.500
msgid "Template fallback"
msgstr ""

#. module: website
#. openerp-web
#: code:addons/website/static/src/js/website.tour.banner.js:89
#, python-format
msgid "Test Your Mobile Version"
msgstr ""

#. module: website
#: model:ir.ui.view,arch_db:website.template_partner_post
msgid "Thank you for posting a message !"
msgstr ""

#. module: website
#. openerp-web
#: code:addons/website/static/src/js/website.tour.banner.js:104
#, python-format
msgid ""
"The 'Content' menu allows you to rename and delete pages or add them to the "
"top menu."
msgstr ""

#. module: website
#: model:ir.ui.view,arch_db:website.website_planner
msgid "The Banner or Big Picture building blocks are good choices for that."
msgstr ""

#. module: website
<<<<<<< HEAD
#. openerp-web
#: code:addons/website/static/src/js/website.backendDashboard.js:95
#, python-format
msgid "The Google Analytics Client ID you have entered seems incorrect."
msgstr ""

#. module: website
#: model:ir.ui.view,arch_db:website.s_faq_collapse
msgid ""
"The Point of Sale works perfectly on any kind of touch enabled\n"
"                                device, whether it's multi-touch tablets "
"like an iPad or\n"
"                                keyboardless resistive touchscreen terminals."
msgstr ""

#. module: website
=======
#: model:ir.ui.view,arch_db:website.s_faq_collapse
msgid ""
"The Point of Sale works perfectly on any kind of touch enabled\n"
"                                device, whether it's multi-touch tablets "
"like an iPad or\n"
"                                keyboardless resistive touchscreen terminals."
msgstr ""

#. module: website
>>>>>>> bc1a0a32
#: model:ir.ui.view,arch_db:website.website_planner
msgid ""
"The best and simplest way to start is to create a few pages and link them "
"directly from the main menu.\n"
"                            Just try not to go over 6 items, otherwise your "
"main menu will be difficult to use."
msgstr ""

#. module: website
#: model:ir.ui.view,arch_db:website.website_planner
msgid "The building blocks"
msgstr ""

#. module: website
#: model:ir.ui.view,arch_db:website.website_planner
msgid ""
"The call to action’s (i.e. the button’s) wording, size, color and placement,"
msgstr ""

#. module: website
#: model:ir.ui.view,arch_db:website.website_planner
msgid "The colors palettes"
msgstr ""

#. module: website
#: model:ir.ui.view,arch_db:website.website_planner
msgid ""
"The cost is from $0.05 to $0.15 per word, depending on the translator's "
"level of expertise"
msgstr ""

#. module: website
#: model:ir.ui.view,arch_db:website.http_error_debug
msgid "The error occured while rendering the template"
msgstr ""

#. module: website
#: model:ir.ui.view,arch_db:website.http_error_debug
msgid "The following error was raised in the website controller"
msgstr ""

#. module: website
#: model:ir.model.fields,help:website.field_blog_post_website_url
#: model:ir.model.fields,help:website.field_delivery_carrier_website_url
#: model:ir.model.fields,help:website.field_event_event_website_url
#: model:ir.model.fields,help:website.field_event_track_website_url
#: model:ir.model.fields,help:website.field_hr_employee_website_url
#: model:ir.model.fields,help:website.field_hr_job_website_url
#: model:ir.model.fields,help:website.field_im_livechat_channel_website_url
#: model:ir.model.fields,help:website.field_payment_acquirer_website_url
#: model:ir.model.fields,help:website.field_product_template_website_url
#: model:ir.model.fields,help:website.field_project_project_website_url
#: model:ir.model.fields,help:website.field_res_partner_grade_website_url
#: model:ir.model.fields,help:website.field_res_partner_tag_website_url
#: model:ir.model.fields,help:website.field_res_partner_website_url
#: model:ir.model.fields,help:website.field_slide_channel_website_url
#: model:ir.model.fields,help:website.field_slide_slide_website_url
#: model:ir.model.fields,help:website.field_website_published_mixin_website_url
msgid "The full URL to access the document through the website."
msgstr ""

#. module: website
#: model:ir.model.fields,help:website.field_ir_act_server_website_url
msgid "The full URL to access the server action through the website."
msgstr ""

#. module: website
#: model:ir.ui.view,arch_db:website.403
msgid "The page you were looking for could not be authorized."
msgstr ""

#. module: website
#: model:ir.ui.view,arch_db:website.404
msgid ""
"The page you were looking for could not be found; it is possible you have\n"
"                        typed the address incorrectly, but it has most "
"probably been removed due\n"
"                        to the recent website reorganisation."
msgstr ""

#. module: website
#: model:ir.ui.view,arch_db:website.website_planner
msgid "The pre-loaded images"
msgstr ""

#. module: website
#: model:ir.ui.view,arch_db:website.500
msgid "The selected templates will be reset to their factory settings."
msgstr ""

#. module: website
#: model:ir.ui.view,arch_db:website.website_planner
msgid "The shorter the better"
msgstr ""

#. module: website
#: model:ir.ui.view,arch_db:website.website_planner
msgid ""
"The theme you choose sets the tone for the overall look and feel of your "
"site design."
msgstr ""

#. module: website
#. openerp-web
#: code:addons/website/static/src/xml/website.xml:18
#, python-format
msgid "The web site has encountered an error."
msgstr ""

#. module: website
#. openerp-web
#: code:addons/website/static/src/js/website.theme.js:280
#, python-format
msgid "Theme Error"
msgstr ""

#. module: website
#: model:ir.ui.view,arch_db:website.website_planner
msgid "Theme Selection"
msgstr ""

#. module: website
#: model:ir.ui.view,arch_db:website.website_planner
msgid "Then simply"
msgstr ""

#. module: website
#: model:ir.ui.view,arch_db:website.website_planner
msgid ""
"Then, copy the <strong>Client ID</strong> and <strong>Client Secret</strong> "
"codes and paste them in"
msgstr ""

#. module: website
#: model:ir.ui.view,arch_db:website.website_planner
msgid "Then, go to"
msgstr ""

#. module: website
#: model:ir.ui.view,arch_db:website.website_planner
msgid ""
"There are three questions you should ask before deciding whether or not to "
"advertise on a particular keyword:"
msgstr ""

#. module: website
#: model:ir.ui.view,arch_db:website.website_planner
msgid ""
"They allow a detailed qualification of the visitor, which is perfect to link "
"them later to marketing campaigns."
msgstr ""

#. module: website
#: model:ir.ui.view,arch_db:website.s_features
msgid "Third Feature"
msgstr ""

#. module: website
#: model:ir.model.fields,help:website.field_website_config_settings_favicon
#: model:ir.model.fields,help:website.field_website_favicon
msgid "This field holds the image used to display a favicon on the website."
msgstr ""

#. module: website
#: model:ir.ui.view,arch_db:website.page_404
msgid ""
"This page does not exists, but you can create it as you are administrator of "
"this site."
msgstr ""

#. module: website
#. openerp-web
#: code:addons/website/static/src/js/website.tour.banner.js:20
#, python-format
msgid ""
"This tutorial will guide you to build your home page. We will start by "
"adding a banner."
msgstr ""

#. module: website
#: model:ir.ui.view,arch_db:website.snippet_options
msgid "Thumbnails"
msgstr ""

#. module: website
#. openerp-web
#: code:addons/website/static/src/xml/website.seo.xml:48
#, python-format
msgid "Title"
msgstr "სახელწოდება"

#. module: website
#: model:ir.ui.view,arch_db:website.s_three_columns
msgid ""
"To add a fourth column, reduce the size of these\n"
"                        three columns using the right icon of each block.\n"
"                        Then, duplicate one of the column to create a new\n"
"                        one as a copy."
msgstr ""

#. module: website
#: model:ir.ui.view,arch_db:website.website_planner
msgid "To do that, simply use the Promote menu on each page of your website."
msgstr ""

#. module: website
#: model:ir.ui.view,arch_db:website.website_planner
msgid ""
"To get an external assessment of your website, you can also submit it to"
msgstr ""

#. module: website
#: model:ir.ui.view,arch_db:website.website_planner
msgid "To learn more, take a look at their"
msgstr ""

#. module: website
#. openerp-web
#: code:addons/website/static/src/js/website.contentMenu.js:175
#: model:website.menu,name:website.main_menu
#: model:website.menu,name:website.website2_main_menu
#, python-format
msgid "Top Menu"
msgstr ""

#. module: website
#: model:ir.ui.view,arch_db:website.http_error_debug
msgid "Traceback"
msgstr ""

#. module: website
#. openerp-web
#: code:addons/website/static/src/js/website.snippets.editor.js:771
#, python-format
msgid "Transform the picture (click twice to reset transformation)"
msgstr ""

#. module: website
#: model:ir.ui.view,arch_db:website.website_planner
msgid "Translate"
msgstr "გადათარგმნა"

#. module: website
#. openerp-web
#: code:addons/website/static/src/xml/website.translator.xml:14
#, python-format
msgid "Translate this page"
msgstr ""

#. module: website
#. openerp-web
#: code:addons/website/static/src/xml/website.translator.xml:27
#, python-format
msgid "Translated content"
msgstr ""

#. module: website
#: model:ir.ui.view,arch_db:website.website_planner
msgid ""
"Translated versions are updated automatically after 32 hours on average."
msgstr ""

#. module: website
#: model:ir.ui.view,arch_db:website.website_planner
msgid ""
"Translating your website into other languages is the best way to broaden its "
"audience.\n"
"                        In Odoo, you can either manually translate your "
"pages as they are displayed, use an\n"
"                        automatic machine translation service for free or "
"pay professional translators to do\n"
"                        it for you."
msgstr ""

#. module: website
#: model:ir.model.fields,field_description:website.field_website_config_settings_social_twitter
#: model:ir.model.fields,field_description:website.field_website_social_twitter
msgid "Twitter Account"
msgstr ""

#. module: website
#: model:ir.ui.view,arch_db:website.500
msgid ""
"Type '<i class=\"confirm_word\">yes</i>' in the box below if you want to "
"confirm."
msgstr ""

#. module: website
#: model:ir.ui.view,arch_db:website.view_website_config_settings
#: model:ir.ui.view,arch_db:website.view_website_form
msgid "UA-XXXXXXXX-Y"
msgstr ""

#. module: website
#: model:ir.model.fields,help:website.field_website_cdn_filters
msgid "URL matching those filters will be rewritten using the CDN Base URL"
msgstr ""

#. module: website
#: model:ir.ui.view,arch_db:website.s_comparisons
msgid "Ultimate package"
msgstr ""

#. module: website
#: model:ir.ui.view,arch_db:website.s_comparisons
msgid "Unlimited CRM power and support"
msgstr ""

#. module: website
#: model:ir.ui.view,arch_db:website.s_comparisons
msgid "Unlimited customization"
msgstr ""

#. module: website
#: model:ir.ui.view,arch_db:website.website_planner
msgid ""
"Update your internal documents: footer of sales order, contracts,invoices, "
"business cards, etc."
msgstr ""

#. module: website
#. openerp-web
#: code:addons/website/static/src/xml/website.gallery.xml:32
#, python-format
msgid ""
"Upload failed, some images might not have been uploaded. Check your network "
"connectivity."
msgstr ""

#. module: website
#. openerp-web
#: code:addons/website/static/src/xml/website.gallery.xml:31
#, python-format
msgid "Upload successful."
msgstr ""

#. module: website
#: model:ir.model.fields,field_description:website.field_website_menu_url
msgid "Url"
msgstr "Url"

#. module: website
#: model:ir.ui.view,arch_db:website.website_planner
msgid "Use Google Adwords"
msgstr ""

#. module: website
#: model:ir.model.fields,field_description:website.field_website_config_settings_cdn_activated
msgid "Use a Content Delivery Network (CDN)"
msgstr ""

#. module: website
#: model:ir.ui.view,arch_db:website.website_planner
msgid ""
"Use a free, automatic machine translation (quality will vary depending on "
"languages)"
msgstr ""

#. module: website
#: model:ir.ui.view,arch_db:website.website_planner
msgid "Use the <i>Customize</i> menu to change the look of your theme:"
msgstr ""

#. module: website
#: model:ir.ui.view,arch_db:website.website_planner
msgid ""
"Use the Newsletter subscription (from mass mailing application) or the Big "
"button building block for that."
msgstr ""

#. module: website
#. openerp-web
#: code:addons/website/static/src/js/website.tour.banner.js:112
#, python-format
msgid "Use this button to add pages"
msgstr ""

#. module: website
<<<<<<< HEAD
#. openerp-web
#: code:addons/website/static/src/xml/website.backend.xml:42
#, python-format
msgid "User Documentation"
msgstr ""

#. module: website
=======
>>>>>>> bc1a0a32
#: model:ir.ui.view,arch_db:website.robots
msgid ""
"User-agent: *\n"
"Sitemap:"
msgstr ""

#. module: website
#: model:ir.ui.view,arch_db:website.snippet_options
msgid "Velour"
msgstr ""

#. module: website
#: model:ir.ui.view,arch_db:website.snippet_options
msgid "Very Fast"
msgstr ""

#. module: website
#: model:ir.ui.view,arch_db:website.snippet_options
msgid "Very Slow"
msgstr ""

#. module: website
#: model:ir.ui.view,arch_db:website.website_planner
msgid "View our themes selection"
msgstr ""

#. module: website
#: model:ir.model.fields,field_description:website.field_blog_post_website_published
<<<<<<< HEAD
=======
#: model:ir.model.fields,field_description:website.field_delivery_carrier_website_published
>>>>>>> bc1a0a32
#: model:ir.model.fields,field_description:website.field_event_track_website_published
#: model:ir.model.fields,field_description:website.field_hr_employee_website_published
#: model:ir.model.fields,field_description:website.field_hr_job_website_published
#: model:ir.model.fields,field_description:website.field_im_livechat_channel_website_published
#: model:ir.model.fields,field_description:website.field_product_template_website_published
#: model:ir.model.fields,field_description:website.field_project_project_website_published
#: model:ir.model.fields,field_description:website.field_res_partner_grade_website_published
#: model:ir.model.fields,field_description:website.field_res_partner_tag_website_published
#: model:ir.model.fields,field_description:website.field_res_partner_website_published
#: model:ir.model.fields,field_description:website.field_slide_channel_website_published
#: model:ir.model.fields,field_description:website.field_slide_slide_website_published
#: model:ir.model.fields,field_description:website.field_website_published_mixin_website_published
msgid "Visible in Website"
msgstr ""

#. module: website
#: model:ir.ui.view,arch_db:website.website_planner
msgid ""
"Visitors might not be interested in your products or services when they come "
"to your site. They could want to learn something, improve their life, grow "
"their business, find out more about you, etc. What great content can you "
"offer your visitors? Why should they stay on your website?"
msgstr ""

#. module: website
#. openerp-web
#: code:addons/website/static/src/xml/website.backend.xml:16
#, python-format
msgid "Visits"
msgstr ""

#. module: website
#: model:ir.ui.view,arch_db:website.aboutus
msgid ""
"We are a team of passionate people whose goal is to improve everyone's\n"
"                                      life through disruptive products. We "
"build great products to solve your\n"
"                                      business problems."
msgstr ""

#. module: website
#: model:ir.ui.view,arch_db:website.footer_default
msgid ""
"We are a team of passionate people whose goal is to improve everyone's\n"
"                            life through disruptive products. We build great "
"products to solve your\n"
"                            business problems."
msgstr ""

#. module: website
#: model:ir.ui.view,arch_db:website.website_planner
msgid ""
"We can create a customized theme for you with your company colors, logo and "
"images from your library."
msgstr ""

#. module: website
#: model:ir.ui.view,arch_db:website.website_planner
msgid "We hope this planner helped you to create your website."
msgstr ""

#. module: website
#: model:ir.ui.view,arch_db:website.contactus
msgid "We'll do our best to get back to you as soon as possible."
msgstr ""

#. module: website
#: model:ir.actions.act_url,name:website.action_website
#: model:ir.model,name:website.model_website
#: model:ir.model.fields,field_description:website.field_ir_ui_view_website_id
#: model:ir.model.fields,field_description:website.field_website_menu_website_id
#: model:ir.ui.menu,name:website.menu_website
#: model:ir.ui.view,arch_db:website.user_navbar
#: model:ir.ui.view,arch_db:website.view_server_action_search_website
msgid "Website"
msgstr "ვებსაიტი"

#. module: website
#: model:ir.ui.menu,name:website.menu_website_configuration
msgid "Website Admin"
msgstr ""

#. module: website
#: model:ir.actions.act_window,name:website.action_module_website
msgid "Website Apps"
msgstr ""

#. module: website
#: model:ir.actions.client,name:website.backend_dashboard
msgid "Website Dashboard"
msgstr ""

#. module: website
#: model:ir.model.fields,field_description:website.field_website_domain
msgid "Website Domain"
msgstr ""

#. module: website
#: model:ir.model.fields,field_description:website.field_website_favicon
#, fuzzy
msgid "Website Favicon"
msgstr "ვებსაიტი"

#. module: website
#: model:ir.actions.act_url,name:website.action_website_homepage
msgid "Website Homepage"
msgstr ""

#. module: website
#: model:ir.actions.act_window,name:website.action_website_menu
#: model:ir.model,name:website.model_website_menu
msgid "Website Menu"
msgstr ""

#. module: website
#: model:ir.model.fields,field_description:website.field_website_config_settings_website_name
#: model:ir.model.fields,field_description:website.field_website_name
msgid "Website Name"
msgstr ""

#. module: website
#: model:ir.actions.server,name:website.action_partner_post
msgid "Website Partner Post and Thanks Demo"
msgstr ""

#. module: website
#: model:ir.actions.server,name:website.action_partner_comment
msgid "Website Partners Comment Form"
msgstr ""

#. module: website
#: model:crm.team,name:website.salesteam_website_sales
msgid "Website Sales"
msgstr ""

#. module: website
#: model:ir.actions.act_window,name:website.action_website_configuration
#: model:ir.ui.view,arch_db:website.view_website_form
msgid "Website Settings"
msgstr ""

#. module: website
#: model:ir.actions.act_window,name:website.action_module_theme
msgid "Website Theme"
msgstr ""

#. module: website
#: model:ir.model.fields,field_description:website.field_blog_post_website_url
#: model:ir.model.fields,field_description:website.field_delivery_carrier_website_url
#: model:ir.model.fields,field_description:website.field_event_event_website_url
#: model:ir.model.fields,field_description:website.field_event_track_website_url
#: model:ir.model.fields,field_description:website.field_hr_employee_website_url
#: model:ir.model.fields,field_description:website.field_hr_job_website_url
#: model:ir.model.fields,field_description:website.field_im_livechat_channel_website_url
<<<<<<< HEAD
=======
#: model:ir.model.fields,field_description:website.field_ir_act_server_website_url
>>>>>>> bc1a0a32
#: model:ir.model.fields,field_description:website.field_payment_acquirer_website_url
#: model:ir.model.fields,field_description:website.field_product_template_website_url
#: model:ir.model.fields,field_description:website.field_project_project_website_url
#: model:ir.model.fields,field_description:website.field_res_partner_grade_website_url
#: model:ir.model.fields,field_description:website.field_res_partner_tag_website_url
#: model:ir.model.fields,field_description:website.field_res_partner_website_url
#: model:ir.model.fields,field_description:website.field_slide_channel_website_url
#: model:ir.model.fields,field_description:website.field_slide_slide_website_url
#: model:ir.model.fields,field_description:website.field_website_published_mixin_website_url
msgid "Website URL"
msgstr ""

#. module: website
#: model:ir.ui.view,arch_db:website.website_planner
msgid "Website Versioning."
msgstr ""

#. module: website
#: model:ir.actions.act_url,name:website.action_website_tutorial
msgid "Website With Tutorial"
msgstr ""

#. module: website
#: model:ir.ui.view,arch_db:website.menu_tree
msgid "Website menu"
msgstr ""

#. module: website
#: model:ir.model.fields,field_description:website.field_blog_blog_website_meta_description
#: model:ir.model.fields,field_description:website.field_blog_post_website_meta_description
#: model:ir.model.fields,field_description:website.field_blog_tag_website_meta_description
#: model:ir.model.fields,field_description:website.field_event_event_website_meta_description
#: model:ir.model.fields,field_description:website.field_event_track_website_meta_description
#: model:ir.model.fields,field_description:website.field_forum_documentation_toc_website_meta_description
#: model:ir.model.fields,field_description:website.field_forum_forum_website_meta_description
#: model:ir.model.fields,field_description:website.field_forum_post_website_meta_description
#: model:ir.model.fields,field_description:website.field_forum_tag_website_meta_description
#: model:ir.model.fields,field_description:website.field_hr_job_website_meta_description
#: model:ir.model.fields,field_description:website.field_ir_ui_view_website_meta_description
#: model:ir.model.fields,field_description:website.field_product_public_category_website_meta_description
#: model:ir.model.fields,field_description:website.field_product_template_website_meta_description
#: model:ir.model.fields,field_description:website.field_res_partner_website_meta_description
#: model:ir.model.fields,field_description:website.field_slide_channel_website_meta_description
#: model:ir.model.fields,field_description:website.field_slide_slide_website_meta_description
#: model:ir.model.fields,field_description:website.field_website_seo_metadata_website_meta_description
msgid "Website meta description"
msgstr ""

#. module: website
#: model:ir.model.fields,field_description:website.field_blog_blog_website_meta_keywords
#: model:ir.model.fields,field_description:website.field_blog_post_website_meta_keywords
#: model:ir.model.fields,field_description:website.field_blog_tag_website_meta_keywords
#: model:ir.model.fields,field_description:website.field_event_event_website_meta_keywords
#: model:ir.model.fields,field_description:website.field_event_track_website_meta_keywords
#: model:ir.model.fields,field_description:website.field_forum_documentation_toc_website_meta_keywords
#: model:ir.model.fields,field_description:website.field_forum_forum_website_meta_keywords
#: model:ir.model.fields,field_description:website.field_forum_post_website_meta_keywords
#: model:ir.model.fields,field_description:website.field_forum_tag_website_meta_keywords
#: model:ir.model.fields,field_description:website.field_hr_job_website_meta_keywords
#: model:ir.model.fields,field_description:website.field_ir_ui_view_website_meta_keywords
#: model:ir.model.fields,field_description:website.field_product_public_category_website_meta_keywords
#: model:ir.model.fields,field_description:website.field_product_template_website_meta_keywords
#: model:ir.model.fields,field_description:website.field_res_partner_website_meta_keywords
#: model:ir.model.fields,field_description:website.field_slide_channel_website_meta_keywords
#: model:ir.model.fields,field_description:website.field_slide_slide_website_meta_keywords
#: model:ir.model.fields,field_description:website.field_website_seo_metadata_website_meta_keywords
msgid "Website meta keywords"
msgstr ""

#. module: website
#: model:ir.model.fields,field_description:website.field_blog_blog_website_meta_title
#: model:ir.model.fields,field_description:website.field_blog_post_website_meta_title
#: model:ir.model.fields,field_description:website.field_blog_tag_website_meta_title
#: model:ir.model.fields,field_description:website.field_event_event_website_meta_title
#: model:ir.model.fields,field_description:website.field_event_track_website_meta_title
#: model:ir.model.fields,field_description:website.field_forum_documentation_toc_website_meta_title
#: model:ir.model.fields,field_description:website.field_forum_forum_website_meta_title
#: model:ir.model.fields,field_description:website.field_forum_post_website_meta_title
#: model:ir.model.fields,field_description:website.field_forum_tag_website_meta_title
#: model:ir.model.fields,field_description:website.field_hr_job_website_meta_title
#: model:ir.model.fields,field_description:website.field_ir_ui_view_website_meta_title
#: model:ir.model.fields,field_description:website.field_product_public_category_website_meta_title
#: model:ir.model.fields,field_description:website.field_product_template_website_meta_title
#: model:ir.model.fields,field_description:website.field_res_partner_website_meta_title
#: model:ir.model.fields,field_description:website.field_slide_channel_website_meta_title
#: model:ir.model.fields,field_description:website.field_slide_slide_website_meta_title
#: model:ir.model.fields,field_description:website.field_website_seo_metadata_website_meta_title
msgid "Website meta title"
msgstr ""

#. module: website
#: model:ir.model.fields,field_description:website.field_ir_act_server_website_path
#, fuzzy
msgid "Website path"
msgstr "ვებსაიტი"

#. module: website
#: model:ir.model.fields,field_description:website.field_ir_act_server_website_url
#, fuzzy
msgid "Website url"
msgstr "ვებსაიტი"

#. module: website
#: model:ir.ui.view,arch_db:website.view_website_tree
msgid "Websites"
msgstr ""

#. module: website
#: model:ir.model.fields,field_description:website.field_base_language_install_website_ids
msgid "Websites to translate"
msgstr ""

#. module: website
#. openerp-web
#: code:addons/website/static/src/xml/website.backend.xml:47
#, python-format
msgid "Week"
msgstr ""

#. module: website
#: model:ir.ui.view,arch_db:website.website_planner
msgid "Welcome"
msgstr ""

#. module: website
#. openerp-web
#: code:addons/website/static/src/js/website.tour.banner.js:19
#, python-format
msgid "Welcome to your website!"
msgstr ""

#. module: website
#. openerp-web
#: code:addons/website/static/src/js/website.tour.banner.js:82
#, python-format
msgid "Well done, you created your homepage."
msgstr ""

#. module: website
#: model:ir.ui.view,arch_db:website.website_planner
msgid "What may <strong>interest your visitors?</strong>"
msgstr ""

#. module: website
#: model:ir.model.fields,field_description:website.field_ir_ui_view_page
msgid "Whether this view is a web page template (complete)"
msgstr ""

#. module: website
#: model:ir.ui.view,arch_db:website.s_faq_collapse
msgid "Which hardware does Odoo POS support?"
msgstr ""

#. module: website
#: model:ir.ui.view,arch_db:website.s_faq_collapse
msgid ""
"While an internet connection is required to start the Point of\n"
"                                Sale, it will stay operational even after a "
"complete disconnection."
msgstr ""

#. module: website
#: model:ir.ui.view,arch_db:website.website_planner
msgid ""
"With Odoo, you can automatically check which keywords are ranked best for a\n"
"                                    specific query, then add them in the "
"content of your page."
msgstr ""

#. module: website
#: model:ir.ui.view,arch_db:website.snippet_options
msgid "Wood"
msgstr ""

#. module: website
#: model:ir.ui.view,arch_db:website.s_parallax_slider
msgid ""
"Write a quote here from one of your customers. Quotes are a\n"
"                                                great way to build "
"confidence in your products or services."
msgstr ""

#. module: website
#: model:ir.ui.view,arch_db:website.s_quotes_slider
msgid ""
"Write a quote here from one of your customers. Quotes are a\n"
"                                        great way to build confidence in "
"your products or services."
msgstr ""

#. module: website
#: model:ir.ui.view,arch_db:website.s_references
msgid ""
"Write a quote here from one of your customers. Quotes are a\n"
"                            great way to build confidence in your products "
"or services."
msgstr ""

#. module: website
#: model:ir.ui.view,arch_db:website.s_quote
msgid ""
"Write a quote here from one of your customers. Quotes are a\n"
"            great way to build confidence in your products or services."
msgstr ""

#. module: website
#: model:ir.ui.view,arch_db:website.s_text_image
msgid ""
"Write one or two paragraphs describing your product or\n"
"                        services. To be successful your content needs to be\n"
"                        useful to your readers."
msgstr ""

#. module: website
#: model:ir.ui.view,arch_db:website.s_image_text
msgid ""
"Write one or two paragraphs describing your product,\n"
"                        services or a specific feature. To be successful\n"
"                        your content needs to be useful to your readers."
msgstr ""

#. module: website
#: model:ir.ui.view,arch_db:website.s_big_message
msgid "Write one sentence to convince visitor about your message."
msgstr ""

#. module: website
#: model:ir.ui.view,arch_db:website.s_features
msgid ""
"Write what the customer would like to know,<br/>not what you want to show."
msgstr ""

#. module: website
#. openerp-web
#: code:addons/website/static/src/xml/website.backend.xml:49
#, python-format
msgid "Year"
msgstr ""

#. module: website
#: model:ir.ui.view,arch_db:website.snippet_options
msgid "Yellow Green"
msgstr ""

#. module: website
#: model:ir.ui.view,arch_db:website.s_faq_collapse
msgid "Yes"
msgstr "დიახ"

#. module: website
#. openerp-web
#: code:addons/website/static/src/xml/website.translator.xml:18
#, python-format
msgid "You are about to enter the translation mode."
msgstr ""

#. module: website
#: model:ir.ui.view,arch_db:website.website_planner
msgid ""
"You can also place online advertisements on web pages that show results from "
"search\n"
"                        engine queries: this is called SEA."
msgstr ""

#. module: website
#: model:ir.ui.view,arch_db:website.website_planner
msgid ""
"You can also use the <i>integrated HTML Editor(from the Customize menu)</i> "
"to modify the code directly."
msgstr ""

#. module: website
#: model:ir.ui.view,arch_db:website.website_planner
msgid ""
"You can do this by optimizing your referencing by search engines like "
"Google: it's\n"
"                        called SEO. This  is the process of increasing the "
"visibility of a website or a web\n"
"                        page in a search engine's natural and unpaid "
"(\"organic\") search results. In general,\n"
"                        the earlier (or higher ranked on the search results "
"page), and more frequently a site\n"
"                        appears in the search results list, the more "
"visitors it will receive from the search\n"
"                        engine."
msgstr ""

#. module: website
#: model:ir.ui.view,arch_db:website.website_planner
msgid "You can retrieve a 75$ coupon code to start your campaign here:"
msgstr ""

#. module: website
#: model:ir.ui.view,arch_db:website.website_planner
msgid ""
"You can set Odoo on a custom domain name (e.g. yourcompany.com) for both the "
"website\n"
"                        and your emails. Because your website address is as "
"important to your branding as the\n"
"                        name of your business or organization, you’ll want "
"to put some thought into changing it\n"
"                        for a proper domain, or change it to one you already "
"own."
<<<<<<< HEAD
msgstr ""

#. module: website
#. openerp-web
#: code:addons/website/static/src/xml/website.backend.xml:37
#, python-format
msgid "You do not seem to have access to this Analytics Account."
=======
>>>>>>> bc1a0a32
msgstr ""

#. module: website
#: model:ir.ui.view,arch_db:website.website_planner
msgid ""
"You have a lot of choices for that: the References, Quotes Slider, Twitter "
"Scroller,..."
msgstr ""

#. module: website
#. openerp-web
#: code:addons/website/static/src/xml/website.backend.xml:36
#, python-format
msgid "You need to log in to your Google Account before:"
msgstr ""

#. module: website
#: model:ir.actions.act_window,help:website.action_module_theme
#: model:ir.actions.act_window,help:website.action_module_website
msgid "You should try other search criteria."
msgstr ""

#. module: website
#: model:ir.ui.view,arch_db:website.website_planner
msgid ""
"You will get your leads filled up automatically in our integrated CRM "
"application."
msgstr ""

#. module: website
#. openerp-web
#: code:addons/website/static/src/js/website.tour.banner.js:48
#: model:ir.ui.view,arch_db:website.s_banner
#, python-format
msgid "Your Banner Title"
msgstr "თქვენი ბანერის სათაური"

#. module: website
#: model:ir.ui.view,arch_db:website.website_planner
msgid "Your Domain Name"
msgstr ""

#. module: website
#: model:ir.ui.view,arch_db:website.website_planner
msgid "Your Footer"
msgstr ""

#. module: website
#. openerp-web
#: code:addons/website/static/src/xml/website.backend.xml:40
#, python-format
msgid "Your Google Analytic Client ID:"
msgstr ""

#. module: website
#: model:ir.ui.view,arch_db:website.website_planner
msgid "Your Homepage"
msgstr ""

#. module: website
#: model:ir.ui.view,arch_db:website.website_planner
msgid "Your Main Menu"
msgstr ""

#. module: website
#: model:ir.ui.view,arch_db:website.website_planner
msgid "Your Objectives"
msgstr ""

#. module: website
#: model:ir.ui.view,arch_db:website.s_title
msgid "Your Website Title"
msgstr "თქვენი ვებსაიტის სათაური"

#. module: website
#: model:ir.ui.view,arch_db:website.website_planner
msgid ""
"Your homepage is the most important page of your website. This is where "
"visitors get their first impressions of you. An excellent homepage will "
"encourage them to stay on your site, guide them towards your content, "
"reinforce your company's branding and more.<br/>\n"
"                        Here are some pointers to help you get started."
msgstr ""

#. module: website
#: model:ir.ui.view,arch_db:website.website_planner
msgid "Your theme selection will define:"
msgstr ""

#. module: website
#: model:ir.ui.view,arch_db:website.website_planner
msgid ""
"Your website is an important part of your online business strategy, but it "
"shouldn't be\n"
"                        the only one. There are so many ways to communicate "
"with your customers, visitors and\n"
"                        prospects that it's sometimes difficult to know what "
"to put your energy into. Here is\n"
"                        some advice on what to focus on next."
msgstr ""

#. module: website
#: model:ir.model.fields,field_description:website.field_website_config_settings_social_youtube
#: model:ir.model.fields,field_description:website.field_website_social_youtube
msgid "Youtube Account"
msgstr "თქვენი ანგარიში"

#. module: website
#: model:ir.ui.view,arch_db:website.website_planner
msgid ""
"a reference to your new website. We will retweet it (we have 30,000 "
"followers) and feature it in our different communications."
msgstr ""

#. module: website
#: model:ir.ui.view,arch_db:website.website_planner
msgid "and connect with the Google account you created"
msgstr ""

#. module: website
#: model:ir.ui.view,arch_db:website.http_error_debug
msgid "and evaluating the following expression:"
msgstr ""

#. module: website
#: model:ir.ui.view,arch_db:website.website_planner
msgid "and we'll configure your website and/or email for you."
msgstr ""

#. module: website
#: model:ir.ui.view,arch_db:website.website_planner
msgid "button."
msgstr ""

#. module: website
#: model:ir.ui.view,arch_db:website.website_planner
msgid "check out our blog application"
msgstr ""

#. module: website
#: model:ir.ui.view,arch_db:website.website_planner
msgid "create a Google Analytics account"
msgstr ""

#. module: website
#. openerp-web
#: code:addons/website/static/src/xml/website.seo.xml:17
#, python-format
msgid "describing your page content"
msgstr ""

#. module: website
#: model:ir.ui.view,arch_db:website.website_planner
msgid "ex: About us"
msgstr ""

#. module: website
#: model:ir.ui.view,arch_db:website.website_planner
msgid "ex: Blog, Success stories, References, Events, Jobs"
msgstr ""

#. module: website
#: model:ir.ui.view,arch_db:website.website_planner
msgid "ex: Contact us, Our Customers, Privacy Policy, Events, Blog, Jobs"
msgstr ""

#. module: website
#: model:ir.ui.view,arch_db:website.website_planner
msgid "ex: interesting contents, texts and articles"
msgstr ""

#. module: website
#: model:ir.ui.view,arch_db:website.website_planner
msgid "for a free evaluation of the usability of your homepage."
msgstr ""

#. module: website
#. openerp-web
#: code:addons/website/static/src/xml/website.seo.xml:62
#, python-format
msgid "how your page will be listed on Google"
msgstr ""

#. module: website
#: model:ir.ui.view,arch_db:website.website_planner
msgid "http://gengo.com/pricing-languages/"
msgstr ""

#. module: website
#: model:ir.ui.view,arch_db:website.website_planner
msgid "http://www.google.com/ads/adwords-coupon.html"
msgstr ""

#. module: website
#: model:ir.ui.view,arch_db:website.website_planner
msgid "http://www.google.com/webmasters/tools/"
msgstr ""

#. module: website
#: model:ir.ui.view,arch_db:website.view_website_config_settings
#: model:ir.ui.view,arch_db:website.view_website_form
msgid "https://plus.google.com/+Odooapps"
msgstr "https://plus.google.com/+Odooapps"

#. module: website
#: model:ir.ui.view,arch_db:website.view_website_config_settings
#: model:ir.ui.view,arch_db:website.view_website_form
msgid "https://twitter.com/Odoo"
msgstr ""

#. module: website
#: model:ir.ui.view,arch_db:website.view_website_config_settings
msgid "https://www.facebook.com/Odoo"
msgstr ""

#. module: website
#: model:ir.ui.view,arch_db:website.view_website_form
msgid "https://www.facebook.com/odoo"
msgstr ""

#. module: website
#: model:ir.ui.view,arch_db:website.view_website_config_settings
#: model:ir.ui.view,arch_db:website.view_website_form
msgid "https://www.linkedin.com/company/odoo"
msgstr ""

#. module: website
#: model:ir.ui.view,arch_db:website.view_website_config_settings
#: model:ir.ui.view,arch_db:website.view_website_form
msgid "https://www.youtube.com/user/OpenERPonline"
msgstr ""

#. module: website
#: model:ir.ui.view,arch_db:website.view_website_config_settings
#: model:ir.ui.view,arch_db:website.view_website_form
msgid "https://youraccount.github.io"
msgstr "https://youraccount.github.io"

#. module: website
#: model:ir.ui.view,arch_db:website.website_planner
msgid "if you don't have one yet."
msgstr ""

#. module: website
#: model:ir.ui.view,arch_db:website.website_planner
msgid "in Odoo"
msgstr ""

#. module: website
#: model:ir.ui.view,arch_db:website.show_website_info
msgid "instance of Odoo, the"
msgstr ""

#. module: website
#: model:ir.model,name:website.model_ir_actions_server
msgid "ir.actions.server"
msgstr ""

#. module: website
#: model:ir.model,name:website.model_ir_attachment
msgid "ir.attachment"
msgstr ""

#. module: website
#: model:ir.model,name:website.model_ir_qweb
msgid "ir.qweb"
msgstr ""

#. module: website
#: model:ir.model,name:website.model_ir_ui_view
msgid "ir.ui.view"
msgstr ""

#. module: website
#: model:ir.ui.view,arch_db:website.menu_search
msgid "name"
msgstr "სახელი"

#. module: website
#: model:ir.ui.view,arch_db:website.website_planner
msgid "online help"
msgstr ""

#. module: website
#. openerp-web
#: code:addons/website/static/src/xml/website.translator.xml:5
#: model:ir.ui.view,arch_db:website.user_navbar
#, python-format
msgid "or Edit Master"
msgstr ""

#. module: website
#: model:ir.ui.view,arch_db:website.website_planner
msgid "or see who currently owns it"
msgstr ""

#. module: website
#: model:ir.ui.view,arch_db:website.website_planner
msgid "peek.usertesting.com"
msgstr ""

#. module: website
#: model:ir.ui.view,arch_db:website.website_planner
msgid "send us an email"
msgstr ""

#. module: website
#: model:ir.ui.view,arch_db:website.robots
msgid "sitemap.xml"
msgstr ""

#. module: website
#. openerp-web
#: code:addons/website/static/src/xml/website.xml:19
#, python-format
msgid "the classic Odoo interface"
msgstr ""

#. module: website
#: model:ir.ui.view,arch_db:website.website_planner
msgid ""
"to describe\n"
"                    <br/> your experience or to suggest improvements !"
msgstr ""

#. module: website
#: model:ir.ui.view,arch_db:website.website_planner
msgid ""
"to do that (make sure the Advanced Options are set to your country and\n"
"                                    language)."
msgstr ""

#. module: website
#. openerp-web
#: code:addons/website/static/src/xml/website.backend.xml:42
#, python-format
msgid "to get more information."
msgstr ""

#. module: website
#: model:ir.ui.view,arch_db:website.website_planner
msgid "to get started."
msgstr ""

#. module: website
#: model:ir.ui.view,arch_db:website.menu_search
msgid "url"
msgstr ""

#. module: website
#: model:ir.ui.view,arch_db:website.s_comparisons
msgid "user / month (billed annually)"
msgstr ""

#. module: website
#. openerp-web
#: code:addons/website/static/src/xml/website.seo.xml:45
#, python-format
msgid "using above suggested keywords"
msgstr ""

#. module: website
#: model:ir.model.fields,field_description:website.field_website_config_settings_website_id
#: model:ir.ui.view,arch_db:website.menu_search
msgid "website"
msgstr "ვებსაიტი"

#. module: website
#: model:ir.model,name:website.model_website_config_settings
msgid "website.config.settings"
msgstr ""

#. module: website
#: model:ir.model,name:website.model_website_published_mixin
msgid "website.published.mixin"
msgstr ""

#. module: website
#: model:ir.ui.view,arch_db:website.500
msgid "yes"
msgstr "დიახ"

#. module: website
#: model:ir.ui.view,arch_db:website.website_planner
msgid "your Company details form"
msgstr ""

#~ msgid ".xml"
#~ msgstr ".xml"

#~ msgid "Color"
#~ msgstr "ფერი"

#~ msgid "Edit Menu Entry"
#~ msgstr "მენიუს ჩანაწერის რედაქტირება"

#~ msgid "Yes."
#~ msgstr "დიახ."

#~ msgid "or"
#~ msgstr "ან"<|MERGE_RESOLUTION|>--- conflicted
+++ resolved
@@ -7,11 +7,7 @@
 msgstr ""
 "Project-Id-Version: Odoo 9.0\n"
 "Report-Msgid-Bugs-To: \n"
-<<<<<<< HEAD
-"POT-Creation-Date: 2016-08-19 10:24+0000\n"
-=======
 "POT-Creation-Date: 2016-08-18 14:06+0000\n"
->>>>>>> bc1a0a32
 "PO-Revision-Date: 2016-06-27 15:58+0000\n"
 "Last-Translator: Martin Trigaux\n"
 "Language-Team: Georgian (http://www.transifex.com/odoo/odoo-9/language/ka/)\n"
@@ -1246,10 +1242,6 @@
 
 #. module: website
 #. openerp-web
-<<<<<<< HEAD
-#: code:addons/website/static/src/js/website.backendDashboard.js:85
-=======
->>>>>>> bc1a0a32
 #: code:addons/website/static/src/xml/website.xml:63
 #: model:ir.ui.view,arch_db:website.500
 #: model:ir.ui.view,arch_db:website.view_website_config_settings
@@ -1578,11 +1570,6 @@
 msgstr ""
 
 #. module: website
-#: model:ir.ui.menu,name:website.menu_dashboard
-msgid "Dashboard"
-msgstr ""
-
-#. module: website
 #: model:ir.model.fields,field_description:website.field_website_config_settings_default_lang_id
 #: model:ir.model.fields,field_description:website.field_website_default_lang_id
 msgid "Default language"
@@ -1776,13 +1763,6 @@
 #. module: website
 #: model:ir.ui.view,arch_db:website.publish_management
 msgid "Edit in backend"
-msgstr ""
-
-#. module: website
-#. openerp-web
-#: code:addons/website/static/src/xml/website.backend.xml:29
-#, python-format
-msgid "Edit my Analytics Client ID"
 msgstr ""
 
 #. module: website
@@ -1894,11 +1874,6 @@
 msgstr "სწრაფი"
 
 #. module: website
-#: model:ir.model.fields,field_description:website.field_website_config_settings_favicon
-msgid "Favicon"
-msgstr ""
-
-#. module: website
 #: model:ir.ui.view,arch_db:website.s_three_columns
 msgid "Feature One"
 msgstr "ფუნქცია ერთი"
@@ -2059,13 +2034,6 @@
 msgstr ""
 
 #. module: website
-#. openerp-web
-#: code:addons/website/static/src/xml/website.backend.xml:42
-#, python-format
-msgid "Go to our"
-msgstr ""
-
-#. module: website
 #: model:ir.ui.view,arch_db:website.website_planner
 msgid "Go to the page you want to translate"
 msgstr ""
@@ -2076,13 +2044,6 @@
 #, python-format
 msgid "Good Job!"
 msgstr "კარგი ნამუშევარია!"
-
-#. module: website
-#. openerp-web
-#: code:addons/website/static/src/js/website.backendDashboard.js:72
-#, python-format
-msgid "Google Analytics"
-msgstr ""
 
 #. module: website
 #: model:ir.model.fields,field_description:website.field_website_config_settings_google_analytics_key
@@ -2207,11 +2168,7 @@
 #. module: website
 #: model:ir.model.fields,field_description:website.field_website_config_settings_id
 #: model:ir.model.fields,field_description:website.field_website_id
-<<<<<<< HEAD
-#: model:ir.model.fields,field_description:website.field_website_menu_id_2037
-=======
 #: model:ir.model.fields,field_description:website.field_website_menu_id_2055
->>>>>>> bc1a0a32
 #: model:ir.model.fields,field_description:website.field_website_published_mixin_id
 #: model:ir.model.fields,field_description:website.field_website_seo_metadata_id
 msgid "ID"
@@ -2294,13 +2251,6 @@
 msgstr ""
 
 #. module: website
-#. openerp-web
-#: code:addons/website/static/src/js/website.backendDashboard.js:95
-#, python-format
-msgid "Incorrect Client ID"
-msgstr ""
-
-#. module: website
 #: model:ir.ui.view,arch_db:website.show_website_info
 msgid "Information about the"
 msgstr ""
@@ -2314,12 +2264,6 @@
 #. module: website
 #: model:ir.model,name:website.model_base_language_install
 msgid "Install Language"
-msgstr "ენის დაყენება"
-
-#. module: website
-#: model:ir.ui.view,arch_db:website.view_website_config_settings
-#, fuzzy
-msgid "Install a language"
 msgstr "ენის დაყენება"
 
 #. module: website
@@ -2494,13 +2438,6 @@
 msgstr ""
 
 #. module: website
-#. openerp-web
-#: code:addons/website/static/src/xml/website.backend.xml:25
-#, fuzzy, python-format
-msgid "Link my Analytics Account"
-msgstr "LinkedIn ანგარიში"
-
-#. module: website
 #: model:ir.model.fields,field_description:website.field_website_config_settings_social_linkedin
 #: model:ir.model.fields,field_description:website.field_website_social_linkedin
 msgid "LinkedIn Account"
@@ -2564,11 +2501,7 @@
 msgstr ""
 
 #. module: website
-<<<<<<< HEAD
-#: code:addons/website/models/website.py:321
-=======
 #: code:addons/website/models/website.py:320
->>>>>>> bc1a0a32
 #: model:ir.model.fields,field_description:website.field_website_menu_name
 #: model:ir.ui.view,arch_db:website.view_website_config_settings
 #, python-format
@@ -2576,11 +2509,7 @@
 msgstr "მენიუ"
 
 #. module: website
-<<<<<<< HEAD
-#: code:addons/website/models/website.py:325
-=======
 #: code:addons/website/models/website.py:324
->>>>>>> bc1a0a32
 #, python-format
 msgid "Menu <b>%s</b> seems to have a link to this page !"
 msgstr ""
@@ -2603,18 +2532,6 @@
 msgstr "მოდელი"
 
 #. module: website
-#. openerp-web
-#: code:addons/website/static/src/xml/website.backend.xml:48
-#, python-format
-msgid "Month"
-msgstr ""
-
-#. module: website
-#: model:ir.ui.view,arch_db:website.view_website_config_settings
-msgid "More Info"
-msgstr ""
-
-#. module: website
 #: model:ir.ui.view,arch_db:website.website_planner
 msgid "More info on pricing:"
 msgstr ""
@@ -2665,12 +2582,6 @@
 #: model:ir.ui.view,arch_db:website.snippet_options
 msgid "Narrow"
 msgstr "ვიწრო"
-
-#. module: website
-#: model:ir.ui.view,arch_db:website.view_website_config_settings
-#, fuzzy
-msgid "New Language"
-msgstr "ენა"
 
 #. module: website
 #. openerp-web
@@ -2863,8 +2774,6 @@
 msgstr ""
 
 #. module: website
-<<<<<<< HEAD
-=======
 #: model:ir.ui.view,arch_db:website.view_website_config_settings
 msgid "Optimization"
 msgstr ""
@@ -2875,20 +2784,16 @@
 msgstr ""
 
 #. module: website
->>>>>>> bc1a0a32
 #: model:ir.ui.view,arch_db:website.user_navbar
 msgid "Optimize SEO"
 msgstr ""
 
 #. module: website
-<<<<<<< HEAD
-=======
 #: model:ir.ui.view,arch_db:website.user_navbar
 msgid "Optimize your AdWords account"
 msgstr ""
 
 #. module: website
->>>>>>> bc1a0a32
 #: model:ir.ui.view,arch_db:website.snippet_options
 msgid "Orange Red"
 msgstr ""
@@ -2946,22 +2851,14 @@
 
 #. module: website
 #. openerp-web
-<<<<<<< HEAD
-#: code:addons/website/models/website.py:299
-=======
 #: code:addons/website/models/website.py:298
->>>>>>> bc1a0a32
 #: code:addons/website/static/src/xml/website.editor.xml:11
 #, python-format
 msgid "Page"
 msgstr "გვერდი"
 
 #. module: website
-<<<<<<< HEAD
-#: code:addons/website/models/website.py:304
-=======
 #: code:addons/website/models/website.py:303
->>>>>>> bc1a0a32
 #, python-format
 msgid "Page <b>%s</b> seems to have a link to this page !"
 msgstr ""
@@ -3018,11 +2915,6 @@
 msgstr "პარტნიორები"
 
 #. module: website
-#: model:ir.ui.view,arch_db:website.view_website_config_settings
-msgid "Performance Optimization"
-msgstr ""
-
-#. module: website
 #: model:ir.ui.view,arch_db:website.website_planner
 msgid "Plan"
 msgstr ""
@@ -3248,10 +3140,6 @@
 
 #. module: website
 #. openerp-web
-<<<<<<< HEAD
-#: code:addons/website/static/src/js/website.backendDashboard.js:76
-=======
->>>>>>> bc1a0a32
 #: code:addons/website/static/src/js/website.seo.js:363
 #: code:addons/website/static/src/xml/website.ace.xml:12
 #, python-format
@@ -3362,11 +3250,6 @@
 msgstr "მიმდევრობა"
 
 #. module: website
-#: model:ir.ui.menu,name:website.menu_website_website_settings
-msgid "Settings"
-msgstr ""
-
-#. module: website
 #: model:ir.ui.view,arch_db:website.website_planner
 msgid "Settings &gt; Website"
 msgstr ""
@@ -3442,14 +3325,6 @@
 msgstr ""
 
 #. module: website
-<<<<<<< HEAD
-#: model:ir.ui.view,arch_db:website.view_website_config_settings
-msgid "Speed"
-msgstr ""
-
-#. module: website
-=======
->>>>>>> bc1a0a32
 #: model:ir.ui.view,arch_db:website.snippet_options
 msgid "Square"
 msgstr ""
@@ -3550,11 +3425,7 @@
 msgstr ""
 
 #. module: website
-<<<<<<< HEAD
-#: code:addons/website/models/website.py:309
-=======
 #: code:addons/website/models/website.py:308
->>>>>>> bc1a0a32
 #, python-format
 msgid "Template <b>%s (id:%s)</b> seems to have a link to this page !"
 msgstr ""
@@ -3595,14 +3466,6 @@
 #. module: website
 #: model:ir.ui.view,arch_db:website.website_planner
 msgid "The Banner or Big Picture building blocks are good choices for that."
-msgstr ""
-
-#. module: website
-<<<<<<< HEAD
-#. openerp-web
-#: code:addons/website/static/src/js/website.backendDashboard.js:95
-#, python-format
-msgid "The Google Analytics Client ID you have entered seems incorrect."
 msgstr ""
 
 #. module: website
@@ -3615,17 +3478,6 @@
 msgstr ""
 
 #. module: website
-=======
-#: model:ir.ui.view,arch_db:website.s_faq_collapse
-msgid ""
-"The Point of Sale works perfectly on any kind of touch enabled\n"
-"                                device, whether it's multi-touch tablets "
-"like an iPad or\n"
-"                                keyboardless resistive touchscreen terminals."
-msgstr ""
-
-#. module: website
->>>>>>> bc1a0a32
 #: model:ir.ui.view,arch_db:website.website_planner
 msgid ""
 "The best and simplest way to start is to create a few pages and link them "
@@ -3784,12 +3636,6 @@
 msgstr ""
 
 #. module: website
-#: model:ir.model.fields,help:website.field_website_config_settings_favicon
-#: model:ir.model.fields,help:website.field_website_favicon
-msgid "This field holds the image used to display a favicon on the website."
-msgstr ""
-
-#. module: website
 #: model:ir.ui.view,arch_db:website.page_404
 msgid ""
 "This page does not exists, but you can create it as you are administrator of "
@@ -4004,16 +3850,6 @@
 msgstr ""
 
 #. module: website
-<<<<<<< HEAD
-#. openerp-web
-#: code:addons/website/static/src/xml/website.backend.xml:42
-#, python-format
-msgid "User Documentation"
-msgstr ""
-
-#. module: website
-=======
->>>>>>> bc1a0a32
 #: model:ir.ui.view,arch_db:website.robots
 msgid ""
 "User-agent: *\n"
@@ -4042,10 +3878,7 @@
 
 #. module: website
 #: model:ir.model.fields,field_description:website.field_blog_post_website_published
-<<<<<<< HEAD
-=======
 #: model:ir.model.fields,field_description:website.field_delivery_carrier_website_published
->>>>>>> bc1a0a32
 #: model:ir.model.fields,field_description:website.field_event_track_website_published
 #: model:ir.model.fields,field_description:website.field_hr_employee_website_published
 #: model:ir.model.fields,field_description:website.field_hr_job_website_published
@@ -4071,13 +3904,6 @@
 msgstr ""
 
 #. module: website
-#. openerp-web
-#: code:addons/website/static/src/xml/website.backend.xml:16
-#, python-format
-msgid "Visits"
-msgstr ""
-
-#. module: website
 #: model:ir.ui.view,arch_db:website.aboutus
 msgid ""
 "We are a team of passionate people whose goal is to improve everyone's\n"
@@ -4134,20 +3960,9 @@
 msgstr ""
 
 #. module: website
-#: model:ir.actions.client,name:website.backend_dashboard
-msgid "Website Dashboard"
-msgstr ""
-
-#. module: website
 #: model:ir.model.fields,field_description:website.field_website_domain
 msgid "Website Domain"
 msgstr ""
-
-#. module: website
-#: model:ir.model.fields,field_description:website.field_website_favicon
-#, fuzzy
-msgid "Website Favicon"
-msgstr "ვებსაიტი"
 
 #. module: website
 #: model:ir.actions.act_url,name:website.action_website_homepage
@@ -4174,6 +3989,11 @@
 #. module: website
 #: model:ir.actions.server,name:website.action_partner_comment
 msgid "Website Partners Comment Form"
+msgstr ""
+
+#. module: website
+#: model:ir.model.fields,field_description:website.field_ir_act_server_website_path
+msgid "Website Path"
 msgstr ""
 
 #. module: website
@@ -4200,10 +4020,7 @@
 #: model:ir.model.fields,field_description:website.field_hr_employee_website_url
 #: model:ir.model.fields,field_description:website.field_hr_job_website_url
 #: model:ir.model.fields,field_description:website.field_im_livechat_channel_website_url
-<<<<<<< HEAD
-=======
 #: model:ir.model.fields,field_description:website.field_ir_act_server_website_url
->>>>>>> bc1a0a32
 #: model:ir.model.fields,field_description:website.field_payment_acquirer_website_url
 #: model:ir.model.fields,field_description:website.field_product_template_website_url
 #: model:ir.model.fields,field_description:website.field_project_project_website_url
@@ -4295,18 +4112,6 @@
 msgstr ""
 
 #. module: website
-#: model:ir.model.fields,field_description:website.field_ir_act_server_website_path
-#, fuzzy
-msgid "Website path"
-msgstr "ვებსაიტი"
-
-#. module: website
-#: model:ir.model.fields,field_description:website.field_ir_act_server_website_url
-#, fuzzy
-msgid "Website url"
-msgstr "ვებსაიტი"
-
-#. module: website
 #: model:ir.ui.view,arch_db:website.view_website_tree
 msgid "Websites"
 msgstr ""
@@ -4314,13 +4119,6 @@
 #. module: website
 #: model:ir.model.fields,field_description:website.field_base_language_install_website_ids
 msgid "Websites to translate"
-msgstr ""
-
-#. module: website
-#. openerp-web
-#: code:addons/website/static/src/xml/website.backend.xml:47
-#, python-format
-msgid "Week"
 msgstr ""
 
 #. module: website
@@ -4434,13 +4232,6 @@
 #: model:ir.ui.view,arch_db:website.s_features
 msgid ""
 "Write what the customer would like to know,<br/>not what you want to show."
-msgstr ""
-
-#. module: website
-#. openerp-web
-#: code:addons/website/static/src/xml/website.backend.xml:49
-#, python-format
-msgid "Year"
 msgstr ""
 
 #. module: website
@@ -4507,16 +4298,6 @@
 "to put some thought into changing it\n"
 "                        for a proper domain, or change it to one you already "
 "own."
-<<<<<<< HEAD
-msgstr ""
-
-#. module: website
-#. openerp-web
-#: code:addons/website/static/src/xml/website.backend.xml:37
-#, python-format
-msgid "You do not seem to have access to this Analytics Account."
-=======
->>>>>>> bc1a0a32
 msgstr ""
 
 #. module: website
@@ -4524,13 +4305,6 @@
 msgid ""
 "You have a lot of choices for that: the References, Quotes Slider, Twitter "
 "Scroller,..."
-msgstr ""
-
-#. module: website
-#. openerp-web
-#: code:addons/website/static/src/xml/website.backend.xml:36
-#, python-format
-msgid "You need to log in to your Google Account before:"
 msgstr ""
 
 #. module: website
@@ -4562,13 +4336,6 @@
 #. module: website
 #: model:ir.ui.view,arch_db:website.website_planner
 msgid "Your Footer"
-msgstr ""
-
-#. module: website
-#. openerp-web
-#: code:addons/website/static/src/xml/website.backend.xml:40
-#, python-format
-msgid "Your Google Analytic Client ID:"
 msgstr ""
 
 #. module: website
@@ -4850,13 +4617,6 @@
 msgstr ""
 
 #. module: website
-#. openerp-web
-#: code:addons/website/static/src/xml/website.backend.xml:42
-#, python-format
-msgid "to get more information."
-msgstr ""
-
-#. module: website
 #: model:ir.ui.view,arch_db:website.website_planner
 msgid "to get started."
 msgstr ""
