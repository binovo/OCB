<?xml version="1.0" encoding="utf-8"?>
<odoo>
<!-- Assets -->
<template id="assets_backend" inherit_id="web.assets_backend" name="Website Backend Assets">
    <xpath expr="//script[last()]" position="after">
        <script type="text/javascript" src="/website/static/src/js/website.backend.js"></script>
        <script type="text/javascript" src="/website/static/src/js/website.tour.rte.js"></script>
        <script type="text/javascript" src="/website/static/src/js/website.backendDashboard.js"></script>
        <link rel="stylesheet" href="/website/static/src/less/website.backendDashboard.less"/>
    </xpath>
</template>

<template id="assets_frontend" inherit_id="web.assets_frontend" name="Website Frontend Assets">
    <xpath expr="//link[last()]" position="after">
        <link rel="stylesheet" type="text/less" href="/website/static/src/less/website.ui.less"/>
        <link rel="stylesheet" type="text/less" href="/website/static/src/less/website.ui.components.less"/>
        <link rel="stylesheet" type="text/less" href="/website/static/src/less/website.wrapwrap.less"/>
        <link rel="stylesheet" type="text/less" href="/website/static/src/less/website.snippets.less"/>
        <link rel="stylesheet" type="text/css" href="/website/static/src/less/website.zoomodoo.less"/>
    </xpath>
    <xpath expr="//script[last()]" position="after">
        <script type="text/javascript" src="/website/static/src/js/website.js"></script>
        <script type="text/javascript" src="/website/static/src/js/website.share.js"></script>
        <script type="text/javascript" src="/website/static/src/js/website.snippets.animation.js"></script>
        <script type="text/javascript" src="/website/static/src/js/website.zoomodoo.js"></script>
    </xpath>
</template>

<template id="website.assets_editor" name="Website Editor Assets">
    <t t-call="web.less_helpers"/>

    <link rel="stylesheet" type="text/less" href="/website/static/src/less/website.edit_mode.less"/>

    <script type="text/javascript" src="/website/static/src/js/website.tour.rte.js"></script>

    <script type="text/javascript" src="/website/static/src/js/website.editor.js"></script>
    <script type="text/javascript" src="/website/static/lib/jQuery.transfo.js"></script>
    <script type="text/javascript" src="/website/static/src/js/website.mobile.js"></script>
    <script type="text/javascript" src="/website/static/src/js/website.seo.js"></script>
    <script type="text/javascript" src="/website/static/src/js/website.tour.banner.js"></script>
    <script type="text/javascript" src="/website/static/src/js/website.ace.js"></script>
    <script type="text/javascript" src="/website/static/src/js/website.translator.js"></script>
    <script type="text/javascript" src="/website/static/src/js/website.theme.js"></script>
    <script type="text/javascript" src="/website/static/src/js/web_planner_website.js"></script>
    <script type="text/javascript" src="/website/static/src/js/website.contentMenu.js"></script>

    <script type="text/javascript" src="/website/static/src/js/website.snippets.editor.js"></script>
    <script type="text/javascript" src="/website/static/src/js/website.snippets.gallery.js"></script>
</template>

<!-- Layout -->
<template id="submenu" name="Submenu">
    <li t-if="not submenu.child_id" t-att-class="
        'active' if submenu.url and submenu.url != '/' and request.httprequest.path == submenu.url.replace('/page/website.', '/page/') else None
        ">
        <a t-att-href="(website.menu_id.child_id[0] == submenu) and '/' or submenu.url" t-ignore="true" t-att-target="'_blank' if submenu.new_window else None">
            <span t-field="submenu.name"/>
        </a>
    </li>
    <li t-if="submenu.child_id" t-attf-class="dropdown #{
        (submenu.url and submenu.url != '/' and any([request.httprequest.path == child.url.replace('/page/website.', '/page/') for child in submenu.child_id if child.url]) or
         (submenu.url and request.httprequest.path == submenu.url.replace('/page/website.', '/page/'))) and 'active'
        }">
        <a class="dropdown-toggle" data-toggle="dropdown" href="#">
            <span t-field="submenu.name"/> <span class="caret" t-ignore="true"></span>
        </a>
        <ul class="dropdown-menu" role="menu">
            <t t-foreach="submenu.child_id" t-as="submenu">
                <t t-call="website.submenu"/>
            </t>
        </ul>
    </li>
</template>

<template id="layout" name="Main layout">
    <t t-call="web.layout">
        <t t-set="html_data" t-value="{
            'lang': lang and lang.replace('_', '-'),
            'data-website-id': website.id if website else None,
            'data-editable': '1' if editable else None,
            'data-translatable': '1' if translatable else None,
            'data-edit_translations': '1' if edit_translations else None,
            'data-view-xmlid': xmlid if editable or translatable else None,
            'data-main-object': repr(main_object) if editable or translatable else None,
            'data-oe-company-name': res_company.name
        }"/>
        <t t-if="not title">
            <t t-if="not additional_title and main_object and 'name' in main_object">
                <t t-set="additional_title" t-value="main_object.name"/>
            </t>
            <t t-if="main_object and 'website_meta_title' in main_object and main_object.website_meta_title">
                <t t-set="title" t-value="main_object.website_meta_title"/>
            </t>
            <t t-else="">
                <t t-set="title"><t t-if="additional_title"><t t-raw="additional_title"/> | </t><t t-esc="(website or res_company).name"/></t>
            </t>
<<<<<<< HEAD
        </t>
        <t t-set="x_icon" t-value="'/web/image/website/%s/favicon/' % website.id"/>
        <t t-set="head_website">
            <meta name="description" t-att-content="main_object and 'website_meta_description' in main_object
=======

            <meta name="viewport" content="initial-scale=1"/>
            <meta name="generator" content="Odoo"/>

            <t t-set="meta_description" t-value="main_object and 'website_meta_description' in main_object
>>>>>>> 5d086cea
                and main_object.website_meta_description or website_meta_description"/>
            <t t-set="meta_keywords" t-value="main_object and 'website_meta_keywords' in main_object
                and main_object.website_meta_keywords or website_meta_keywords"/>
            <meta t-if="meta_description" name="description" t-att-content="meta_description"/>
            <meta t-if="meta_keywords" name="keywords" t-att-content="meta_keywords"/>

            <!-- OpenGraph tags for Facebook sharing -->
            <meta property="og:title" t-att-content="additional_title" />
            <meta property="og:site_name" t-att-content="res_company.name" />
            <t t-if="main_object and 'plain_content' in main_object and main_object.plain_content">
                <t t-set="og_description" t-value="main_object.plain_content[0:500]"/>
                <meta property="og:description" t-att-content="og_description" />
                <meta property='og:image' t-att-content="request.httprequest.url_root+'logo.png'"/>
                <meta property='og:url' t-att-content="request.httprequest.url_root+request.httprequest.path[1:end]"/>
            </t>

            <t t-set="languages" t-value="website.get_languages() if website else None"/>
            <t t-if="request and request.website_multilang and website">
                <t t-foreach="website.get_alternate_languages(request.httprequest)" t-as="lg">
                    <link rel="alternate" t-att-hreflang="lg['hreflang']" t-att-href="lg['href']"/>
                </t>
            </t>

            <script type="text/javascript">
                odoo.session_info = {
                    is_superuser: <t t-esc="json.dumps(request.env.user._is_superuser())"/>,
                    is_frontend: true,
                };
            </script>

            <t t-call-assets="web.assets_common" t-js="false"/>
            <t t-call-assets="web.assets_frontend" t-js="false"/>
            <t t-call-assets="web_editor.summernote" t-js="false" groups="website.group_website_publisher"/>
            <t t-call-assets="web_editor.assets_editor" t-js="false" groups="website.group_website_publisher"/>
            <t t-call-assets="website.assets_editor" t-js="false" groups="website.group_website_publisher"/>

            <t t-call-assets="web.assets_common" t-css="false"/>
            <t t-call-assets="web.assets_frontend" t-css="false"/>
            <t t-call-assets="web_editor.summernote" t-css="false" groups="website.group_website_publisher"/>
            <t t-call-assets="web_editor.assets_editor" t-css="false" groups="website.group_website_publisher"/>
            <t t-call-assets="website.assets_editor" t-css="false" groups="website.group_website_publisher"/>
        </t>
        <t t-set="head" t-value="head_website + (head or '')"/>

        <div id="wrapwrap" t-att-class="pageName or ''">
            <header>
                <div class="navbar navbar-default navbar-static-top">
                    <div class="container">
                        <div class="navbar-header">
                            <button type="button" class="navbar-toggle" data-toggle="collapse" data-target=".navbar-top-collapse">
                                <span class="sr-only">Toggle navigation</span>
                                <span class="icon-bar"></span>
                                <span class="icon-bar"></span>
                                <span class="icon-bar"></span>
                            </button>
                            <a class="navbar-brand" href="/" t-if="website" t-field="website.name">My Website</a>
                        </div>
                        <div class="collapse navbar-collapse navbar-top-collapse">
                            <ul class="nav navbar-nav navbar-right" id="top_menu">
                                <t t-foreach="website.menu_id.child_id" t-as="submenu">
                                    <t t-call="website.submenu"/>
                                </t>
                                <li class="divider" t-ignore="true" t-if="website.user_id != user_id"/>
                                <li class="dropdown" t-ignore="true" t-if="website.user_id != user_id">
                                    <a href="#" class="dropdown-toggle" data-toggle="dropdown">
                                        <b>
                                            <span t-esc="(len(user_id.name)&gt;25) and (user_id.name[:23]+'...') or user_id.name"/>
                                            <span class="caret"></span>
                                        </b>
                                    </a>
                                    <ul class="dropdown-menu js_usermenu" role="menu">
                                        <li id="o_logout"><a t-attf-href="/web/session/logout?redirect=/" role="menuitem">Logout</a></li>
                                    </ul>
                                </li>
                            </ul>
                        </div>
                    </div>
                </div>
            </header>
            <main>
                <t t-raw="0"/>
            </main>
            <footer>
                <div id="footer">
                </div>
            </footer>
        </div>
        <script id='tracking_code' t-if="website and website.google_analytics_key and not editable">
            (function(i,s,o,g,r,a,m){i['GoogleAnalyticsObject']=r;i[r]=i[r]||function(){
            (i[r].q=i[r].q||[]).push(arguments)},i[r].l=1*new Date();a=s.createElement(o),
            m=s.getElementsByTagName(o)[0];a.async=1;a.src=g;m.parentNode.insertBefore(a,m)
            })(window,document,'script','//www.google-analytics.com/analytics.js','ga');

            ga('create', _.str.trim('<t t-esc="website.google_analytics_key"/>'), 'auto');
            ga('send','pageview');
        </script>
    </t>
</template>

<template id="layout_footer_copyright" inherit_id="website.layout" name="Footer Copyright">
    <xpath expr="//footer" position="inside">
        <div class="container mt16 mb8">
            <div class="pull-right" t-ignore="true" t-if="not editable">
                Create a <a href="http://www.odoo.com/page/website-builder">free website</a> with
                <a class="label label-danger" href="http://www.odoo.com/page/website-builder">Odoo</a>
            </div>
            <div class="pull-left text-muted" itemscope="itemscope" itemtype="http://schema.org/Organization">
                Copyright &amp;copy; <span t-field="res_company.name" itemprop="name">Company name</span>
            </div>
        </div>
    </xpath>
</template>

<template id="layout_logo_show" inherit_id="website.layout" customize_show="True" name="Show Logo">
    <xpath expr="//header//a[@class='navbar-brand']" position="replace">
        <a href="/" class="navbar-brand logo">
            <img src="/logo.png" t-att-alt="'Logo of %s' % res_company.name" t-att-title="res_company.name"/>
        </a>
    </xpath>
</template>

<!-- Features template -->
<template id="login_layout" inherit_id="web.login_layout" name="Website Login Layout">
    <xpath expr="t" position="replace">
        <t t-call="website.layout">
            <div class="oe_website_login_container" t-raw="0"/>
        </t>
    </xpath>
</template>

<template id="show_sign_in" customize_show="True" inherit_id="website.layout" name="Show Sign In">
    <xpath expr="//ul[@id='top_menu']" position="inside">
        <li class="divider" groups="base.group_public"/>
        <li groups="base.group_public">
            <a t-attf-href="/web/login">
                <b>Sign in</b>
            </a>
        </li>
    </xpath>
</template>

<template id="footer_custom" inherit_id="website.layout" name="Footer">
    <xpath expr="//div[@id='footer']" position="replace">
        <div class="oe_structure" id="footer">
            <section>
                <div class="container">
                    <div class="row">
                        <div class="col-md-4">
                            <h4 class="mt16">Subtitle</h4>
                            <p>
                                <a href="/">Homepage</a>
                            </p>
                        </div>
                        <div class="col-md-4">
                            <h4 class="mt16">Subtitle 2</h4>
                            <p>
                                ...
                            </p>
                        </div>
                        <div class="col-md-4">
                            <h4 class="mt16">Subtitle 3</h4>
                            <p>
                                ...
                            </p>
                        </div>
                    </div>
                </div>
            </section>
        </div>
    </xpath>
</template>

<template id="language_selector">
    <ul class="list-inline js_language_selector mt16" t-if="(request and request.website_multilang and len(languages) &gt; 1) or (website and (editable or translatable))">
        <li t-foreach="languages" t-as="lg">
          <a
            t-att-href="url_for(request.httprequest.path + '?' + keep_query(), lang=lg[0])"
            t-att-data-default-lang="(editable or translatable) and 'true' if website and lg[0] == website.default_lang_code else None"
            t-att-data-lang="lg[0]"
            class="js_change_lang"
          >
            <t t-esc="lg[1].split('/').pop()"/>
          </a>
        </li>
        <li groups="website.group_website_publisher">
            <t t-set="url_return" t-value="url_for('', '[lang]') + '?' + keep_query()"/>
            <a t-attf-href="/web#action=base.action_view_base_language_install&amp;website_id=#{website.id if website else ''}&amp;url_return=#{url_return}">
                <i class="fa fa-plus-circle"/>
                Add a language...
            </a>
        </li>
    </ul>
</template>

<template id="footer_default" inherit_id="website.footer_custom" customize_show="True" name="Automatic Footer">
    <xpath expr="//div[@id='footer']" position="replace">
        <div id="footer" class="container hidden-print">
            <div class="row">
                <div class="col-md-4 col-lg-3">
                    <h4>Our Products &amp; Services</h4>
                    <ul class="list-unstyled" id="products">
                        <li><a href="/">Home</a></li>
                    </ul>
                </div>
                <div class="col-md-4  col-lg-3" id="info">
                    <h4>Connect with us</h4>
                    <ul class="list-unstyled">
                        <li><a href="/page/website.contactus">Contact us</a></li>
                    </ul>
                    <ul class="list-unstyled">
                        <li t-ignore="true"><i class="fa fa-phone"></i> <span t-field="res_company.phone"></span></li>
                        <li t-ignore="true"><i class="fa fa-envelope"></i>  <span t-field="res_company.email"></span></li>
                    </ul>
                    <h2>
                        <a t-att-href="website.social_facebook" t-if="website.social_facebook"><i class="fa fa-facebook-square"/></a>
                        <a t-att-href="website.social_twitter" t-if="website.social_twitter"><i class="fa fa-twitter"/></a>
                        <a t-att-href="website.social_linkedin" t-if="website.social_linkedin"><i class="fa fa-linkedin"/></a>
                        <a t-att-href="website.social_youtube" t-if="website.social_youtube"><i class="fa fa-youtube-play"/></a>
                        <a t-att-href="website.social_googleplus" t-if="website.social_googleplus" rel="publisher"><i class="fa fa-google-plus-square"/></a>
                        <a t-att-href="website.social_github" t-if="website.social_github"><i class="fa fa-github"/></a>
                    </h2>
                </div>
                <div class="col-md-4 col-lg-5 col-lg-offset-1">
                    <h4>
                        <span t-field="res_company.name" />
                        <small> - <a href="/page/website.aboutus">About us</a></small>
                    </h4>
                    <div>
                        <p>
                            We are a team of passionate people whose goal is to improve everyone's
                            life through disruptive products. We build great products to solve your
                            business problems.
                        </p>
                        <p>
                            Our products are designed for small to medium size companies willing to optimize
                            their performance.
                        </p>
                    </div>
                    <t t-call="website.language_selector"/>
                </div>
            </div>
        </div>
    </xpath>
</template>

<!-- Util template -->
<template id="publish_management">
    <div groups="website.group_website_publisher" t-ignore="true" class="pull-right css_editable_mode_hidden" t-att-style="style or None">
        <div t-attf-class="btn-group js_publish_management #{object.website_published and 'css_published' or 'css_unpublished'}" t-att-data-id="object.id" t-att-data-object="object._name" t-att-data-controller="publish_controller">
            <button class="btn btn-danger js_publish_btn">Unpublished</button>
            <button class="btn btn-success js_publish_btn">Published</button>
            <button type="button" t-attf-class="btn btn-default dropdown-toggle" t-att-id="'dopprod-%s' % object.id" data-toggle="dropdown">
                <span class="caret"></span>
            </button>
            <ul class="dropdown-menu" role="menu" t-att-aria-labelledby="'dopprod-%s' % object.id">
                <t t-raw="0"/>
                <li t-if="publish_edit">
                    <a t-attf-href="/web#return_label=Website&amp;view_type=form&amp;model=#{object._name}&amp;id=#{object.id}&amp;action=#{action}"
                    title='Edit in backend'>Edit</a>
                </li>
            </ul>
        </div>
    </div>
</template>

<template id="publish_short">
    <t groups="website.group_website_publisher" t-ignore="true">
        <div t-attf-class="pull-right js_publish_management #{object.website_published and 'css_published' or 'css_unpublished'}" t-att-data-id="object.id" t-att-data-object="object._name" t-att-data-controller="publish_controller">
            <button class="btn btn-danger js_publish_btn">Unpublished</button>
            <button class="btn btn-success js_publish_btn">Published</button>
        </div>
    </t>
</template>

<template id="pager" name="Pager">
    <ul t-if="pager['page_count'] > 1" t-attf-class="#{ classname or '' } pagination" t-att-style="style or None">
        <li t-att-class=" 'disabled' if pager['page']['num'] == 1 else None ">
            <a t-att-href=" pager['page_previous']['url'] if pager['page']['num'] != 1 else None">Prev</a>
        </li>
        <t t-foreach="pager['pages']" t-as="page">
            <li t-att-class=" 'active' if page['num'] == pager['page']['num'] else None "> <a t-att-href="page['url']" t-raw="page['num']"></a></li>
        </t>
        <li t-att-class=" 'disabled' if pager['page']['num'] == pager['page_count'] else None ">
            <a t-att-href="pager['page_next']['url'] if pager['page']['num'] != pager['page_count'] else None">Next</a>
        </li>
    </ul>
</template>

<!--
    Customize Themes

    Use INPUT type 'checkbox' or 'radio' or use OPTION in select box
    'data-xmlid' (optional) xml id of the template to add if the input is checked.
        You can set a list of xml id separate by comma (all template is enable or
        disable in same time)
    'data-enable' (optional) to checked one or more HTML ids, or list separate by comma
    'data-disable' (optional) to unchecked one or more HTML ids, or list separate by comma
    'data-reload="/"' (optional) force the reloading of the page if the url match with
        the string ( = regexp).
        Otherwise, only the '/web/content/web.assets_frontend' is reloaded

    For the sets (data-enable and/or data-disable without data-xmlid), the set is
    automatically checked if:
    - all related fields are enabled for data-enable
    - all related fields are disabled for data-disable
    else unchecked

    HTML apply classes:
    - 'checked': on the parent label when input is checked
    - 'in': on the container (e.g.: bootstrap modal) after added in DOM (removed together
       out is added)
    - 'out': on the container 1 second before removed from ths DOM
    - 'loading': on the container/modal when the new css is loading
-->
<template id="website.theme_customize" name="Theme Modal for Customization">
  <div id="theme_customize_modal" class="modal fade">
      <div class="modal-dialog">
          <div class="modal-content">
            <div class="modal-header text-center">
                <h4 class="modal-title">Please install a theme in order to customize your website.</h4>
            </div>
          </div>
      </div>
  </div>
</template>

<template id="kanban">
    <t t-set="step"><t t-esc="step or 0"/></t>
    <t t-set="scope"><t t-esc="scope or 0"/></t>
    <t t-set="orderby"><t t-esc="orderby or 'name'"/></t>
    <t t-raw="website.kanban(model, domain, column, template, step=step, scope=scope, orderby=orderby)"/>
</template>

<template id="kanban_contain">
    <table class="table js_kanban">
        <thead>
            <tr>
                <t t-set="width" t-valuef="{{ round(100.0 / (len(objects) if objects else 1), 2) }}%"/>
                <t t-foreach="objects" t-as="obj">
                    <th t-att-width="width">
                        <div t-field="obj['column_id'].name" class="text-center"></div>
                    </th>
                </t>
            </tr>
        </thead>
        <tbody>
            <tr>
                <t t-foreach="objects" t-as="obj">
                    <td class="js_kanban_col" t-att-data-template="template"
                            t-att-data-domain="obj['domain']"
                            t-att-data-page_count="obj['page_count']"
                            t-att-data-model="obj['model']"
                            t-att-data-step="obj['step']"
                            t-att-data-orderby="obj['orderby']">
                        <t t-foreach="obj['object_ids']" t-as="object_id">
                            <t t-call="#{ template }"></t>
                        </t>
                        <!-- pager -->
                        <div t-if="1 != obj['page_end']" class="pagination pagination-centered">
                            <ul>
                                <li t-attf-class="prev #{'active' if obj['page'] == 1 else '' }">
                                    <a t-att-href=" '%s,%s-%s' % (obj['kanban_url'], obj['column_id'].id, (obj['page'] &gt; 1 and obj['page']-1 or 1)) ">Prev</a></li>
                                <t t-foreach="range(obj['page_start'], obj['page_end']+1)" t-as="p">
                                    <li t-att-class=" 'active' if obj['page'] == p else None ">
                                        <a t-att-href=" '%s,%s-%s' % (obj['kanban_url'], obj['column_id'].id, p)" t-esc="p"></a></li>
                                </t>
                                <li t-attf-class="next #{'active' if obj['page'] == obj['page_end'] else '' }">
                                    <a t-att-href=" '%s,%s-%s' % (obj['kanban_url'], obj['column_id'].id, (obj['page'] &lt; obj['page_end'] and obj['page']+1 or obj['page_end']) )">Next</a></li>
                            </ul>
                        </div>
                    </td>
                </t>
            </tr>
        </tbody>
    </table>
</template>

<!-- Error and special pages -->
<template id="website_info" name="Odoo Information">
    <t t-call="website.layout">
        <div id="wrap"/>
    </t>
</template>

<template id="show_website_info" inherit_id="website.website_info" customize_show="True" name="Show Odoo Information">
    <xpath expr="//div[@id='wrap']" position="inside">
        <div class="oe_structure">
            <section class="container">
              <t t-if="not version">
                <meta http-equiv="refresh" content="0;URL='/website/info'" />
              </t>
              <t t-if="version">
                <h1><t t-esc="res_company.name"/>
                    <small>Odoo Version <t t-raw="version.get('server_version')"/></small>
                </h1>
                <p>
                    Information about the <t t-esc="res_company.name"/> instance of Odoo, the <a href="https://www.odoo.com">Open Source ERP</a>.
                </p>

                <div class="alert alert-warning alert-dismissable mt16" groups="website.group_website_publisher">
                   <button type="button" class="close" data-dismiss="alert" aria-hidden="true">&amp;times;</button>
                   <p>
                     Note: To hide this page, uncheck it from the top Customize menu.
                   </p>
                </div>
                <h2>Installed Applications</h2>
                <dl class="dl-horizontal" t-foreach="apps" t-as="app">
                    <dt>
                        <a t-att-href="app.website" t-if="app.website">
                            <t t-raw="app.shortdesc"/>
                        </a>
                        <span t-raw="app.shortdesc" t-if="not app.website"/>
                    </dt>
                    <dd>
                        <span t-raw="app.summary"/>
                    </dd><dd class="text-muted" groups='base.group_no_one'>
                        Technical name: <span t-field="app.name"/>, updated: <span t-field="app.write_date"/>, author: <span t-field="app.author"/>
                    </dd>
                </dl>

                <div groups='base.group_no_one'>
                    <h2>Installed Modules</h2>
                    <dl class="dl-horizontal">
                        <t t-foreach="modules" t-as="app">
                            <dt>
                                <span t-raw="app.shortdesc"/>
                            </dt>
                            <dd t-if="app.summary">
                                <span t-raw="app.summary"/>
                            </dd><dd>
                                Technical name: <span t-field="app.name"/>,
                                updated: <span t-field="app.write_date"/>
                                <t t-if="app.author">
                                    , author: <span t-field="app.author"/>
                                </t>
                            </dd>
                        </t>
                    </dl>
                </div>
              </t>
            </section>
        </div>
    </xpath>
</template>

<template id="default_page">
    <t t-call="website.layout">
        <div id="wrap" class="oe_structure oe_empty"/>
    </t>
</template>

<template id="page_404">
    <t t-call="website.404">
        <div class="container">
            <div class="well mt32">
                <p>This page does not exists, but you can create it as you are administrator of this site.</p>
                <a class="btn btn-primary" t-attf-href="/website/add/#{ path }#{ from_template and '?template=%s' % from_template }">Create Page</a>
            </div>
            <div class="text-center text-muted">Edit the content below this line to adapt the default "page not found" page.</div>
        </div>
        <hr/>
    </t>
</template>

<template id="http_error">
    <t t-call="website.layout">
        <div id="wrap">
            <div class="oe_structure">
                <h1 class="container mt32"><t t-esc="status_code"/>: <t t-esc="status_message"/></h1>
            </div>
            <t t-if="editable or request.debug">
                <t t-call="website.http_error_debug"/>
            </t>
        </div>
    </t>
</template>

<template id="http_error_debug">
    <div class="container panel-group mb32 mt32" id="debug_infos">
        <div class="panel panel-default" t-if="exception">
            <div class="panel-heading">
                <h4 class="panel-title">
                    <a data-toggle="collapse" data-parent="#debug_infos" href="#error_main">
                        Error
                    </a>
                </h4>
            </div>
            <div id="error_main" class="panel-collapse collapse in">
                <div class="panel-body">
                    <p t-if="website_controller">The following error was raised in the website controller <code t-esc="website_controller"/></p>
                    <p>
                        <strong>Error message:</strong>
                        <pre t-esc="exception.message"/>
                    </p>
                </div>
            </div>
        </div>
        <div class="panel panel-default" t-if="qweb_exception">
            <div class="panel-heading">
                <h4 class="panel-title">
                    <a data-toggle="collapse" data-parent="#adebug_infos" href="#error_qweb">
                        QWeb
                    </a>
                </h4>
            </div>
            <div id="error_qweb" class="panel-collapse collapse">
                <div class="panel-body">
                    <p t-if="exception.qweb.get('message')">
                        <strong>Error message:</strong>
                        <pre t-esc="exception.qweb.get('message')"/>
                    </p>
                    <p>
                        The error occured while rendering the template <code t-esc="qweb_exception.qweb.get('template')"/>
                        <t t-if="'expression' in qweb_exception.qweb">and evaluating the following expression: <code t-esc="qweb_exception.qweb['expression']"/></t>
                    </p>
                    <t t-if="'node' in qweb_exception.qweb">
                        <pre id="exception_node" t-esc="qweb_exception.pretty_xml()"/>
                    </t>
                </div>
            </div>
        </div>
        <div class="panel panel-default" t-if="traceback">
            <div class="panel-heading">
                <h4 class="panel-title">
                    <a data-toggle="collapse" data-parent="#adebug_infos" href="#error_traceback">
                        Traceback
                    </a>
                </h4>
            </div>
            <div id="error_traceback" class="panel-collapse collapse">
                <div class="panel-body">
                    <pre id="exception_traceback" t-esc="traceback"/>
                </div>
            </div>
        </div>
    </div>
</template>

<template id="403">
    <t t-call="website.layout">
        <div id="wrap">
            <div class="container">
                <h1 class="mt32">403: Forbidden</h1>
                <p>The page you were looking for could not be authorized.</p>
                <p>Maybe you were looking for one of these popular pages ?</p>
                <ul>
                    <li><a href="/">Homepage</a></li>
                    <li><a href="/page/website.contactus/">Contact Us</a></li>
                </ul>
            </div>
            <t t-if="editable or request.debug">
                <t t-call="website.http_error_debug"/>
            </t>
        </div>
    </t>
</template>

<template id="404">
    <t t-call="website.layout">
        <div id="wrap">
            <t t-raw="0"/>
            <div class="oe_structure oe_empty">
                <div class="container">
                    <h1 class="mt32">404: Page not found!</h1>
                    <p>
                        The page you were looking for could not be found; it is possible you have
                        typed the address incorrectly, but it has most probably been removed due
                        to the recent website reorganisation.
                    </p>
                    <p>Maybe you were looking for one of these popular pages ?</p>
                    <ul>
                        <li><a href="/">Homepage</a></li>
                        <li><a href="/page/website.contactus/">Contact Us</a></li>
                    </ul>
                </div>
            </div>

            <t t-if="request.debug">
                <t t-call="website.http_error_debug"/>
            </t>
        </div>
    </t>
</template>

<template id="500">
    <!-- This template should not use any variable except those provided by website.ir_http._handle_exception -->
    <html>
        <head>
            <title t-esc="status_message">Internal Server Error</title>
            <t t-set="debug" t-value="True"/>
            <t t-call-assets="web.assets_common" t-js="false"/>
            <t t-call-assets="web.assets_frontend" t-js="false"/>
            <t t-call-assets="web.assets_common" t-css="false"/>
            <t t-call-assets="web.assets_frontend" t-css="false"/>
            <script>
                $(document).ready(function() {
                    var button = $('#reset_templates_button');
                    button.click(function() {
                        var dialog = $('#reset_template_confirmation').modal('show');
                        var input = dialog.find('input[type="text"]').val('').focus();
                        var dialog_form = dialog.find('form');
                        dialog_form.submit(function() {
                            if (input.val() == dialog.find('.confirm_word').text()) {
                                dialog.modal('hide');
                                button.prop('disabled', true).text('Working...');
                                $('#reset_templates_form').trigger('submit');
                            } else {
                                input.val('').focus();
                            }
                            return false;
                        });
                        return false;
                    });
                });
            </script>
        </head>
        <body>
            <div id="reset_template_confirmation" class="modal" tabindex="-1" role="dialog" aria-hidden="true" t-ignore="true">
                <div class="modal-dialog">
                    <form class="form-horizontal" role="form">
                    <div class="modal-content">
                        <div class="modal-header">
                            <button type="button" class="close" data-dismiss="modal" aria-hidden="true">×</button>
                            <h3 class="modal-title">Reset templates</h3>
                        </div>
                        <div class="modal-body">
                            <div class="form-group mb0">
                                <label for="page-name" class="col-sm-9">
                                    <p>The selected templates will be reset to their factory settings.</p>
                                    <p>Type '<i class="confirm_word">yes</i>' in the box below if you want to confirm.</p>
                                </label>
                                <div class="col-sm-3 mt16">
                                    <input type="text" class="form-control" required="required" placeholder="yes"/>
                                </div>
                            </div>
                        </div>
                        <div class="modal-footer">
                            <input type="submit" value="Confirm" class="btn btn-primary"/>
                            <button type="button" class="btn" data-dismiss="modal" aria-hidden="true">Cancel</button>
                        </div>
                    </div>
                    </form>
                </div>
            </div>

            <div id="wrapwrap">
                <header>
                    <div class="navbar navbar-default navbar-static-top">
                        <div class="container">
                            <div class="collapse navbar-collapse navbar-top-collapse">
                                <ul class="nav navbar-nav navbar-right" id="top_menu">
                                    <li><a href="/">Home</a></li>
                                    <li><a href="javascript: window.history.back()">Back</a></li>
                                </ul>
                            </div>
                        </div>
                    </div>
                </header>
                <main>
                    <div class="oe_structure">
                        <h1 class="container mt32"><t t-esc="status_code"/>: <t t-esc="status_message"/></h1>
                    </div>
                    <div class="container" t-if="views">
                        <div class="alert alert-danger" t-if="qweb_exception and editable">
                            <h4>Template fallback</h4>
                            <p>An error occured while rendering the template <code t-esc="qweb_exception.qweb['template']"/>.</p>
                            <p>If this error is caused by a change of yours in the templates, you have the possibility to reset one or more templates to their <strong>factory settings</strong>.</p>
                            <form action="/website/reset_templates" method="post" id="reset_templates_form">
                                <input type="hidden" name="csrf_token" t-att-value="request.csrf_token()"/>
                                <ul class="oe_template_fallback">
                                    <li t-foreach="views" t-as="view">
                                        <label>
                                            <input type="checkbox" name="templates" t-att-value="view.id" t-att-checked="'checked' if view_first else None"/>
                                            <t t-esc="view.name"/>
                                        </label>
                                    </li>
                                </ul>
                                <input type="hidden" name="redirect" t-att-value="request.httprequest.path"/>
                                <button id="reset_templates_button">Reset selected templates</button>
                            </form>
                        </div>
                    </div>

                    <t t-if="editable or request.debug">
                        <t t-call="website.http_error_debug"/>
                    </t>
                </main>
            </div>
        </body>
    </html>
</template>

<template id="robots">
User-agent: *
Sitemap: <t t-esc="url_root"/>sitemap.xml
</template>

<template id="sitemap_locs">
    <url t-foreach="locs" t-as="page">
        <loc><t t-esc="url_root"/><t t-esc="page['loc']"/></loc><t t-if="page.get('lastmod', False)">
        <lastmod t-esc="page['lastmod']"/></t><t t-if="page.get('priority', False)">
        <priority t-esc="page['priority']"/></t><t t-if="page.get('changefreq', False)">
        <changefreq t-esc="page['changefreq']"/></t>
    </url>
</template>

<template id="sitemap_xml">&lt;?xml version="1.0" encoding="UTF-8"?&gt;
<urlset t-attf-xmlns="http://www.sitemaps.org/schemas/sitemap/0.9">
    <t t-raw="content"/>
</urlset>
</template>

<template id="sitemap_index_xml">&lt;?xml version="1.0" encoding="UTF-8"?&gt;
<sitemapindex t-attf-xmlns="http://www.sitemaps.org/schemas/sitemap/0.9">
  <sitemap t-translation="off" t-foreach="pages" t-as="page">
    <loc><t t-esc="url_root"/>sitemap-<t t-esc="page"/>.xml</loc>
  </sitemap>
</sitemapindex>
</template>

<!-- Actual pages -->
<template id="homepage" name="Homepage" page="True" priority="29">
    <t t-call="website.layout">
        <t t-set="pageName" t-value="'homepage'"/>
        <div id="wrap" class="oe_structure oe_empty"/>
    </t>
</template>

<template id="company_description" name="Company Description">
    <address itemscope="itemscope" itemtype="http://schema.org/Organization">
        <!-- TODO widget contact must add itemprop attributes -->
        <div t-field="res_company.partner_id" t-options='{
                "widget": "contact",
                "fields": ["name", "address", "phone", "mobile", "fax", "email"]}'/>
        <t t-if="not res_company.google_map_img()">
            <span class="fa fa-map-marker fa-fw mt16"/> <a t-att-href="res_company.google_map_link()" target="_BLANK"> Google Maps</a>
        </t>
    </address>
    <t t-if="res_company.google_map_img()">
        <a t-att-href="res_company.google_map_link()" target="_BLANK">
           <img class="thumbnail img-responsive" t-att-src="res_company.google_map_img()" />
        </a>
    </t>
</template>

<template id="contactus" name="Contact us" page="True">
    <t t-call="website.layout">
      <div id="wrap">
        <div class="oe_structure"/>
        <div class="container">
            <h1>Contact us</h1>
            <div class="row">
                <div class="col-md-8">
                    <div class="oe_structure">
                        <div>
                            <p>Contact us about anything related to our company or services.</p>
                            <p>We'll do our best to get back to you as soon as possible.</p>
                        </div>
                    </div>
                    <div class="text-center mt64" name="mail_button">
                        <a t-attf-href="mailto:{{ res_company.email }}" class="btn btn-primary" id="o_contact_mail">Send us an email</a>
                    </div>
                </div>
                <div class="col-md-4 mb32">
                    <t t-call="website.company_description"/>
                </div>
            </div>
        </div>
        <div class="oe_structure"/>
      </div>
    </t>
</template>

<template id="aboutus" name="About us" page="True">
    <t t-call="website.layout">
        <div id="wrap">
            <div class="oe_structure">

                <section>
                    <div class="container">
                        <div class="row">
                            <div class="col-md-12">
                                <h1 class="text-center">About us</h1>
                                <h3 class="text-muted text-center">Great products for great people</h3>
                            </div>
                        </div>
                    </div>
                </section>

                <section>
                    <div class="container">
                        <div class="row">
                            <div class="col-md-6 mt32">
                                <p>
                                      We are a team of passionate people whose goal is to improve everyone's
                                      life through disruptive products. We build great products to solve your
                                      business problems.
                                </p>
                                <p>
                                      Our products are designed for small to medium size companies willing to optimize
                                      their performance.
                                </p>
                            </div>
                            <div class="col-md-4 col-md-offset-2 mt16 mb16">
                                <img src="/website/static/src/img/library/business_conference.jpg" class="img img-responsive shadow" alt="Our Team"/>
                            </div>
                        </div>
                    </div>
                </section>

            </div>
            <div class="oe_structure"></div>
        </div>
    </t>
</template>

<template id="website_search_box" name="Website Searchbox">
    <div class="input-group">
        <div class="oe_search">
            <input type="text" name="search" class="search-query form-control oe_search_box" placeholder="Search..." t-att-value="search" />
        </div>
        <span class="input-group-btn">
           <button type="submit" class="btn btn-default oe_search_button"><i class="fa fa-search"/></button>
        </span>
    </div>
</template>
</odoo><|MERGE_RESOLUTION|>--- conflicted
+++ resolved
@@ -94,18 +94,12 @@
             <t t-else="">
                 <t t-set="title"><t t-if="additional_title"><t t-raw="additional_title"/> | </t><t t-esc="(website or res_company).name"/></t>
             </t>
-<<<<<<< HEAD
         </t>
         <t t-set="x_icon" t-value="'/web/image/website/%s/favicon/' % website.id"/>
         <t t-set="head_website">
-            <meta name="description" t-att-content="main_object and 'website_meta_description' in main_object
-=======
-
-            <meta name="viewport" content="initial-scale=1"/>
             <meta name="generator" content="Odoo"/>
 
             <t t-set="meta_description" t-value="main_object and 'website_meta_description' in main_object
->>>>>>> 5d086cea
                 and main_object.website_meta_description or website_meta_description"/>
             <t t-set="meta_keywords" t-value="main_object and 'website_meta_keywords' in main_object
                 and main_object.website_meta_keywords or website_meta_keywords"/>
