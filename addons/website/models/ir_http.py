# -*- coding: utf-8 -*-
# Part of Odoo. See LICENSE file for full copyright and licensing details.

import logging
import os
import re
import traceback

import werkzeug
import werkzeug.routing
import werkzeug.utils

<<<<<<< HEAD
import odoo
from odoo import api, models
from odoo import SUPERUSER_ID
from odoo.http import request
from odoo.tools import config
from odoo.exceptions import QWebException
from odoo.tools.safe_eval import safe_eval

from odoo.addons.base import ir
from odoo.addons.website.models.website import slug, url_for, _UNSLUG_RE

=======
import openerp
from openerp.addons.base import ir
from openerp.addons.base.ir import ir_qweb
from openerp.addons.website.models.website import slug, url_for, _UNSLUG_RE
from openerp.http import request
from openerp.tools import config, ustr
from openerp.osv import orm
from openerp.tools.safe_eval import safe_eval as eval
>>>>>>> 752dcc76

from ..geoipresolver import GeoIPResolver

logger = logging.getLogger(__name__)

# global resolver (GeoIP API is thread-safe, for multithreaded workers)
# This avoids blowing up open files limit
odoo._geoip_resolver = None


class RequestUID(object):
    def __init__(self, **kw):
        self.__dict__.update(kw)


class Http(models.AbstractModel):
    _inherit = 'ir.http'

    rerouting_limit = 10
    _geoip_resolver = None  # backwards-compatibility

    @classmethod
    def _get_converters(cls):
        """ Get the converters list for custom url pattern werkzeug need to
            match Rule. This override adds the website ones.
        """
        return dict(
            super(Http, cls)._get_converters(),
            model=ModelConverter,
            page=PageConverter,
        )

    @classmethod
    def _auth_method_public(cls):
        """ If no user logged, set the public user of current website, or default
            public user as request uid.
            After this method `request.env` can be called, since the `request.uid` is
            set. The `env` lazy property of `request` will be correct.
        """
        if not request.session.uid:
            env = api.Environment(request.cr, SUPERUSER_ID, request.context)
            website = env['website'].get_current_website()
            if website and website.user_id:
                request.uid = website.user_id.id
            else:
                request.uid = env.ref('base.public_user').id
        else:
            request.uid = request.session.uid

    bots = "bot|crawl|slurp|spider|curl|wget|facebookexternalhit".split("|")

    @classmethod
    def is_a_bot(cls):
        # We don't use regexp and ustr voluntarily
        # timeit has been done to check the optimum method
        user_agent = request.httprequest.environ.get('HTTP_USER_AGENT', '').lower()
        try:
            return any(bot in user_agent for bot in cls.bots)
        except UnicodeDecodeError:
            return any(bot in user_agent.encode('ascii', 'ignore') for bot in cls.bots)

    @classmethod
    def get_nearest_lang(cls, lang):
        # Try to find a similar lang. Eg: fr_BE and fr_FR
        short = lang.partition('_')[0]
        short_match = False
        for code, dummy in request.website.get_languages():
            if code == lang:
                return lang
            if not short_match and code.startswith(short):
                short_match = code
        return short_match

<<<<<<< HEAD
    @classmethod
    def _geoip_setup_resolver(cls):
        # Lazy init of GeoIP resolver
        if cls._geoip_resolver is not None:
            return
        if odoo._geoip_resolver is not None:
            cls._geoip_resolver = odoo._geoip_resolver
            return
        try:
            import GeoIP
            # updated database can be downloaded on MaxMind website
            # http://dev.maxmind.com/geoip/legacy/install/city/
            geofile = config.get('geoip_database')
            if os.path.exists(geofile):
                odoo._geoip_resolver = GeoIP.open(geofile, GeoIP.GEOIP_STANDARD)
            else:
                odoo._geoip_resolver = False
                logger.warning('GeoIP database file %r does not exists, apt-get install geoip-database-contrib or download it from http://dev.maxmind.com/geoip/legacy/install/city/', geofile)
        except ImportError:
            odoo._geoip_resolver = False
=======
    def _geoip_setup_resolver(self):
        if self._geoip_resolver is None:
            geofile = config.get('geoip_database')
            try:
                self._geoip_resolver = GeoIPResolver.open(geofile) or False
            except Exception as e:
                logger.warning('Cannot load GeoIP: %s', ustr(e))
>>>>>>> 752dcc76

    @classmethod
    def _geoip_resolve(cls):
        if 'geoip' not in request.session:
            record = {}
<<<<<<< HEAD
            if odoo._geoip_resolver and request.httprequest.remote_addr:
                record = odoo._geoip_resolver.record_by_addr(request.httprequest.remote_addr) or {}
=======
            if self._geoip_resolver and request.httprequest.remote_addr:
                record = self._geoip_resolver.resolve(request.httprequest.remote_addr) or {}
>>>>>>> 752dcc76
            request.session['geoip'] = record

    @classmethod
    def get_page_key(cls):
        return (cls._name, "cache", request.uid, request.lang, request.httprequest.full_path)

    @classmethod
    def _dispatch(cls):
        """ Before executing the endpoint method, add website params on request, such as
                - current website (record)
                - multilang support (set on cookies)
                - geoip dict data are added in the session
            Then follow the parent dispatching.
            Reminder :  Do not use `request.env` before authentication phase, otherwise the env
                        set on request will be created with uid=None (and it is a lazy property)
        """
        first_pass = not hasattr(request, 'website')
        request.website = None
        func = None
        try:
            if request.httprequest.method == 'GET' and '//' in request.httprequest.path:
                new_url = request.httprequest.path.replace('//', '/') + '?' + request.httprequest.query_string
                return werkzeug.utils.redirect(new_url, 301)
            func, arguments = cls._find_handler()
            request.website_enabled = func.routing.get('website', False)
        except werkzeug.exceptions.NotFound:
            # either we have a language prefixed route, either a real 404
            # in all cases, website processes them
            request.website_enabled = True

        request.website_multilang = (
            request.website_enabled and
            func and func.routing.get('multilang', func.routing['type'] == 'http')
        )

        cls._geoip_setup_resolver()
        cls._geoip_resolve()

        # For website routes (only), add website params on `request`
        cook_lang = request.httprequest.cookies.get('website_lang')
        if request.website_enabled:
            try:
                if func:
                    cls._authenticate(func.routing['auth'])
                elif request.uid is None:
                    cls._auth_method_public()
            except Exception as e:
                return cls._handle_exception(e)

            request.redirect = lambda url, code=302: werkzeug.utils.redirect(url_for(url), code)
            request.website = request.env['website'].get_current_website()  # can use `request.env` since auth methods are called
            context = dict(request.context)
            context['website_id'] = request.website.id
            langs = [lg[0] for lg in request.website.get_languages()]
            path = request.httprequest.path.split('/')
            if first_pass:
                is_a_bot = cls.is_a_bot()
                nearest_lang = not func and cls.get_nearest_lang(path[1])
                url_lang = nearest_lang and path[1]
                preferred_lang = ((cook_lang if cook_lang in langs else False)
                                  or (not is_a_bot and cls.get_nearest_lang(request.lang))
                                  or request.website.default_lang_code)

                request.lang = context['lang'] = nearest_lang or preferred_lang
                # if lang in url but not the displayed or default language --> change or remove
                # or no lang in url, and lang to dispay not the default language --> add lang
                # and not a POST request
                # and not a bot or bot but default lang in url
                if ((url_lang and (url_lang != request.lang or url_lang == request.website.default_lang_code))
                        or (not url_lang and request.website_multilang and request.lang != request.website.default_lang_code)
                        and request.httprequest.method != 'POST') \
                        and (not is_a_bot or (url_lang and url_lang == request.website.default_lang_code)):
                    if url_lang:
                        path.pop(1)
                    if request.lang != request.website.default_lang_code:
                        path.insert(1, request.lang)
                    path = '/'.join(path) or '/'
                    request.context = context
                    redirect = request.redirect(path + '?' + request.httprequest.query_string)
                    redirect.set_cookie('website_lang', request.lang)
                    return redirect
                elif url_lang:
                    request.uid = None
                    path.pop(1)
                    request.context = context
                    return cls.reroute('/'.join(path) or '/')
            if request.lang == request.website.default_lang_code:
                context['edit_translations'] = False
            if not context.get('tz'):
                context['tz'] = request.session.get('geoip', {}).get('time_zone')
            # bind modified context
            request.context = context
            request.website = request.website.with_context(context)

        # removed cache for auth public
        request.cache_save = False
        resp = super(Http, cls)._dispatch()

        if request.website_enabled and cook_lang != request.lang and hasattr(resp, 'set_cookie'):
            resp.set_cookie('website_lang', request.lang)
        return resp

    @classmethod
    def reroute(cls, path):
        if not hasattr(request, 'rerouting'):
            request.rerouting = [request.httprequest.path]
        if path in request.rerouting:
            raise Exception("Rerouting loop is forbidden")
        request.rerouting.append(path)
        if len(request.rerouting) > cls.rerouting_limit:
            raise Exception("Rerouting limit exceeded")
        request.httprequest.environ['PATH_INFO'] = path
        # void werkzeug cached_property. TODO: find a proper way to do this
        for key in ('path', 'full_path', 'url', 'base_url'):
            request.httprequest.__dict__.pop(key, None)

        return cls._dispatch()

    @classmethod
    def _postprocess_args(cls, arguments, rule):
        super(Http, cls)._postprocess_args(arguments, rule)

        for key, val in arguments.items():
            # Replace uid placeholder by the current request.uid
            if isinstance(val, models.BaseModel) and isinstance(val._uid, RequestUID):
                arguments[key] = val.sudo(request.uid)

        try:
            _, path = rule.build(arguments)
            assert path is not None
        except Exception, e:
            return cls._handle_exception(e, code=404)

        if getattr(request, 'website_multilang', False) and request.httprequest.method in ('GET', 'HEAD'):
            generated_path = werkzeug.url_unquote_plus(path)
            current_path = werkzeug.url_unquote_plus(request.httprequest.path)
            if generated_path != current_path:
                if request.lang != request.website.default_lang_code:
                    path = '/' + request.lang + path
                if request.httprequest.query_string:
                    path += '?' + request.httprequest.query_string
                return werkzeug.utils.redirect(path, code=301)

    @classmethod
    def _handle_exception(cls, exception, code=500):
        is_website_request = bool(getattr(request, 'website_enabled', False) and request.website)
        if not is_website_request:
            # Don't touch non website requests exception handling
            return super(Http, cls)._handle_exception(exception)
        else:
            try:
                response = super(Http, cls)._handle_exception(exception)
                if isinstance(response, Exception):
                    exception = response
                else:
                    # if parent excplicitely returns a plain response, then we don't touch it
                    return response
            except Exception, e:
                if 'werkzeug' in config['dev_mode'] and (not isinstance(exception, QWebException) or not exception.qweb.get('cause')):
                    raise
                exception = e

            values = dict(
                exception=exception,
                traceback=traceback.format_exc(exception),
            )

            if isinstance(exception, werkzeug.exceptions.HTTPException):
                if exception.code is None:
                    # Hand-crafted HTTPException likely coming from abort(),
                    # usually for a redirect response -> return it directly
                    return exception
                else:
                    code = exception.code

            if isinstance(exception, odoo.exceptions.AccessError):
                code = 403

            if isinstance(exception, QWebException):
                values.update(qweb_exception=exception)
                if isinstance(exception.qweb.get('cause'), odoo.exceptions.AccessError):
                    code = 403

            if code == 500:
                logger.error("500 Internal Server Error:\n\n%s", values['traceback'])
                if 'qweb_exception' in values:
                    view = request.env["ir.ui.view"]
                    views = view._views_get(exception.qweb['template'])
                    to_reset = views.filtered(lambda view: view.model_data_id.noupdate is True and not view.page)
                    values['views'] = to_reset
            elif code == 403:
                logger.warn("403 Forbidden:\n\n%s", values['traceback'])

            values.update(
                status_message=werkzeug.http.HTTP_STATUS_CODES[code],
                status_code=code,
            )

            if not request.uid:
                cls._auth_method_public()

            try:
                html = request.env['ir.ui.view'].render_template('website.%s' % code, values)
            except Exception:
                html = request.env['ir.ui.view'].render_template('website.http_error', values)
            return werkzeug.wrappers.Response(html, status=code, content_type='text/html;charset=utf-8')

    @classmethod
    def binary_content(cls, xmlid=None, model='ir.attachment', id=None, field='datas', unique=False, filename=None, filename_field='datas_fname', download=False, mimetype=None, default_mimetype='application/octet-stream', env=None):
        env = env or request.env
        obj = None
        if xmlid:
            obj = env.ref(xmlid, False)
        elif id and model in env:
            obj = env[model].browse(int(id))
        if obj and 'website_published' in obj._fields:
            if env[obj._name].sudo().search([('id', '=', obj.id), ('website_published', '=', True)]):
                env = env(user=SUPERUSER_ID)
        return super(Http, cls).binary_content(xmlid=xmlid, model=model, id=id, field=field, unique=unique, filename=filename, filename_field=filename_field, download=download, mimetype=mimetype, default_mimetype=default_mimetype, env=env)


class ModelConverter(ir.ir_http.ModelConverter):

    def __init__(self, url_map, model=False, domain='[]'):
        super(ModelConverter, self).__init__(url_map, model)
        self.domain = domain
        self.regex = _UNSLUG_RE.pattern

    def to_url(self, value):
        return slug(value)

    def to_python(self, value):
        matching = re.match(self.regex, value)
        _uid = RequestUID(value=value, match=matching, converter=self)
        record_id = int(matching.group(2))
        env = api.Environment(request.cr, _uid, request.context)
        if record_id < 0:
            # limited support for negative IDs due to our slug pattern, assume abs() if not found
            if not env[self.model].browse(record_id).exists():
                record_id = abs(record_id)
        return env[self.model].browse(record_id)

    def generate(self, query=None, args=None):
        Model = request.env[self.model]
        if request.context.get('use_public_user'):
            Model = Model.sudo(request.website.user_id.id)
        domain = safe_eval(self.domain, (args or {}).copy())
        if query:
            domain.append((Model._rec_name, 'ilike', '%' + query + '%'))
        for record in Model.search_read(domain=domain, fields=['write_date', Model._rec_name]):
            if record.get(Model._rec_name, False):
                yield {'loc': (record['id'], record[Model._rec_name])}


class PageConverter(werkzeug.routing.PathConverter):
    """ Only point of this converter is to bundle pages enumeration logic """

    def generate(self, query=None, args={}):
        View = request.env['ir.ui.view']
        domain = [('page', '=', True)]
        query = query and query.startswith('website.') and query[8:] or query
        if query:
            domain += [('key', 'like', query)]
        website_id = request.context.get('website_id') or request.env['website'].search([], limit=1).id
        domain += ['|', ('website_id', '=', website_id), ('website_id', '=', False)]

        views = View.search_read(domain, fields=['key', 'priority', 'write_date'], order='name')
        for view in views:
            xid = view['key'].startswith('website.') and view['key'][8:] or view['key']
            # the 'page/homepage' url is indexed as '/', avoid aving the same page referenced twice
            # when we will have an url mapping mechanism, replace this by a rule: page/homepage --> /
            if xid == 'homepage':
                continue
            record = {'loc': xid}
            if view['priority'] != 16:
                record['__priority'] = min(round(view['priority'] / 32.0, 1), 1)
            if view['write_date']:
                record['__lastmod'] = view['write_date'][:10]
            yield record<|MERGE_RESOLUTION|>--- conflicted
+++ resolved
@@ -10,28 +10,17 @@
 import werkzeug.routing
 import werkzeug.utils
 
-<<<<<<< HEAD
 import odoo
 from odoo import api, models
 from odoo import SUPERUSER_ID
 from odoo.http import request
-from odoo.tools import config
+from odoo.tools import config, ustr
 from odoo.exceptions import QWebException
 from odoo.tools.safe_eval import safe_eval
 
 from odoo.addons.base import ir
 from odoo.addons.website.models.website import slug, url_for, _UNSLUG_RE
 
-=======
-import openerp
-from openerp.addons.base import ir
-from openerp.addons.base.ir import ir_qweb
-from openerp.addons.website.models.website import slug, url_for, _UNSLUG_RE
-from openerp.http import request
-from openerp.tools import config, ustr
-from openerp.osv import orm
-from openerp.tools.safe_eval import safe_eval as eval
->>>>>>> 752dcc76
 
 from ..geoipresolver import GeoIPResolver
 
@@ -105,7 +94,6 @@
                 short_match = code
         return short_match
 
-<<<<<<< HEAD
     @classmethod
     def _geoip_setup_resolver(cls):
         # Lazy init of GeoIP resolver
@@ -114,39 +102,18 @@
         if odoo._geoip_resolver is not None:
             cls._geoip_resolver = odoo._geoip_resolver
             return
+        geofile = config.get('geoip_database')
         try:
-            import GeoIP
-            # updated database can be downloaded on MaxMind website
-            # http://dev.maxmind.com/geoip/legacy/install/city/
-            geofile = config.get('geoip_database')
-            if os.path.exists(geofile):
-                odoo._geoip_resolver = GeoIP.open(geofile, GeoIP.GEOIP_STANDARD)
-            else:
-                odoo._geoip_resolver = False
-                logger.warning('GeoIP database file %r does not exists, apt-get install geoip-database-contrib or download it from http://dev.maxmind.com/geoip/legacy/install/city/', geofile)
-        except ImportError:
-            odoo._geoip_resolver = False
-=======
-    def _geoip_setup_resolver(self):
-        if self._geoip_resolver is None:
-            geofile = config.get('geoip_database')
-            try:
-                self._geoip_resolver = GeoIPResolver.open(geofile) or False
-            except Exception as e:
-                logger.warning('Cannot load GeoIP: %s', ustr(e))
->>>>>>> 752dcc76
+            odoo._geoip_resolver = GeoIPResolver.open(geofile) or False
+        except Exception as e:
+            logger.warning('Cannot load GeoIP: %s', ustr(e))
 
     @classmethod
     def _geoip_resolve(cls):
         if 'geoip' not in request.session:
             record = {}
-<<<<<<< HEAD
             if odoo._geoip_resolver and request.httprequest.remote_addr:
-                record = odoo._geoip_resolver.record_by_addr(request.httprequest.remote_addr) or {}
-=======
-            if self._geoip_resolver and request.httprequest.remote_addr:
-                record = self._geoip_resolver.resolve(request.httprequest.remote_addr) or {}
->>>>>>> 752dcc76
+                record = odoo._geoip_resolver.resolve(request.httprequest.remote_addr) or {}
             request.session['geoip'] = record
 
     @classmethod
