odoo.define('website.editMenu', function (require) {
'use strict';

var core = require('web.core');
var weContext = require('web_editor.context');
var editor = require('web_editor.editor');
var websiteNavbarData = require('website.navbar');

var _t = core._t;

/**
 * Adds the behavior when clicking on the 'edit' button (+ editor interaction)
 */
var EditPageMenu = websiteNavbarData.WebsiteNavbarActionWidget.extend({
    xmlDependencies: ['/website/static/src/xml/website.editor.xml'],
    actions: _.extend({}, websiteNavbarData.WebsiteNavbarActionWidget.prototype.actions, {
        edit: '_startEditMode',
        on_save: '_onSave',
    }),
    custom_events: _.extend({}, websiteNavbarData.WebsiteNavbarActionWidget.custom_events || {}, {
        content_will_be_destroyed: '_onContentWillBeDestroyed',
        content_was_recreated: '_onContentWasRecreated',
        snippet_cloned: '_onSnippetCloned',
        snippet_dropped: '_onSnippetDropped',
    }),

    /**
     * @constructor
     */
    init: function () {
        this._super.apply(this, arguments);
        this._editorAutoStart = (weContext.getExtra().editable && window.location.search.indexOf('enable_editor') >= 0);
    },
    /**
     * Auto-starts the editor if necessary or add the welcome message otherwise.
     *
     * @override
     */
    start: function () {
        var def = this._super.apply(this, arguments);

        // If we auto start the editor, do not show a welcome message
        if (this._editorAutoStart) {
            this._startEditMode();
            return def;
        }

        // Check that the page is empty
        var $wrap = $('#wrapwrap.homepage #wrap'); // TODO find this element another way
        if (!$wrap.length || $wrap.html().trim() !== '') {
            return def;
        }

        // If readonly empty page, show the welcome message
        this.$welcomeMessage = $(core.qweb.render('website.homepage_editor_welcome_message'));
        this.$welcomeMessage.css('min-height', $wrap.parent('main').height() - ($wrap.outerHeight(true) - $wrap.height()));
        $wrap.empty().append(this.$welcomeMessage);

        setTimeout(function () {
            if ($('.o_tooltip.o_animated').length) {
                $('.o_tooltip_container').addClass('show');
            }
        }, 1000); // ugly hack to wait that tooltip is loaded

        return def;
    },

    //--------------------------------------------------------------------------
    // Actions
    //--------------------------------------------------------------------------

    /**
     * Creates an editor instance and appends it to the DOM. Also remove the
     * welcome message if necessary.
     *
     * @private
     * @returns {Deferred}
     */
    _startEditMode: function () {
        var self = this;
        return (new (editor.Class)(this)).prependTo(document.body).then(function () {
            if (self.$welcomeMessage) {
                self.$welcomeMessage.remove();
            }
            var $wrapwrap = $('#wrapwrap'); // TODO find this element another way
<<<<<<< HEAD
            var $htmlEditable = $wrapwrap.find('.oe_structure.oe_empty, [data-oe-type="html"]').not('[data-editor-message]');
            $htmlEditable.attr('data-editor-message', _t('DRAG BUILDING BLOCKS HERE'));
=======
            self.$editorMessageElements = $wrapwrap.find('.oe_structure.oe_empty, [data-oe-type="html"]')
                .attr('data-editor-message', _t('DRAG BUILDING BLOCKS HERE'));
>>>>>>> a46138cb
            var def = $.Deferred();
            self.trigger_up('animation_start_demand', {
                editableMode: true,
                onSuccess: def.resolve.bind(def),
                onFailure: def.reject.bind(def),
            });
            return def;
        });
    },
    /**
     * On save, the editor will ask to parent widgets if something needs to be
     * done first. The website navbar will receive that demand and asks to its
     * action-capable components to do something. For example, the content menu
     * handles page-related options saving. However, some users with limited
     * access rights do not have the content menu... but the website navbar
     * expects that the save action is performed. So, this empty action is
     * defined here so that all users have an 'on_save' related action.
     *
     * As explained above, that action should always be defined in the current
     * implementation (even an empty one) but in fact it is also needed to
     * remove the data-editor-message attributes which are added when entering
     * edition.
     *
     * @private
     * @todo improve the system to somehow declare required/optional actions
     */
    _onSave: function () {
        if (this.$editorMessageElements) {
            this.$editorMessageElements.removeAttr('data-editor-message');
        }
    },

    //--------------------------------------------------------------------------
    // Handlers
    //--------------------------------------------------------------------------

    /**
     * Called when content will be destroyed in the page. Notifies the
     * WebsiteRoot that is should stop the animations.
     *
     * @private
     * @param {OdooEvent} ev
     */
    _onContentWillBeDestroyed: function (ev) {
        this.trigger_up('animation_stop_demand', {
            $target: ev.data.$target,
        });
    },
    /**
     * Called when content will be recreated in the page. Notifies the
     * WebsiteRoot that is should start the animations.
     *
     * @private
     * @param {OdooEvent} ev
     */
    _onContentWasRecreated: function (ev) {
        this.trigger_up('animation_start_demand', {
            editableMode: true,
            $target: ev.data.$target,
        });
    },
    /**
     * Called when a snippet is cloned in the page. Notifies the WebsiteRoot
     * that is should start the animations for this snippet.
     *
     * @private
     * @param {OdooEvent} ev
     */
    _onSnippetCloned: function (ev) {
        this.trigger_up('animation_start_demand', {
            editableMode: true,
            $target: ev.data.$target,
        });
    },
    /**
     * Called when a snippet is dropped in the page. Notifies the WebsiteRoot
     * that is should start the animations for this snippet.
     *
     * @private
     * @param {OdooEvent} ev
     */
    _onSnippetDropped: function (ev) {
        this.trigger_up('animation_start_demand', {
            editableMode: true,
            $target: ev.data.$target,
        });
    },
});

websiteNavbarData.websiteNavbarRegistry.add(EditPageMenu, '#edit-page-menu');
});<|MERGE_RESOLUTION|>--- conflicted
+++ resolved
@@ -83,13 +83,8 @@
                 self.$welcomeMessage.remove();
             }
             var $wrapwrap = $('#wrapwrap'); // TODO find this element another way
-<<<<<<< HEAD
-            var $htmlEditable = $wrapwrap.find('.oe_structure.oe_empty, [data-oe-type="html"]').not('[data-editor-message]');
-            $htmlEditable.attr('data-editor-message', _t('DRAG BUILDING BLOCKS HERE'));
-=======
-            self.$editorMessageElements = $wrapwrap.find('.oe_structure.oe_empty, [data-oe-type="html"]')
-                .attr('data-editor-message', _t('DRAG BUILDING BLOCKS HERE'));
->>>>>>> a46138cb
+            self.$editorMessageElements = $wrapwrap.find('.oe_structure.oe_empty, [data-oe-type="html"]');
+            self.$editorMessageElements.not('[data-editor-message]').attr('data-editor-message', _t('DRAG BUILDING BLOCKS HERE'));
             var def = $.Deferred();
             self.trigger_up('animation_start_demand', {
                 editableMode: true,
