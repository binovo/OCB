--- conflicted
+++ resolved
@@ -527,7 +527,6 @@
 .oe_website_login_container {
   width: 400px;
   margin: 40px auto;
-<<<<<<< HEAD
 }
 
 div.media_iframe_video {
@@ -547,6 +546,4 @@
   width: 100%;
   height: 100%;
   display: none;
-=======
->>>>>>> fd43cecb
 }