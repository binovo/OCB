--- conflicted
+++ resolved
@@ -358,27 +358,9 @@
 .parallax_quote .carousel-indicators .active {
   background-color: grey;
 }
-
-<<<<<<< HEAD
-.parallax_full {
-  min-height: 650px;
-  background: #eee top center no-repeat fixed;
-  width: 100%;
-=======
 .parallax {
   background-attachment: fixed;
->>>>>>> ac3123bb
   background-size: 100%;
-  padding: 0px;
-}
-.parallax_full.oe_small .container {
-  height: 200px;
-}
-.parallax_full.oe_medium .container {
-  height: 300px;
-}
-.parallax_full.oe_big .container {
-  height: 450px;
 }
 .parallax.oe_small {
   height: 200px;
