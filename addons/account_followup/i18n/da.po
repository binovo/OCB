# Danish translation for openobject-addons
# Copyright (c) 2014 Rosetta Contributors and Canonical Ltd 2014
# This file is distributed under the same license as the openobject-addons package.
# FIRST AUTHOR <EMAIL@ADDRESS>, 2014.
#
msgid ""
msgstr ""
<<<<<<< HEAD
"Project-Id-Version: openobject-addons\n"
"Report-Msgid-Bugs-To: FULL NAME <EMAIL@ADDRESS>\n"
"POT-Creation-Date: 2014-09-23 16:27+0000\n"
"PO-Revision-Date: 2014-08-14 16:10+0000\n"
"Last-Translator: FULL NAME <EMAIL@ADDRESS>\n"
"Language-Team: Danish <da@li.org>\n"
=======
"Project-Id-Version: Odoo 8.0\n"
"Report-Msgid-Bugs-To: \n"
"POT-Creation-Date: 2015-01-21 14:07+0000\n"
"PO-Revision-Date: 2016-04-11 12:48+0000\n"
"Last-Translator: Martin Trigaux\n"
"Language-Team: Danish (http://www.transifex.com/odoo/odoo-8/language/da/)\n"
>>>>>>> 0410d118
"MIME-Version: 1.0\n"
"Content-Type: text/plain; charset=UTF-8\n"
"Content-Transfer-Encoding: 8bit\n"
"X-Launchpad-Export-Date: 2014-09-24 08:55+0000\n"
"X-Generator: Launchpad (build 17196)\n"

#. module: account_followup
#: model:email.template,body_html:account_followup.email_template_account_followup_level0
msgid ""
"\n"
"<div style=\"font-family: 'Lucica Grande', Ubuntu, Arial, Verdana, sans-"
"serif; font-size: 12px; color: rgb(34, 34, 34); background-color: rgb(255, "
"255, 255); \">\n"
"\n"
"    <p>Dear ${object.name},</p>\n"
"    <p>\n"
"    Exception made if there was a mistake of ours, it seems that the "
"following amount stays unpaid. Please, take\n"
"appropriate measures in order to carry out this payment in the next 8 days.\n"
"\n"
"Would your payment have been carried out after this mail was sent, please "
"ignore this message. Do not hesitate to\n"
"contact our accounting department.  \n"
"\n"
"    </p>\n"
"<br/>\n"
"Best Regards,\n"
"<br/>\n"
"   <br/>\n"
"${user.name}\n"
"\n"
"<br/>\n"
"<br/>\n"
"\n"
"\n"
"${object.get_followup_table_html() | safe}\n"
"\n"
"    <br/>\n"
"\n"
"</div>\n"
"            "
msgstr ""

#. module: account_followup
#: model:email.template,body_html:account_followup.email_template_account_followup_level2
msgid ""
"\n"
"<div style=\"font-family: 'Lucica Grande', Ubuntu, Arial, Verdana, sans-"
"serif; font-size: 12px; color: rgb(34, 34, 34); background-color: rgb(255, "
"255, 255); \">\n"
"    \n"
"    <p>Dear ${object.name},</p>\n"
"    <p>\n"
"    Despite several reminders, your account is still not settled.\n"
"Unless full payment is made in next 8 days, legal action for the recovery of "
"the debt will be taken without\n"
"further notice.\n"
"I trust that this action will prove unnecessary and details of due payments "
"is printed below.\n"
"In case of any queries concerning this matter, do not hesitate to contact "
"our accounting department.\n"
"</p>\n"
"<br/>\n"
"Best Regards,\n"
"<br/>\n"
"<br/>\n"
"${user.name}\n"
"<br/>\n"
"<br/>\n"
"\n"
"\n"
"${object.get_followup_table_html() | safe}\n"
"\n"
"    <br/>\n"
"\n"
"</div>\n"
"            "
msgstr ""

#. module: account_followup
#: model:email.template,body_html:account_followup.email_template_account_followup_default
msgid ""
"\n"
"<div style=\"font-family: 'Lucica Grande', Ubuntu, Arial, Verdana, sans-"
"serif; font-size: 12px; color: rgb(34, 34, 34); background-color: rgb(255, "
"255, 255); \">\n"
"    \n"
"    <p>Dear ${object.name},</p>\n"
"    <p>\n"
"    Exception made if there was a mistake of ours, it seems that the "
"following amount stays unpaid. Please, take\n"
"appropriate measures in order to carry out this payment in the next 8 days.\n"
"Would your payment have been carried out after this mail was sent, please "
"ignore this message. Do not hesitate to\n"
"contact our accounting department.\n"
"    </p>\n"
"<br/>\n"
"Best Regards,\n"
"<br/>\n"
"<br/>\n"
"${user.name}\n"
"<br/>\n"
"<br/>\n"
"\n"
"${object.get_followup_table_html() | safe}\n"
"\n"
"<br/>\n"
"</div>\n"
"            "
msgstr ""

#. module: account_followup
#: model:email.template,body_html:account_followup.email_template_account_followup_level1
msgid ""
"\n"
"<div style=\"font-family: 'Lucica Grande', Ubuntu, Arial, Verdana, sans-"
"serif; font-size: 12px; color: rgb(34, 34, 34); background-color: rgb(255, "
"255, 255); \">\n"
"    \n"
"    <p>Dear ${object.name},</p>\n"
"   <p>\n"
"    We are disappointed to see that despite sending a reminder, that your "
"account is now seriously overdue.\n"
"It is essential that immediate payment is made, otherwise we will have to "
"consider placing a stop on your account\n"
"which means that we will no longer be able to supply your company with "
"(goods/services).\n"
"Please, take appropriate measures in order to carry out this payment in the "
"next 8 days.\n"
"If there is a problem with paying invoice that we are not aware of, do not "
"hesitate to contact our accounting\n"
"department. so that we can resolve the matter quickly.\n"
"Details of due payments is printed below.\n"
" </p>\n"
"<br/>\n"
"Best Regards,\n"
"    \n"
"<br/>\n"
"<br/>\n"
"${user.name}\n"
"    \n"
"<br/>\n"
"<br/>\n"
"\n"
"${object.get_followup_table_html() | safe}\n"
"\n"
"    <br/>\n"
"\n"
"</div>\n"
"            "
msgstr ""

#. module: account_followup
#: model:account_followup.followup.line,description:account_followup.demo_followup_line3
msgid ""
"\n"
"Dear %(partner_name)s,\n"
"\n"
"Despite several reminders, your account is still not settled.\n"
"\n"
"Unless full payment is made in next 8 days, then legal action for the "
"recovery of the debt will be taken without further notice.\n"
"\n"
"I trust that this action will prove unnecessary and details of due payments "
"is printed below.\n"
"\n"
"In case of any queries concerning this matter, do not hesitate to contact "
"our accounting department.\n"
"\n"
"Best Regards,\n"
msgstr ""

#. module: account_followup
#: model:account_followup.followup.line,description:account_followup.demo_followup_line4
#: model:account_followup.followup.line,description:account_followup.demo_followup_line5
msgid ""
"\n"
"Dear %(partner_name)s,\n"
"\n"
"Despite several reminders, your account is still not settled.\n"
"\n"
"Unless full payment is made in next 8 days, then legal action for the "
"recovery of the debt will be taken without further notice.\n"
"\n"
"I trust that this action will prove unnecessary and details of due payments "
"is printed below.\n"
"\n"
"In case of any queries concerning this matter, do not hesitate to contact "
"our accounting department.\n"
"\n"
"Best Regards,\n"
"            "
msgstr ""

#. module: account_followup
#: model:account_followup.followup.line,description:account_followup.demo_followup_line1
msgid ""
"\n"
"Dear %(partner_name)s,\n"
"\n"
"Exception made if there was a mistake of ours, it seems that the following "
"amount stays unpaid. Please, take appropriate measures in order to carry out "
"this payment in the next 8 days.\n"
"\n"
"Would your payment have been carried out after this mail was sent, please "
"ignore this message. Do not hesitate to contact our accounting department.  "
"\n"
"\n"
"Best Regards,\n"
msgstr ""

#. module: account_followup
#: model:account_followup.followup.line,description:account_followup.demo_followup_line2
msgid ""
"\n"
"Dear %(partner_name)s,\n"
"\n"
"We are disappointed to see that despite sending a reminder, that your "
"account is now seriously overdue.\n"
"\n"
"It is essential that immediate payment is made, otherwise we will have to "
"consider placing a stop on your account which means that we will no longer "
"be able to supply your company with (goods/services).\n"
"Please, take appropriate measures in order to carry out this payment in the "
"next 8 days.\n"
"\n"
"If there is a problem with paying invoice that we are not aware of, do not "
"hesitate to contact our accounting department, so that we can resolve the "
"matter quickly.\n"
"\n"
"Details of due payments is printed below.\n"
"\n"
"Best Regards,\n"
msgstr ""

#. module: account_followup
#: code:addons/account_followup/wizard/account_followup_print.py:174
#, python-format
msgid " email(s) sent"
msgstr ""

#. module: account_followup
#: code:addons/account_followup/wizard/account_followup_print.py:176
#, python-format
msgid " email(s) should have been sent, but "
msgstr ""

#. module: account_followup
#: code:addons/account_followup/wizard/account_followup_print.py:176
#, python-format
msgid " had unknown email address(es)"
msgstr ""

#. module: account_followup
#: code:addons/account_followup/wizard/account_followup_print.py:177
#, python-format
msgid " letter(s) in report"
msgstr ""

#. module: account_followup
#: code:addons/account_followup/wizard/account_followup_print.py:177
#, python-format
msgid " manual action(s) assigned:"
msgstr ""

#. module: account_followup
#: code:addons/account_followup/wizard/account_followup_print.py:171
#, python-format
msgid " will be sent"
msgstr ""

#. module: account_followup
#: model:email.template,subject:account_followup.email_template_account_followup_default
#: model:email.template,subject:account_followup.email_template_account_followup_level0
#: model:email.template,subject:account_followup.email_template_account_followup_level1
#: model:email.template,subject:account_followup.email_template_account_followup_level2
msgid "${user.company_id.name} Payment Reminder"
msgstr ""

#. module: account_followup
#: view:account_followup.followup.line:account_followup.view_account_followup_followup_line_form
msgid "%(company_name)s"
msgstr ""

#. module: account_followup
#: view:account_followup.followup.line:account_followup.view_account_followup_followup_line_form
msgid "%(date)s"
msgstr ""

#. module: account_followup
#: view:account_followup.followup.line:account_followup.view_account_followup_followup_line_form
msgid "%(partner_name)s"
msgstr ""

#. module: account_followup
#: view:account_followup.followup.line:account_followup.view_account_followup_followup_line_form
msgid "%(user_signature)s"
msgstr ""

#. module: account_followup
#: code:addons/account_followup/wizard/account_followup_print.py:234
#, python-format
msgid "%s partners have no credits and as such the action is cleared"
msgstr ""

#. module: account_followup
#: view:res.partner:account_followup.view_partner_inherit_followup_form
msgid ""
", the latest payment follow-up\n"
"                            was:"
msgstr ""

#. module: account_followup
#: view:account_followup.followup.line:account_followup.view_account_followup_followup_line_form
msgid ": Current Date"
msgstr ""

#. module: account_followup
#: view:account_followup.followup.line:account_followup.view_account_followup_followup_line_form
msgid ": Partner Name"
msgstr ""

#. module: account_followup
#: view:account_followup.followup.line:account_followup.view_account_followup_followup_line_form
msgid ": User Name"
msgstr ""

#. module: account_followup
#: view:account_followup.followup.line:account_followup.view_account_followup_followup_line_form
msgid ": User's Company Name"
msgstr ""

#. module: account_followup
#: model:ir.actions.act_window,help:account_followup.action_account_followup_definition_form
msgid ""
"<p class=\"oe_view_nocontent_create\">\n"
"                Click to define follow-up levels and their related actions.\n"
"              </p><p>\n"
"                For each step, specify the actions to be taken and delay in "
"days. It is\n"
"                possible to use print and e-mail templates to send specific "
"messages to\n"
"                the customer.\n"
"              </p>\n"
"          "
msgstr ""

#. module: account_followup
#: model:ir.model,name:account_followup.model_account_followup_followup
msgid "Account Follow-up"
msgstr ""

#. module: account_followup
#: view:res.partner:account_followup.view_partner_inherit_followup_form
msgid "Account Move line"
msgstr ""

#. module: account_followup
#: view:res.partner:account_followup.view_partner_inherit_followup_form
msgid "Accounting"
msgstr ""

#. module: account_followup
#: field:account_followup.followup.line,manual_action_note:0
msgid "Action To Do"
msgstr ""

#. module: account_followup
#: view:res.partner:account_followup.view_partner_inherit_followup_form
msgid "Action to be taken e.g. Give a phonecall, Check if it's paid, ..."
msgstr ""

#. module: account_followup
#: view:account_followup.followup.line:account_followup.view_account_followup_followup_line_form
msgid "After"
msgstr ""

#. module: account_followup
#: code:addons/account_followup/account_followup.py:260
#: view:website:account_followup.report_followup
#, python-format
msgid "Amount"
msgstr ""

#. module: account_followup
#: field:res.partner,payment_amount_due:0
msgid "Amount Due"
msgstr ""

#. module: account_followup
#: field:res.partner,payment_amount_overdue:0
msgid "Amount Overdue"
msgstr ""

#. module: account_followup
#: code:addons/account_followup/account_followup.py:281
#, python-format
msgid "Amount due"
msgstr ""

#. module: account_followup
#: code:addons/account_followup/wizard/account_followup_print.py:160
#, python-format
msgid "Anybody"
msgstr ""

#. module: account_followup
#: field:account_followup.followup.line,manual_action_responsible_id:0
msgid "Assign a Responsible"
msgstr ""

#. module: account_followup
#: field:account.move.line,result:0
#: field:account_followup.stat,balance:0
#: field:account_followup.stat.by.partner,balance:0
msgid "Balance"
msgstr ""

#. module: account_followup
#: view:account_followup.stat.by.partner:account_followup.account_followup_stat_by_partner_search
msgid "Balance > 0"
msgstr ""

#. module: account_followup
#: view:res.partner:account_followup.view_partner_inherit_followup_form
msgid ""
"Below is the history of the transactions of this\n"
"                            customer. You can check \"No Follow-up\" in\n"
"                            order to exclude it from the next follow-up "
"actions."
msgstr ""

#. module: account_followup
#: field:account_followup.stat,blocked:0
msgid "Blocked"
msgstr ""

#. module: account_followup
#: view:account_followup.print:account_followup.view_account_followup_print
msgid "Cancel"
msgstr ""

#. module: account_followup
#: help:account_followup.print,test_print:0
msgid ""
"Check if you want to print follow-ups without changing follow-up level."
msgstr ""

#. module: account_followup
#: view:res.partner:account_followup.view_partner_inherit_followup_form
msgid "Click to mark the action as done."
msgstr ""

#. module: account_followup
#: view:account_followup.sending.results:account_followup.view_account_followup_sending_results
msgid "Close"
msgstr ""

#. module: account_followup
#: field:account_followup.followup,company_id:0
#: view:account_followup.stat:account_followup.view_account_followup_stat_search
#: field:account_followup.stat,company_id:0
#: field:account_followup.stat.by.partner,company_id:0
msgid "Company"
msgstr ""

#. module: account_followup
#: view:account.config.settings:account_followup.view_account_config_settings_inherit
msgid "Configure your follow-up levels"
msgstr ""

#. module: account_followup
#: field:account_followup.followup,create_uid:0
#: field:account_followup.followup.line,create_uid:0
#: field:account_followup.print,create_uid:0
#: field:account_followup.sending.results,create_uid:0
msgid "Created by"
msgstr ""

#. module: account_followup
#: field:account_followup.followup,create_date:0
#: field:account_followup.followup.line,create_date:0
#: field:account_followup.print,create_date:0
#: field:account_followup.sending.results,create_date:0
msgid "Created on"
msgstr ""

#. module: account_followup
#: field:account_followup.stat,credit:0
msgid "Credit"
msgstr ""

#. module: account_followup
#: view:res.partner:account_followup.customer_followup_tree
msgid "Customer Followup"
msgstr ""

#. module: account_followup
#: field:res.partner,payment_note:0
msgid "Customer Payment Promise"
msgstr ""

#. module: account_followup
#: view:website:account_followup.report_followup
msgid "Customer ref:"
msgstr ""

#. module: account_followup
#: view:website:account_followup.report_followup
msgid "Date:"
msgstr ""

#. module: account_followup
#: sql_constraint:account_followup.followup.line:0
msgid "Days of the follow-up levels must be different"
msgstr ""

#. module: account_followup
#: field:account_followup.stat,debit:0
msgid "Debit"
msgstr ""

#. module: account_followup
#: field:account_followup.sending.results,description:0
#: code:addons/account_followup/account_followup.py:257
#: view:website:account_followup.report_followup
#, python-format
msgid "Description"
msgstr ""

#. module: account_followup
#: model:ir.ui.menu,name:account_followup.account_followup_s
msgid "Do Manual Follow-Ups"
msgstr ""

#. module: account_followup
#: help:account_followup.print,partner_lang:0
msgid ""
"Do not change message text, if you want to send email in partner language, "
"or configure from company"
msgstr ""

#. module: account_followup
#: view:website:account_followup.report_followup
msgid "Document: Customer account statement"
msgstr ""

#. module: account_followup
#: view:account_followup.sending.results:account_followup.view_account_followup_sending_results
msgid "Download Letters"
msgstr ""

#. module: account_followup
#: code:addons/account_followup/account_followup.py:259
#, python-format
msgid "Due Date"
msgstr ""

#. module: account_followup
#: field:account_followup.followup.line,delay:0
msgid "Due Days"
msgstr ""

#. module: account_followup
#: field:account_followup.print,email_body:0
msgid "Email Body"
msgstr ""

#. module: account_followup
#: field:account_followup.print,email_subject:0
msgid "Email Subject"
msgstr ""

#. module: account_followup
#: field:account_followup.followup.line,email_template_id:0
msgid "Email Template"
msgstr ""

#. module: account_followup
#: code:addons/account_followup/account_followup.py:216
#, python-format
msgid "Email not sent because of email address of partner not filled in"
msgstr ""

#. module: account_followup
#: code:addons/account_followup/account_followup.py:313
#: code:addons/account_followup/account_followup.py:319
#: code:addons/account_followup/report/account_followup_print.py:82
#, python-format
msgid "Error!"
msgstr ""

#. module: account_followup
#: field:account_followup.stat,date_move:0
#: field:account_followup.stat.by.partner,date_move:0
msgid "First move"
msgstr ""

#. module: account_followup
#: field:account_followup.followup.line,followup_id:0
#: field:account_followup.stat,followup_id:0
msgid "Follow Ups"
msgstr ""

#. module: account_followup
#: field:account_followup.print,followup_id:0
msgid "Follow-Up"
msgstr ""

#. module: account_followup
#: field:account_followup.followup.line,name:0
msgid "Follow-Up Action"
msgstr ""

#. module: account_followup
#: model:ir.ui.menu,name:account_followup.menu_action_followup_stat_follow
msgid "Follow-Ups Analysis"
msgstr ""

#. module: account_followup
#: view:account_followup.followup:account_followup.view_account_followup_followup_form
#: view:account_followup.followup:account_followup.view_account_followup_followup_tree
#: field:account_followup.followup,followup_line:0
#: model:ir.ui.menu,name:account_followup.account_followup_main_menu
#: view:res.partner:account_followup.customer_followup_search_view
msgid "Follow-up"
msgstr ""

#. module: account_followup
#: model:ir.model,name:account_followup.model_account_followup_followup_line
msgid "Follow-up Criteria"
msgstr ""

#. module: account_followup
#: view:account_followup.stat:account_followup.view_account_followup_stat_search
msgid "Follow-up Entries with period in current year"
msgstr ""

#. module: account_followup
#: field:account.move.line,followup_line_id:0
#: view:account_followup.stat:account_followup.view_account_followup_stat_search
msgid "Follow-up Level"
msgstr ""

#. module: account_followup
#: model:ir.ui.menu,name:account_followup.account_followup_menu
msgid "Follow-up Levels"
msgstr ""

#. module: account_followup
#: model:ir.actions.report.xml,name:account_followup.action_report_followup
msgid "Follow-up Report"
msgstr ""

#. module: account_followup
#: view:res.partner:account_followup.customer_followup_search_view
#: field:res.partner,payment_responsible_id:0
msgid "Follow-up Responsible"
msgstr ""

#. module: account_followup
#: field:account_followup.print,date:0
msgid "Follow-up Sending Date"
msgstr ""

#. module: account_followup
#: model:ir.model,name:account_followup.model_account_followup_stat
msgid "Follow-up Statistics"
msgstr ""

#. module: account_followup
#: model:ir.model,name:account_followup.model_account_followup_stat_by_partner
msgid "Follow-up Statistics by Partner"
msgstr ""

#. module: account_followup
#: view:account_followup.followup.line:account_followup.view_account_followup_followup_line_form
#: view:account_followup.followup.line:account_followup.view_account_followup_followup_line_tree
msgid "Follow-up Steps"
msgstr ""

#. module: account_followup
#: code:addons/account_followup/wizard/account_followup_print.py:171
#, python-format
msgid "Follow-up letter of "
msgstr ""

#. module: account_followup
#: view:account_followup.stat:account_followup.view_account_followup_stat_graph
msgid "Follow-up lines"
msgstr ""

#. module: account_followup
#: view:account_followup.stat:account_followup.view_account_followup_stat_search
#: model:ir.actions.act_window,name:account_followup.action_followup_stat
msgid "Follow-ups Sent"
msgstr ""

#. module: account_followup
#: view:res.partner:account_followup.customer_followup_search_view
msgid "Follow-ups To Do"
msgstr ""

#. module: account_followup
#: view:res.partner:account_followup.customer_followup_search_view
msgid "Followup Level"
msgstr ""

#. module: account_followup
#: help:account_followup.followup.line,sequence:0
msgid "Gives the sequence order when displaying a list of follow-up lines."
msgstr ""

#. module: account_followup
#: view:account_followup.stat:account_followup.view_account_followup_stat_search
#: view:res.partner:account_followup.customer_followup_search_view
msgid "Group By"
msgstr ""

#. module: account_followup
#: view:res.partner:account_followup.view_partner_inherit_followup_form
msgid ""
"He said the problem was temporary and promised to pay 50% before 15th of "
"May, balance before 1st of July."
msgstr ""

#. module: account_followup
#: field:account_followup.followup,id:0
#: field:account_followup.followup.line,id:0
#: field:account_followup.print,id:0
#: field:account_followup.sending.results,id:0
#: field:account_followup.stat,id:0
#: field:account_followup.stat.by.partner,id:0
#: field:report.account_followup.report_followup,id:0
msgid "ID"
msgstr ""

#. module: account_followup
#: view:res.partner:account_followup.view_partner_inherit_followup_form
msgid ""
"If not specified by the latest follow-up level, it will send from the "
"default email template"
msgstr ""

#. module: account_followup
#: view:account_followup.stat:account_followup.view_account_followup_stat_search
msgid "Including journal entries marked as a litigation"
msgstr ""

#. module: account_followup
#: code:addons/account_followup/account_followup.py:256
#: view:website:account_followup.report_followup
#, python-format
msgid "Invoice Date"
msgstr ""

#. module: account_followup
#: code:addons/account_followup/wizard/account_followup_print.py:258
#, python-format
msgid "Invoices Reminder"
msgstr ""

#. module: account_followup
#: model:ir.model,name:account_followup.model_account_move_line
msgid "Journal Items"
msgstr ""

#. module: account_followup
#: field:account_followup.followup,write_uid:0
#: field:account_followup.followup.line,write_uid:0
#: field:account_followup.print,write_uid:0
#: field:account_followup.sending.results,write_uid:0
msgid "Last Updated by"
msgstr ""

#. module: account_followup
#: field:account_followup.followup,write_date:0
#: field:account_followup.followup.line,write_date:0
#: field:account_followup.print,write_date:0
#: field:account_followup.sending.results,write_date:0
msgid "Last Updated on"
msgstr ""

#. module: account_followup
#: field:account_followup.stat,date_move_last:0
#: field:account_followup.stat.by.partner,date_move_last:0
msgid "Last move"
msgstr ""

#. module: account_followup
#: field:account.move.line,followup_date:0
msgid "Latest Follow-up"
msgstr ""

#. module: account_followup
#: field:res.partner,latest_followup_date:0
msgid "Latest Follow-up Date"
msgstr ""

#. module: account_followup
#: field:res.partner,latest_followup_level_id:0
msgid "Latest Follow-up Level"
msgstr ""

#. module: account_followup
#: field:res.partner,latest_followup_level_id_without_lit:0
msgid "Latest Follow-up Level without litigation"
msgstr ""

#. module: account_followup
#: view:account_followup.stat:account_followup.view_account_followup_stat_search
msgid "Latest Follow-up Month"
msgstr ""

#. module: account_followup
#: help:res.partner,latest_followup_date:0
msgid "Latest date that the follow-up level of the partner was changed"
msgstr ""

#. module: account_followup
#: field:account_followup.stat.by.partner,date_followup:0
msgid "Latest follow-up"
msgstr ""

#. module: account_followup
#: field:account_followup.stat,date_followup:0
msgid "Latest followup"
msgstr ""

#. module: account_followup
#: view:website:account_followup.report_followup
msgid "Li."
msgstr ""

#. module: account_followup
#: code:addons/account_followup/account_followup.py:261
#, python-format
msgid "Lit."
msgstr ""

#. module: account_followup
#: view:account_followup.stat:account_followup.view_account_followup_stat_search
msgid "Litigation"
msgstr ""

#. module: account_followup
#: view:account_followup.followup.line:account_followup.view_account_followup_followup_line_form
#: field:account_followup.followup.line,manual_action:0
msgid "Manual Action"
msgstr ""

#. module: account_followup
#: model:ir.actions.act_window,name:account_followup.action_customer_followup
msgid "Manual Follow-Ups"
msgstr ""

#. module: account_followup
#: view:website:account_followup.report_followup
msgid "Maturity Date"
msgstr ""

#. module: account_followup
#: field:account_followup.stat.by.partner,max_followup_id:0
msgid "Max Follow Up Level"
msgstr ""

#. module: account_followup
#: model:ir.actions.act_window,name:account_followup.action_customer_my_followup
#: model:ir.ui.menu,name:account_followup.menu_sale_followup
msgid "My Follow-Ups"
msgstr ""

#. module: account_followup
#: view:res.partner:account_followup.customer_followup_search_view
msgid "My Follow-ups"
msgstr ""

#. module: account_followup
#: field:account_followup.followup,name:0
msgid "Name"
msgstr ""

#. module: account_followup
#: field:account_followup.sending.results,needprinting:0
msgid "Needs Printing"
msgstr ""

#. module: account_followup
#: field:res.partner,payment_next_action:0
msgid "Next Action"
msgstr ""

#. module: account_followup
#: field:res.partner,payment_next_action_date:0
msgid "Next Action Date"
msgstr ""

#. module: account_followup
#: view:res.partner:account_followup.customer_followup_search_view
msgid "No Responsible"
msgstr ""

#. module: account_followup
#: view:account_followup.stat:account_followup.view_account_followup_stat_search
msgid "Not Litigation"
msgstr ""

#. module: account_followup
#: sql_constraint:account_followup.followup:0
msgid "Only one follow-up per company is allowed"
msgstr ""

#. module: account_followup
#: help:res.partner,payment_responsible_id:0
msgid ""
"Optionally you can assign a user to this field, which will make him "
"responsible for the action."
msgstr ""

#. module: account_followup
#: view:account_followup.stat:account_followup.view_account_followup_stat_search
#: field:account_followup.stat,partner_id:0
#: field:account_followup.stat.by.partner,partner_id:0
#: model:ir.model,name:account_followup.model_res_partner
msgid "Partner"
msgstr ""

#. module: account_followup
#: view:account.move.line:account_followup.account_move_line_partner_tree
msgid "Partner entries"
msgstr ""

#. module: account_followup
#: view:account_followup.stat.by.partner:account_followup.account_followup_stat_by_partner_search
#: view:account_followup.stat.by.partner:account_followup.account_followup_stat_by_partner_tree
msgid "Partner to Remind"
msgstr ""

#. module: account_followup
#: field:account_followup.print,partner_ids:0
msgid "Partners"
msgstr ""

#. module: account_followup
#: view:res.partner:account_followup.customer_followup_search_view
msgid "Partners with Overdue Credits"
msgstr ""

#. module: account_followup
#: model:ir.ui.menu,name:account_followup.menu_finance_followup
#: view:res.partner:account_followup.view_partner_inherit_followup_form
msgid "Payment Follow-up"
msgstr ""

#. module: account_followup
#: model:ir.actions.act_window,name:account_followup.action_account_followup_definition_form
msgid "Payment Follow-ups"
msgstr ""

#. module: account_followup
#: help:res.partner,payment_note:0
msgid "Payment Note"
msgstr ""

#. module: account_followup
#: field:account_followup.stat,period_id:0
msgid "Period"
msgstr ""

#. module: account_followup
#: model:ir.model,name:account_followup.model_account_followup_print
msgid "Print Follow-up & Send Mail to Customers"
msgstr ""

#. module: account_followup
#: view:res.partner:account_followup.view_partner_inherit_followup_form
msgid "Print Overdue Payments"
msgstr ""

#. module: account_followup
#: view:res.partner:account_followup.view_partner_inherit_followup_form
msgid "Print overdue payments report independent of follow-up line"
msgstr ""

#. module: account_followup
#: field:account_followup.followup.line,description:0
msgid "Printed Message"
msgstr ""

#. module: account_followup
#: code:addons/account_followup/account_followup.py:314
#, python-format
msgid "Printed overdue payments report"
msgstr ""

#. module: account_followup
#: model:ir.ui.menu,name:account_followup.menu_manual_reconcile_followup
msgid "Reconcile Invoices & Payments"
msgstr ""

#. module: account_followup
#: view:website:account_followup.report_followup
msgid "Ref"
msgstr ""

#. module: account_followup
#: code:addons/account_followup/account_followup.py:258
#, python-format
msgid "Reference"
msgstr ""

#. module: account_followup
#: view:res.partner:account_followup.view_partner_inherit_followup_form
msgid "Responsible of credit collection"
msgstr ""

#. module: account_followup
#: model:ir.model,name:account_followup.model_account_followup_sending_results
msgid "Results from the sending of the different letters and emails"
msgstr ""

#. module: account_followup
#: view:account_followup.followup:account_followup.view_account_followup_filter
msgid "Search Follow-up"
msgstr ""

#. module: account_followup
#: view:res.partner:account_followup.customer_followup_search_view
msgid "Search Partner"
msgstr ""

#. module: account_followup
#: field:account_followup.print,email_conf:0
msgid "Send Email Confirmation"
msgstr ""

#. module: account_followup
#: field:account_followup.print,partner_lang:0
msgid "Send Email in Partner Language"
msgstr ""

#. module: account_followup
#: model:ir.actions.act_window,name:account_followup.action_account_followup_print
msgid "Send Follow-Ups"
msgstr ""

#. module: account_followup
#: model:ir.ui.menu,name:account_followup.account_followup_print_menu
msgid "Send Letters and Emails"
msgstr ""

#. module: account_followup
#: code:addons/account_followup/wizard/account_followup_print.py:241
#, python-format
msgid "Send Letters and Emails: Actions Summary"
msgstr ""

#. module: account_followup
#: view:res.partner:account_followup.view_partner_inherit_followup_form
msgid "Send Overdue Email"
msgstr ""

#. module: account_followup
#: view:account_followup.followup.line:account_followup.view_account_followup_followup_line_form
#: field:account_followup.followup.line,send_letter:0
msgid "Send a Letter"
msgstr ""

#. module: account_followup
#: view:account_followup.followup.line:account_followup.view_account_followup_followup_line_form
#: field:account_followup.followup.line,send_email:0
msgid "Send an Email"
msgstr ""

#. module: account_followup
#: view:account_followup.print:account_followup.view_account_followup_print
msgid "Send emails and generate letters"
msgstr ""

#. module: account_followup
#: view:account_followup.print:account_followup.view_account_followup_print
msgid "Send follow-ups"
msgstr ""

#. module: account_followup
#: field:account_followup.followup.line,sequence:0
msgid "Sequence"
msgstr ""

#. module: account_followup
#: field:account_followup.print,summary:0
msgid "Summary"
msgstr ""

#. module: account_followup
#: view:account_followup.sending.results:account_followup.view_account_followup_sending_results
msgid "Summary of actions"
msgstr ""

#. module: account_followup
#: field:account_followup.print,test_print:0
msgid "Test Print"
msgstr ""

#. module: account_followup
#: view:res.partner:account_followup.view_partner_inherit_followup_form
msgid "The"
msgstr ""

#. module: account_followup
#: code:addons/account_followup/report/account_followup_print.py:82
#, python-format
msgid ""
"The followup plan defined for the current company does not have any followup "
"action."
msgstr ""

#. module: account_followup
#: help:res.partner,latest_followup_level_id:0
msgid "The maximum follow-up level"
msgstr ""

#. module: account_followup
#: help:res.partner,latest_followup_level_id_without_lit:0
msgid ""
"The maximum follow-up level without taking into account the account move "
"lines with litigation"
msgstr ""

#. module: account_followup
#: help:account_followup.followup.line,delay:0
msgid ""
"The number of days after the due date of the invoice to wait before sending "
"the reminder.  Could be negative if you want to send a polite alert "
"beforehand."
msgstr ""

#. module: account_followup
#: code:addons/account_followup/account_followup.py:313
#, python-format
msgid ""
"The partner does not have any accounting entries to print in the overdue "
"report for the current company."
msgstr ""

#. module: account_followup
#: code:addons/account_followup/account_followup.py:319
#, python-format
msgid "There is no followup plan defined for the current company."
msgstr ""

#. module: account_followup
#: view:account_followup.stat:account_followup.view_account_followup_stat_search
msgid "This Fiscal year"
msgstr ""

#. module: account_followup
#: view:account_followup.print:account_followup.view_account_followup_print
msgid ""
"This action will send follow-up emails, print the letters and\n"
"                        set the manual actions per customer, according to "
"the follow-up levels defined."
msgstr ""

#. module: account_followup
#: help:account_followup.print,date:0
msgid ""
"This field allow you to select a forecast date to plan your follow-ups"
msgstr ""

#. module: account_followup
#: help:res.partner,payment_next_action:0
msgid ""
"This is the next action to be taken.  It will automatically be set when the "
"partner gets a follow-up level that requires a manual action. "
msgstr ""

#. module: account_followup
#: help:res.partner,payment_next_action_date:0
msgid ""
"This is when the manual follow-up is needed. The date will be set to the "
"current date when the partner gets a follow-up level that requires a manual "
"action. Can be practical to set manually e.g. to see if he keeps his "
"promises."
msgstr ""

#. module: account_followup
#: view:account_followup.followup:account_followup.view_account_followup_followup_form
msgid ""
"To remind customers of paying their invoices, you can\n"
"                        define different actions depending on how severely\n"
"                        overdue the customer is. These actions are bundled\n"
"                        into follow-up levels that are triggered when the "
"due\n"
"                        date of an invoice has passed a certain\n"
"                        number of days. If there are other overdue invoices "
"for the \n"
"                        same customer, the actions of the most \n"
"                        overdue invoice will be executed."
msgstr ""

#. module: account_followup
#: view:account.move.line:account_followup.account_move_line_partner_tree
msgid "Total credit"
msgstr ""

#. module: account_followup
#: view:account.move.line:account_followup.account_move_line_partner_tree
msgid "Total debit"
msgstr ""

#. module: account_followup
#: view:website:account_followup.report_followup
msgid "Total:"
msgstr ""

#. module: account_followup
#: help:account_followup.followup.line,send_letter:0
msgid "When processing, it will print a letter"
msgstr ""

#. module: account_followup
#: help:account_followup.followup.line,send_email:0
msgid "When processing, it will send an email"
msgstr ""

#. module: account_followup
#: help:account_followup.followup.line,manual_action:0
msgid ""
"When processing, it will set the manual action to be taken for that "
"customer. "
msgstr ""

#. module: account_followup
#: field:res.partner,payment_earliest_due_date:0
msgid "Worst Due Date"
msgstr ""

#. module: account_followup
#: view:account_followup.followup.line:account_followup.view_account_followup_followup_line_form
msgid ""
"Write here the introduction in the letter,\n"
"                            according to the level of the follow-up. You "
"can\n"
"                            use the following keywords in the text. Don't\n"
"                            forget to translate in all languages you "
"installed\n"
"                            using to top right icon."
msgstr ""

#. module: account_followup
#: code:addons/account_followup/account_followup.py:291
#, python-format
msgid ""
"You became responsible to do the next action for the payment follow-up of"
msgstr ""

#. module: account_followup
#: constraint:account_followup.followup.line:0
msgid ""
"Your description is invalid, use the right legend or %% if you want to use "
"the percent character."
msgstr ""

#. module: account_followup
#: view:account_followup.followup.line:account_followup.view_account_followup_followup_line_form
msgid "days overdue, do the following actions:"
msgstr ""

#. module: account_followup
#: view:account_followup.followup.line:account_followup.view_account_followup_followup_line_form
msgid "e.g. Call the customer, check if it's paid, ..."
msgstr ""

#. module: account_followup
#: field:account_followup.print,company_id:0
#: field:res.partner,unreconciled_aml_ids:0
msgid "unknown"
msgstr ""

#. module: account_followup
#: view:res.partner:account_followup.view_partner_inherit_followup_form
msgid "⇾ Mark as Done"
msgstr ""<|MERGE_RESOLUTION|>--- conflicted
+++ resolved
@@ -1,47 +1,35 @@
-# Danish translation for openobject-addons
-# Copyright (c) 2014 Rosetta Contributors and Canonical Ltd 2014
-# This file is distributed under the same license as the openobject-addons package.
-# FIRST AUTHOR <EMAIL@ADDRESS>, 2014.
-#
-msgid ""
-msgstr ""
-<<<<<<< HEAD
-"Project-Id-Version: openobject-addons\n"
-"Report-Msgid-Bugs-To: FULL NAME <EMAIL@ADDRESS>\n"
-"POT-Creation-Date: 2014-09-23 16:27+0000\n"
-"PO-Revision-Date: 2014-08-14 16:10+0000\n"
-"Last-Translator: FULL NAME <EMAIL@ADDRESS>\n"
-"Language-Team: Danish <da@li.org>\n"
-=======
+# Translation of Odoo Server.
+# This file contains the translation of the following modules:
+# * account_followup
+# 
+# Translators:
+# FIRST AUTHOR <EMAIL@ADDRESS>, 2014
+msgid ""
+msgstr ""
 "Project-Id-Version: Odoo 8.0\n"
 "Report-Msgid-Bugs-To: \n"
 "POT-Creation-Date: 2015-01-21 14:07+0000\n"
 "PO-Revision-Date: 2016-04-11 12:48+0000\n"
 "Last-Translator: Martin Trigaux\n"
 "Language-Team: Danish (http://www.transifex.com/odoo/odoo-8/language/da/)\n"
->>>>>>> 0410d118
 "MIME-Version: 1.0\n"
 "Content-Type: text/plain; charset=UTF-8\n"
-"Content-Transfer-Encoding: 8bit\n"
-"X-Launchpad-Export-Date: 2014-09-24 08:55+0000\n"
-"X-Generator: Launchpad (build 17196)\n"
+"Content-Transfer-Encoding: \n"
+"Language: da\n"
+"Plural-Forms: nplurals=2; plural=(n != 1);\n"
 
 #. module: account_followup
 #: model:email.template,body_html:account_followup.email_template_account_followup_level0
 msgid ""
 "\n"
-"<div style=\"font-family: 'Lucica Grande', Ubuntu, Arial, Verdana, sans-"
-"serif; font-size: 12px; color: rgb(34, 34, 34); background-color: rgb(255, "
-"255, 255); \">\n"
+"<div style=\"font-family: 'Lucica Grande', Ubuntu, Arial, Verdana, sans-serif; font-size: 12px; color: rgb(34, 34, 34); background-color: rgb(255, 255, 255); \">\n"
 "\n"
 "    <p>Dear ${object.name},</p>\n"
 "    <p>\n"
-"    Exception made if there was a mistake of ours, it seems that the "
-"following amount stays unpaid. Please, take\n"
+"    Exception made if there was a mistake of ours, it seems that the following amount stays unpaid. Please, take\n"
 "appropriate measures in order to carry out this payment in the next 8 days.\n"
 "\n"
-"Would your payment have been carried out after this mail was sent, please "
-"ignore this message. Do not hesitate to\n"
+"Would your payment have been carried out after this mail was sent, please ignore this message. Do not hesitate to\n"
 "contact our accounting department.  \n"
 "\n"
 "    </p>\n"
@@ -67,20 +55,15 @@
 #: model:email.template,body_html:account_followup.email_template_account_followup_level2
 msgid ""
 "\n"
-"<div style=\"font-family: 'Lucica Grande', Ubuntu, Arial, Verdana, sans-"
-"serif; font-size: 12px; color: rgb(34, 34, 34); background-color: rgb(255, "
-"255, 255); \">\n"
+"<div style=\"font-family: 'Lucica Grande', Ubuntu, Arial, Verdana, sans-serif; font-size: 12px; color: rgb(34, 34, 34); background-color: rgb(255, 255, 255); \">\n"
 "    \n"
 "    <p>Dear ${object.name},</p>\n"
 "    <p>\n"
 "    Despite several reminders, your account is still not settled.\n"
-"Unless full payment is made in next 8 days, legal action for the recovery of "
-"the debt will be taken without\n"
+"Unless full payment is made in next 8 days, legal action for the recovery of the debt will be taken without\n"
 "further notice.\n"
-"I trust that this action will prove unnecessary and details of due payments "
-"is printed below.\n"
-"In case of any queries concerning this matter, do not hesitate to contact "
-"our accounting department.\n"
+"I trust that this action will prove unnecessary and details of due payments is printed below.\n"
+"In case of any queries concerning this matter, do not hesitate to contact our accounting department.\n"
 "</p>\n"
 "<br/>\n"
 "Best Regards,\n"
@@ -103,17 +86,13 @@
 #: model:email.template,body_html:account_followup.email_template_account_followup_default
 msgid ""
 "\n"
-"<div style=\"font-family: 'Lucica Grande', Ubuntu, Arial, Verdana, sans-"
-"serif; font-size: 12px; color: rgb(34, 34, 34); background-color: rgb(255, "
-"255, 255); \">\n"
+"<div style=\"font-family: 'Lucica Grande', Ubuntu, Arial, Verdana, sans-serif; font-size: 12px; color: rgb(34, 34, 34); background-color: rgb(255, 255, 255); \">\n"
 "    \n"
 "    <p>Dear ${object.name},</p>\n"
 "    <p>\n"
-"    Exception made if there was a mistake of ours, it seems that the "
-"following amount stays unpaid. Please, take\n"
+"    Exception made if there was a mistake of ours, it seems that the following amount stays unpaid. Please, take\n"
 "appropriate measures in order to carry out this payment in the next 8 days.\n"
-"Would your payment have been carried out after this mail was sent, please "
-"ignore this message. Do not hesitate to\n"
+"Would your payment have been carried out after this mail was sent, please ignore this message. Do not hesitate to\n"
 "contact our accounting department.\n"
 "    </p>\n"
 "<br/>\n"
@@ -135,22 +114,15 @@
 #: model:email.template,body_html:account_followup.email_template_account_followup_level1
 msgid ""
 "\n"
-"<div style=\"font-family: 'Lucica Grande', Ubuntu, Arial, Verdana, sans-"
-"serif; font-size: 12px; color: rgb(34, 34, 34); background-color: rgb(255, "
-"255, 255); \">\n"
+"<div style=\"font-family: 'Lucica Grande', Ubuntu, Arial, Verdana, sans-serif; font-size: 12px; color: rgb(34, 34, 34); background-color: rgb(255, 255, 255); \">\n"
 "    \n"
 "    <p>Dear ${object.name},</p>\n"
 "   <p>\n"
-"    We are disappointed to see that despite sending a reminder, that your "
-"account is now seriously overdue.\n"
-"It is essential that immediate payment is made, otherwise we will have to "
-"consider placing a stop on your account\n"
-"which means that we will no longer be able to supply your company with "
-"(goods/services).\n"
-"Please, take appropriate measures in order to carry out this payment in the "
-"next 8 days.\n"
-"If there is a problem with paying invoice that we are not aware of, do not "
-"hesitate to contact our accounting\n"
+"    We are disappointed to see that despite sending a reminder, that your account is now seriously overdue.\n"
+"It is essential that immediate payment is made, otherwise we will have to consider placing a stop on your account\n"
+"which means that we will no longer be able to supply your company with (goods/services).\n"
+"Please, take appropriate measures in order to carry out this payment in the next 8 days.\n"
+"If there is a problem with paying invoice that we are not aware of, do not hesitate to contact our accounting\n"
 "department. so that we can resolve the matter quickly.\n"
 "Details of due payments is printed below.\n"
 " </p>\n"
@@ -180,14 +152,11 @@
 "\n"
 "Despite several reminders, your account is still not settled.\n"
 "\n"
-"Unless full payment is made in next 8 days, then legal action for the "
-"recovery of the debt will be taken without further notice.\n"
-"\n"
-"I trust that this action will prove unnecessary and details of due payments "
-"is printed below.\n"
-"\n"
-"In case of any queries concerning this matter, do not hesitate to contact "
-"our accounting department.\n"
+"Unless full payment is made in next 8 days, then legal action for the recovery of the debt will be taken without further notice.\n"
+"\n"
+"I trust that this action will prove unnecessary and details of due payments is printed below.\n"
+"\n"
+"In case of any queries concerning this matter, do not hesitate to contact our accounting department.\n"
 "\n"
 "Best Regards,\n"
 msgstr ""
@@ -201,14 +170,11 @@
 "\n"
 "Despite several reminders, your account is still not settled.\n"
 "\n"
-"Unless full payment is made in next 8 days, then legal action for the "
-"recovery of the debt will be taken without further notice.\n"
-"\n"
-"I trust that this action will prove unnecessary and details of due payments "
-"is printed below.\n"
-"\n"
-"In case of any queries concerning this matter, do not hesitate to contact "
-"our accounting department.\n"
+"Unless full payment is made in next 8 days, then legal action for the recovery of the debt will be taken without further notice.\n"
+"\n"
+"I trust that this action will prove unnecessary and details of due payments is printed below.\n"
+"\n"
+"In case of any queries concerning this matter, do not hesitate to contact our accounting department.\n"
 "\n"
 "Best Regards,\n"
 "            "
@@ -220,13 +186,9 @@
 "\n"
 "Dear %(partner_name)s,\n"
 "\n"
-"Exception made if there was a mistake of ours, it seems that the following "
-"amount stays unpaid. Please, take appropriate measures in order to carry out "
-"this payment in the next 8 days.\n"
-"\n"
-"Would your payment have been carried out after this mail was sent, please "
-"ignore this message. Do not hesitate to contact our accounting department.  "
-"\n"
+"Exception made if there was a mistake of ours, it seems that the following amount stays unpaid. Please, take appropriate measures in order to carry out this payment in the next 8 days.\n"
+"\n"
+"Would your payment have been carried out after this mail was sent, please ignore this message. Do not hesitate to contact our accounting department.  \n"
 "\n"
 "Best Regards,\n"
 msgstr ""
@@ -237,18 +199,12 @@
 "\n"
 "Dear %(partner_name)s,\n"
 "\n"
-"We are disappointed to see that despite sending a reminder, that your "
-"account is now seriously overdue.\n"
-"\n"
-"It is essential that immediate payment is made, otherwise we will have to "
-"consider placing a stop on your account which means that we will no longer "
-"be able to supply your company with (goods/services).\n"
-"Please, take appropriate measures in order to carry out this payment in the "
-"next 8 days.\n"
-"\n"
-"If there is a problem with paying invoice that we are not aware of, do not "
-"hesitate to contact our accounting department, so that we can resolve the "
-"matter quickly.\n"
+"We are disappointed to see that despite sending a reminder, that your account is now seriously overdue.\n"
+"\n"
+"It is essential that immediate payment is made, otherwise we will have to consider placing a stop on your account which means that we will no longer be able to supply your company with (goods/services).\n"
+"Please, take appropriate measures in order to carry out this payment in the next 8 days.\n"
+"\n"
+"If there is a problem with paying invoice that we are not aware of, do not hesitate to contact our accounting department, so that we can resolve the matter quickly.\n"
 "\n"
 "Details of due payments is printed below.\n"
 "\n"
@@ -271,7 +227,7 @@
 #: code:addons/account_followup/wizard/account_followup_print.py:176
 #, python-format
 msgid " had unknown email address(es)"
-msgstr ""
+msgstr " Har ukendt E-mail adresse"
 
 #. module: account_followup
 #: code:addons/account_followup/wizard/account_followup_print.py:177
@@ -289,7 +245,7 @@
 #: code:addons/account_followup/wizard/account_followup_print.py:171
 #, python-format
 msgid " will be sent"
-msgstr ""
+msgstr " Vil blive sendt"
 
 #. module: account_followup
 #: model:email.template,subject:account_followup.email_template_account_followup_default
@@ -335,22 +291,22 @@
 #. module: account_followup
 #: view:account_followup.followup.line:account_followup.view_account_followup_followup_line_form
 msgid ": Current Date"
-msgstr ""
+msgstr "Aktuel dato"
 
 #. module: account_followup
 #: view:account_followup.followup.line:account_followup.view_account_followup_followup_line_form
 msgid ": Partner Name"
-msgstr ""
+msgstr "Partner navn"
 
 #. module: account_followup
 #: view:account_followup.followup.line:account_followup.view_account_followup_followup_line_form
 msgid ": User Name"
-msgstr ""
+msgstr "Brugernavn"
 
 #. module: account_followup
 #: view:account_followup.followup.line:account_followup.view_account_followup_followup_line_form
 msgid ": User's Company Name"
-msgstr ""
+msgstr "Brugerens Firmanavn"
 
 #. module: account_followup
 #: model:ir.actions.act_window,help:account_followup.action_account_followup_definition_form
@@ -358,10 +314,8 @@
 "<p class=\"oe_view_nocontent_create\">\n"
 "                Click to define follow-up levels and their related actions.\n"
 "              </p><p>\n"
-"                For each step, specify the actions to be taken and delay in "
-"days. It is\n"
-"                possible to use print and e-mail templates to send specific "
-"messages to\n"
+"                For each step, specify the actions to be taken and delay in days. It is\n"
+"                possible to use print and e-mail templates to send specific messages to\n"
 "                the customer.\n"
 "              </p>\n"
 "          "
@@ -370,7 +324,7 @@
 #. module: account_followup
 #: model:ir.model,name:account_followup.model_account_followup_followup
 msgid "Account Follow-up"
-msgstr ""
+msgstr "Konto Opfølgning"
 
 #. module: account_followup
 #: view:res.partner:account_followup.view_partner_inherit_followup_form
@@ -380,12 +334,12 @@
 #. module: account_followup
 #: view:res.partner:account_followup.view_partner_inherit_followup_form
 msgid "Accounting"
-msgstr ""
+msgstr "Bogføring"
 
 #. module: account_followup
 #: field:account_followup.followup.line,manual_action_note:0
 msgid "Action To Do"
-msgstr ""
+msgstr "To Do"
 
 #. module: account_followup
 #: view:res.partner:account_followup.view_partner_inherit_followup_form
@@ -395,48 +349,47 @@
 #. module: account_followup
 #: view:account_followup.followup.line:account_followup.view_account_followup_followup_line_form
 msgid "After"
-msgstr ""
+msgstr "Efter"
 
 #. module: account_followup
 #: code:addons/account_followup/account_followup.py:260
 #: view:website:account_followup.report_followup
 #, python-format
 msgid "Amount"
-msgstr ""
+msgstr "Beløb"
 
 #. module: account_followup
 #: field:res.partner,payment_amount_due:0
 msgid "Amount Due"
-msgstr ""
+msgstr "Forfaldent beløb"
 
 #. module: account_followup
 #: field:res.partner,payment_amount_overdue:0
 msgid "Amount Overdue"
-msgstr ""
+msgstr "Beløb Forfaldne"
 
 #. module: account_followup
 #: code:addons/account_followup/account_followup.py:281
 #, python-format
 msgid "Amount due"
-msgstr ""
+msgstr "Forfaldent beløb"
 
 #. module: account_followup
 #: code:addons/account_followup/wizard/account_followup_print.py:160
 #, python-format
 msgid "Anybody"
-msgstr ""
+msgstr "Alle"
 
 #. module: account_followup
 #: field:account_followup.followup.line,manual_action_responsible_id:0
 msgid "Assign a Responsible"
-msgstr ""
-
-#. module: account_followup
-#: field:account.move.line,result:0
-#: field:account_followup.stat,balance:0
+msgstr "Tildel en Ansvarlig"
+
+#. module: account_followup
+#: field:account.move.line,result:0 field:account_followup.stat,balance:0
 #: field:account_followup.stat.by.partner,balance:0
 msgid "Balance"
-msgstr ""
+msgstr "Balance"
 
 #. module: account_followup
 #: view:account_followup.stat.by.partner:account_followup.account_followup_stat_by_partner_search
@@ -448,35 +401,34 @@
 msgid ""
 "Below is the history of the transactions of this\n"
 "                            customer. You can check \"No Follow-up\" in\n"
-"                            order to exclude it from the next follow-up "
-"actions."
+"                            order to exclude it from the next follow-up actions."
 msgstr ""
 
 #. module: account_followup
 #: field:account_followup.stat,blocked:0
 msgid "Blocked"
-msgstr ""
+msgstr "Blokeret"
 
 #. module: account_followup
 #: view:account_followup.print:account_followup.view_account_followup_print
 msgid "Cancel"
-msgstr ""
+msgstr "Anullér"
 
 #. module: account_followup
 #: help:account_followup.print,test_print:0
 msgid ""
 "Check if you want to print follow-ups without changing follow-up level."
-msgstr ""
+msgstr "Kontroller, om du vil udskrive opfølgninger uden at ændre op følgende niveau."
 
 #. module: account_followup
 #: view:res.partner:account_followup.view_partner_inherit_followup_form
 msgid "Click to mark the action as done."
-msgstr ""
+msgstr "Klik for at markere handlingen som udført."
 
 #. module: account_followup
 #: view:account_followup.sending.results:account_followup.view_account_followup_sending_results
 msgid "Close"
-msgstr ""
+msgstr "Luk"
 
 #. module: account_followup
 #: field:account_followup.followup,company_id:0
@@ -484,12 +436,12 @@
 #: field:account_followup.stat,company_id:0
 #: field:account_followup.stat.by.partner,company_id:0
 msgid "Company"
-msgstr ""
+msgstr "Firma"
 
 #. module: account_followup
 #: view:account.config.settings:account_followup.view_account_config_settings_inherit
 msgid "Configure your follow-up levels"
-msgstr ""
+msgstr "Konfigurer opfølgende niveauer"
 
 #. module: account_followup
 #: field:account_followup.followup,create_uid:0
@@ -497,7 +449,7 @@
 #: field:account_followup.print,create_uid:0
 #: field:account_followup.sending.results,create_uid:0
 msgid "Created by"
-msgstr ""
+msgstr "Oprettet af"
 
 #. module: account_followup
 #: field:account_followup.followup,create_date:0
@@ -505,17 +457,17 @@
 #: field:account_followup.print,create_date:0
 #: field:account_followup.sending.results,create_date:0
 msgid "Created on"
-msgstr ""
+msgstr "Oprettet den"
 
 #. module: account_followup
 #: field:account_followup.stat,credit:0
 msgid "Credit"
-msgstr ""
+msgstr "Kredit"
 
 #. module: account_followup
 #: view:res.partner:account_followup.customer_followup_tree
 msgid "Customer Followup"
-msgstr ""
+msgstr "Kunde opfølgning"
 
 #. module: account_followup
 #: field:res.partner,payment_note:0
@@ -525,22 +477,22 @@
 #. module: account_followup
 #: view:website:account_followup.report_followup
 msgid "Customer ref:"
-msgstr ""
+msgstr "Kunde refernce"
 
 #. module: account_followup
 #: view:website:account_followup.report_followup
 msgid "Date:"
-msgstr ""
+msgstr "Dato:"
 
 #. module: account_followup
 #: sql_constraint:account_followup.followup.line:0
 msgid "Days of the follow-up levels must be different"
-msgstr ""
+msgstr "Dage de opfølgende niveauer skal være forskellige"
 
 #. module: account_followup
 #: field:account_followup.stat,debit:0
 msgid "Debit"
-msgstr ""
+msgstr "Debet"
 
 #. module: account_followup
 #: field:account_followup.sending.results,description:0
@@ -548,7 +500,7 @@
 #: view:website:account_followup.report_followup
 #, python-format
 msgid "Description"
-msgstr ""
+msgstr "Beskrivelse"
 
 #. module: account_followup
 #: model:ir.ui.menu,name:account_followup.account_followup_s
@@ -560,23 +512,23 @@
 msgid ""
 "Do not change message text, if you want to send email in partner language, "
 "or configure from company"
-msgstr ""
+msgstr "Du må ikke ændre meddelelsesteksten, hvis du ønsker at sende e-mail på partner sprog, eller konfigurere fra firma"
 
 #. module: account_followup
 #: view:website:account_followup.report_followup
 msgid "Document: Customer account statement"
-msgstr ""
+msgstr "Dokument: Kunde konto udtog"
 
 #. module: account_followup
 #: view:account_followup.sending.results:account_followup.view_account_followup_sending_results
 msgid "Download Letters"
-msgstr ""
+msgstr "Download beskeder"
 
 #. module: account_followup
 #: code:addons/account_followup/account_followup.py:259
 #, python-format
 msgid "Due Date"
-msgstr ""
+msgstr "Forfaldsdato"
 
 #. module: account_followup
 #: field:account_followup.followup.line,delay:0
@@ -586,23 +538,23 @@
 #. module: account_followup
 #: field:account_followup.print,email_body:0
 msgid "Email Body"
-msgstr ""
+msgstr "Email indhold"
 
 #. module: account_followup
 #: field:account_followup.print,email_subject:0
 msgid "Email Subject"
-msgstr ""
+msgstr "Email emme"
 
 #. module: account_followup
 #: field:account_followup.followup.line,email_template_id:0
 msgid "Email Template"
-msgstr ""
+msgstr "Email skabelon"
 
 #. module: account_followup
 #: code:addons/account_followup/account_followup.py:216
 #, python-format
 msgid "Email not sent because of email address of partner not filled in"
-msgstr ""
+msgstr "Email ikke sendt på grund af e-mail-adresse partner ikke udfyldt"
 
 #. module: account_followup
 #: code:addons/account_followup/account_followup.py:313
@@ -610,34 +562,34 @@
 #: code:addons/account_followup/report/account_followup_print.py:82
 #, python-format
 msgid "Error!"
-msgstr ""
+msgstr "Fejl."
 
 #. module: account_followup
 #: field:account_followup.stat,date_move:0
 #: field:account_followup.stat.by.partner,date_move:0
 msgid "First move"
-msgstr ""
+msgstr "Første skridt"
 
 #. module: account_followup
 #: field:account_followup.followup.line,followup_id:0
 #: field:account_followup.stat,followup_id:0
 msgid "Follow Ups"
-msgstr ""
+msgstr "Opfølgninger"
 
 #. module: account_followup
 #: field:account_followup.print,followup_id:0
 msgid "Follow-Up"
-msgstr ""
+msgstr "Følg op"
 
 #. module: account_followup
 #: field:account_followup.followup.line,name:0
 msgid "Follow-Up Action"
-msgstr ""
+msgstr "Todo Opfølgning"
 
 #. module: account_followup
 #: model:ir.ui.menu,name:account_followup.menu_action_followup_stat_follow
 msgid "Follow-Ups Analysis"
-msgstr ""
+msgstr "Analyse opfølgninger"
 
 #. module: account_followup
 #: view:account_followup.followup:account_followup.view_account_followup_followup_form
@@ -646,12 +598,12 @@
 #: model:ir.ui.menu,name:account_followup.account_followup_main_menu
 #: view:res.partner:account_followup.customer_followup_search_view
 msgid "Follow-up"
-msgstr ""
+msgstr "Følg op"
 
 #. module: account_followup
 #: model:ir.model,name:account_followup.model_account_followup_followup_line
 msgid "Follow-up Criteria"
-msgstr ""
+msgstr "Kretertie for opfølning"
 
 #. module: account_followup
 #: view:account_followup.stat:account_followup.view_account_followup_stat_search
@@ -672,13 +624,13 @@
 #. module: account_followup
 #: model:ir.actions.report.xml,name:account_followup.action_report_followup
 msgid "Follow-up Report"
-msgstr ""
+msgstr "Opfølgnings report"
 
 #. module: account_followup
 #: view:res.partner:account_followup.customer_followup_search_view
 #: field:res.partner,payment_responsible_id:0
 msgid "Follow-up Responsible"
-msgstr ""
+msgstr "Ansvarlig for opfølgning"
 
 #. module: account_followup
 #: field:account_followup.print,date:0
@@ -688,18 +640,18 @@
 #. module: account_followup
 #: model:ir.model,name:account_followup.model_account_followup_stat
 msgid "Follow-up Statistics"
-msgstr ""
+msgstr "Opfølgnings statistik"
 
 #. module: account_followup
 #: model:ir.model,name:account_followup.model_account_followup_stat_by_partner
 msgid "Follow-up Statistics by Partner"
-msgstr ""
+msgstr "Opfølgende statistikker ved Partner"
 
 #. module: account_followup
 #: view:account_followup.followup.line:account_followup.view_account_followup_followup_line_form
 #: view:account_followup.followup.line:account_followup.view_account_followup_followup_line_tree
 msgid "Follow-up Steps"
-msgstr ""
+msgstr "Opfølgning Steps"
 
 #. module: account_followup
 #: code:addons/account_followup/wizard/account_followup_print.py:171
@@ -737,55 +689,54 @@
 #: view:account_followup.stat:account_followup.view_account_followup_stat_search
 #: view:res.partner:account_followup.customer_followup_search_view
 msgid "Group By"
-msgstr ""
+msgstr "Gruppér efter"
 
 #. module: account_followup
 #: view:res.partner:account_followup.view_partner_inherit_followup_form
 msgid ""
 "He said the problem was temporary and promised to pay 50% before 15th of "
 "May, balance before 1st of July."
-msgstr ""
+msgstr "Han sagde, at problemet var midlertidig og lovede at betale 50% før 15 maj, balance inden 1. juli."
 
 #. module: account_followup
 #: field:account_followup.followup,id:0
-#: field:account_followup.followup.line,id:0
-#: field:account_followup.print,id:0
+#: field:account_followup.followup.line,id:0 field:account_followup.print,id:0
 #: field:account_followup.sending.results,id:0
 #: field:account_followup.stat,id:0
 #: field:account_followup.stat.by.partner,id:0
 #: field:report.account_followup.report_followup,id:0
 msgid "ID"
-msgstr ""
+msgstr "Id"
 
 #. module: account_followup
 #: view:res.partner:account_followup.view_partner_inherit_followup_form
 msgid ""
 "If not specified by the latest follow-up level, it will send from the "
 "default email template"
-msgstr ""
+msgstr "Hvis ikke angivet af den seneste opfølgning niveau, vil det sende fra standard e-mail-skabelon"
 
 #. module: account_followup
 #: view:account_followup.stat:account_followup.view_account_followup_stat_search
 msgid "Including journal entries marked as a litigation"
-msgstr ""
+msgstr "Herunder journaloptegnelser markeret som en retssag"
 
 #. module: account_followup
 #: code:addons/account_followup/account_followup.py:256
 #: view:website:account_followup.report_followup
 #, python-format
 msgid "Invoice Date"
-msgstr ""
+msgstr "Faktura dato"
 
 #. module: account_followup
 #: code:addons/account_followup/wizard/account_followup_print.py:258
 #, python-format
 msgid "Invoices Reminder"
-msgstr ""
+msgstr "Fakturaer Påmindelse"
 
 #. module: account_followup
 #: model:ir.model,name:account_followup.model_account_move_line
 msgid "Journal Items"
-msgstr ""
+msgstr "journal poster"
 
 #. module: account_followup
 #: field:account_followup.followup,write_uid:0
@@ -793,7 +744,7 @@
 #: field:account_followup.print,write_uid:0
 #: field:account_followup.sending.results,write_uid:0
 msgid "Last Updated by"
-msgstr ""
+msgstr "Sidst opdateret af"
 
 #. module: account_followup
 #: field:account_followup.followup,write_date:0
@@ -801,23 +752,23 @@
 #: field:account_followup.print,write_date:0
 #: field:account_followup.sending.results,write_date:0
 msgid "Last Updated on"
-msgstr ""
+msgstr "Sidst opdateret den"
 
 #. module: account_followup
 #: field:account_followup.stat,date_move_last:0
 #: field:account_followup.stat.by.partner,date_move_last:0
 msgid "Last move"
-msgstr ""
+msgstr "sidste træk"
 
 #. module: account_followup
 #: field:account.move.line,followup_date:0
 msgid "Latest Follow-up"
-msgstr ""
+msgstr "Seneste opfølgning"
 
 #. module: account_followup
 #: field:res.partner,latest_followup_date:0
 msgid "Latest Follow-up Date"
-msgstr ""
+msgstr "Seneste opfølgnings dato"
 
 #. module: account_followup
 #: field:res.partner,latest_followup_level_id:0
@@ -832,22 +783,22 @@
 #. module: account_followup
 #: view:account_followup.stat:account_followup.view_account_followup_stat_search
 msgid "Latest Follow-up Month"
-msgstr ""
+msgstr "Seneste opfølgnings måned"
 
 #. module: account_followup
 #: help:res.partner,latest_followup_date:0
 msgid "Latest date that the follow-up level of the partner was changed"
-msgstr ""
+msgstr "Seneste dato, opfølgningen af den partner blev ændret"
 
 #. module: account_followup
 #: field:account_followup.stat.by.partner,date_followup:0
 msgid "Latest follow-up"
-msgstr ""
+msgstr "Seneste opfølgning"
 
 #. module: account_followup
 #: field:account_followup.stat,date_followup:0
 msgid "Latest followup"
-msgstr ""
+msgstr "Seneste opfølgning"
 
 #. module: account_followup
 #: view:website:account_followup.report_followup
@@ -863,7 +814,7 @@
 #. module: account_followup
 #: view:account_followup.stat:account_followup.view_account_followup_stat_search
 msgid "Litigation"
-msgstr ""
+msgstr "Retssager"
 
 #. module: account_followup
 #: view:account_followup.followup.line:account_followup.view_account_followup_followup_line_form
@@ -879,7 +830,7 @@
 #. module: account_followup
 #: view:website:account_followup.report_followup
 msgid "Maturity Date"
-msgstr ""
+msgstr "Modenheds dato"
 
 #. module: account_followup
 #: field:account_followup.stat.by.partner,max_followup_id:0
@@ -890,17 +841,17 @@
 #: model:ir.actions.act_window,name:account_followup.action_customer_my_followup
 #: model:ir.ui.menu,name:account_followup.menu_sale_followup
 msgid "My Follow-Ups"
-msgstr ""
+msgstr "Mine opfølgninger"
 
 #. module: account_followup
 #: view:res.partner:account_followup.customer_followup_search_view
 msgid "My Follow-ups"
-msgstr ""
+msgstr "Mine opfølgninger"
 
 #. module: account_followup
 #: field:account_followup.followup,name:0
 msgid "Name"
-msgstr ""
+msgstr "Navn"
 
 #. module: account_followup
 #: field:account_followup.sending.results,needprinting:0
@@ -910,34 +861,34 @@
 #. module: account_followup
 #: field:res.partner,payment_next_action:0
 msgid "Next Action"
-msgstr ""
+msgstr "Næste handling"
 
 #. module: account_followup
 #: field:res.partner,payment_next_action_date:0
 msgid "Next Action Date"
-msgstr ""
+msgstr "Dato for næste handling"
 
 #. module: account_followup
 #: view:res.partner:account_followup.customer_followup_search_view
 msgid "No Responsible"
-msgstr ""
+msgstr "Ingen ansvarlige"
 
 #. module: account_followup
 #: view:account_followup.stat:account_followup.view_account_followup_stat_search
 msgid "Not Litigation"
-msgstr ""
+msgstr "Ikke Retssag"
 
 #. module: account_followup
 #: sql_constraint:account_followup.followup:0
 msgid "Only one follow-up per company is allowed"
-msgstr ""
+msgstr "Kun en opfølgning pr selskab er tilladt"
 
 #. module: account_followup
 #: help:res.partner,payment_responsible_id:0
 msgid ""
 "Optionally you can assign a user to this field, which will make him "
 "responsible for the action."
-msgstr ""
+msgstr "Eventuelt kan du tildele en bruger til dette område, som vil gøre ham ansvarlig for handlingen."
 
 #. module: account_followup
 #: view:account_followup.stat:account_followup.view_account_followup_stat_search
@@ -945,7 +896,7 @@
 #: field:account_followup.stat.by.partner,partner_id:0
 #: model:ir.model,name:account_followup.model_res_partner
 msgid "Partner"
-msgstr ""
+msgstr "Partner"
 
 #. module: account_followup
 #: view:account.move.line:account_followup.account_move_line_partner_tree
@@ -961,7 +912,7 @@
 #. module: account_followup
 #: field:account_followup.print,partner_ids:0
 msgid "Partners"
-msgstr ""
+msgstr "Partnere"
 
 #. module: account_followup
 #: view:res.partner:account_followup.customer_followup_search_view
@@ -972,42 +923,42 @@
 #: model:ir.ui.menu,name:account_followup.menu_finance_followup
 #: view:res.partner:account_followup.view_partner_inherit_followup_form
 msgid "Payment Follow-up"
-msgstr ""
+msgstr "Opfølgning på betaling"
 
 #. module: account_followup
 #: model:ir.actions.act_window,name:account_followup.action_account_followup_definition_form
 msgid "Payment Follow-ups"
-msgstr ""
+msgstr "Opfølgninger på betaling"
 
 #. module: account_followup
 #: help:res.partner,payment_note:0
 msgid "Payment Note"
-msgstr ""
+msgstr "Betalings note"
 
 #. module: account_followup
 #: field:account_followup.stat,period_id:0
 msgid "Period"
-msgstr ""
+msgstr "Periode"
 
 #. module: account_followup
 #: model:ir.model,name:account_followup.model_account_followup_print
 msgid "Print Follow-up & Send Mail to Customers"
-msgstr ""
+msgstr "Print opfølgning og send mail til kunder"
 
 #. module: account_followup
 #: view:res.partner:account_followup.view_partner_inherit_followup_form
 msgid "Print Overdue Payments"
-msgstr ""
+msgstr "Udskriv forfaldne betalinger"
 
 #. module: account_followup
 #: view:res.partner:account_followup.view_partner_inherit_followup_form
 msgid "Print overdue payments report independent of follow-up line"
-msgstr ""
+msgstr "Print forfaldne betalinger rapporterer uafhængigt af opfølgende line"
 
 #. module: account_followup
 #: field:account_followup.followup.line,description:0
 msgid "Printed Message"
-msgstr ""
+msgstr "Udskrevne meddelelse"
 
 #. module: account_followup
 #: code:addons/account_followup/account_followup.py:314
@@ -1023,13 +974,13 @@
 #. module: account_followup
 #: view:website:account_followup.report_followup
 msgid "Ref"
-msgstr ""
+msgstr "Ref"
 
 #. module: account_followup
 #: code:addons/account_followup/account_followup.py:258
 #, python-format
 msgid "Reference"
-msgstr ""
+msgstr "Reference"
 
 #. module: account_followup
 #: view:res.partner:account_followup.view_partner_inherit_followup_form
@@ -1049,7 +1000,7 @@
 #. module: account_followup
 #: view:res.partner:account_followup.customer_followup_search_view
 msgid "Search Partner"
-msgstr ""
+msgstr "Søg kontakt"
 
 #. module: account_followup
 #: field:account_followup.print,email_conf:0
@@ -1107,12 +1058,12 @@
 #. module: account_followup
 #: field:account_followup.followup.line,sequence:0
 msgid "Sequence"
-msgstr ""
+msgstr "Rækkefølge"
 
 #. module: account_followup
 #: field:account_followup.print,summary:0
 msgid "Summary"
-msgstr ""
+msgstr "Sammendrag"
 
 #. module: account_followup
 #: view:account_followup.sending.results:account_followup.view_account_followup_sending_results
@@ -1127,14 +1078,14 @@
 #. module: account_followup
 #: view:res.partner:account_followup.view_partner_inherit_followup_form
 msgid "The"
-msgstr ""
+msgstr "Den"
 
 #. module: account_followup
 #: code:addons/account_followup/report/account_followup_print.py:82
 #, python-format
 msgid ""
-"The followup plan defined for the current company does not have any followup "
-"action."
+"The followup plan defined for the current company does not have any followup"
+" action."
 msgstr ""
 
 #. module: account_followup
@@ -1180,14 +1131,12 @@
 #: view:account_followup.print:account_followup.view_account_followup_print
 msgid ""
 "This action will send follow-up emails, print the letters and\n"
-"                        set the manual actions per customer, according to "
-"the follow-up levels defined."
+"                        set the manual actions per customer, according to the follow-up levels defined."
 msgstr ""
 
 #. module: account_followup
 #: help:account_followup.print,date:0
-msgid ""
-"This field allow you to select a forecast date to plan your follow-ups"
+msgid "This field allow you to select a forecast date to plan your follow-ups"
 msgstr ""
 
 #. module: account_followup
@@ -1212,11 +1161,9 @@
 "To remind customers of paying their invoices, you can\n"
 "                        define different actions depending on how severely\n"
 "                        overdue the customer is. These actions are bundled\n"
-"                        into follow-up levels that are triggered when the "
-"due\n"
+"                        into follow-up levels that are triggered when the due\n"
 "                        date of an invoice has passed a certain\n"
-"                        number of days. If there are other overdue invoices "
-"for the \n"
+"                        number of days. If there are other overdue invoices for the \n"
 "                        same customer, the actions of the most \n"
 "                        overdue invoice will be executed."
 msgstr ""
@@ -1229,12 +1176,12 @@
 #. module: account_followup
 #: view:account.move.line:account_followup.account_move_line_partner_tree
 msgid "Total debit"
-msgstr ""
+msgstr "Total debit"
 
 #. module: account_followup
 #: view:website:account_followup.report_followup
 msgid "Total:"
-msgstr ""
+msgstr "Total:"
 
 #. module: account_followup
 #: help:account_followup.followup.line,send_letter:0
@@ -1262,11 +1209,9 @@
 #: view:account_followup.followup.line:account_followup.view_account_followup_followup_line_form
 msgid ""
 "Write here the introduction in the letter,\n"
-"                            according to the level of the follow-up. You "
-"can\n"
+"                            according to the level of the follow-up. You can\n"
 "                            use the following keywords in the text. Don't\n"
-"                            forget to translate in all languages you "
-"installed\n"
+"                            forget to translate in all languages you installed\n"
 "                            using to top right icon."
 msgstr ""
 
@@ -1293,12 +1238,17 @@
 #: view:account_followup.followup.line:account_followup.view_account_followup_followup_line_form
 msgid "e.g. Call the customer, check if it's paid, ..."
 msgstr ""
+
+#. module: account_followup
+#: view:account_followup.print:account_followup.view_account_followup_print
+msgid "or"
+msgstr "eller"
 
 #. module: account_followup
 #: field:account_followup.print,company_id:0
 #: field:res.partner,unreconciled_aml_ids:0
 msgid "unknown"
-msgstr ""
+msgstr "ukendt"
 
 #. module: account_followup
 #: view:res.partner:account_followup.view_partner_inherit_followup_form
