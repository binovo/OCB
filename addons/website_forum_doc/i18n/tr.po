<<<<<<< HEAD
# Turkish translation for openobject-addons
# Copyright (c) 2014 Rosetta Contributors and Canonical Ltd 2014
# This file is distributed under the same license as the openobject-addons package.
# FIRST AUTHOR <EMAIL@ADDRESS>, 2014.
#
msgid ""
msgstr ""
"Project-Id-Version: openobject-addons\n"
"Report-Msgid-Bugs-To: FULL NAME <EMAIL@ADDRESS>\n"
"POT-Creation-Date: 2014-08-14 13:09+0000\n"
"PO-Revision-Date: 2014-10-15 17:34+0000\n"
"Last-Translator: Ediz Duman <neps1192@gmail.com>\n"
"Language-Team: Turkish <tr@li.org>\n"
=======
# Translation of Odoo Server.
# This file contains the translation of the following modules:
# * website_forum_doc
# 
# Translators:
# FIRST AUTHOR <EMAIL@ADDRESS>, 2014
# Murat Kaplan <muratk@projetgrup.com>, 2016
# Saban Yildiz <sabany@projetgrup.com>, 2015
msgid ""
msgstr ""
"Project-Id-Version: Odoo 8.0\n"
"Report-Msgid-Bugs-To: \n"
"POT-Creation-Date: 2015-01-21 14:08+0000\n"
"PO-Revision-Date: 2016-09-09 22:48+0000\n"
"Last-Translator: Murat Kaplan <muratk@projetgrup.com>\n"
"Language-Team: Turkish (http://www.transifex.com/odoo/odoo-8/language/tr/)\n"
>>>>>>> 3e4206b4
"MIME-Version: 1.0\n"
"Content-Type: text/plain; charset=UTF-8\n"
"Content-Transfer-Encoding: 8bit\n"
"X-Launchpad-Export-Date: 2014-10-16 05:52+0000\n"
"X-Generator: Launchpad (build 17196)\n"

#. module: website_forum_doc
#: view:website:website_forum_doc.documentation_post
msgid "&nbsp;"
msgstr "&nbsp;"

#. module: website_forum_doc
#: view:website:website_forum.post_description_full
msgid "&times;"
msgstr "& zaman;"

#. module: website_forum_doc
#: model:forum.documentation.toc,introduction:website_forum_doc.toc_functional_doc
msgid ""
"<p class=\"text-muted\">\n"
"                    This documentation is produced using the best posts from "
"the\n"
"                    <a href=\"/forum\">community forum</a>.\n"
"                </p>\n"
"            "
msgstr ""

#. module: website_forum_doc
#: model:forum.documentation.toc,introduction:website_forum_doc.toc_sale
msgid ""
"<p class=\"text-muted\">\n"
"                    Tracks leads, boost opportunities and close deals.\n"
"                    This serie of how-to will help you develop your "
"business.\n"
"                </p>\n"
"            "
msgstr ""

#. module: website_forum_doc
#: model:forum.documentation.toc,name:website_forum_doc.toc_crm_after_sale
msgid "After-sale communication"
msgstr "Satış sonrası iletişim"

#. module: website_forum_doc
#: view:website:website_forum_doc.promote_question
msgid "Bad answer structure"
msgstr "Kötü yanıt yapısı"

#. module: website_forum_doc
#: view:website:website_forum_doc.promote_question
msgid "Bad questions"
msgstr "Kötü sorular"

#. module: website_forum_doc
#: view:website:website_forum_doc.promote_question
msgid ""
"Before submiting the question, help us improve its quality by\n"
"                        editing the question and the main answer."
msgstr ""

#. module: website_forum_doc
#: view:website:website_forum_doc.promote_question
msgid "Benefits of having done this setup"
msgstr "Bu kurulumu yaptığı faydalar"

#. module: website_forum_doc
#: model:forum.documentation.toc,name:website_forum_doc.toc_cms_ecommerce
msgid "CMS & eCommerce"
msgstr "CMS & eTicaret"

#. module: website_forum_doc
#: field:forum.documentation.toc,child_ids:0
msgid "Children Table Of Content"
msgstr "İçeriğin Alt Tablosu"

#. module: website_forum_doc
#: model:forum.documentation.toc,name:website_forum_doc.toc_crm_claim
msgid "Claims"
msgstr "Şikayetler"

#. module: website_forum_doc
#: field:forum.post,color:0
msgid "Color Index"
msgstr "Renk İndeksi"

#. module: website_forum_doc
#: field:forum.documentation.stage,create_uid:0
#: field:forum.documentation.toc,create_uid:0
msgid "Created by"
msgstr "Oluşturan"

#. module: website_forum_doc
#: field:forum.documentation.stage,create_date:0
#: field:forum.documentation.toc,create_date:0
msgid "Created on"
msgstr "Oluşturuldu"

#. module: website_forum_doc
#: model:forum.documentation.toc,name:website_forum_doc.toc_crm
msgid "Customer Relationship Management"
msgstr "Müşteri İlişkileri Yönetimi (CRM)"

#. module: website_forum_doc
#: model:forum.documentation.toc,name:website_forum_doc.toc_sale_customer
msgid "Customers"
msgstr "Müşteriler"

#. module: website_forum_doc
#: view:forum.post:website_forum_doc.view_forum_post_kanban
msgid "Delete"
msgstr "Sil"

#. module: website_forum_doc
#: view:website:website_forum_doc.promote_question
msgid "Describe the business solution"
msgstr "İş çözümünü açıklama"

#. module: website_forum_doc
#: model:ir.actions.act_url,name:website_forum_doc.action_open_documentation
#: model:ir.actions.act_window,name:website_forum_doc.action_documentation_toc
#: view:website:website.layout
#: model:website.menu,name:website_forum_doc.menu_questions
msgid "Documentation"
msgstr "Dokümanlar"

#. module: website_forum_doc
#: model:ir.actions.act_window,name:website_forum_doc.action_forum_doc_post
#: model:ir.ui.menu,name:website_forum_doc.menu_forum_doc_posts
msgid "Documentation Posts"
<<<<<<< HEAD
msgstr ""
=======
msgstr "Dokümanlar"
>>>>>>> 3e4206b4

#. module: website_forum_doc
#: field:forum.post,documentation_stage_id:0
msgid "Documentation Stage"
msgstr ""

#. module: website_forum_doc
#: view:forum.documentation.toc:website_forum_doc.view_documentation_toc_list
msgid "Documentation TOC"
<<<<<<< HEAD
msgstr ""
=======
msgstr "Döküman Ağacı"
>>>>>>> 3e4206b4

#. module: website_forum_doc
#: field:forum.post,documentation_toc_id:0
#: model:ir.model,name:website_forum_doc.model_forum_documentation_toc
#: model:ir.ui.menu,name:website_forum_doc.menu_documentation
msgid "Documentation ToC"
<<<<<<< HEAD
msgstr ""
=======
msgstr "Doküman Ağacı"
>>>>>>> 3e4206b4

#. module: website_forum_doc
#: model:forum.documentation.stage,name:website_forum_doc.stage_draft
msgid "Draft"
msgstr ""

#. module: website_forum_doc
#: view:forum.post:website_forum_doc.view_forum_post_kanban
msgid "Edit..."
msgstr ""

#. module: website_forum_doc
#: model:forum.documentation.toc,name:website_forum_doc.toc_hrm_contract
msgid "Employee Contract"
msgstr ""

#. module: website_forum_doc
#: constraint:forum.documentation.toc:0
msgid "Error ! You cannot create recursive categories."
msgstr ""

#. module: website_forum_doc
#: view:website:website_forum_doc.promote_question
msgid "Explain how to configure in Odoo"
msgstr ""

#. module: website_forum_doc
#: view:website:website_forum_doc.promote_question
msgid "Explain how to implement it in Odoo"
msgstr ""

#. module: website_forum_doc
#: field:forum.documentation.toc,forum_id:0
msgid "Forum"
msgstr ""

#. module: website_forum_doc
#: model:ir.model,name:website_forum_doc.model_forum_post
msgid "Forum Post"
msgstr ""

#. module: website_forum_doc
#: model:forum.documentation.toc,name:website_forum_doc.toc_functional_doc
msgid "Functional Documentation"
msgstr ""

#. module: website_forum_doc
#: view:website:website_forum_doc.promote_question
msgid "Good answer structure"
msgstr ""

#. module: website_forum_doc
#: view:website:website_forum_doc.promote_question
msgid "Good question titles"
msgstr ""

#. module: website_forum_doc
#: view:website:website_forum_doc.promote_question
msgid "How to compute future inventories for a product?"
msgstr ""

#. module: website_forum_doc
#: view:website:website_forum_doc.promote_question
msgid "How to forecast sales revenues?"
msgstr ""

#. module: website_forum_doc
#: model:forum.documentation.toc,name:website_forum_doc.toc_hrm
msgid "Human Resources Management"
msgstr ""

#. module: website_forum_doc
#: field:forum.documentation.stage,id:0
#: field:forum.documentation.toc,id:0
msgid "ID"
msgstr ""

#. module: website_forum_doc
#: model:forum.documentation.stage,name:website_forum_doc.stage_ideas
msgid "Ideas"
msgstr ""

#. module: website_forum_doc
#: field:forum.documentation.toc,introduction:0
msgid "Introduction"
msgstr ""

#. module: website_forum_doc
#: field:forum.documentation.stage,write_uid:0
#: field:forum.documentation.toc,write_uid:0
msgid "Last Updated by"
msgstr ""

#. module: website_forum_doc
#: field:forum.documentation.stage,write_date:0
#: field:forum.documentation.toc,write_date:0
msgid "Last Updated on"
msgstr ""

#. module: website_forum_doc
#: model:forum.documentation.toc,name:website_forum_doc.toc_crm_lead
msgid "Lead & Opportunity"
msgstr ""

#. module: website_forum_doc
#: field:forum.documentation.toc,parent_left:0
msgid "Left Parent"
msgstr ""

#. module: website_forum_doc
#: field:forum.documentation.toc,name:0
msgid "Name"
msgstr ""

#. module: website_forum_doc
#: view:website:website_forum_doc.documentation_post
msgid "Need more info?"
msgstr ""

#. module: website_forum_doc
#: view:website:website_forum_doc.promote_question
msgid "No business benefit"
msgstr ""

#. module: website_forum_doc
#: field:forum.documentation.toc,parent_id:0
msgid "Parent Table Of Content"
msgstr ""

#. module: website_forum_doc
#: model:ir.model,name:website_forum_doc.model_forum_documentation_stage
msgid "Post Stage"
msgstr ""

#. module: website_forum_doc
#: field:forum.documentation.toc,post_ids:0
msgid "Posts"
msgstr ""

#. module: website_forum_doc
#: view:website:website_forum_doc.promote_question
msgid "Promote question to documentation"
msgstr ""

#. module: website_forum_doc
#: view:website:website_forum.post_description_full
msgid "Promote to Doc"
msgstr ""

#. module: website_forum_doc
#: model:forum.documentation.stage,name:website_forum_doc.stage_publish
msgid "Publish"
msgstr ""

#. module: website_forum_doc
#: view:website:website_forum_doc.promote_question
msgid "Publish in Chapter:"
msgstr ""

#. module: website_forum_doc
#: view:website:website_forum_doc.promote_question
msgid "Push to documentation"
<<<<<<< HEAD
msgstr ""
=======
msgstr "Dokümantasyonu yayınla"
>>>>>>> 3e4206b4

#. module: website_forum_doc
#: view:website:website_forum_doc.promote_question
msgid "Question:"
msgstr ""

#. module: website_forum_doc
#: view:website:website_forum_doc.documentation_post
msgid "Related question"
msgstr ""

#. module: website_forum_doc
#: view:website:website_forum_doc.documentation_post
msgid "Related topics"
msgstr ""

#. module: website_forum_doc
#: model:forum.documentation.stage,name:website_forum_doc.stage_review
msgid "Review"
msgstr ""

#. module: website_forum_doc
#: field:forum.documentation.toc,parent_right:0
msgid "Right Parent"
msgstr ""

#. module: website_forum_doc
#: model:forum.documentation.toc,name:website_forum_doc.toc_0
msgid "Sales & Warehouse"
msgstr ""

#. module: website_forum_doc
#: model:forum.documentation.toc,name:website_forum_doc.toc_sale
msgid "Sales Management"
msgstr ""

#. module: website_forum_doc
#: model:forum.documentation.toc,name:website_forum_doc.toc_sale_so
msgid "Sales orders"
msgstr ""

#. module: website_forum_doc
#: view:website:website_forum_doc.promote_question
msgid "Samples"
msgstr ""

#. module: website_forum_doc
#: view:website:website_forum_doc.documentation
#: view:website:website_forum_doc.documentation_post
msgid "Search"
msgstr ""

#. module: website_forum_doc
#: view:website:website_forum_doc.documentation
#: view:website:website_forum_doc.documentation_post
msgid "Search..."
msgstr ""

#. module: website_forum_doc
#: field:forum.documentation.stage,sequence:0
#: field:forum.documentation.toc,sequence:0
msgid "Sequence"
msgstr ""

#. module: website_forum_doc
#: field:forum.documentation.stage,name:0
msgid "Stage Name"
msgstr ""

#. module: website_forum_doc
#: view:website:website_forum_doc.promote_question
msgid "The answer is understandable for someone who does not know Odoo"
msgstr ""

#. module: website_forum_doc
#: view:website:website_forum_doc.promote_question
msgid ""
"The question describes a real business problem, not a software problem"
msgstr ""

#. module: website_forum_doc
#: view:website:website_forum_doc.promote_question
msgid "The question title is short and descriptive"
msgstr ""

#. module: website_forum_doc
#: view:website:website_forum_doc.documentation_post
msgid ""
"This documentation page has been extracted\n"
"                                        from the Q&A section where you can\n"
"                                        discuss it and get feedback."
msgstr ""

#. module: website_forum_doc
#: view:website:website_forum.post_description_full
msgid "This question has been included in the"
msgstr ""

#. module: website_forum_doc
#: view:website:website_forum_doc.promote_question
msgid ""
"To be promoted in the official documentation the question\n"
"                        and answer must satisfy the following criteria:"
msgstr ""

#. module: website_forum_doc
#: model:forum.documentation.toc,name:website_forum_doc.toc_website
msgid "Website"
msgstr ""

#. module: website_forum_doc
#: field:forum.documentation.toc,website_meta_description:0
msgid "Website meta description"
msgstr ""

#. module: website_forum_doc
#: field:forum.documentation.toc,website_meta_keywords:0
msgid "Website meta keywords"
msgstr ""

#. module: website_forum_doc
#: field:forum.documentation.toc,website_meta_title:0
msgid "Website meta title"
msgstr ""

#. module: website_forum_doc
#: view:website:website_forum_doc.promote_question
msgid "What report should I use to compute probabilities per stage?"
msgstr ""

#. module: website_forum_doc
#: view:website:website_forum_doc.promote_question
msgid "What's the available stock field?"
msgstr ""

#. module: website_forum_doc
#: view:website:website_forum_doc.promote_question
msgid "cancel"
msgstr ""

#. module: website_forum_doc
#: view:website:website_forum_doc.toc
msgid "essay"
msgstr ""

#. module: website_forum_doc
#: view:website:website_forum_doc.toc
msgid "essays"
msgstr ""

#. module: website_forum_doc
#: view:website:website_forum.post_description_full
msgid "official documentation"
msgstr ""<|MERGE_RESOLUTION|>--- conflicted
+++ resolved
@@ -1,18 +1,3 @@
-<<<<<<< HEAD
-# Turkish translation for openobject-addons
-# Copyright (c) 2014 Rosetta Contributors and Canonical Ltd 2014
-# This file is distributed under the same license as the openobject-addons package.
-# FIRST AUTHOR <EMAIL@ADDRESS>, 2014.
-#
-msgid ""
-msgstr ""
-"Project-Id-Version: openobject-addons\n"
-"Report-Msgid-Bugs-To: FULL NAME <EMAIL@ADDRESS>\n"
-"POT-Creation-Date: 2014-08-14 13:09+0000\n"
-"PO-Revision-Date: 2014-10-15 17:34+0000\n"
-"Last-Translator: Ediz Duman <neps1192@gmail.com>\n"
-"Language-Team: Turkish <tr@li.org>\n"
-=======
 # Translation of Odoo Server.
 # This file contains the translation of the following modules:
 # * website_forum_doc
@@ -29,12 +14,11 @@
 "PO-Revision-Date: 2016-09-09 22:48+0000\n"
 "Last-Translator: Murat Kaplan <muratk@projetgrup.com>\n"
 "Language-Team: Turkish (http://www.transifex.com/odoo/odoo-8/language/tr/)\n"
->>>>>>> 3e4206b4
 "MIME-Version: 1.0\n"
 "Content-Type: text/plain; charset=UTF-8\n"
-"Content-Transfer-Encoding: 8bit\n"
-"X-Launchpad-Export-Date: 2014-10-16 05:52+0000\n"
-"X-Generator: Launchpad (build 17196)\n"
+"Content-Transfer-Encoding: \n"
+"Language: tr\n"
+"Plural-Forms: nplurals=2; plural=(n > 1);\n"
 
 #. module: website_forum_doc
 #: view:website:website_forum_doc.documentation_post
@@ -50,23 +34,21 @@
 #: model:forum.documentation.toc,introduction:website_forum_doc.toc_functional_doc
 msgid ""
 "<p class=\"text-muted\">\n"
-"                    This documentation is produced using the best posts from "
-"the\n"
+"                    This documentation is produced using the best posts from the\n"
 "                    <a href=\"/forum\">community forum</a>.\n"
 "                </p>\n"
 "            "
-msgstr ""
+msgstr "<p class=\"text-muted\">\nBu dokumantasyon <a href=\"/forum\">forum</a>daki\nen iyi gönderiler birleştirilerek oluşturuldu.\n</p>"
 
 #. module: website_forum_doc
 #: model:forum.documentation.toc,introduction:website_forum_doc.toc_sale
 msgid ""
 "<p class=\"text-muted\">\n"
 "                    Tracks leads, boost opportunities and close deals.\n"
-"                    This serie of how-to will help you develop your "
-"business.\n"
+"                    This serie of how-to will help you develop your business.\n"
 "                </p>\n"
 "            "
-msgstr ""
+msgstr "<p class=\"text-muted\">\nLeadleri takip edin, fırsatları arttırın ve anlaşmalara yaklaşın.\nBu nasıl yaparım serisi firmanızı güçlendirmenizde yardımcı olacaktır.\n</p>"
 
 #. module: website_forum_doc
 #: model:forum.documentation.toc,name:website_forum_doc.toc_crm_after_sale
@@ -88,7 +70,7 @@
 msgid ""
 "Before submiting the question, help us improve its quality by\n"
 "                        editing the question and the main answer."
-msgstr ""
+msgstr "Soruyu göndermeden önce, ana cevabı ve\nsoruyu güncelleyerek kaliteyi arttırmamıza yardımcı olun."
 
 #. module: website_forum_doc
 #: view:website:website_forum_doc.promote_question
@@ -159,287 +141,269 @@
 #: model:ir.actions.act_window,name:website_forum_doc.action_forum_doc_post
 #: model:ir.ui.menu,name:website_forum_doc.menu_forum_doc_posts
 msgid "Documentation Posts"
-<<<<<<< HEAD
-msgstr ""
-=======
 msgstr "Dokümanlar"
->>>>>>> 3e4206b4
 
 #. module: website_forum_doc
 #: field:forum.post,documentation_stage_id:0
 msgid "Documentation Stage"
-msgstr ""
+msgstr "Aşama"
 
 #. module: website_forum_doc
 #: view:forum.documentation.toc:website_forum_doc.view_documentation_toc_list
 msgid "Documentation TOC"
-<<<<<<< HEAD
-msgstr ""
-=======
 msgstr "Döküman Ağacı"
->>>>>>> 3e4206b4
 
 #. module: website_forum_doc
 #: field:forum.post,documentation_toc_id:0
 #: model:ir.model,name:website_forum_doc.model_forum_documentation_toc
 #: model:ir.ui.menu,name:website_forum_doc.menu_documentation
 msgid "Documentation ToC"
-<<<<<<< HEAD
-msgstr ""
-=======
 msgstr "Doküman Ağacı"
->>>>>>> 3e4206b4
 
 #. module: website_forum_doc
 #: model:forum.documentation.stage,name:website_forum_doc.stage_draft
 msgid "Draft"
-msgstr ""
+msgstr "Taslak"
 
 #. module: website_forum_doc
 #: view:forum.post:website_forum_doc.view_forum_post_kanban
 msgid "Edit..."
-msgstr ""
+msgstr "Düzenle..."
 
 #. module: website_forum_doc
 #: model:forum.documentation.toc,name:website_forum_doc.toc_hrm_contract
 msgid "Employee Contract"
-msgstr ""
+msgstr "Çalışan Sözleşmesi"
 
 #. module: website_forum_doc
 #: constraint:forum.documentation.toc:0
 msgid "Error ! You cannot create recursive categories."
-msgstr ""
+msgstr "Yinelenen kategoriler oluşturamazsınız."
 
 #. module: website_forum_doc
 #: view:website:website_forum_doc.promote_question
 msgid "Explain how to configure in Odoo"
-msgstr ""
+msgstr "Odoo yapılandırmak nasıl açıklamak"
 
 #. module: website_forum_doc
 #: view:website:website_forum_doc.promote_question
 msgid "Explain how to implement it in Odoo"
-msgstr ""
+msgstr "Odoo'da nasıl implementasyon yapıldığını açıklamak"
 
 #. module: website_forum_doc
 #: field:forum.documentation.toc,forum_id:0
 msgid "Forum"
-msgstr ""
+msgstr "Forum"
 
 #. module: website_forum_doc
 #: model:ir.model,name:website_forum_doc.model_forum_post
 msgid "Forum Post"
-msgstr ""
+msgstr "Forum Mesajı"
 
 #. module: website_forum_doc
 #: model:forum.documentation.toc,name:website_forum_doc.toc_functional_doc
 msgid "Functional Documentation"
-msgstr ""
+msgstr "Fonksiyonel Belgeler"
 
 #. module: website_forum_doc
 #: view:website:website_forum_doc.promote_question
 msgid "Good answer structure"
-msgstr ""
+msgstr "İyi cevap yapısı"
 
 #. module: website_forum_doc
 #: view:website:website_forum_doc.promote_question
 msgid "Good question titles"
-msgstr ""
+msgstr "İyi soru başlıkları"
 
 #. module: website_forum_doc
 #: view:website:website_forum_doc.promote_question
 msgid "How to compute future inventories for a product?"
-msgstr ""
+msgstr "Nasıl Bir ürün için gelecek stoklarını hesaplamak için?"
 
 #. module: website_forum_doc
 #: view:website:website_forum_doc.promote_question
 msgid "How to forecast sales revenues?"
-msgstr ""
+msgstr "Satış gelirlerini tahmin etmek?"
 
 #. module: website_forum_doc
 #: model:forum.documentation.toc,name:website_forum_doc.toc_hrm
 msgid "Human Resources Management"
-msgstr ""
-
-#. module: website_forum_doc
-#: field:forum.documentation.stage,id:0
-#: field:forum.documentation.toc,id:0
+msgstr "İnsan Kaynakları Yönetimi"
+
+#. module: website_forum_doc
+#: field:forum.documentation.stage,id:0 field:forum.documentation.toc,id:0
 msgid "ID"
-msgstr ""
+msgstr "ID"
 
 #. module: website_forum_doc
 #: model:forum.documentation.stage,name:website_forum_doc.stage_ideas
 msgid "Ideas"
-msgstr ""
+msgstr "Fikirler"
 
 #. module: website_forum_doc
 #: field:forum.documentation.toc,introduction:0
 msgid "Introduction"
-msgstr ""
+msgstr "Giriş"
 
 #. module: website_forum_doc
 #: field:forum.documentation.stage,write_uid:0
 #: field:forum.documentation.toc,write_uid:0
 msgid "Last Updated by"
-msgstr ""
+msgstr "Son Güncelleyen"
 
 #. module: website_forum_doc
 #: field:forum.documentation.stage,write_date:0
 #: field:forum.documentation.toc,write_date:0
 msgid "Last Updated on"
-msgstr ""
+msgstr "Son Güncelleme"
 
 #. module: website_forum_doc
 #: model:forum.documentation.toc,name:website_forum_doc.toc_crm_lead
 msgid "Lead & Opportunity"
-msgstr ""
+msgstr "Aday ve Fırsat"
 
 #. module: website_forum_doc
 #: field:forum.documentation.toc,parent_left:0
 msgid "Left Parent"
-msgstr ""
+msgstr "Sol Üst"
 
 #. module: website_forum_doc
 #: field:forum.documentation.toc,name:0
 msgid "Name"
-msgstr ""
+msgstr "Adı"
 
 #. module: website_forum_doc
 #: view:website:website_forum_doc.documentation_post
 msgid "Need more info?"
-msgstr ""
+msgstr "Daha fazla bilgiye mi ihtiyacınız var?"
 
 #. module: website_forum_doc
 #: view:website:website_forum_doc.promote_question
 msgid "No business benefit"
-msgstr ""
+msgstr "İş açısından faydalı değil"
 
 #. module: website_forum_doc
 #: field:forum.documentation.toc,parent_id:0
 msgid "Parent Table Of Content"
-msgstr ""
+msgstr "İçeriğin Üst Tablosu"
 
 #. module: website_forum_doc
 #: model:ir.model,name:website_forum_doc.model_forum_documentation_stage
 msgid "Post Stage"
-msgstr ""
+msgstr "Aşama"
 
 #. module: website_forum_doc
 #: field:forum.documentation.toc,post_ids:0
 msgid "Posts"
-msgstr ""
+msgstr "Yazılar"
 
 #. module: website_forum_doc
 #: view:website:website_forum_doc.promote_question
 msgid "Promote question to documentation"
-msgstr ""
+msgstr "Soruyu dokümantasyona yükseltin"
 
 #. module: website_forum_doc
 #: view:website:website_forum.post_description_full
 msgid "Promote to Doc"
-msgstr ""
+msgstr "Dokümana Yükselt"
 
 #. module: website_forum_doc
 #: model:forum.documentation.stage,name:website_forum_doc.stage_publish
 msgid "Publish"
-msgstr ""
+msgstr "Yayımla"
 
 #. module: website_forum_doc
 #: view:website:website_forum_doc.promote_question
 msgid "Publish in Chapter:"
-msgstr ""
+msgstr "Bu Bölümde Yayınla:"
 
 #. module: website_forum_doc
 #: view:website:website_forum_doc.promote_question
 msgid "Push to documentation"
-<<<<<<< HEAD
-msgstr ""
-=======
 msgstr "Dokümantasyonu yayınla"
->>>>>>> 3e4206b4
 
 #. module: website_forum_doc
 #: view:website:website_forum_doc.promote_question
 msgid "Question:"
-msgstr ""
+msgstr "Soru:"
 
 #. module: website_forum_doc
 #: view:website:website_forum_doc.documentation_post
 msgid "Related question"
-msgstr ""
+msgstr "İlgili soru"
 
 #. module: website_forum_doc
 #: view:website:website_forum_doc.documentation_post
 msgid "Related topics"
-msgstr ""
+msgstr "İlgili konular"
 
 #. module: website_forum_doc
 #: model:forum.documentation.stage,name:website_forum_doc.stage_review
 msgid "Review"
-msgstr ""
+msgstr "İnceleme"
 
 #. module: website_forum_doc
 #: field:forum.documentation.toc,parent_right:0
 msgid "Right Parent"
-msgstr ""
+msgstr "Sağ Üst"
 
 #. module: website_forum_doc
 #: model:forum.documentation.toc,name:website_forum_doc.toc_0
 msgid "Sales & Warehouse"
-msgstr ""
+msgstr "Satış ve Depo Yönetimi"
 
 #. module: website_forum_doc
 #: model:forum.documentation.toc,name:website_forum_doc.toc_sale
 msgid "Sales Management"
-msgstr ""
+msgstr "Satış Yönetimi"
 
 #. module: website_forum_doc
 #: model:forum.documentation.toc,name:website_forum_doc.toc_sale_so
 msgid "Sales orders"
-msgstr ""
+msgstr "Satış Siparişleri"
 
 #. module: website_forum_doc
 #: view:website:website_forum_doc.promote_question
 msgid "Samples"
-msgstr ""
+msgstr "Örnekler"
 
 #. module: website_forum_doc
 #: view:website:website_forum_doc.documentation
 #: view:website:website_forum_doc.documentation_post
 msgid "Search"
-msgstr ""
+msgstr "Arama"
 
 #. module: website_forum_doc
 #: view:website:website_forum_doc.documentation
 #: view:website:website_forum_doc.documentation_post
 msgid "Search..."
-msgstr ""
+msgstr "Arama..."
 
 #. module: website_forum_doc
 #: field:forum.documentation.stage,sequence:0
 #: field:forum.documentation.toc,sequence:0
 msgid "Sequence"
-msgstr ""
+msgstr "Sıra"
 
 #. module: website_forum_doc
 #: field:forum.documentation.stage,name:0
 msgid "Stage Name"
-msgstr ""
+msgstr "Aşama"
 
 #. module: website_forum_doc
 #: view:website:website_forum_doc.promote_question
 msgid "The answer is understandable for someone who does not know Odoo"
-msgstr ""
-
-#. module: website_forum_doc
-#: view:website:website_forum_doc.promote_question
-msgid ""
-"The question describes a real business problem, not a software problem"
-msgstr ""
+msgstr "Cevap Odoo bilmiyor kimse için anlaşılabilir bir durumdur"
+
+#. module: website_forum_doc
+#: view:website:website_forum_doc.promote_question
+msgid "The question describes a real business problem, not a software problem"
+msgstr "Soru gerçek bir iş sorunu açıklayan değil, bir yazılım sorunu"
 
 #. module: website_forum_doc
 #: view:website:website_forum_doc.promote_question
 msgid "The question title is short and descriptive"
-msgstr ""
+msgstr "Soru başlığı kısa ve açıklayıcı"
 
 #. module: website_forum_doc
 #: view:website:website_forum_doc.documentation_post
@@ -447,66 +411,71 @@
 "This documentation page has been extracted\n"
 "                                        from the Q&A section where you can\n"
 "                                        discuss it and get feedback."
-msgstr ""
+msgstr "Bu dokümantasyon sayfası tartışabileceğiniz ve\nfeedback alabileceğiniz Soru & Cevap bölümünden oluşturulmuştur."
 
 #. module: website_forum_doc
 #: view:website:website_forum.post_description_full
 msgid "This question has been included in the"
-msgstr ""
+msgstr "Bu soru dahil edilmiştir"
 
 #. module: website_forum_doc
 #: view:website:website_forum_doc.promote_question
 msgid ""
 "To be promoted in the official documentation the question\n"
 "                        and answer must satisfy the following criteria:"
-msgstr ""
+msgstr "Resmi dokümantasyona yükseltilmek için soru ve cevabın\naşağıdaki kriterleri sağlaması gerekir:"
 
 #. module: website_forum_doc
 #: model:forum.documentation.toc,name:website_forum_doc.toc_website
 msgid "Website"
-msgstr ""
+msgstr "Websitesi"
 
 #. module: website_forum_doc
 #: field:forum.documentation.toc,website_meta_description:0
 msgid "Website meta description"
-msgstr ""
+msgstr "Web sitesi meta açıklaması"
 
 #. module: website_forum_doc
 #: field:forum.documentation.toc,website_meta_keywords:0
 msgid "Website meta keywords"
-msgstr ""
+msgstr "Web Sitesi meta anahtar kelimeler"
 
 #. module: website_forum_doc
 #: field:forum.documentation.toc,website_meta_title:0
 msgid "Website meta title"
-msgstr ""
+msgstr "Web sitesi meta başlık"
 
 #. module: website_forum_doc
 #: view:website:website_forum_doc.promote_question
 msgid "What report should I use to compute probabilities per stage?"
-msgstr ""
+msgstr "Ne Raporda Ben sahnede başına olasılıkları hesaplamak için kullanmalıyım?"
 
 #. module: website_forum_doc
 #: view:website:website_forum_doc.promote_question
 msgid "What's the available stock field?"
-msgstr ""
+msgstr "Mevcut stok alanı nedir?"
 
 #. module: website_forum_doc
 #: view:website:website_forum_doc.promote_question
 msgid "cancel"
-msgstr ""
+msgstr "iptal"
 
 #. module: website_forum_doc
 #: view:website:website_forum_doc.toc
 msgid "essay"
-msgstr ""
+msgstr "denemek"
 
 #. module: website_forum_doc
 #: view:website:website_forum_doc.toc
 msgid "essays"
-msgstr ""
+msgstr "Denemeler"
 
 #. module: website_forum_doc
 #: view:website:website_forum.post_description_full
 msgid "official documentation"
-msgstr ""+msgstr "Resmi belgeler"
+
+#. module: website_forum_doc
+#: view:website:website_forum_doc.promote_question
+msgid "or"
+msgstr "veya"