<?xml version="1.0" encoding="utf-8"?>
<openerp>
    <data>

        <record id="view_account_analytic_account_form" model="ir.ui.view">
            <field name="name">analytic.analytic.account.form</field>
            <field name="model">account.analytic.account</field>
            <field name="arch" type="xml">
                <form string="Analytic Account" version="7.0">
                    <sheet string="Analytic Account">
                        <div class="oe_right oe_button_box" name="buttons">
                        </div>

                        <div class="oe_title">
                        <label for="name" class="oe_edit_only"/>
                            <h1>
                                <field name="name" class="oe_inline"/>
                            </h1>
                            <div name="project"/>
                        </div>

                        <group name="main">
                            <group>
                                <field name="partner_id" on_change="on_change_partner_id(partner_id, name)"/>
                                <field name="manager_id"/>
                                <field name="currency_id" attrs="{'invisible': ['|',('type', '&lt;&gt;', 'view'), ('company_id', '&lt;&gt;', False)]}"/>
                            </group>
                            <group>
                                <field name="type" invisible="context.get('default_type', False)"/>
                                <field name="template_id" on_change="on_change_template(template_id,context)" domain="[('type','=','template')]" attrs="{'invisible': [('type','in',['view', 'normal','template'])]}" context="{'default_type' : 'template'}"/>
                                <field name="code"/>
<<<<<<< HEAD
                                <field name="parent_id" on_change="on_change_parent(parent_id)"/>
=======
                                <field name="parent_id" on_change="on_change_parent(parent_id)" />
>>>>>>> 56f3f014
                                <field name="company_id" on_change="on_change_company(company_id)" widget="selection" groups="base.group_multi_company" attrs="{'required': [('type','&lt;&gt;','view')]}"/>
                            </group>
                        </group>
                        <notebook>
                            <page string="Contract Information" name="contract_page" attrs="{'invisible':[('type','not in',['contract', 'template'])]}">
                                <group string="Renewal" name="contract">
                                    <p colspan="2" class="oe_grey oe_edit_only">
                                        Once the end date of the contract is
                                        passed or the maximum number of service
                                        units (e.g. support contract) is
                                        reached, the account manager is notified 
                                        by email to renew the contract with the
                                        customer.
                                    </p>
                                    <field name="date_start"/>
                                    <label for="date" string="End Date"/>
                                    <div name="duration">
                                        <field name="date" class="oe_inline"/>
                                    </div>
                                </group>
                                <separator string="Terms and Conditions" name="description"/>
                                <field name="description"/>
                            </page>
                        </notebook>
                    </sheet>
                    <div class="oe_chatter">
                        <field name="message_follower_ids" widget="mail_followers"/>
                        <field name="message_ids" widget="mail_thread"/>
                    </div>
                </form>
            </field>
        </record>
     </data>
</openerp><|MERGE_RESOLUTION|>--- conflicted
+++ resolved
@@ -29,11 +29,7 @@
                                 <field name="type" invisible="context.get('default_type', False)"/>
                                 <field name="template_id" on_change="on_change_template(template_id,context)" domain="[('type','=','template')]" attrs="{'invisible': [('type','in',['view', 'normal','template'])]}" context="{'default_type' : 'template'}"/>
                                 <field name="code"/>
-<<<<<<< HEAD
-                                <field name="parent_id" on_change="on_change_parent(parent_id)"/>
-=======
                                 <field name="parent_id" on_change="on_change_parent(parent_id)" />
->>>>>>> 56f3f014
                                 <field name="company_id" on_change="on_change_company(company_id)" widget="selection" groups="base.group_multi_company" attrs="{'required': [('type','&lt;&gt;','view')]}"/>
                             </group>
                         </group>
