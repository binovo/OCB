--- conflicted
+++ resolved
@@ -1,18 +1,3 @@
-<<<<<<< HEAD
-# Italian translation for openobject-addons
-# Copyright (c) 2014 Rosetta Contributors and Canonical Ltd 2014
-# This file is distributed under the same license as the openobject-addons package.
-# FIRST AUTHOR <EMAIL@ADDRESS>, 2014.
-#
-msgid ""
-msgstr ""
-"Project-Id-Version: openobject-addons\n"
-"Report-Msgid-Bugs-To: FULL NAME <EMAIL@ADDRESS>\n"
-"POT-Creation-Date: 2014-09-23 16:27+0000\n"
-"PO-Revision-Date: 2014-10-02 12:08+0000\n"
-"Last-Translator: Nicola Riolini - Micronaet <nicola.riolini@gmail.com>\n"
-"Language-Team: Italian <it@li.org>\n"
-=======
 # Translation of Odoo Server.
 # This file contains the translation of the following modules:
 # * analytic
@@ -28,12 +13,11 @@
 "PO-Revision-Date: 2016-04-20 19:28+0000\n"
 "Last-Translator: Paolo Valier\n"
 "Language-Team: Italian (http://www.transifex.com/odoo/odoo-8/language/it/)\n"
->>>>>>> 0410d118
 "MIME-Version: 1.0\n"
 "Content-Type: text/plain; charset=UTF-8\n"
-"Content-Transfer-Encoding: 8bit\n"
-"X-Launchpad-Export-Date: 2014-10-03 06:26+0000\n"
-"X-Generator: Launchpad (build 17196)\n"
+"Content-Transfer-Encoding: \n"
+"Language: it\n"
+"Plural-Forms: nplurals=2; plural=(n != 1);\n"
 
 #. module: analytic
 #: code:addons/analytic/analytic.py:278
@@ -99,9 +83,7 @@
 msgid ""
 "Calculated by multiplying the quantity and the price given in the Product's "
 "cost price. Always expressed in the company main currency."
-msgstr ""
-"Calcolato moltiplicando la quantità ed il prezzo specificato nel prezzo di "
-"costo del Prodotto. Sempre espresso nella valuta principale aziendale."
+msgstr "Calcolato moltiplicando la quantità ed il prezzo specificato nel prezzo di costo del Prodotto. Sempre espresso nella valuta principale aziendale."
 
 #. module: analytic
 #: selection:account.analytic.account,state:0
@@ -258,17 +240,10 @@
 msgid ""
 "Holds the Chatter summary (number of messages, ...). This summary is "
 "directly in html format in order to be inserted in kanban views."
-<<<<<<< HEAD
-msgstr ""
-"Gestisce il sommario (numero di messaggi, ...) di Chatter. Questo sommario è "
-"direttamente in html così da poter essere inserito nelle viste kanban."
-=======
 msgstr "Contiene il riepilogo Chatter (numero di messaggi, ...). Questa sintesi è direttamente in formato HTML, al fine di essere inserita nelle viste kanban."
->>>>>>> 0410d118
-
-#. module: analytic
-#: field:account.analytic.account,id:0
-#: field:account.analytic.line,id:0
+
+#. module: analytic
+#: field:account.analytic.account,id:0 field:account.analytic.line,id:0
 msgid "ID"
 msgstr "ID"
 
@@ -280,40 +255,19 @@
 #. module: analytic
 #: help:account.analytic.account,type:0
 msgid ""
-"If you select the View Type, it means you won't allow to create journal "
-"entries using that account.\n"
-"The type 'Analytic account' stands for usual accounts that you only want to "
-"use in accounting.\n"
-"If you select Contract or Project, it offers you the possibility to manage "
-"the validity and the invoicing options for this account.\n"
-"The special type 'Template of Contract' allows you to define a template with "
-"default data that you can reuse easily."
-msgstr ""
-"Se viene selezionata il Tipo Vista, significa che non sarà permesso creare "
-"registrazioni usando quel conto.\n"
-"Il tipo 'Conto analitico' serve per conti tipici che si usano in "
-"contabilità.\n"
-"Se viene selezionato Contratto o Progetto, permette di gestire la validità e "
-"le opzioni di fatturazione per questo conto.\n"
-"Il tipo speciale 'Modello di Contratto' permette di definire un modello con "
-"i dati di default che è possibile riutilizzare facilmente."
+"If you select the View Type, it means you won't allow to create journal entries using that account.\n"
+"The type 'Analytic account' stands for usual accounts that you only want to use in accounting.\n"
+"If you select Contract or Project, it offers you the possibility to manage the validity and the invoicing options for this account.\n"
+"The special type 'Template of Contract' allows you to define a template with default data that you can reuse easily."
+msgstr "Se viene selezionata il Tipo Vista, significa che non sarà permesso creare registrazioni usando quel conto.\nIl tipo 'Conto analitico' serve per conti tipici che si usano in contabilità.\nSe viene selezionato Contratto o Progetto, permette di gestire la validità e le opzioni di fatturazione per questo conto.\nIl tipo speciale 'Modello di Contratto' permette di definire un modello con i dati di default che è possibile riutilizzare facilmente."
 
 #. module: analytic
 #: code:addons/analytic/analytic.py:160
 #, python-format
 msgid ""
-"If you set a company, the currency selected has to be the same as it's "
-"currency. \n"
-"You can remove the company belonging, and thus change the currency, only on "
-"analytic account of type 'view'. This can be really useful for consolidation "
-"purposes of several companies charts with different currencies, for example."
-msgstr ""
-"Quando impostate una azienda la valuta selezionata deve essere la stessa "
-"indicata .\n"
-"Potete rimuovere l'azienda di appartenenza e quindi cambiare la valuta "
-"solamente nel conto analitico di tipo 'vista'. Questo può essere davvero "
-"utile per consolidare gli scopi di parecchie aziende con diverse valute, per "
-"esempio."
+"If you set a company, the currency selected has to be the same as it's currency. \n"
+"You can remove the company belonging, and thus change the currency, only on analytic account of type 'view'. This can be really useful for consolidation purposes of several companies charts with different currencies, for example."
+msgstr "Quando impostate una azienda la valuta selezionata deve essere la stessa indicata .\nPotete rimuovere l'azienda di appartenenza e quindi cambiare la valuta solamente nel conto analitico di tipo 'vista'. Questo può essere davvero utile per consolidare gli scopi di parecchie aziende con diverse valute, per esempio."
 
 #. module: analytic
 #: selection:account.analytic.account,state:0
@@ -361,25 +315,12 @@
 #: view:account.analytic.account:analytic.view_account_analytic_account_form
 msgid ""
 "Once the end date of the contract is\n"
-"                                        passed or the maximum number of "
-"service\n"
+"                                        passed or the maximum number of service\n"
 "                                        units (e.g. support contract) is\n"
-"                                        reached, the account manager is "
-"notified \n"
-"                                        by email to renew the contract with "
-"the\n"
+"                                        reached, the account manager is notified \n"
+"                                        by email to renew the contract with the\n"
 "                                        customer."
-msgstr ""
-"Quando la data finale del contratto è\n"
-"                                        superata o il numero massimo di "
-"unità di\n"
-"                                        servizio (per es. contratto di "
-"assistenza a pacchetto) è\n"
-"                                        raggiunto, il gestore del conto sarà "
-"avvisato \n"
-"                                        via mail di rinnovare il contratto "
-"con il\n"
-"                                        cliente."
+msgstr "Quando la data finale del contratto è\n                                        superata o il numero massimo di unità di\n                                        servizio (per es. contratto di assistenza a pacchetto) è\n                                        raggiunto, il gestore del conto sarà avvisato \n                                        via mail di rinnovare il contratto con il\n                                        cliente."
 
 #. module: analytic
 #: field:account.analytic.account,parent_id:0
@@ -423,10 +364,7 @@
 msgid ""
 "Sets the higher limit of time to work on the contract, based on the "
 "timesheet. (for instance, number of hours in a limited support contract.)"
-msgstr ""
-"Imposto il limite massimo  delle ore lavorate sul contratto, basate sul "
-"timesheet. (per esempio, numero di ore in un contratto d'assistenza a "
-"pacchetto.)"
+msgstr "Imposto il limite massimo  delle ore lavorate sul contratto, basate sul timesheet. (per esempio, numero di ore in un contratto d'assistenza a pacchetto.)"
 
 #. module: analytic
 #: help:account.analytic.line,unit_amount:0
