--- conflicted
+++ resolved
@@ -68,14 +68,10 @@
 class AccountMoveLine(models.Model):
     _inherit = 'account.move.line'
 
-<<<<<<< HEAD
-    @api.onchange('product_id', 'account_id')
-    def _onchange_product_id_account_id(self):
-=======
     @api.model
     def default_get(self, fields_list):
-        defaults = super(AccountInvoiceLine, self).default_get(fields_list)
-        if set(['account_analytic_id', 'analytic_tag_ids']) & set(fields_list):
+        defaults = super().default_get(fields_list)
+        if {'account_analytic_id', 'analytic_tag_ids'} & set(fields_list):
             rec = self.env['account.analytic.default'].account_get(
                 self.product_id.id,
                 self.invoice_id.commercial_partner_id.id,
@@ -94,10 +90,8 @@
                     })
         return defaults
 
-    @api.onchange('product_id')
-    def _onchange_product_id(self):
-        res = super(AccountInvoiceLine, self)._onchange_product_id()
->>>>>>> dd627b96
+    @api.onchange('product_id', 'account_id')
+    def _onchange_product_id_account_id(self):
         rec = self.env['account.analytic.default'].account_get(
             product_id=self.product_id.id,
             partner_id=self.partner_id.id,
