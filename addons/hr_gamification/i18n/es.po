--- conflicted
+++ resolved
@@ -9,13 +9,8 @@
 "Project-Id-Version: Odoo 9.0\n"
 "Report-Msgid-Bugs-To: \n"
 "POT-Creation-Date: 2015-09-07 14:40+0000\n"
-<<<<<<< HEAD
-"PO-Revision-Date: 2015-09-07 20:52+0000\n"
-"Last-Translator: Martin Trigaux\n"
-=======
 "PO-Revision-Date: 2015-11-09 22:09+0000\n"
 "Last-Translator: Jesus Alan Ramos Rodriguez <alan.ramos@jarsa.com.mx>\n"
->>>>>>> b2939537
 "Language-Team: Spanish (http://www.transifex.com/odoo/odoo-9/language/es/)\n"
 "MIME-Version: 1.0\n"
 "Content-Type: text/plain; charset=UTF-8\n"
@@ -36,7 +31,7 @@
 "Assign a list of goals to chosen users to evaluate them.\n"
 "                    The challenge can use a period (weekly, monthly...) for automatic creation of goals.\n"
 "                    The goals are created for the specified users or member of the group."
-msgstr ""
+msgstr "Asigna una lista de metas a los usuarios elegidos para evaluarlos.\nLos retos pueden usar un periodo (semanalmente, mensualmente...) para la creación automática de metas.\nLas metas son creadas para usuarios específicos o miembros de un grupo."
 
 #. module: hr_gamification
 #: model:ir.ui.menu,name:hr_gamification.gamification_badge_menu_hr
@@ -64,12 +59,12 @@
 #. module: hr_gamification
 #: model:ir.actions.act_window,help:hr_gamification.challenge_list_action2
 msgid "Click to create a challenge."
-msgstr ""
+msgstr "Da click para crear un reto."
 
 #. module: hr_gamification
 #: model:ir.actions.act_window,help:hr_gamification.goals_menu_groupby_action2
 msgid "Click to create a goal."
-msgstr ""
+msgstr "Da click para crear una meta."
 
 #. module: hr_gamification
 #: model:ir.ui.view,arch_db:hr_gamification.hr_hr_employee_view_form
@@ -170,7 +165,7 @@
 #. module: hr_gamification
 #: model:ir.model,name:hr_gamification.model_gamification_badge_user_wizard
 msgid "gamification.badge.user.wizard"
-msgstr ""
+msgstr "gamification.badge.user.wizard"
 
 #. module: hr_gamification
 #: model:ir.ui.view,arch_db:hr_gamification.hr_hr_employee_view_form
