# Spanish translation for openobject-addons
# Copyright (c) 2010 Rosetta Contributors and Canonical Ltd 2010
# This file is distributed under the same license as the openobject-addons package.
# FIRST AUTHOR <EMAIL@ADDRESS>, 2010.
#
msgid ""
msgstr ""
<<<<<<< HEAD
"Project-Id-Version: openobject-addons\n"
"Report-Msgid-Bugs-To: FULL NAME <EMAIL@ADDRESS>\n"
"POT-Creation-Date: 2011-01-11 11:15+0000\n"
"PO-Revision-Date: 2010-12-27 08:12+0000\n"
"Last-Translator: Jordi Esteve (www.zikzakmedia.com) "
"<jesteve@zikzakmedia.com>\n"
"Language-Team: Spanish <es@li.org>\n"
=======
"Project-Id-Version: Odoo 8.0\n"
"Report-Msgid-Bugs-To: \n"
"POT-Creation-Date: 2015-01-21 14:08+0000\n"
"PO-Revision-Date: 2016-05-15 18:49+0000\n"
"Last-Translator: Martin Trigaux\n"
"Language-Team: Spanish (Venezuela) (http://www.transifex.com/odoo/odoo-8/language/es_VE/)\n"
>>>>>>> 0af32f3f
"MIME-Version: 1.0\n"
"Content-Type: text/plain; charset=UTF-8\n"
"Content-Transfer-Encoding: 8bit\n"
"X-Launchpad-Export-Date: 2011-09-05 05:50+0000\n"
"X-Generator: Launchpad (build 13830)\n"

#. module: knowledge
#: model:ir.ui.menu,name:knowledge.menu_document
msgid "Knowledge"
msgstr "Conocimiento"

#. module: knowledge
#: help:knowledge.installer,wiki_quality_manual:0
msgid "Creates an example skeleton for a standard quality manual."
msgstr "Crea un esqueleto de ejemplo para un manual de calidad estándar."

#. module: knowledge
#: view:knowledge.installer:0
msgid "Share information within the company with these specific Addons."
msgstr "Comparta información con la compañía con estos módulos específicos."

#. module: knowledge
#: field:knowledge.installer,document_ftp:0
msgid "Shared Repositories (FTP)"
msgstr "Repositorios compartidos (FTP)"

#. module: knowledge
#: model:ir.module.module,shortdesc:knowledge.module_meta_information
msgid "Knowledge Management System"
msgstr "Sistema de Gestión del Conocimiento"

#. module: knowledge
#: field:knowledge.installer,wiki:0
msgid "Collaborative Content (Wiki)"
msgstr "Contenido colaborativo (Wiki)"

#. module: knowledge
#: help:knowledge.installer,document_ftp:0
msgid ""
"Provides an FTP access to your OpenERP's Document Management System. It lets "
"you access attachments and virtual documents through a standard FTP client."
msgstr ""
"Proporciona un acceso FTP al sistema de gestión documental de OpenERP. Le "
"permite acceder a los adjuntos y a los documentos virtuales a través de un "
"cliente FTP estándar."

#. module: knowledge
#: help:knowledge.installer,document_webdav:0
msgid ""
"Provides a WebDAV access to your OpenERP's Document Management System. Lets "
"you access attachments and virtual documents through your standard file "
"browser."
msgstr ""
"Proporciona un acceso WebDAV al sistema de gestión documental de OpenERP. Le "
"permite acceder a los archivos adjuntos y a los documentos virtuales a "
"través de su navegador de archivos habitual."

#. module: knowledge
#: view:knowledge.installer:0
msgid "Configure"
msgstr "Configurar"

#. module: knowledge
#: view:knowledge.installer:0
msgid "title"
msgstr "título"

#. module: knowledge
#: model:ir.module.module,description:knowledge.module_meta_information
msgid ""
"Installer for knowledge-based tools\n"
"    "
msgstr ""
"Instalador para las herramientas relacionadas con la gestión del "
"conocimiento\n"
"    "

#. module: knowledge
#: model:ir.ui.menu,name:knowledge.menu_document_configuration
msgid "Configuration"
msgstr "Configuración"

#. module: knowledge
#: model:ir.actions.act_window,name:knowledge.action_knowledge_installer
msgid "Knowledge Modules Installation"
msgstr "Instalación de módulos de gestión del conocimiento"

#. module: knowledge
<<<<<<< HEAD
#: field:knowledge.installer,wiki_quality_manual:0
msgid "Quality Manual"
msgstr "Manual calidad"

#. module: knowledge
#: field:knowledge.installer,document_webdav:0
msgid "Shared Repositories (WebDAV)"
msgstr "Repositorios compartidos (WebDAV)"
=======
#: field:knowledge.config.settings,create_uid:0
msgid "Created by"
msgstr "Creado por"
>>>>>>> 0af32f3f

#. module: knowledge
#: field:knowledge.installer,progress:0
msgid "Configuration Progress"
msgstr "Progreso configuración"

#. module: knowledge
#: help:knowledge.installer,wiki_faq:0
msgid ""
"Creates a skeleton internal FAQ pre-filled with documentation about "
"OpenERP's Document Management System."
msgstr ""
"Crea un esqueleto de FAQ internas prerellenadas con documentación sobre el "
"sistema de gestión documental de OpenERP."

#. module: knowledge
#: field:knowledge.installer,wiki_faq:0
msgid "Internal FAQ"
msgstr "FAQ internas"

#. module: knowledge
#: model:ir.ui.menu,name:knowledge.menu_document2
msgid "Collaborative Content"
msgstr "Contenido colaborativo"

#. module: knowledge
#: field:knowledge.installer,config_logo:0
msgid "Image"
msgstr "Imagen"

#. module: knowledge
#: model:ir.actions.act_window,name:knowledge.action_knowledge_installer
#: view:knowledge.installer:0
msgid "Knowledge Application Configuration"
msgstr "Configuración aplicación del conocimiento"

#. module: knowledge
<<<<<<< HEAD
#: model:ir.model,name:knowledge.model_knowledge_installer
msgid "knowledge.installer"
msgstr "conocimiento.instalador"

#. module: knowledge
#: view:knowledge.installer:0
msgid "Configure Your Knowledge Application"
msgstr "Configure su aplicación de gestión del conocimiento"
=======
#: field:knowledge.config.settings,write_uid:0
msgid "Last Updated by"
msgstr "Última actualización realizada por"

#. module: knowledge
#: field:knowledge.config.settings,write_date:0
msgid "Last Updated on"
msgstr "Ultima actualizacion en"
>>>>>>> 0af32f3f

#. module: knowledge
#: help:knowledge.installer,wiki:0
msgid ""
"Lets you create wiki pages and page groups in order to keep track of "
"business knowledge and share it with and  between your employees."
msgstr ""
"Le permite crear páginas wiki y grupos de páginas para no perder de vista el "
"conocimiento del negocio y compartirlo con y entre sus empleados."

#. module: knowledge
#: view:knowledge.installer:0
msgid "Content templates"
msgstr "Plantillas contenido"<|MERGE_RESOLUTION|>--- conflicted
+++ resolved
@@ -1,102 +1,37 @@
-# Spanish translation for openobject-addons
-# Copyright (c) 2010 Rosetta Contributors and Canonical Ltd 2010
-# This file is distributed under the same license as the openobject-addons package.
-# FIRST AUTHOR <EMAIL@ADDRESS>, 2010.
-#
+# Translation of Odoo Server.
+# This file contains the translation of the following modules:
+# * knowledge
+# 
+# Translators:
+# FIRST AUTHOR <EMAIL@ADDRESS>, 2010
 msgid ""
 msgstr ""
-<<<<<<< HEAD
-"Project-Id-Version: openobject-addons\n"
-"Report-Msgid-Bugs-To: FULL NAME <EMAIL@ADDRESS>\n"
-"POT-Creation-Date: 2011-01-11 11:15+0000\n"
-"PO-Revision-Date: 2010-12-27 08:12+0000\n"
-"Last-Translator: Jordi Esteve (www.zikzakmedia.com) "
-"<jesteve@zikzakmedia.com>\n"
-"Language-Team: Spanish <es@li.org>\n"
-=======
 "Project-Id-Version: Odoo 8.0\n"
 "Report-Msgid-Bugs-To: \n"
 "POT-Creation-Date: 2015-01-21 14:08+0000\n"
 "PO-Revision-Date: 2016-05-15 18:49+0000\n"
 "Last-Translator: Martin Trigaux\n"
 "Language-Team: Spanish (Venezuela) (http://www.transifex.com/odoo/odoo-8/language/es_VE/)\n"
->>>>>>> 0af32f3f
 "MIME-Version: 1.0\n"
 "Content-Type: text/plain; charset=UTF-8\n"
-"Content-Transfer-Encoding: 8bit\n"
-"X-Launchpad-Export-Date: 2011-09-05 05:50+0000\n"
-"X-Generator: Launchpad (build 13830)\n"
+"Content-Transfer-Encoding: \n"
+"Language: es_VE\n"
+"Plural-Forms: nplurals=2; plural=(n != 1);\n"
 
 #. module: knowledge
-#: model:ir.ui.menu,name:knowledge.menu_document
-msgid "Knowledge"
-msgstr "Conocimiento"
+#: view:knowledge.config.settings:knowledge.view_knowledge_configuration
+msgid "Apply"
+msgstr ""
 
 #. module: knowledge
-#: help:knowledge.installer,wiki_quality_manual:0
-msgid "Creates an example skeleton for a standard quality manual."
-msgstr "Crea un esqueleto de ejemplo para un manual de calidad estándar."
+#: view:knowledge.config.settings:knowledge.view_knowledge_configuration
+msgid "Cancel"
+msgstr "Cancelar"
 
 #. module: knowledge
-#: view:knowledge.installer:0
-msgid "Share information within the company with these specific Addons."
-msgstr "Comparta información con la compañía con estos módulos específicos."
-
-#. module: knowledge
-#: field:knowledge.installer,document_ftp:0
-msgid "Shared Repositories (FTP)"
-msgstr "Repositorios compartidos (FTP)"
-
-#. module: knowledge
-#: model:ir.module.module,shortdesc:knowledge.module_meta_information
-msgid "Knowledge Management System"
-msgstr "Sistema de Gestión del Conocimiento"
-
-#. module: knowledge
-#: field:knowledge.installer,wiki:0
-msgid "Collaborative Content (Wiki)"
-msgstr "Contenido colaborativo (Wiki)"
-
-#. module: knowledge
-#: help:knowledge.installer,document_ftp:0
-msgid ""
-"Provides an FTP access to your OpenERP's Document Management System. It lets "
-"you access attachments and virtual documents through a standard FTP client."
-msgstr ""
-"Proporciona un acceso FTP al sistema de gestión documental de OpenERP. Le "
-"permite acceder a los adjuntos y a los documentos virtuales a través de un "
-"cliente FTP estándar."
-
-#. module: knowledge
-#: help:knowledge.installer,document_webdav:0
-msgid ""
-"Provides a WebDAV access to your OpenERP's Document Management System. Lets "
-"you access attachments and virtual documents through your standard file "
-"browser."
-msgstr ""
-"Proporciona un acceso WebDAV al sistema de gestión documental de OpenERP. Le "
-"permite acceder a los archivos adjuntos y a los documentos virtuales a "
-"través de su navegador de archivos habitual."
-
-#. module: knowledge
-#: view:knowledge.installer:0
-msgid "Configure"
-msgstr "Configurar"
-
-#. module: knowledge
-#: view:knowledge.installer:0
-msgid "title"
-msgstr "título"
-
-#. module: knowledge
-#: model:ir.module.module,description:knowledge.module_meta_information
-msgid ""
-"Installer for knowledge-based tools\n"
-"    "
-msgstr ""
-"Instalador para las herramientas relacionadas con la gestión del "
-"conocimiento\n"
-"    "
+#: model:ir.ui.menu,name:knowledge.menu_document2
+msgid "Collaborative Content"
+msgstr "Contenido colaborativo"
 
 #. module: knowledge
 #: model:ir.ui.menu,name:knowledge.menu_document_configuration
@@ -104,72 +39,50 @@
 msgstr "Configuración"
 
 #. module: knowledge
-#: model:ir.actions.act_window,name:knowledge.action_knowledge_installer
-msgid "Knowledge Modules Installation"
-msgstr "Instalación de módulos de gestión del conocimiento"
+#: model:ir.actions.act_window,name:knowledge.action_knowledge_configuration
+#: view:knowledge.config.settings:knowledge.view_knowledge_configuration
+msgid "Configure Knowledge"
+msgstr ""
 
 #. module: knowledge
-<<<<<<< HEAD
-#: field:knowledge.installer,wiki_quality_manual:0
-msgid "Quality Manual"
-msgstr "Manual calidad"
-
-#. module: knowledge
-#: field:knowledge.installer,document_webdav:0
-msgid "Shared Repositories (WebDAV)"
-msgstr "Repositorios compartidos (WebDAV)"
-=======
 #: field:knowledge.config.settings,create_uid:0
 msgid "Created by"
 msgstr "Creado por"
->>>>>>> 0af32f3f
 
 #. module: knowledge
-#: field:knowledge.installer,progress:0
-msgid "Configuration Progress"
-msgstr "Progreso configuración"
+#: field:knowledge.config.settings,create_date:0
+msgid "Created on"
+msgstr "Creado en"
 
 #. module: knowledge
-#: help:knowledge.installer,wiki_faq:0
+#: help:knowledge.config.settings,module_document:0
 msgid ""
-"Creates a skeleton internal FAQ pre-filled with documentation about "
-"OpenERP's Document Management System."
+"Document indexation, full text search of attachements.\n"
+"-This installs the module document."
 msgstr ""
-"Crea un esqueleto de FAQ internas prerellenadas con documentación sobre el "
-"sistema de gestión documental de OpenERP."
 
 #. module: knowledge
-#: field:knowledge.installer,wiki_faq:0
-msgid "Internal FAQ"
-msgstr "FAQ internas"
+#: view:knowledge.config.settings:knowledge.view_knowledge_configuration
+msgid "Documents"
+msgstr "Documentos"
 
 #. module: knowledge
-#: model:ir.ui.menu,name:knowledge.menu_document2
-msgid "Collaborative Content"
-msgstr "Contenido colaborativo"
+#: field:knowledge.config.settings,id:0
+msgid "ID"
+msgstr "ID"
 
 #. module: knowledge
-#: field:knowledge.installer,config_logo:0
-msgid "Image"
-msgstr "Imagen"
+#: model:ir.ui.menu,name:knowledge.menu_document
+#: model:ir.ui.menu,name:knowledge.menu_knowledge_configuration
+msgid "Knowledge"
+msgstr "Conocimiento"
 
 #. module: knowledge
-#: model:ir.actions.act_window,name:knowledge.action_knowledge_installer
-#: view:knowledge.installer:0
-msgid "Knowledge Application Configuration"
-msgstr "Configuración aplicación del conocimiento"
+#: view:knowledge.config.settings:knowledge.view_knowledge_configuration
+msgid "Knowledge and Documents Management"
+msgstr ""
 
 #. module: knowledge
-<<<<<<< HEAD
-#: model:ir.model,name:knowledge.model_knowledge_installer
-msgid "knowledge.installer"
-msgstr "conocimiento.instalador"
-
-#. module: knowledge
-#: view:knowledge.installer:0
-msgid "Configure Your Knowledge Application"
-msgstr "Configure su aplicación de gestión del conocimiento"
-=======
 #: field:knowledge.config.settings,write_uid:0
 msgid "Last Updated by"
 msgstr "Última actualización realizada por"
@@ -178,18 +91,13 @@
 #: field:knowledge.config.settings,write_date:0
 msgid "Last Updated on"
 msgstr "Ultima actualizacion en"
->>>>>>> 0af32f3f
 
 #. module: knowledge
-#: help:knowledge.installer,wiki:0
-msgid ""
-"Lets you create wiki pages and page groups in order to keep track of "
-"business knowledge and share it with and  between your employees."
+#: field:knowledge.config.settings,module_document:0
+msgid "Manage documents"
 msgstr ""
-"Le permite crear páginas wiki y grupos de páginas para no perder de vista el "
-"conocimiento del negocio y compartirlo con y entre sus empleados."
 
 #. module: knowledge
-#: view:knowledge.installer:0
-msgid "Content templates"
-msgstr "Plantillas contenido"+#: view:knowledge.config.settings:knowledge.view_knowledge_configuration
+msgid "or"
+msgstr ""