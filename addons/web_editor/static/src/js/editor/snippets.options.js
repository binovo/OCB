--- conflicted
+++ resolved
@@ -769,13 +769,8 @@
      * @private
      */
     _onColorResetButtonClick: function () {
-<<<<<<< HEAD
         this.$target.removeClass(this.classes).css('background-color', '');
-        self.$target.trigger('content_changed');
-=======
-        this.$target.removeClass(this.classes);
         this.$target.trigger('content_changed');
->>>>>>> f6ca72b3
         this.$el.find('.colorpicker button.selected').removeClass('selected');
     },
 });
