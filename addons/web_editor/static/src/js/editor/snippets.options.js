odoo.define('web_editor.snippets.options', function (require) {
'use strict';

var core = require('web.core');
var Dialog = require('web.Dialog');
var Widget = require('web.Widget');
var summernoteCustomColors = require('web_editor.rte.summernote_custom_colors');
var weWidgets = require('web_editor.widget');

var qweb = core.qweb;
var _t = core._t;

/**
 * Handles a set of options for one snippet. The registry returned by this
 * module contains the names of the specialized SnippetOption which can be
 * referenced thanks to the data-js key in the web_editor options template.
 */
var SnippetOption = Widget.extend({
    events: {
        'mouseenter': '_onLinkEnter',
        'mouseenter .dropdown-item': '_onLinkEnter',
        'click': '_onLinkClick',
        'mouseleave': '_onMouseleave',
        'mouseleave .dropdown-item': '_onMouseleave',
    },
    /**
     * When editing a snippet, its options are shown alongside the ones of its
     * parent snippets. The parent options are only shown if the following flag
     * is set to false (default).
     */
    preventChildPropagation: false,

    /**
     * The option `$el` is supposed to be the associated DOM element in the
     * options dropdown. The option controls another DOM element: the snippet it
     * customizes, which can be found at `$target`. Access to the whole edition
     * overlay is possible with `$overlay` (this is not recommended though).
     *
     * @constructor
     */
    init: function (parent, $target, $overlay, data) {
        this._super.apply(this, arguments);
        this.$target = $target;
        this.$overlay = $overlay;
        this.data = data;
        this.__methodNames = [];
    },
    /**
     * Called when the option is initialized (i.e. the parent edition overlay is
     * shown for the first time).
     *
     * @override
     */
    start: function () {
        this._setActive();
        return this._super.apply(this, arguments);
    },
    /**
     * Called when the parent edition overlay is covering the associated snippet
     * (the first time, this follows the call to the @see start method).
     *
     * @abstract
     */
    onFocus : function () {},
    /**
     * Called when the parent edition overlay is covering the associated snippet
     * for the first time, when it is a new snippet dropped from the d&d snippet
     * menu. Note: this is called after the start and onFocus methods.
     *
     * @abstract
     */
    onBuilt: function () {},
    /**
     * Called when the parent edition overlay is removed from the associated
     * snippet (another snippet enters edition for example).
     *
     * @abstract
     */
    onBlur : function () {},
    /**
     * Called when the associated snippet is the result of the cloning of
     * another snippet (so `this.$target` is a cloned element).
     *
     * @abstract
     * @param {Object} options
     * @param {boolean} options.isCurrent
     *        true if the associated snippet is a clone of the main element that
     *        was cloned (so not a clone of a child of this main element that
     *        was cloned)
     */
    onClone: function (options) {},
    /**
     * Called when the associated snippet is moved to another DOM location.
     *
     * @abstract
     */
    onMove: function () {},
    /**
     * Called when the associated snippet is about to be removed from the DOM.
     *
     * @abstract
     */
    onRemove: function () {},
    /**
     * Called when the template which contains the associated snippet is about
     * to be saved.
     *
     * @abstract
     */
    cleanForSave: function () {},

    //--------------------------------------------------------------------------
    // Options
    //--------------------------------------------------------------------------

    /**
     * Default option method which allows to select one and only one class in
     * the option classes set and set it on the associated snippet. The common
     * case is having a subdropdown with each item having a `data-select-class`
     * value allowing to choose the associated class.
     *
     * @param {boolean|string} previewMode
     *        - truthy if the option is enabled for preview or if leaving it (in
     *          that second case, the value is 'reset')
     *        - false if the option should be activated for good
     * @param {*} value - the class to activate ($opt.data('selectClass'))
     * @param {jQuery} $opt - the related DOMElement option
     */
    selectClass: function (previewMode, value, $opt) {
        var $group = $opt && $opt.closest('.dropdown-submenu');
        if (!$group || !$group.length) {
            $group = this.$el;
        }
        var $lis = $group.find('[data-select-class]').addBack('[data-select-class]');
        var classes = $lis.map(function () {return $(this).data('selectClass');}).get().join(' ');

        this.$target.removeClass(classes);
        if (value) {
            this.$target.addClass(value);
        }
    },
    /**
     * Default option method which allows to select one or multiple classes in
     * the option classes set and set it on the associated snippet. The common
     * case is having a subdropdown with each item having a `data-toggle-class`
     * value allowing to toggle the associated class.
     *
     * @see this.selectClass
     */
    toggleClass: function (previewMode, value, $opt) {
        var $lis = this.$el.find('[data-toggle-class]').addBack('[data-toggle-class]');
        var classes = $lis.map(function () {return $(this).data('toggleClass');}).get().join(' ');
        var activeClasses = $lis.filter('.active, :has(.active)').map(function () {return $(this).data('toggleClass');}).get().join(' ');

        this.$target.removeClass(classes).addClass(activeClasses);
        if (value && previewMode !== 'reset') {
            this.$target.toggleClass(value);
        }
    },

    //--------------------------------------------------------------------------
    // Public
    //--------------------------------------------------------------------------

    /**
     * Override the helper method to search inside the $target element instead
     * of the dropdown item element.
     *
     * @override
     */
    $: function () {
        return this.$target.find.apply(this.$target, arguments);
    },
    /**
     * Sometimes, options may need to notify other options, even in parent
     * editors. This can be done thanks to the 'option_update' event, which
     * will then be handled by this function.
     *
     * @param {string} name - an identifier for a type of update
     * @param {*} data
     */
    notify: function (name, data) {
        if (name === 'target') {
            this.setTarget(data);
        }
    },
    /**
     * Sometimes, an option is binded on an element but should in fact apply on
     * another one. For example, elements which contain slides: we want all the
     * per-slide options to be in the main menu of the whole snippet. This
     * function allows to set the option's target.
     *
     * @param {jQuery} $target - the new target element
     */
    setTarget: function ($target) {
        this.$target = $target;
        this._setActive();
        this.$target.trigger('snippet-option-change', [this]);
    },

    //--------------------------------------------------------------------------
    // Private
    //--------------------------------------------------------------------------

    /**
     * Reactivate the options that were activated before previews.
     */
    _reset: function () {
        var self = this;
        var $actives = this.$el.find('.active').addBack('.active');
        _.each($actives, function (activeElement) {
            var $activeElement = $(activeElement);
            self.__methodNames = _.without.apply(_, [self.__methodNames].concat(_.keys($activeElement.data())));
            self._select('reset', $activeElement);
        });
        _.each(this.__methodNames, function (methodName) {
            self[methodName]('reset');
        });
        this.__methodNames = [];
    },
    /**
     * Activates the option associated to the given DOM element.
     *
     * @private
     * @param {boolean|string} previewMode
     *        - truthy if the option is enabled for preview or if leaving it (in
     *          that second case, the value is 'reset')
     *        - false if the option should be activated for good
     * @param {jQuery} $opt - the related DOMElement option
     */
    _select: function (previewMode, $opt) {
        var self = this;

        // Options can say they respond to strong choice
        if (previewMode && ($opt.data('noPreview') || $opt.parent().data('noPreview'))) {
            return;
        }
        // If it is not preview mode, the user selected the option for good
        // (so record the action)
        if (!previewMode) {
            this._reset();
            this.trigger_up('request_history_undo_record', {$target: this.$target});
        }

        // Search for methods (data-...) (i.e. data-toggle-class) on the
        // selected (sub)option and its parents
        var el = $opt[0];
        var methods = [];
        do {
            methods.push([el, el.dataset]);
            el = el.parentNode;
        } while (this.$el.parent().has(el).length);

        // Call the found method in the right order (parents -> child)
        _.each(methods.reverse(), function (data) {
            var $el = $(data[0]);
            var methods = data[1];

            _.each(methods, function (value, methodName) {
                if (self[methodName]) {
                    if (previewMode === true) {
                        self.__methodNames.push(methodName);
                    }
                    self[methodName](previewMode, value, $el);
                }
            });
        });
        this.__methodNames = _.uniq(this.__methodNames);

        if (!previewMode) {
            this._setActive();
        }
    },
    /**
     * Tweaks the option DOM elements to show the selected value according to
     * the state of the $target the option customizes.
     *
     * @todo should be extendable in a more easy way
     * @private
     */
    _setActive: function () {
        var self = this;
        this.$el.find('[data-toggle-class], [data-select-class]')
            .addBack('[data-toggle-class], [data-select-class]')
            .removeClass('active')
            .filter(function () {
                var $elem = $(this);
                var className = $elem.data('toggleClass') || $elem.data('selectClass');
                return self.$target.hasClass(className);
            })
            .addClass('active');
    },

    //--------------------------------------------------------------------------
    // Handlers
    //--------------------------------------------------------------------------

    /**
     * Called when a option link is entered -> activates the related option in
     * preview mode.
     *
     * @private
     * @param {Event} ev
     */
    _onLinkEnter: function (ev) {
        var $opt = $(ev.target).closest('.dropdown-item');
        if (!$opt.length) {
            return;
        }

        var $dsmenu = $opt.parent('.dropdown-submenu');
        if ($dsmenu.length) {
            var $menu = $dsmenu.children('.dropdown-menu'); // FIXME
            if ($menu.length) {
                var menuRightPosition = $dsmenu.offset().left + $dsmenu.outerWidth() + $menu.outerWidth();
                $menu.toggleClass('o_open_to_left', menuRightPosition > $(window).outerWidth());
            }
        }

        if (!$opt.is(':hasData')) {
            return;
        }
        this.__click = false;
        this._select(true, $opt);
        this.$target.trigger('snippet-option-preview', [this]);
    },
    /**
     * Called when an option link is clicked -> activates the related option.
     *
     * @private
     * @param {Event} ev
     */
    _onLinkClick: function (ev) {
        var $opt = $(ev.target).closest('.dropdown-item');
        if (!$opt.length || !$opt.is(':hasData')) {
            return;
        }

        ev.preventDefault();
        this.__click = true;
        this._select(false, $opt);
        this.$target.trigger('snippet-option-change', [this]);
    },
    /**
     * Called when an option link/menu is left -> reactivate the options that
     * were activated before previews.
     *
     * @private
     */
    _onMouseleave: function () {
        if (this.__click) {
            return;
        }
        this._reset();
    },
});

//::::::::::::::::::::::::::::::::::::::::::::::::::::::::::::::::::::::::::::::

/**
 * The registry object contains the list of available options.
 */
var registry = {};

registry.sizing = SnippetOption.extend({
    preventChildPropagation: true,

    /**
     * @override
     */
    start: function () {
        var self = this;
        var def = this._super.apply(this, arguments);

        this.$handles = this.$overlay.find('.o_handle');
        var resizeValues = this._getSize();
        _.each(resizeValues, function (value, key) {
            self.$handles.filter('.' + key).toggleClass('readonly', !value);
        });

        this.$handles.on('mousedown', function (ev) {
            ev.preventDefault();

            var $handle = $(ev.currentTarget);

            var compass = false;
            var XY = false;
            if ($handle.hasClass('n')) {
                compass = 'n';
                XY = 'Y';
            } else if ($handle.hasClass('s')) {
                compass = 's';
                XY = 'Y';
            } else if ($handle.hasClass('e')) {
                compass = 'e';
                XY = 'X';
            } else if ($handle.hasClass('w')) {
                compass = 'w';
                XY = 'X';
            }

            var resize = resizeValues[compass];
            if (!resize) {
                return;
            }

            var current = 0;
            var cssProperty = resize[2];
            var cssPropertyValue = parseInt(self.$target.css(cssProperty));
            _.each(resize[0], function (val, key) {
                if (self.$target.hasClass(val)) {
                    current = key;
                } else if (resize[1][key] === cssPropertyValue) {
                    current = key;
                }
            });
            var begin = current;
            var beginClass = self.$target.attr('class');
            var regClass = new RegExp('\\s*' + resize[0][begin].replace(/[-]*[0-9]+/, '[-]*[0-9]+'), 'g');

            var cursor = $handle.css('cursor') + '-important';
            var $body = $(document.body);
            $body.addClass(cursor);

            var xy = ev['page' + XY];
            var body_mousemove = function (ev) {
                ev.preventDefault();

                var dd = ev['page' + XY] - xy + resize[1][begin];
                var next = current + (current+1 === resize[1].length ? 0 : 1);
                var prev = current ? (current-1) : 0;

                var change = false;
                if (dd > (2*resize[1][next] + resize[1][current])/3) {
                    self.$target.attr('class', (self.$target.attr('class')||'').replace(regClass, ''));
                    self.$target.addClass(resize[0][next]);
                    current = next;
                    change = true;
                }
                if (prev !== current && dd < (2*resize[1][prev] + resize[1][current])/3) {
                    self.$target.attr('class', (self.$target.attr('class')||'').replace(regClass, ''));
                    self.$target.addClass(resize[0][prev]);
                    current = prev;
                    change = true;
                }

                if (change) {
                    self._onResize(compass, beginClass, current);
                    self.trigger_up('cover_update');
                    $handle.addClass('o_active');
                }
            };
            var body_mouseup = function () {
                $body.off('mousemove', body_mousemove);
                $body.off('mouseup', body_mouseup);
                $body.removeClass(cursor);
                $handle.removeClass('o_active');

                // Highlights the previews for a while
                var $handlers = self.$overlay.find('.o_handle');
                $handlers.addClass('o_active').delay(300).queue(function () {
                    $handlers.removeClass('o_active').dequeue();
                });

                if (begin === current) {
                    return;
                }
                setTimeout(function () {
                    self.trigger_up('request_history_undo_record', {
                        $target: self.$target,
                        event: 'resize_' + XY,
                    });
                }, 0);
            };
            $body.on('mousemove', body_mousemove);
            $body.on('mouseup', body_mouseup);
        });

        return def;
    },
    /**
     * @override
     */
    onFocus: function () {
        this._onResize();
    },

    //--------------------------------------------------------------------------
    // Public
    //--------------------------------------------------------------------------

    /**
     * @override
     */
    setTarget: function () {
        this._super.apply(this, arguments);
        this._onResize();
    },

    //--------------------------------------------------------------------------
    // Private
    //--------------------------------------------------------------------------

    /**
     * Returns an object mapping one or several cardinal direction (n, e, s, w)
     * to an Array containing:
     * 1) A list of classes to toggle when using this cardinal direction
     * 2) A list of values these classes are supposed to set on a given CSS prop
     * 3) The mentioned CSS prop
     *
     * Note: this object must also be saved in this.grid before being returned.
     *
     * @abstract
     * @private
     * @returns {Object}
     */
    _getSize: function () {},
    /**
     * Called when the snippet is being resized and its classes changes.
     *
     * @private
     * @param {string} [compass] - resize direction ('n', 's', 'e' or 'w')
     * @param {string} [beginClass] - attributes class at the beginning
     * @param {integer} [current] - current increment in this.grid
     */
    _onResize: function (compass, beginClass, current) {
        var self = this;

        // Adapt the resize handles according to the classes and dimensions
        var resizeValues = this._getSize();
        var $handles = this.$overlay.find('.o_handle');
        _.each(resizeValues, function (resizeValue, direction) {
            var classes = resizeValue[0];
            var values = resizeValue[1];
            var cssProperty = resizeValue[2];

            var $handle = $handles.filter('.' + direction);

            var current = 0;
            var cssPropertyValue = parseInt(self.$target.css(cssProperty));
            _.each(classes, function (className, key) {
                if (self.$target.hasClass(className)) {
                    current = key;
                } else if (values[key] === cssPropertyValue) {
                    current = key;
                }
            });

            $handle.toggleClass('o_handle_start', current === 0);
            $handle.toggleClass('o_handle_end', current === classes.length - 1);
        });

        // Adapt the handles to fit the left, top and bottom sizes
        var ml = this.$target.css('margin-left');
        this.$overlay.find('.o_handle.w').css({
            width: ml,
            left: '-' + ml,
        });
        _.each(this.$overlay.find(".o_handle.n, .o_handle.s"), function (handle) {
            var $handle = $(handle);
            var direction = $handle.hasClass('n') ? 'top': 'bottom';
            $handle.height(self.$target.css('padding-' + direction));
        });
    },
});

/**
 * Handles the edition of padding-top and padding-bottom.
 */
registry.sizing_y = registry.sizing.extend({

    //--------------------------------------------------------------------------
    // Private
    //--------------------------------------------------------------------------

    /**
     * @override
     */
    _getSize: function () {
        var nClass = 'pt';
        var nProp = 'padding-top';
        var sClass = 'pb';
        var sProp = 'padding-bottom';
        if (this.$target.is('hr')) {
            nClass = 'mt';
            nProp = 'margin-top';
            sClass = 'mb';
            sProp = 'margin-bottom';
        }

        var grid = [];
        for (var i = 0 ; i <= 256/8 ; i++) {
            grid.push(i * 8);
        }
        grid.splice(1, 0, 4);
        this.grid = {
            n: [_.map(grid, function (v) { return nClass + v; }), grid, nProp],
            s: [_.map(grid, function (v) { return sClass + v; }), grid, sProp],
        };
        return this.grid;
    },
});

/**
 * Handles the edition of snippet's background color classes.
 */
registry.colorpicker = SnippetOption.extend({
    xmlDependencies: ['/web_editor/static/src/xml/snippets.xml'],
    events: _.extend({}, SnippetOption.prototype.events || {}, {
        'click .colorpicker button': '_onColorButtonClick',
        'mouseenter .colorpicker button': '_onColorButtonEnter',
        'mouseleave .colorpicker button': '_onColorButtonLeave',
        'click .note-color-reset': '_onColorResetButtonClick',
    }),
    colorPrefix: 'bg-',

    /**
     * @override
     */
    start: function () {
        var self = this;
        var res = this._super.apply(this, arguments);

        if (this.data.colorPrefix) {
            this.colorPrefix = this.data.colorPrefix;
        }

        if (!this.$el.find('.colorpicker').length) {
            // TODO remove old UI's code that survived
            var $pt = $(qweb.render('web_editor.snippet.option.colorpicker'));
            var $clpicker = $(qweb.render('web_editor.colorpicker'));

            _.each($clpicker.find('.o_colorpicker_section'), function (elem) {
                $(elem).prepend("<div class='text-muted mt8'>" + elem.dataset.display + "</div>");
            });

            // Retrieve excluded palettes list
            var excluded = [];
            if (this.data.paletteExclude) {
                excluded = this.data.paletteExclude.replace(/ /g, '').split(',');
            }
            // Apply a custom title if specified
            if (this.data.paletteTitle) {
                $pt.find('.note-palette-title').text(this.data.paletteTitle);
            }

            // Remove excluded palettes
            _.each(excluded, function (exc) {
                $clpicker.find('[data-name="' + exc + '"]').remove();
            });

            // Add common colors to palettes if not excluded
            if (!('common' in excluded)) {
                var $commonColorSection = $clpicker.find('[data-name="common"]');
                _.each(summernoteCustomColors, function (colorRow, i) {
                    var $div = $('<div/>', {class: 'clearfix'}).appendTo($commonColorSection);
                    if (i === 0) {
                        // Ignore the summernote gray palette and use ours
                        return;
                    }
                    _.each(colorRow, function (color) {
                        $div.append('<button class="o_custom_color" style="background-color: ' + color + '" />');
                    });
                });
            }

            $pt.find('.o_colorpicker_section_tabs').append($clpicker);
            this.$el.find('.dropdown-menu').append($pt);
        }

        var classes = [];
        this.$el.find('.colorpicker button').each(function () {
            var $color = $(this);
            var color = $color.data('color');
            if (!color) {
                return;
            }

            $color.addClass('bg-' + color);
            var className = self.colorPrefix + color;
            if (self.$target.hasClass(className)) {
                $color.addClass('selected');
            }
            classes.push(className);
        });
        this.classes = classes.join(' ');

        return res;
    },

    //--------------------------------------------------------------------------
    // Handlers
    //--------------------------------------------------------------------------

    /**
     * Called when a color button is clicked -> confirm the preview.
     *
     * @private
     * @param {Event} ev
     */
    _onColorButtonClick: function (ev) {
        this.$el.find('.colorpicker button.selected').removeClass('selected');
        $(ev.currentTarget).addClass('selected');
        this.$target.closest('.o_editable').trigger('content_changed');
        this.$target.trigger('background-color-event', false);
    },
    /**
     * Called when a color button is entered -> preview the background color.
     *
     * @private
     * @param {Event} ev
     */
    _onColorButtonEnter: function (ev) {
        this.$target.removeClass(this.classes);
        var color = $(ev.currentTarget).data('color');
        if (color) {
            this.$target.addClass(this.colorPrefix + color);
        } else if ($(ev.target).hasClass('o_custom_color')) {
            this.$target
                .removeClass(this.classes)
                .css('background-color', ev.currentTarget.style.backgroundColor);
        }
        this.$target.trigger('background-color-event', true);
    },
    /**
     * Called when a color button is left -> cancel the preview.
     *
     * @private
     * @param {Event} ev
     */
    _onColorButtonLeave: function (ev) {
        this.$target.removeClass(this.classes);
        this.$target.css('background-color', '');
        var $selected = this.$el.find('.colorpicker button.selected');
        if ($selected.length) {
            if ($selected.data('color')) {
                this.$target.addClass(this.colorPrefix + $selected.data('color'));
            } else {
                this.$target.css('background-color', $selected.css('background-color'));
            }
        }
        this.$target.trigger('background-color-event', 'reset');
    },
    /**
     * Called when the color reset button is clicked -> remove all background
     * color classes.
     *
     * @private
     */
    _onColorResetButtonClick: function () {
<<<<<<< HEAD
        this.$target.removeClass(this.classes).css('background-color', '');
=======
        this.$target.removeClass(this.classes);
        self.$target.trigger('content_changed');
>>>>>>> 3c108977
        this.$el.find('.colorpicker button.selected').removeClass('selected');
    },
});

/**
 * Handles the edition of snippet's background image.
 */
registry.background = SnippetOption.extend({
    /**
     * @override
     */
    start: function () {
        var res = this._super.apply(this, arguments);
        this.bindBackgroundEvents();
        this.__customImageSrc = this._getSrcFromCssValue();
        return res;
    },

    //--------------------------------------------------------------------------
    // Options
    //--------------------------------------------------------------------------

    /**
     * Handles a background change.
     *
     * @see this.selectClass for parameters
     */
    background: function (previewMode, value, $opt) {
        if (previewMode === 'reset' && value === undefined) {
            // No background has been selected and we want to reset back to the
            // original custom image
            this._setCustomBackground(this.__customImageSrc);
            return;
        }

        if (value && value.length) {
            this.$target.css('background-image', 'url(\'' + value + '\')');
            this.$target.removeClass('oe_custom_bg').addClass('oe_img_bg');
        } else {
            this.$target.css('background-image', '');
            this.$target.removeClass('oe_img_bg oe_custom_bg');
        }
    },
    /**
     * @override
     */
    selectClass: function (previewMode, value, $opt) {
        this.background(previewMode, '', $opt);
        this._super(previewMode, value ? (value + ' oe_img_bg') : value, $opt);
    },
    /**
     * Opens a media dialog to add a custom background image.
     *
     * @see this.selectClass for parameters
     */
    chooseImage: function (previewMode, value, $opt) {
        // Put fake image in the DOM, edit it and use it as background-image
        var $image = $('<img/>', {class: 'd-none', src: value}).appendTo(this.$target);

        var $editable = this.$target.closest('.o_editable');
        var _editor = new weWidgets.MediaDialog(this, {
            onlyImages: true,
            firstFilters: ['background'],
            res_model: $editable.data('oe-model'),
            res_id: $editable.data('oe-id'),
        }, null, $image[0]).open();

        _editor.on('save', this, function () {
            this._setCustomBackground($image.attr('src'));
        });
        _editor.on('closed', this, function () {
            $image.remove();
        });
    },

    //--------------------------------------------------------------------------
    // Public
    //--------------------------------------------------------------------------

    /**
     * Attaches events so that when a background-color is set, the background
     * image is removed.
     */
    bindBackgroundEvents: function () {
        if (this.$target.is('.parallax, .s_parallax_bg')) {
            return;
        }
        this.$target.off('.background-option')
            .on('background-color-event.background-option', (function (e, previewMode) {
                e.stopPropagation();
                if (e.currentTarget !== e.target) return;
                if (previewMode === false) {
                    this.__customImageSrc = undefined;
                }
                this.background(previewMode);
            }).bind(this));
    },
    /**
     * @override
     */
    setTarget: function () {
        this._super.apply(this, arguments);
        this.bindBackgroundEvents();
    },

    //--------------------------------------------------------------------------
    // Private
    //--------------------------------------------------------------------------

    /**
     * Returns the src value from a css value related to a background image
     * (e.g. "url('blabla')" => "blabla" / "none" => "").
     *
     * @private
     * @param {string} value
     * @returns {string}
     */
    _getSrcFromCssValue: function (value) {
        if (value === undefined) {
            value = this.$target.css('background-image');
        }
        return value.replace(/url\(['"]*|['"]*\)|^none$/g, '');
    },
    /**
     * @override
     */
    _setActive: function () {
        this._super.apply(this, arguments);

        var src = this._getSrcFromCssValue();
        this.$el.find('[data-background]')
            .removeClass('active')
            .filter(function () {
                var bgOption = $(this).data('background');
                return (bgOption === '' && src === '' || bgOption !== '' && src.indexOf(bgOption) >= 0);
            })
            .addClass('active');

        this.$el.find('[data-choose-image]').toggleClass('active', this.$target.hasClass('oe_custom_bg'));
    },
    /**
     * Sets the given value as custom background image.
     *
     * @private
     * @param {string} value
     */
    _setCustomBackground: function (value) {
        this.__customImageSrc = value;
        this.background(false, this.__customImageSrc);
        this.$target.addClass('oe_custom_bg');
        this._setActive();
        this.$target.trigger('snippet-option-change', [this]);
    },
});

/**
 * Handles the edition of snippet's background image position.
 */
registry.background_position = SnippetOption.extend({
    xmlDependencies: ['/web_editor/static/src/xml/editor.xml'],

    /**
     * @override
     */
    start: function () {
        this._super.apply(this, arguments);
        var self = this;
        this.$target.on('snippet-option-change', function () {
            self.onFocus();
        });
    },
    /**
     * @override
     */
    onFocus: function () {
        this.$el.toggleClass('d-none', this.$target.css('background-image') === 'none');
    },

    //--------------------------------------------------------------------------
    // Options
    //--------------------------------------------------------------------------

    /**
     * Opens a Dialog to edit the snippet's backgroung image position.
     *
     * @see this.selectClass for parameters
     */
    backgroundPosition: function (previewMode, value, $opt) {
        var self = this;

        this.previous_state = [this.$target.attr('class'), this.$target.css('background-size'), this.$target.css('background-position')];

        this.bg_pos = self.$target.css('background-position').split(' ');
        this.bg_siz = self.$target.css('background-size').split(' ');

        this.modal = new Dialog(null, {
            title: _t("Background Image Sizing"),
            $content: $(qweb.render('web_editor.dialog.background_position')),
            buttons: [
                {text: _t("Ok"), classes: 'btn-primary', close: true, click: _.bind(this._saveChanges, this)},
                {text: _t("Discard"), close: true, click: _.bind(this._discardChanges, this)},
            ],
        }).open();

        this.modal.opened().then(function () {
            // Fetch data form $target
            var value = ((self.$target.hasClass('o_bg_img_opt_contain'))? 'contain' : ((self.$target.hasClass('o_bg_img_opt_custom'))? 'custom' : 'cover'));
            self.modal.$('> label > input[value=' + value + ']').prop('checked', true);

            if (self.$target.hasClass('o_bg_img_opt_repeat')) {
                self.modal.$('#o_bg_img_opt_contain_repeat').prop('checked', true);
                self.modal.$('#o_bg_img_opt_custom_repeat').val('o_bg_img_opt_repeat');
            } else if (self.$target.hasClass('o_bg_img_opt_repeat_x')) {
                self.modal.$('#o_bg_img_opt_custom_repeat').val('o_bg_img_opt_repeat_x');
            } else if (self.$target.hasClass('o_bg_img_opt_repeat_y')) {
                self.modal.$('#o_bg_img_opt_custom_repeat').val('o_bg_img_opt_repeat_y');
            }

            if (self.bg_pos.length > 1) {
                self.bg_pos = {
                    x: self.bg_pos[0],
                    y: self.bg_pos[1],
                };
                self.modal.$('#o_bg_img_opt_custom_pos_x').val(self.bg_pos.x.replace('%', ''));
                self.modal.$('#o_bg_img_opt_custom_pos_y').val(self.bg_pos.y.replace('%', ''));
            }
            if (self.bg_siz.length > 1) {
                self.modal.$('#o_bg_img_opt_custom_size_x').val(self.bg_siz[0].replace('%', ''));
                self.modal.$('#o_bg_img_opt_custom_size_y').val(self.bg_siz[1].replace('%', ''));
            }

            // Focus Point
            self.$focus  = self.modal.$('.o_focus_point');
            self._updatePosInformation();

            var img_url = /\(['"]?([^'"]+)['"]?\)/g.exec(self.$target.css('background-image'));
            img_url = (img_url && img_url[1]) || '';
            var $img = $('<img/>', {class: 'img img-fluid', src: img_url});
            $img.on('load', function () {
                self._bindImageEvents($img);
            });
            $img.prependTo(self.modal.$('.o_bg_img_opt_object'));

            // Bind events
            self.modal.$el.on('change', '> label > input', function (e) {
                self.modal.$('> .o_bg_img_opt').addClass('o_hidden')
                                               .filter('[data-value=' + e.target.value + ']')
                                               .removeClass('o_hidden');
            });
            self.modal.$el.on('change', 'input, select', function (e) {
                self._saveChanges();
            });
            self.modal.$('> label > input:checked').trigger('change');
        });
    },

    //--------------------------------------------------------------------------
    // Private
    //--------------------------------------------------------------------------

    /**
     * Bind events on the given image so that the users can adapt the focus
     * point.
     *
     * @private
     * @param {jQuery} $img
     */
    _bindImageEvents: function ($img) {
        var self = this;

        var mousedown = false;
        $img.on('mousedown', function (e) {
            mousedown = true;
        });
        $img.on('mousemove', function (e) {
            if (mousedown) {
                _update(e);
            }
        });
        $img.on('mouseup', function (e) {
            self.$focus.addClass('o_with_transition');
            _update(e);
            setTimeout(function () {
                self.$focus.removeClass('o_with_transition');
            }, 200);
            mousedown = false;
        });

        function _update(e) {
            var posX = e.pageX - $(e.target).offset().left;
            var posY = e.pageY - $(e.target).offset().top;
            self.bg_pos = {
                x: clipValue(posX/$img.width()*100).toFixed(2) + '%',
                y: clipValue(posY/$img.height()*100).toFixed(2) + '%',
            };
            self._updatePosInformation();
            self._saveChanges();

            function clipValue(value) {
                return Math.max(0, Math.min(value, 100));
            }
        }
    },
    /**
     * Removes all option-related classes and style on the target element.
     *
     * @private
     */
    _clean: function () {
        this.$target.removeClass('o_bg_img_opt_contain o_bg_img_opt_custom o_bg_img_opt_repeat o_bg_img_opt_repeat_x o_bg_img_opt_repeat_y')
                    .css({
                        'background-size': '',
                        'background-position': '',
                    });
    },
    /**
     * Restores the target style before last edition made with the option.
     *
     * @private
     */
    _discardChanges: function () {
        this._clean();
        if (this.previous_state) {
            this.$target.addClass(this.previous_state[0]).css({
                'background-size': this.previous_state[1],
                'background-position': this.previous_state[2],
            });
        }
    },
    /**
     * Updates the visual representation of the chosen background position.
     *
     * @private
     */
    _updatePosInformation: function () {
        this.modal.$('.o_bg_img_opt_ui_info .o_x').text(this.bg_pos.x);
        this.modal.$('.o_bg_img_opt_ui_info .o_y').text(this.bg_pos.y);
        this.$focus.css({
            left: this.bg_pos.x,
            top: this.bg_pos.y,
        });
    },
    /**
     * Updates the target element to match the chosen options.
     *
     * @private
     */
    _saveChanges: function () {
        this._clean();

        var bg_img_size = this.modal.$('> :not(label):not(.o_hidden)').data('value') || 'cover';
        switch (bg_img_size) {
            case 'cover':
                this.$target.css('background-position', this.bg_pos.x + ' ' + this.bg_pos.y);
                break;
            case 'contain':
                this.$target.addClass('o_bg_img_opt_contain');
                this.$target.toggleClass('o_bg_img_opt_repeat', this.modal.$('#o_bg_img_opt_contain_repeat').prop('checked'));
                break;
            case 'custom':
                this.$target.addClass('o_bg_img_opt_custom');
                var sizeX = this.modal.$('#o_bg_img_opt_custom_size_x').val();
                var sizeY = this.modal.$('#o_bg_img_opt_custom_size_y').val();
                var posX = this.modal.$('#o_bg_img_opt_custom_pos_x').val();
                var posY = this.modal.$('#o_bg_img_opt_custom_pos_y').val();
                this.$target.addClass(this.modal.$('#o_bg_img_opt_custom_repeat').val())
                            .css({
                                'background-size': ((sizeX)? sizeX + '%' : 'auto') + ' ' + ((sizeY)? sizeY + '%' : 'auto'),
                                'background-position': ((posX)? posX + '%' : 'auto') + ' ' + ((posY)? posY + '%' : 'auto'),
                            });
                break;
        }
    },
});

/**
 * Allows to replace a text value with the name of a database record.
 * @todo replace this mechanism with real backend m2o field ?
 */
registry.many2one = SnippetOption.extend({
    xmlDependencies: ['/web_editor/static/src/xml/snippets.xml'],
    /**
     * @override
     */
    start: function () {
        var self = this;

        this.Model = this.$target.data('oe-many2one-model');
        this.ID = +this.$target.data('oe-many2one-id');

        // create search button and bind search bar
        this.$btn = $(qweb.render('web_editor.many2one.button'))
            .insertAfter(this.$overlay.find('.oe_options'));

        this.$ul = this.$btn.find('ul');
        this.$search = this.$ul.find('li:first');
        this.$search.find('input').on('mousedown click mouseup keyup keydown', function (e) {
            e.stopPropagation();
        });

        // move menu item
        setTimeout(function () {
            if (self.$overlay.find('.oe_options').hasClass('d-none')) {
                self.$btn.css('height', '0').find('> a').addClass('d-none');
                self.$ul.show().css({
                    'top': '-24px', 'margin': '0', 'padding': '2px 0', 'position': 'relative'
                });
            } else {
                self.$btn.find('a').on('click', function (e) {
                    self._clear();
                });
            }
        },0);

        // bind search input
        this.$search.find('input')
            .focus()
            .on('keyup', function (e) {
                self._findExisting($(this).val());
            });

        // bind result
        this.$ul.on('click', 'li:not(:first) a', function (e) {
            self._selectRecord($(e.currentTarget));
        });

        return this._super.apply(this, arguments);
    },
    /**
     * @override
     */
    onFocus: function () {
        this.$target.attr('contentEditable', 'false');
        this._clear();
    },

    //--------------------------------------------------------------------------
    // Private
    //--------------------------------------------------------------------------

    /**
     * Removes the input value and suggestions.
     *
     * @private
     */
    _clear: function () {
        var self = this;
        this.$search.siblings().remove();
        self.$search.find('input').val('');
        setTimeout(function () {
            self.$search.find('input').focus();
        }, 0);
    },
    /**
     * Find existing record with the given name and suggest them.
     *
     * @private
     * @param {string} name
     * @returns {Deferred}
     */
    _findExisting: function (name) {
        var self = this;
        var domain = [];
        if (!name || !name.length) {
            self.$search.siblings().remove();
            return;
        }
        if (isNaN(+name)) {
            if (this.Model !== 'res.partner') {
                domain.push(['name', 'ilike', name]);
            } else {
                domain.push('|', ['name', 'ilike', name], ['email', 'ilike', name]);
            }
        } else {
            domain.push(['id', '=', name]);
        }

        return this._rpc({
            model: this.Model,
            method: 'search_read',
            args: [domain, this.Model === 'res.partner' ? ['name', 'display_name', 'city', 'country_id'] : ['name', 'display_name']],
            kwargs: {
                order: [{name: 'name', asc: false}],
                limit: 5,
            },
        }).then(function (result) {
            self.$search.siblings().remove();
            self.$search.after(qweb.render('web_editor.many2one.search',{contacts:result}));
        });
    },
    /**
     * Selects the given suggestion and displays it the proper way.
     *
     * @private
     * @param {jQuery} $li
     */
    _selectRecord: function ($li) {
        var self = this;

        this.ID = +$li.data('id');
        this.$target.attr('data-oe-many2one-id', this.ID).data('oe-many2one-id', this.ID);

        this.trigger_up('request_history_undo_record', {$target: this.$target});
        this.$target.trigger('content_changed');

        if (self.$target.data('oe-type') === 'contact') {
            $('[data-oe-contact-options]')
                .filter('[data-oe-model="'+self.$target.data('oe-model')+'"]')
                .filter('[data-oe-id="'+self.$target.data('oe-id')+'"]')
                .filter('[data-oe-field="'+self.$target.data('oe-field')+'"]')
                .filter('[data-oe-contact-options!="'+self.$target.data('oe-contact-options')+'"]')
                .add(self.$target)
                .attr('data-oe-many2one-id', self.ID).data('oe-many2one-id', self.ID)
                .each(function () {
                    var $node = $(this);
                    var options = $node.data('oe-contact-options');
                    self._rpc({
                        model: 'ir.qweb.field.contact',
                        method: 'get_record_to_html',
                        args: [[self.ID]],
                        kwargs: {
                            options: options,
                        },
                    }).then(function (html) {
                        $node.html(html);
                    });
                });
        } else {
            self.$target.html($li.data('name'));
        }

        _.defer(function () {
            self.trigger_up('deactivate_snippet');
        });
    }
});

return {
    Class: SnippetOption,
    registry: registry,
};
});<|MERGE_RESOLUTION|>--- conflicted
+++ resolved
@@ -748,12 +748,8 @@
      * @private
      */
     _onColorResetButtonClick: function () {
-<<<<<<< HEAD
         this.$target.removeClass(this.classes).css('background-color', '');
-=======
-        this.$target.removeClass(this.classes);
         self.$target.trigger('content_changed');
->>>>>>> 3c108977
         this.$el.find('.colorpicker button.selected').removeClass('selected');
     },
 });
