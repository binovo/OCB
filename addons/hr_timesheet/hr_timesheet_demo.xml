<?xml version="1.0" encoding="utf-8"?>
<openerp>
    <data noupdate="1">

        <record id="hr.employee" model="hr.employee">
<<<<<<< HEAD
            <field name="product_id" ref="product.product_product_0"/>
=======
            <field name="product_id" ref="product.product_product_consultant"/>
>>>>>>> 9be1dc63
            <field name="journal_id" ref="analytic_journal"/>
        </record>

        <!-- complete our example employee -->
        <record id="hr.employee_fp" model="hr.employee">
<<<<<<< HEAD
            <field name="product_id" ref="product.product_product_0"/>
=======
            <field name="product_id" ref="product.product_product_consultant"/>
>>>>>>> 9be1dc63
            <field name="journal_id" ref="analytic_journal"/>
        </record>
        <record id="account.analytic_administratif" model="account.analytic.account">
            <field name="use_timesheets">True</field>
        </record>
         <record id="account.analytic_partners" model="account.analytic.account">
            <field name="use_timesheets">True</field>
        </record>
        <record id="account.analytic_consultancy" model="account.analytic.account">
            <field name="use_timesheets">True</field>
        </record>
        <record id="account.analytic_super_product_trainings" model="account.analytic.account">
            <field name="use_timesheets">True</field>
        </record>

        <record id="working_hours_requirements" model="hr.analytic.timesheet">
            <field name="name">Requirements analysis and specification</field>
            <field name="user_id" ref="base.user_root"/>
            <field eval="time.strftime('%Y-%m-%d')" name="date"/>
            <field eval="2.00" name="unit_amount"/>
<<<<<<< HEAD
            <field name="product_id" ref="product.product_product_0"/>
=======
            <field name="product_id" ref="product.product_product_consultant"/>
>>>>>>> 9be1dc63
            <field name="product_uom_id" ref="product.product_uom_hour"/>
            <field name="account_id" ref="account.analytic_administratif"></field>
            <field eval="-60.00" name="amount"/>
            <field name="general_account_id" model="account.account" ref="account.a_expense"/>
            <field name="journal_id" ref="analytic_journal"/>
        </record>

        <record id="working_hours_design" model="hr.analytic.timesheet">
            <field name="name">Design and specification</field>
            <field name="user_id" ref="base.user_root"/>
            <field eval="time.strftime('%Y-%m-%d')" name="date"/>
            <field eval="1.00" name="unit_amount"/>
<<<<<<< HEAD
            <field name="product_id" ref="product.product_product_0"/>
=======
            <field name="product_id" ref="product.product_product_consultant"/>
>>>>>>> 9be1dc63
            <field name="product_uom_id" ref="product.product_uom_hour"/>
            <field name="account_id" ref="account.analytic_administratif"></field>
            <field eval="-30.00" name="amount"/>
            <field name="general_account_id" model="account.account" ref="account.a_expense"/>
            <field name="journal_id" ref="analytic_journal"/>
        </record>

        <record id="working_hours_coding" model="hr.analytic.timesheet">
            <field name="name">Coding and module testing</field>
            <field name="user_id" ref="base.user_root"/>
            <field eval="time.strftime('%Y-%m-%d')" name="date"/>
            <field eval="03.00" name="unit_amount"/>
<<<<<<< HEAD
            <field name="product_id" ref="product.product_product_0"/>
=======
            <field name="product_id" ref="product.product_product_consultant"/>
>>>>>>> 9be1dc63
            <field name="product_uom_id" ref="product.product_uom_hour"/>
            <field name="account_id" ref="account.analytic_administratif"></field>
            <field eval="-90.00" name="amount"/>
            <field name="general_account_id" model="account.account" ref="account.a_expense"/>
            <field name="journal_id" ref="analytic_journal"/>
        </record>

        <record id="working_hours_testing" model="hr.analytic.timesheet">
            <field name="name">Integration and system testing</field>
            <field name="user_id" ref="base.user_root"/>
            <field eval="time.strftime('%Y-%m-%d')" name="date"/>
            <field eval="01.00" name="unit_amount"/>
<<<<<<< HEAD
            <field name="product_id" ref="product.product_product_0"/>
=======
            <field name="product_id" ref="product.product_product_consultant"/>
>>>>>>> 9be1dc63
            <field name="product_uom_id" ref="product.product_uom_hour"/>
            <field name="account_id" ref="account.analytic_administratif"></field>
            <field eval="-30.00" name="amount"/>
            <field name="general_account_id" model="account.account" ref="account.a_expense"/>
            <field name="journal_id" ref="analytic_journal"/>
        </record>

        <record id="working_hours_maintenance" model="hr.analytic.timesheet">
            <field name="name">Delivery and maintenance</field>
            <field name="user_id" ref="base.user_root"/>
            <field eval="time.strftime('%Y-%m-%d')" name="date"/>
            <field eval="01.00" name="unit_amount"/>
<<<<<<< HEAD
            <field name="product_id" ref="product.product_product_0"/>
=======
            <field name="product_id" ref="product.product_product_consultant"/>
>>>>>>> 9be1dc63
            <field name="product_uom_id" ref="product.product_uom_hour"/>
            <field name="account_id" ref="account.analytic_administratif"></field>
            <field eval="-30.00" name="amount"/>
            <field name="general_account_id" model="account.account" ref="account.a_expense"/>
            <field name="journal_id" ref="analytic_journal"/>
        </record>

    </data>
</openerp><|MERGE_RESOLUTION|>--- conflicted
+++ resolved
@@ -3,21 +3,13 @@
     <data noupdate="1">
 
         <record id="hr.employee" model="hr.employee">
-<<<<<<< HEAD
-            <field name="product_id" ref="product.product_product_0"/>
-=======
             <field name="product_id" ref="product.product_product_consultant"/>
->>>>>>> 9be1dc63
             <field name="journal_id" ref="analytic_journal"/>
         </record>
 
         <!-- complete our example employee -->
         <record id="hr.employee_fp" model="hr.employee">
-<<<<<<< HEAD
-            <field name="product_id" ref="product.product_product_0"/>
-=======
             <field name="product_id" ref="product.product_product_consultant"/>
->>>>>>> 9be1dc63
             <field name="journal_id" ref="analytic_journal"/>
         </record>
         <record id="account.analytic_administratif" model="account.analytic.account">
@@ -38,11 +30,7 @@
             <field name="user_id" ref="base.user_root"/>
             <field eval="time.strftime('%Y-%m-%d')" name="date"/>
             <field eval="2.00" name="unit_amount"/>
-<<<<<<< HEAD
-            <field name="product_id" ref="product.product_product_0"/>
-=======
             <field name="product_id" ref="product.product_product_consultant"/>
->>>>>>> 9be1dc63
             <field name="product_uom_id" ref="product.product_uom_hour"/>
             <field name="account_id" ref="account.analytic_administratif"></field>
             <field eval="-60.00" name="amount"/>
@@ -55,11 +43,7 @@
             <field name="user_id" ref="base.user_root"/>
             <field eval="time.strftime('%Y-%m-%d')" name="date"/>
             <field eval="1.00" name="unit_amount"/>
-<<<<<<< HEAD
-            <field name="product_id" ref="product.product_product_0"/>
-=======
             <field name="product_id" ref="product.product_product_consultant"/>
->>>>>>> 9be1dc63
             <field name="product_uom_id" ref="product.product_uom_hour"/>
             <field name="account_id" ref="account.analytic_administratif"></field>
             <field eval="-30.00" name="amount"/>
@@ -72,11 +56,7 @@
             <field name="user_id" ref="base.user_root"/>
             <field eval="time.strftime('%Y-%m-%d')" name="date"/>
             <field eval="03.00" name="unit_amount"/>
-<<<<<<< HEAD
-            <field name="product_id" ref="product.product_product_0"/>
-=======
             <field name="product_id" ref="product.product_product_consultant"/>
->>>>>>> 9be1dc63
             <field name="product_uom_id" ref="product.product_uom_hour"/>
             <field name="account_id" ref="account.analytic_administratif"></field>
             <field eval="-90.00" name="amount"/>
@@ -89,11 +69,7 @@
             <field name="user_id" ref="base.user_root"/>
             <field eval="time.strftime('%Y-%m-%d')" name="date"/>
             <field eval="01.00" name="unit_amount"/>
-<<<<<<< HEAD
-            <field name="product_id" ref="product.product_product_0"/>
-=======
             <field name="product_id" ref="product.product_product_consultant"/>
->>>>>>> 9be1dc63
             <field name="product_uom_id" ref="product.product_uom_hour"/>
             <field name="account_id" ref="account.analytic_administratif"></field>
             <field eval="-30.00" name="amount"/>
@@ -106,11 +82,7 @@
             <field name="user_id" ref="base.user_root"/>
             <field eval="time.strftime('%Y-%m-%d')" name="date"/>
             <field eval="01.00" name="unit_amount"/>
-<<<<<<< HEAD
-            <field name="product_id" ref="product.product_product_0"/>
-=======
             <field name="product_id" ref="product.product_product_consultant"/>
->>>>>>> 9be1dc63
             <field name="product_uom_id" ref="product.product_uom_hour"/>
             <field name="account_id" ref="account.analytic_administratif"></field>
             <field eval="-30.00" name="amount"/>
