--- conflicted
+++ resolved
@@ -8,11 +8,7 @@
 msgstr ""
 "Project-Id-Version: Odoo 9.0\n"
 "Report-Msgid-Bugs-To: \n"
-<<<<<<< HEAD
-"POT-Creation-Date: 2016-08-19 10:26+0000\n"
-=======
 "POT-Creation-Date: 2016-08-18 14:08+0000\n"
->>>>>>> bc1a0a32
 "PO-Revision-Date: 2016-03-10 13:15+0000\n"
 "Last-Translator: Martin Trigaux\n"
 "Language-Team: Spanish (Mexico) (http://www.transifex.com/odoo/odoo-9/"
@@ -50,8 +46,6 @@
 msgstr ""
 
 #. module: lunch
-<<<<<<< HEAD
-=======
 #: model:ir.actions.act_window,help:lunch.lunch_order_action_tree
 msgid ""
 "A lunch order is defined by its user, date and order lines.\n"
@@ -67,7 +61,6 @@
 "advertencias que se muestran en el área rojiza."
 
 #. module: lunch
->>>>>>> bc1a0a32
 #: model:ir.actions.act_window,help:lunch.lunch_product_action
 msgid "A product is defined by its name, category, price and vendor."
 msgstr "Un producto se define por su nombre, categoría, precio y vendedor."
@@ -86,11 +79,7 @@
 msgstr "Añadir"
 
 #. module: lunch
-<<<<<<< HEAD
-#: code:addons/lunch/models/lunch.py:262
-=======
 #: code:addons/lunch/models/lunch.py:253
->>>>>>> bc1a0a32
 #, python-format
 msgid "Alert"
 msgstr ""
@@ -154,12 +143,6 @@
 msgstr "Por empleado"
 
 #. module: lunch
-#: model:ir.ui.view,arch_db:lunch.lunch_order_line_view_search
-#, fuzzy
-msgid "By Order"
-msgstr "Pedidos"
-
-#. module: lunch
 #: model:ir.ui.view,arch_db:lunch.lunch_cashmove_view_search
 msgid "By User"
 msgstr "Por Usuario"
@@ -194,6 +177,7 @@
 
 #. module: lunch
 #: model:ir.ui.view,arch_db:lunch.lunch_order_line_view_search
+#: model:ir.ui.view,arch_db:lunch.lunch_order_view_search
 #: selection:lunch.order,state:0 selection:lunch.order.line,state:0
 msgid "Cancelled"
 msgstr "Cancelada"
@@ -224,6 +208,11 @@
 #: model:ir.actions.act_window,help:lunch.lunch_product_category_action
 msgid "Click to create a lunch category."
 msgstr "Da clic para crear una categoría de almuerzo."
+
+#. module: lunch
+#: model:ir.actions.act_window,help:lunch.lunch_order_action_tree
+msgid "Click to create a lunch order."
+msgstr ""
 
 #. module: lunch
 #: model:ir.actions.act_window,help:lunch.lunch_cashmove_action_control_accounts
@@ -438,11 +427,7 @@
 #: model:ir.model.fields,field_description:lunch.field_lunch_order_id
 #: model:ir.model.fields,field_description:lunch.field_lunch_order_line_id
 #: model:ir.model.fields,field_description:lunch.field_lunch_order_line_lucky_id
-<<<<<<< HEAD
-#: model:ir.model.fields,field_description:lunch.field_lunch_product_category_id_1883
-=======
 #: model:ir.model.fields,field_description:lunch.field_lunch_product_category_id_1894
->>>>>>> bc1a0a32
 #: model:ir.model.fields,field_description:lunch.field_lunch_product_id
 msgid "ID"
 msgstr "ID"
@@ -502,11 +487,7 @@
 msgstr ""
 
 #. module: lunch
-<<<<<<< HEAD
-#: code:addons/lunch/models/lunch.py:233
-=======
 #: code:addons/lunch/models/lunch.py:224
->>>>>>> bc1a0a32
 #, python-format
 msgid "Lunch Cashmove"
 msgstr ""
@@ -553,7 +534,7 @@
 msgstr ""
 
 #. module: lunch
-#: model:ir.ui.view,arch_db:lunch.lunch_order_line_view_search
+#: model:ir.ui.view,arch_db:lunch.lunch_order_view_search
 msgid "My Orders"
 msgstr ""
 
@@ -563,6 +544,7 @@
 msgstr "Nombre/Fecha"
 
 #. module: lunch
+#: model:ir.ui.view,arch_db:lunch.lunch_order_view_search
 #: selection:lunch.order,state:0 selection:lunch.order.line,state:0
 msgid "New"
 msgstr "Nuevo"
@@ -588,24 +570,6 @@
 #: model:ir.model.fields,field_description:lunch.field_lunch_order_line_note
 msgid "Note"
 msgstr "Nota"
-
-#. module: lunch
-#: code:addons/lunch/models/lunch.py:193
-#, python-format
-msgid "Only your lunch manager cancels the orders."
-msgstr ""
-
-#. module: lunch
-#: code:addons/lunch/models/lunch.py:162
-#, python-format
-msgid "Only your lunch manager processes the orders."
-msgstr ""
-
-#. module: lunch
-#: code:addons/lunch/models/lunch.py:182
-#, python-format
-msgid "Only your lunch manager sets the orders as received."
-msgstr ""
 
 #. module: lunch
 #: model:ir.model.fields,field_description:lunch.field_lunch_cashmove_order_id
@@ -671,7 +635,6 @@
 #. module: lunch
 #: model:ir.model.fields,field_description:lunch.field_lunch_order_line_price
 #: model:ir.model.fields,field_description:lunch.field_lunch_product_price
-#: model:ir.ui.view,arch_db:lunch.lunch_order_line_view_tree
 msgid "Price"
 msgstr "Precio"
 
@@ -734,6 +697,7 @@
 
 #. module: lunch
 #: model:ir.ui.view,arch_db:lunch.lunch_order_line_view_search
+#: model:ir.ui.view,arch_db:lunch.lunch_order_view_search
 #: selection:lunch.order,state:0 selection:lunch.order.line,state:0
 msgid "Received"
 msgstr ""
@@ -816,13 +780,6 @@
 #: code:addons/lunch/models/lunch.py:98
 #, python-format
 msgid "The date of your order is in the past."
-msgstr ""
-
-#. module: lunch
-#: model:ir.actions.act_window,help:lunch.lunch_order_line_action
-msgid ""
-"There is no previous order recorded. Click on \"My Lunch\" and then create a "
-"new lunch order."
 msgstr ""
 
 #. module: lunch
@@ -875,6 +832,11 @@
 msgstr "Usuario"
 
 #. module: lunch
+#: model:ir.ui.view,arch_db:lunch.lunch_order_view_search
+msgid "Users"
+msgstr "Usuarios"
+
+#. module: lunch
 #: model:ir.model.fields,field_description:lunch.field_lunch_order_line_lucky_supplier_ids
 #: model:ir.model.fields,field_description:lunch.field_lunch_order_line_supplier
 #: model:ir.model.fields,field_description:lunch.field_lunch_product_supplier
@@ -908,7 +870,7 @@
 msgstr ""
 
 #. module: lunch
-#: model:ir.actions.act_window,name:lunch.lunch_order_line_action
+#: model:ir.actions.act_window,name:lunch.lunch_order_action_tree
 msgid "Your Orders"
 msgstr "Tus Ordenes"
 
@@ -947,6 +909,11 @@
 msgstr ""
 
 #. module: lunch
+#: model:ir.ui.view,arch_db:lunch.lunch_order_view_search
+msgid "lunch orders"
+msgstr ""
+
+#. module: lunch
 #: model:ir.model,name:lunch.model_lunch_product
 msgid "lunch product"
 msgstr ""
@@ -990,21 +957,4 @@
 #. module: lunch
 #: model:ir.actions.act_window,help:lunch.lunch_order_line_action_by_supplier
 msgid "to announce that the order isn't available"
-msgstr ""
-
-#~ msgid ""
-#~ "A lunch order is defined by its user, date and order lines.\n"
-#~ "                Each order line corresponds to a product, an additional "
-#~ "note and a price.\n"
-#~ "                Before selecting your order lines, don't forget to read "
-#~ "the warnings displayed in the reddish area."
-#~ msgstr ""
-#~ "Una orden de almuerzo se define por su usuario, la fecha y el orden "
-#~ "lineas.\n"
-#~ "Cada línea de la orden corresponde a un producto, una nota adicional y un "
-#~ "precio.\n"
-#~ "Antes de seleccionar sus líneas de pedido, no se olvide de leer las "
-#~ "advertencias que se muestran en el área rojiza."
-
-#~ msgid "Users"
-#~ msgstr "Usuarios"+msgstr ""