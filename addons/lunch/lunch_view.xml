--- conflicted
+++ resolved
@@ -7,7 +7,7 @@
         <menuitem name="Administrate Orders" parent="menu_lunch" id="menu_lunch_admin" sequence="51" groups="group_lunch_manager"/>
         <menuitem name="Administrate Cash Moves" parent="menu_lunch" id="menu_lunch_cash" sequence="52" groups="group_lunch_manager"/>
         <menuitem name="Configuration" parent="menu_lunch" id="menu_lunch_config" sequence="53" groups="group_lunch_manager"/>
-        
+
          <!--View Search to group/filter by Supplier and time-->
         <record model="ir.ui.view" id="lunch_order_line_search_view">
             <field name="name">Search</field>
@@ -106,7 +106,8 @@
                 <form string="cashmove form" version="7.0">
                     <sheet>
                         <group>
-                            <field name="user_id"/>
+                            <field name="user_id"
+                                   context="{'default_groups_ref': ['base.group_user', 'lunch.group_lunch_user']}"/>
                             <field name="date"/>
                             <field name="amount"/>
                         </group>
@@ -438,43 +439,6 @@
             </field>
         </record>
 
-<<<<<<< HEAD
-        <!--view for cashmove-->
-        <record model="ir.ui.view" id="casmove_tree_view">
-            <field name="name">cashmove tree</field>
-            <field name="model">lunch.cashmove</field>
-            <field name="arch" type="xml">
-                <tree string="cashmove tree">
-                    <field name="date"/>
-                    <field name="user_id"/>
-                    <field name="description"/>
-                    <field name="amount" sum="Total"/>
-                </tree>
-            </field>
-        </record>
-
-        <record model="ir.ui.view" id="casmove_form_view">
-            <field name="name">cashmove form</field>
-            <field name="model">lunch.cashmove</field>
-            <field name="arch" type="xml">
-                <form string="cashmove form" version="7.0">
-                    <sheet>
-                        <group>
-                            <field name="user_id"
-                                context="{'default_groups_ref': ['base.group_user', 'lunch.group_lunch_user']}"/>
-                            <field name="date"/>
-                            <field name="amount"/>
-                        </group>
-                        <label for='description'/>
-                        <field name="description"/>
-                    </sheet>
-                </form>
-            </field>
-        </record>
-
-=======
-        
->>>>>>> 67d431bd
         <!--view for alerts-->
         <record model="ir.ui.view" id="alert_tree_view">
             <field name="name">alert tree</field>
