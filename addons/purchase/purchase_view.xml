--- conflicted
+++ resolved
@@ -322,13 +322,8 @@
             <field name="name">purchase.order.tree</field>
             <field name="model">purchase.order</field>
             <field name="arch" type="xml">
-<<<<<<< HEAD
                 <tree fonts="bold:message_state==True" colors="grey:state=='cancel';blue:state in ('wait','confirmed');red:state in ('except_invoice','except_picking')" string="Purchase Order">
                     <field name="message_state" invisible="1"/>
-=======
-                <tree fonts="bold:needaction_pending==True" colors="grey:state=='cancel';blue:state in (confirmed');red:state in ('except_invoice','except_picking')" string="Purchase Order">
-                    <field name="needaction_pending" invisible="1"/>
->>>>>>> 50275e9e
                     <field name="name" string="Reference"/>
                     <field name="date_order" />
                     <field name="partner_id"/>
