--- conflicted
+++ resolved
@@ -17,42 +17,6 @@
             </field>
         </record>
 
-<<<<<<< HEAD
-        <record id="view_purchase_order_tree" model="ir.ui.view">
-            <field name="name">purchase.order.tree</field>
-            <field name="model">purchase.report</field>
-            <field name="arch" type="xml">
-                <tree string="Purchase Orders Statistics" create="false">
-                    <field name="date" invisible="1"/>
-                    <field name="date_approve" invisible="1"/>
-                    <field name="expected_date" invisible="1"/>
-                    <field name="user_id" invisible="1"/>
-                    <field name="partner_id" invisible="1"/>
-                    <field name="product_id" invisible="1"/>
-                    <field name="category_id" invisible="1"/>
-                    <field name="product_uom" invisible="1"/>
-                    <field name="day" invisible="1"/>
-                    <field name="name" invisible="1"/>
-                    <field name="month" invisible="1"/>
-                    <field name="picking_type_id" invisible="1"/>
-                    <field name="validator" invisible="1"/>
-                    <field name="company_id" invisible="1"/>
-                    <field name="state" invisible="1"/>
-                    <field name="location_id" invisible="1"/>
-                    <field name="nbr" sum="# of Lines"/>
-                    <field name="quantity" sum="Quantity"/>
-                    <field name="price_average" sum="Average Price"/>
-                    <field name="price_total" sum="Total Price"/>
-                    <field name="price_standard" sum="Products Value"/>
-                    <field name="negociation" widget="progressbar"/>
-                    <field name="delay" sum="Days to Validate"/>
-                    <field name="delay_pass" sum="Days to Deliver"/>
-                </tree>
-            </field>
-        </record>
-
-=======
->>>>>>> c25827f8
         <record id="view_purchase_order_search" model="ir.ui.view">
         <field name="name">report.purchase.order.search</field>
         <field name="model">purchase.report</field>
