--- conflicted
+++ resolved
@@ -71,15 +71,8 @@
                     <filter string="Validated by" icon="terp-personal" context="{'group_by':'validator'}"/>
                     <filter string="Product" name="group_product_id" icon="terp-accessories-archiver" context="{'group_by':'product_id'}"/>
                     <filter string="Category" name="group_category_id" icon="terp-stock_symbol-selection" context="{'group_by':'category_id'}"/>
-<<<<<<< HEAD
-                    <filter string="Reference Unit of Measure" name="group_product_uom" icon="terp-mrp" context="{'group_by':'product_uom'}"/>
                     <filter string="Warehouse" icon="terp-go-home" context="{'group_by':'picking_type_id'}"/>
                     <filter string="Reference UOM" name="group_product_uom" icon="terp-mrp" context="{'group_by':'product_uom'}"/>
-                    <filter string="Warehouse" icon="terp-go-home" context="{'group_by':'picking_type_id'}"/>
-=======
-                    <filter string="Warehouse" icon="terp-go-home" context="{'group_by':'warehouse_id'}"/>
-                    <filter string="Reference UOM" name="group_product_uom" icon="terp-mrp" context="{'group_by':'product_uom'}"/>
->>>>>>> 67e479e9
                     <filter string="Destination" icon="terp-gtk-jump-to-ltr" context="{'group_by':'location_id'}"/>
                     <filter string="Status" icon="terp-stock_effects-object-colorize" context="{'group_by':'state'}"/>
                     <filter string="Company" icon="terp-go-home" context="{'group_by':'company_id'}" groups="base.group_multi_company"/>
