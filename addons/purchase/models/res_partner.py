# -*- coding: utf-8 -*-
# Part of Odoo. See LICENSE file for full copyright and licensing details.

from odoo import api, fields, models
from odoo.addons.base.models.res_partner import WARNING_MESSAGE, WARNING_HELP


class res_partner(models.Model):
    _name = 'res.partner'
    _inherit = 'res.partner'

    @api.multi
    def _compute_purchase_order_count(self):
        # retrieve all children partners and prefetch 'parent_id' on them
        all_partners = self.search([('id', 'child_of', self.ids)])
        all_partners.read(['parent_id'])

        purchase_order_groups = self.env['purchase.order'].read_group(
            domain=[('partner_id', 'in', all_partners.ids)],
            fields=['partner_id'], groupby=['partner_id']
        )
        for group in purchase_order_groups:
            partner = self.browse(group['partner_id'][0])
            while partner:
                if partner in self:
                    partner.purchase_order_count += group['partner_id_count']
                partner = partner.parent_id

    @api.multi
    def _compute_supplier_invoice_count(self):
<<<<<<< HEAD
        Invoice = self.env['account.invoice']
        for partner in self:
            partner.supplier_invoice_count = Invoice.search_count([('partner_id', 'child_of', partner.id), ('type', 'in', ('in_invoice', 'in_refund'))])
=======
        # retrieve all children partners and prefetch 'parent_id' on them
        all_partners = self.search([('id', 'child_of', self.ids)])
        all_partners.read(['parent_id'])

        supplier_invoice_groups = self.env['account.invoice'].read_group(
            domain=[('partner_id', 'in', all_partners.ids),
                    ('type', '=', 'in_invoice')],
            fields=['partner_id'], groupby=['partner_id']
        )
        for group in supplier_invoice_groups:
            partner = self.browse(group['partner_id'][0])
            while partner:
                if partner in self:
                    partner.supplier_invoice_count += group['partner_id_count']
                partner = partner.parent_id
>>>>>>> f854e01a

    @api.model
    def _commercial_fields(self):
        return super(res_partner, self)._commercial_fields()

    property_purchase_currency_id = fields.Many2one(
        'res.currency', string="Supplier Currency", company_dependent=True,
        help="This currency will be used, instead of the default one, for purchases from the current partner")
    purchase_order_count = fields.Integer(compute='_compute_purchase_order_count', string='Purchase Order Count')
    supplier_invoice_count = fields.Integer(compute='_compute_supplier_invoice_count', string='# Vendor Bills')
    purchase_warn = fields.Selection(WARNING_MESSAGE, 'Purchase Order', help=WARNING_HELP, default="no-message")
    purchase_warn_msg = fields.Text('Message for Purchase Order')<|MERGE_RESOLUTION|>--- conflicted
+++ resolved
@@ -28,13 +28,8 @@
 
     @api.multi
     def _compute_supplier_invoice_count(self):
-<<<<<<< HEAD
-        Invoice = self.env['account.invoice']
-        for partner in self:
-            partner.supplier_invoice_count = Invoice.search_count([('partner_id', 'child_of', partner.id), ('type', 'in', ('in_invoice', 'in_refund'))])
-=======
         # retrieve all children partners and prefetch 'parent_id' on them
-        all_partners = self.search([('id', 'child_of', self.ids)])
+        all_partners = self.search([('id', 'child_of', self.ids), ('type', 'in', ('in_invoice', 'in_refund')])
         all_partners.read(['parent_id'])
 
         supplier_invoice_groups = self.env['account.invoice'].read_group(
@@ -48,7 +43,6 @@
                 if partner in self:
                     partner.supplier_invoice_count += group['partner_id_count']
                 partner = partner.parent_id
->>>>>>> f854e01a
 
     @api.model
     def _commercial_fields(self):
