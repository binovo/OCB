# -*- coding: utf-8 -*-
# Part of Odoo. See LICENSE file for full copyright and licensing details.

from datetime import datetime
from dateutil.relativedelta import relativedelta

from odoo import api, fields, models, SUPERUSER_ID, _
from odoo.tools import DEFAULT_SERVER_DATETIME_FORMAT
from odoo.tools.float_utils import float_is_zero, float_compare
from odoo.exceptions import UserError, AccessError
from odoo.tools.misc import formatLang
from odoo.addons.base.res.res_partner import WARNING_MESSAGE, WARNING_HELP
from odoo.addons import decimal_precision as dp


class PurchaseOrder(models.Model):
    _name = "purchase.order"
    _inherit = ['mail.thread', 'mail.activity.mixin']
    _description = "Purchase Order"
    _order = 'date_order desc, id desc'

    @api.depends('order_line.price_total')
    def _amount_all(self):
        for order in self:
            amount_untaxed = amount_tax = 0.0
            for line in order.order_line:
                amount_untaxed += line.price_subtotal
                amount_tax += line.price_tax
            order.update({
                'amount_untaxed': order.currency_id.round(amount_untaxed),
                'amount_tax': order.currency_id.round(amount_tax),
                'amount_total': amount_untaxed + amount_tax,
            })

    @api.depends('order_line.date_planned')
    def _compute_date_planned(self):
        for order in self:
            min_date = False
            for line in order.order_line:
                if not min_date or line.date_planned < min_date:
                    min_date = line.date_planned
            if min_date:
                order.date_planned = min_date

    @api.depends('state', 'order_line.qty_invoiced', 'order_line.qty_received', 'order_line.product_qty')
    def _get_invoiced(self):
        precision = self.env['decimal.precision'].precision_get('Product Unit of Measure')
        for order in self:
            if order.state not in ('purchase', 'done'):
                order.invoice_status = 'no'
                continue

            if any(float_compare(line.qty_invoiced, line.product_qty if line.product_id.purchase_method == 'purchase' else line.qty_received, precision_digits=precision) == -1 for line in order.order_line):
                order.invoice_status = 'to invoice'
            elif all(float_compare(line.qty_invoiced, line.product_qty if line.product_id.purchase_method == 'purchase' else line.qty_received, precision_digits=precision) >= 0 for line in order.order_line) and order.invoice_ids:
                order.invoice_status = 'invoiced'
            else:
                order.invoice_status = 'no'

    @api.depends('order_line.invoice_lines.invoice_id')
    def _compute_invoice(self):
        for order in self:
            invoices = self.env['account.invoice']
            for line in order.order_line:
                invoices |= line.invoice_lines.mapped('invoice_id')
            order.invoice_ids = invoices
            order.invoice_count = len(invoices)

    @api.model
    def _default_picking_type(self):
        type_obj = self.env['stock.picking.type']
        company_id = self.env.context.get('company_id') or self.env.user.company_id.id
        types = type_obj.search([('code', '=', 'incoming'), ('warehouse_id.company_id', '=', company_id)])
        if not types:
            types = type_obj.search([('code', '=', 'incoming'), ('warehouse_id', '=', False)])
        return types[:1]

    @api.depends('order_line.move_ids.returned_move_ids',
                 'order_line.move_ids.state',
                 'order_line.move_ids.picking_id')
    def _compute_picking(self):
        for order in self:
            pickings = self.env['stock.picking']
            for line in order.order_line:
                # We keep a limited scope on purpose. Ideally, we should also use move_orig_ids and
                # do some recursive search, but that could be prohibitive if not done correctly.
                moves = line.move_ids | line.move_ids.mapped('returned_move_ids')
                pickings |= moves.mapped('picking_id')
            order.picking_ids = pickings
            order.picking_count = len(pickings)

    @api.depends('picking_ids', 'picking_ids.state')
    def _compute_is_shipped(self):
        for order in self:
            if order.picking_ids and all([x.state == 'done' for x in order.picking_ids]):
                order.is_shipped = True

    READONLY_STATES = {
        'purchase': [('readonly', True)],
        'done': [('readonly', True)],
        'cancel': [('readonly', True)],
    }

    name = fields.Char('Order Reference', required=True, index=True, copy=False, default='New')
    origin = fields.Char('Source Document', copy=False,\
        help="Reference of the document that generated this purchase order "
             "request (e.g. a sales order)")
    partner_ref = fields.Char('Vendor Reference', copy=False,\
        help="Reference of the sales order or bid sent by the vendor. "
             "It's used to do the matching when you receive the "
             "products as this reference is usually written on the "
             "delivery order sent by your vendor.")
    date_order = fields.Datetime('Order Date', required=True, states=READONLY_STATES, index=True, copy=False, default=fields.Datetime.now,\
        help="Depicts the date where the Quotation should be validated and converted into a purchase order.")
    date_approve = fields.Date('Approval Date', readonly=1, index=True, copy=False)
    partner_id = fields.Many2one('res.partner', string='Vendor', required=True, states=READONLY_STATES, change_default=True, track_visibility='always')
    dest_address_id = fields.Many2one('res.partner', string='Drop Ship Address', states=READONLY_STATES,\
        help="Put an address if you want to deliver directly from the vendor to the customer. "\
             "Otherwise, keep empty to deliver to your own company.")
    currency_id = fields.Many2one('res.currency', 'Currency', required=True, states=READONLY_STATES,\
        default=lambda self: self.env.user.company_id.currency_id.id)
    state = fields.Selection([
        ('draft', 'RFQ'),
        ('sent', 'RFQ Sent'),
        ('to approve', 'To Approve'),
        ('purchase', 'Purchase Order'),
        ('done', 'Locked'),
        ('cancel', 'Cancelled')
        ], string='Status', readonly=True, index=True, copy=False, default='draft', track_visibility='onchange')
    order_line = fields.One2many('purchase.order.line', 'order_id', string='Order Lines', states={'cancel': [('readonly', True)], 'done': [('readonly', True)]}, copy=True)
    notes = fields.Text('Terms and Conditions')

    invoice_count = fields.Integer(compute="_compute_invoice", string='# of Bills', copy=False, default=0, store=True)
    invoice_ids = fields.Many2many('account.invoice', compute="_compute_invoice", string='Bills', copy=False, store=True)
    invoice_status = fields.Selection([
        ('no', 'Nothing to Bill'),
        ('to invoice', 'Waiting Bills'),
        ('invoiced', 'No Bill to Receive'),
        ], string='Billing Status', compute='_get_invoiced', store=True, readonly=True, copy=False, default='no')

    picking_count = fields.Integer(compute='_compute_picking', string='Receptions', default=0, store=True)
    picking_ids = fields.Many2many('stock.picking', compute='_compute_picking', string='Receptions', copy=False, store=True)

    # There is no inverse function on purpose since the date may be different on each line
    date_planned = fields.Datetime(string='Scheduled Date', compute='_compute_date_planned', store=True, index=True)

    amount_untaxed = fields.Monetary(string='Untaxed Amount', store=True, readonly=True, compute='_amount_all', track_visibility='always')
    amount_tax = fields.Monetary(string='Taxes', store=True, readonly=True, compute='_amount_all')
    amount_total = fields.Monetary(string='Total', store=True, readonly=True, compute='_amount_all')

    fiscal_position_id = fields.Many2one('account.fiscal.position', string='Fiscal Position', oldname='fiscal_position')
    payment_term_id = fields.Many2one('account.payment.term', 'Payment Terms')
    incoterm_id = fields.Many2one('stock.incoterms', 'Incoterm', states={'done': [('readonly', True)]}, help="International Commercial Terms are a series of predefined commercial terms used in international transactions.")

    product_id = fields.Many2one('product.product', related='order_line.product_id', string='Product')
    create_uid = fields.Many2one('res.users', 'Responsible')
    company_id = fields.Many2one('res.company', 'Company', required=True, index=True, states=READONLY_STATES, default=lambda self: self.env.user.company_id.id)

    picking_type_id = fields.Many2one('stock.picking.type', 'Deliver To', states=READONLY_STATES, required=True, default=_default_picking_type,\
        help="This will determine operation type of incoming shipment")
    default_location_dest_id_usage = fields.Selection(related='picking_type_id.default_location_dest_id.usage', string='Destination Location Type',\
        help="Technical field used to display the Drop Ship Address", readonly=True)
    group_id = fields.Many2one('procurement.group', string="Procurement Group", copy=False)
    is_shipped = fields.Boolean(compute="_compute_is_shipped")

    website_url = fields.Char(
        'Website URL', compute='_website_url',
        help='The full URL to access the document through the website.')

    def _website_url(self):
        for order in self:
            order.website_url = '/my/purchase/%s' % (order.id)

    @api.model
    def name_search(self, name, args=None, operator='ilike', limit=100):
        args = args or []
        domain = []
        if name:
            domain = ['|', ('name', operator, name), ('partner_ref', operator, name)]
        pos = self.search(domain + args, limit=limit)
        return pos.name_get()

    @api.multi
    @api.depends('name', 'partner_ref')
    def name_get(self):
        result = []
        for po in self:
            name = po.name
            if po.partner_ref:
                name += ' ('+po.partner_ref+')'
            if po.amount_total:
                name += ': ' + formatLang(self.env, po.amount_total, currency_obj=po.currency_id)
            result.append((po.id, name))
        return result

    @api.model
    def create(self, vals):
        if vals.get('name', 'New') == 'New':
            vals['name'] = self.env['ir.sequence'].next_by_code('purchase.order') or '/'
        return super(PurchaseOrder, self).create(vals)

    @api.multi
    def unlink(self):
        for order in self:
            if not order.state == 'cancel':
                raise UserError(_('In order to delete a purchase order, you must cancel it first.'))
        return super(PurchaseOrder, self).unlink()

    @api.multi
    def copy(self, default=None):
        new_po = super(PurchaseOrder, self).copy(default=default)
        for line in new_po.order_line:
            seller = line.product_id._select_seller(
                partner_id=line.partner_id, quantity=line.product_qty,
                date=line.order_id.date_order and line.order_id.date_order[:10], uom_id=line.product_uom)
            line.date_planned = line._get_date_planned(seller)
        return new_po

    @api.multi
    def _track_subtype(self, init_values):
        self.ensure_one()
        if 'state' in init_values and self.state == 'purchase':
            return 'purchase.mt_rfq_approved'
        elif 'state' in init_values and self.state == 'to approve':
            return 'purchase.mt_rfq_confirmed'
        elif 'state' in init_values and self.state == 'done':
            return 'purchase.mt_rfq_done'
        return super(PurchaseOrder, self)._track_subtype(init_values)

    @api.onchange('partner_id', 'company_id')
    def onchange_partner_id(self):
        if not self.partner_id:
            self.fiscal_position_id = False
            self.payment_term_id = False
            self.currency_id = False
        else:
            self.fiscal_position_id = self.env['account.fiscal.position'].with_context(company_id=self.company_id.id).get_fiscal_position(self.partner_id.id)
            self.payment_term_id = self.partner_id.property_supplier_payment_term_id.id
            self.currency_id = self.partner_id.property_purchase_currency_id.id or self.env.user.company_id.currency_id.id
        return {}

    @api.onchange('fiscal_position_id')
    def _compute_tax_id(self):
        """
        Trigger the recompute of the taxes if the fiscal position is changed on the PO.
        """
        for order in self:
            order.order_line._compute_tax_id()

    @api.onchange('partner_id')
    def onchange_partner_id_warning(self):
        if not self.partner_id:
            return
        warning = {}
        title = False
        message = False

        partner = self.partner_id

        # If partner has no warning, check its company
        if partner.purchase_warn == 'no-message' and partner.parent_id:
            partner = partner.parent_id

        if partner.purchase_warn != 'no-message':
            # Block if partner only has warning but parent company is blocked
            if partner.purchase_warn != 'block' and partner.parent_id and partner.parent_id.purchase_warn == 'block':
                partner = partner.parent_id
            title = _("Warning for %s") % partner.name
            message = partner.purchase_warn_msg
            warning = {
                'title': title,
                'message': message
                }
            if partner.purchase_warn == 'block':
                self.update({'partner_id': False})
            return {'warning': warning}
        return {}

    @api.onchange('picking_type_id')
    def _onchange_picking_type_id(self):
        if self.picking_type_id.default_location_dest_id.usage != 'customer':
            self.dest_address_id = False

    @api.multi
    def action_rfq_send(self):
        '''
        This function opens a window to compose an email, with the edi purchase template message loaded by default
        '''
        self.ensure_one()
        ir_model_data = self.env['ir.model.data']
        try:
            if self.env.context.get('send_rfq', False):
                template_id = ir_model_data.get_object_reference('purchase', 'email_template_edi_purchase')[1]
            else:
                template_id = ir_model_data.get_object_reference('purchase', 'email_template_edi_purchase_done')[1]
        except ValueError:
            template_id = False
        try:
            compose_form_id = ir_model_data.get_object_reference('mail', 'email_compose_message_wizard_form')[1]
        except ValueError:
            compose_form_id = False
        ctx = dict(self.env.context or {})
        ctx.update({
            'default_model': 'purchase.order',
            'default_res_id': self.ids[0],
            'default_use_template': bool(template_id),
            'default_template_id': template_id,
            'default_composition_mode': 'comment',
            'custom_layout': "purchase.mail_template_data_notification_email_purchase_order",
            'force_email': True
        })
        return {
            'name': _('Compose Email'),
            'type': 'ir.actions.act_window',
            'view_type': 'form',
            'view_mode': 'form',
            'res_model': 'mail.compose.message',
            'views': [(compose_form_id, 'form')],
            'view_id': compose_form_id,
            'target': 'new',
            'context': ctx,
        }

    @api.multi
    def print_quotation(self):
        return self.env.ref('purchase.report_purchase_quotation').report_action(self)

    @api.multi
    def button_approve(self, force=False):
        self.write({'state': 'purchase'})
        self._create_picking()
        if self.company_id.po_lock == 'lock':
            self.write({'state': 'done'})
        return {}

    @api.multi
    def button_draft(self):
        self.write({'state': 'draft'})
        return {}

    @api.multi
    def button_confirm(self):
        for order in self:
            if order.state not in ['draft', 'sent']:
                continue
            order._add_supplier_to_product()
            # Deal with double validation process
            if order.company_id.po_double_validation == 'one_step'\
                    or (order.company_id.po_double_validation == 'two_step'\
                        and order.amount_total < self.env.user.company_id.currency_id.compute(order.company_id.po_double_validation_amount, order.currency_id))\
                    or order.user_has_groups('purchase.group_purchase_manager'):
                order.button_approve()
            else:
                order.write({'state': 'to approve'})
        return True

    @api.multi
    def button_cancel(self):
        for order in self:
            for pick in order.picking_ids:
                if pick.state == 'done':
                    raise UserError(_('Unable to cancel purchase order %s as some receptions have already been done.') % (order.name))
            for inv in order.invoice_ids:
                if inv and inv.state not in ('cancel', 'draft'):
                    raise UserError(_("Unable to cancel this purchase order. You must first cancel related vendor bills."))

            for pick in order.picking_ids.filtered(lambda r: r.state != 'cancel'):
                pick.action_cancel()

        self.write({'state': 'cancel'})

    @api.multi
    def button_unlock(self):
        self.write({'state': 'purchase'})

    @api.multi
    def button_done(self):
        self.write({'state': 'done'})

    @api.multi
    def _get_destination_location(self):
        self.ensure_one()
        if self.dest_address_id:
            return self.dest_address_id.property_stock_customer.id
        return self.picking_type_id.default_location_dest_id.id

    @api.model
    def _prepare_picking(self):
        if not self.group_id:
            self.group_id = self.group_id.create({
                'name': self.name,
                'partner_id': self.partner_id.id
            })
        if not self.partner_id.property_stock_supplier.id:
            raise UserError(_("You must set a Vendor Location for this partner %s") % self.partner_id.name)
        return {
            'picking_type_id': self.picking_type_id.id,
            'partner_id': self.partner_id.id,
            'date': self.date_order,
            'origin': self.name,
            'location_dest_id': self._get_destination_location(),
            'location_id': self.partner_id.property_stock_supplier.id,
            'company_id': self.company_id.id,
        }

    @api.multi
    def _create_picking(self):
        StockPicking = self.env['stock.picking']
        for order in self:
            if any([ptype in ['product', 'consu'] for ptype in order.order_line.mapped('product_id.type')]):
                pickings = order.picking_ids.filtered(lambda x: x.state not in ('done','cancel'))
                if not pickings:
                    res = order._prepare_picking()
                    picking = StockPicking.create(res)
                else:
                    picking = pickings[0]
                moves = order.order_line._create_stock_moves(picking)
                moves = moves.filtered(lambda x: x.state not in ('done', 'cancel'))._action_confirm()
                seq = 0
                for move in sorted(moves, key=lambda move: move.date_expected):
                    seq += 5
                    move.sequence = seq
                moves._action_assign()
                picking.message_post_with_view('mail.message_origin_link',
                    values={'self': picking, 'origin': order},
                    subtype_id=self.env.ref('mail.mt_note').id)
        return True

    @api.multi
    def _add_supplier_to_product(self):
        # Add the partner in the supplier list of the product if the supplier is not registered for
        # this product. We limit to 10 the number of suppliers for a product to avoid the mess that
        # could be caused for some generic products ("Miscellaneous").
        for line in self.order_line:
            # Do not add a contact as a supplier
            partner = self.partner_id if not self.partner_id.parent_id else self.partner_id.parent_id
            if partner not in line.product_id.seller_ids.mapped('name') and len(line.product_id.seller_ids) <= 10:
                currency = partner.property_purchase_currency_id or self.env.user.company_id.currency_id
                supplierinfo = {
                    'name': partner.id,
                    'sequence': max(line.product_id.seller_ids.mapped('sequence')) + 1 if line.product_id.seller_ids else 1,
                    'product_uom': line.product_uom.id,
                    'min_qty': 0.0,
                    'price': self.currency_id.compute(line.price_unit, currency),
                    'currency_id': currency.id,
                    'delay': 0,
                }
                vals = {
                    'seller_ids': [(0, 0, supplierinfo)],
                }
                try:
                    line.product_id.write(vals)
                except AccessError:  # no write access rights -> just ignore
                    break

    @api.multi
    def action_view_picking(self):
        '''
        This function returns an action that display existing picking orders of given purchase order ids.
        When only one found, show the picking immediately.
        '''
        action = self.env.ref('stock.action_picking_tree')
        result = action.read()[0]

        #override the context to get rid of the default filtering on operation type
        result['context'] = {}
        pick_ids = self.mapped('picking_ids')
        #choose the view_mode accordingly
        if len(pick_ids) > 1:
            result['domain'] = "[('id','in',%s)]" % (pick_ids.ids)
        elif len(pick_ids) == 1:
            res = self.env.ref('stock.view_picking_form', False)
            result['views'] = [(res and res.id or False, 'form')]
            result['res_id'] = pick_ids.id
        return result

    @api.multi
    def action_view_invoice(self):
        '''
        This function returns an action that display existing vendor bills of given purchase order ids.
        When only one found, show the vendor bill immediately.
        '''
        action = self.env.ref('account.action_invoice_tree2')
        result = action.read()[0]

        #override the context to get rid of the default filtering
        result['context'] = {'type': 'in_invoice', 'default_purchase_id': self.id}

        if not self.invoice_ids:
            # Choose a default account journal in the same currency in case a new invoice is created
            journal_domain = [
                ('type', '=', 'purchase'),
                ('company_id', '=', self.company_id.id),
                ('currency_id', '=', self.currency_id.id),
            ]
            default_journal_id = self.env['account.journal'].search(journal_domain, limit=1)
            if default_journal_id:
                result['context']['default_journal_id'] = default_journal_id.id
        else:
            # Use the same account journal than a previous invoice
            result['context']['default_journal_id'] = self.invoice_ids[0].journal_id.id

        #choose the view_mode accordingly
        if len(self.invoice_ids) != 1:
            result['domain'] = "[('id', 'in', " + str(self.invoice_ids.ids) + ")]"
        elif len(self.invoice_ids) == 1:
            res = self.env.ref('account.invoice_supplier_form', False)
            result['views'] = [(res and res.id or False, 'form')]
            result['res_id'] = self.invoice_ids.id
        return result

    @api.multi
    def action_set_date_planned(self):
        for order in self:
            order.order_line.update({'date_planned': order.date_planned})


class PurchaseOrderLine(models.Model):
    _name = 'purchase.order.line'
    _description = 'Purchase Order Line'
    _order = 'order_id, sequence, id'

    @api.depends('product_qty', 'price_unit', 'taxes_id')
    def _compute_amount(self):
        for line in self:
            taxes = line.taxes_id.compute_all(line.price_unit, line.order_id.currency_id, line.product_qty, product=line.product_id, partner=line.order_id.partner_id)
            line.update({
                'price_tax': sum(t.get('amount', 0.0) for t in taxes.get('taxes', [])),
                'price_total': taxes['total_included'],
                'price_subtotal': taxes['total_excluded'],
            })

    @api.multi
    def _compute_tax_id(self):
        for line in self:
            fpos = line.order_id.fiscal_position_id or line.order_id.partner_id.property_account_position_id
            # If company_id is set, always filter taxes by the company
            taxes = line.product_id.supplier_taxes_id.filtered(lambda r: not line.company_id or r.company_id == line.company_id)
            line.taxes_id = fpos.map_tax(taxes, line.product_id, line.order_id.partner_id) if fpos else taxes

    @api.depends('invoice_lines.invoice_id.state', 'invoice_lines.quantity')
    def _compute_qty_invoiced(self):
        for line in self:
            qty = 0.0
            for inv_line in line.invoice_lines:
                if inv_line.invoice_id.state not in ['cancel']:
                    if inv_line.invoice_id.type == 'in_invoice':
                        qty += inv_line.uom_id._compute_quantity(inv_line.quantity, line.product_uom)
                    elif inv_line.invoice_id.type == 'in_refund':
                        qty -= inv_line.uom_id._compute_quantity(inv_line.quantity, line.product_uom)
            line.qty_invoiced = qty

    @api.depends('order_id.state', 'move_ids.state', 'move_ids.product_uom_qty')
    def _compute_qty_received(self):
        for line in self:
            if line.order_id.state not in ['purchase', 'done']:
                line.qty_received = 0.0
                continue
            if line.product_id.type not in ['consu', 'product']:
                line.qty_received = line.product_qty
                continue
            total = 0.0
            for move in line.move_ids:
                if move.state == 'done':
                    if move.location_dest_id.usage == "supplier":
                        if move.to_refund:
                            total -= move.product_uom._compute_quantity(move.product_uom_qty, line.product_uom)
                    else:
                        total += move.product_uom._compute_quantity(move.product_uom_qty, line.product_uom)
            line.qty_received = total

    @api.model
    def create(self, values):
        line = super(PurchaseOrderLine, self).create(values)
        if line.order_id.state == 'purchase':
            line._create_or_update_picking()
            msg = _("Extra line with %s ") % (line.product_id.display_name,)
            line.order_id.message_post(body=msg)
        return line

    @api.multi
    def write(self, values):
        result = super(PurchaseOrderLine, self).write(values)
        # Update expected date of corresponding moves
        if 'date_planned' in values:
            self.env['stock.move'].search([
                ('purchase_line_id', 'in', self.ids), ('state', '!=', 'done')
            ]).write({'date_expected': values['date_planned']})
        if 'product_qty' in values:
            self.filtered(lambda l: l.order_id.state == 'purchase')._create_or_update_picking()
        return result

    name = fields.Text(string='Description', required=True)
    sequence = fields.Integer(string='Sequence', default=10)
    product_qty = fields.Float(string='Quantity', digits=dp.get_precision('Product Unit of Measure'), required=True)
    date_planned = fields.Datetime(string='Scheduled Date', required=True, index=True)
    taxes_id = fields.Many2many('account.tax', string='Taxes', domain=['|', ('active', '=', False), ('active', '=', True)])
    product_uom = fields.Many2one('product.uom', string='Product Unit of Measure', required=True)
    product_id = fields.Many2one('product.product', string='Product', domain=[('purchase_ok', '=', True)], change_default=True, required=True)
    product_image = fields.Binary(
        'Product Image', related="product_id.image",
        help="Non-stored related field to allow portal user to see the image of the product he has ordered")
    move_ids = fields.One2many('stock.move', 'purchase_line_id', string='Reservation', readonly=True, ondelete='set null', copy=False)
    price_unit = fields.Float(string='Unit Price', required=True, digits=dp.get_precision('Product Price'))

    price_subtotal = fields.Monetary(compute='_compute_amount', string='Subtotal', store=True)
    price_total = fields.Monetary(compute='_compute_amount', string='Total', store=True)
    price_tax = fields.Float(compute='_compute_amount', string='Tax', store=True)

    order_id = fields.Many2one('purchase.order', string='Order Reference', index=True, required=True, ondelete='cascade')
    account_analytic_id = fields.Many2one('account.analytic.account', string='Analytic Account')
    analytic_tag_ids = fields.Many2many('account.analytic.tag', string='Analytic Tags')
    company_id = fields.Many2one('res.company', related='order_id.company_id', string='Company', store=True, readonly=True)
    state = fields.Selection(related='order_id.state', store=True)

    invoice_lines = fields.One2many('account.invoice.line', 'purchase_line_id', string="Bill Lines", readonly=True, copy=False)

    # Replace by invoiced Qty
    qty_invoiced = fields.Float(compute='_compute_qty_invoiced', string="Billed Qty", digits=dp.get_precision('Product Unit of Measure'), store=True)
    qty_received = fields.Float(compute='_compute_qty_received', string="Received Qty", digits=dp.get_precision('Product Unit of Measure'), store=True)

    partner_id = fields.Many2one('res.partner', related='order_id.partner_id', string='Partner', readonly=True, store=True)
    currency_id = fields.Many2one(related='order_id.currency_id', store=True, string='Currency', readonly=True)
    date_order = fields.Datetime(related='order_id.date_order', string='Order Date', readonly=True)

    orderpoint_id = fields.Many2one('stock.warehouse.orderpoint', 'Orderpoint')
    move_dest_ids = fields.One2many('stock.move', 'created_purchase_line_id', 'Downstream Moves')

    @api.multi
    def _create_or_update_picking(self):
        for line in self:
            if line.product_id.type in ('product', 'consu'):
                # Prevent decreasing below received quantity
                if float_compare(line.product_qty, line.qty_received, line.product_uom.rounding) < 0:
                    raise UserError('You cannot decrease the ordered quantity below the received quantity.\n'
                                    'Create a return first.')

                if float_compare(line.product_qty, line.qty_invoiced, line.product_uom.rounding) == -1:
                    # If the quantity is now below the invoiced quantity, create an activity on the vendor bill
                    # inviting the user to create a refund.
                    activity = self.env['mail.activity'].sudo().create({
                        'activity_type_id': self.env.ref('mail.mail_activity_data_todo').id,
                        'note': _('The quantities on your purchase order indicate less than billed. You should ask for a refund. '),
                        'res_id': line.invoice_lines[0].invoice_id.id,
                        'res_model_id': self.env.ref('account.model_account_invoice').id,
                    })
                    activity._onchange_activity_type_id()

                # If the user increased quantity of existing line or created a new line
                pickings = line.order_id.picking_ids.filtered(lambda x: x.state not in ('done', 'cancel') and x.location_dest_id.usage in ('internal', 'transit'))
                picking = pickings and pickings[0] or False
                if not picking:
                    res = line.order_id._prepare_picking()
                    picking = self.env['stock.picking'].create(res)
                move_vals = line._prepare_stock_moves(picking)
                for move_val in move_vals:
                    self.env['stock.move']\
                        .create(move_val)\
                        ._action_confirm()\
                        ._action_assign()

    @api.multi
    def _get_stock_move_price_unit(self):
        self.ensure_one()
        line = self[0]
        order = line.order_id
        price_unit = line.price_unit
        if line.taxes_id:
            price_unit = line.taxes_id.with_context(round=False).compute_all(
                price_unit, currency=line.order_id.currency_id, quantity=1.0, product=line.product_id, partner=line.order_id.partner_id
            )['total_excluded']
        if line.product_uom.id != line.product_id.uom_id.id:
            price_unit *= line.product_uom.factor / line.product_id.uom_id.factor
        if order.currency_id != order.company_id.currency_id:
            price_unit = order.currency_id.compute(price_unit, order.company_id.currency_id, round=False)
        return price_unit

    @api.multi
    def _prepare_stock_moves(self, picking):
        """ Prepare the stock moves data for one order line. This function returns a list of
        dictionary ready to be used in stock.move's create()
        """
        self.ensure_one()
        res = []
        if self.product_id.type not in ['product', 'consu']:
            return res
        qty = 0.0
        price_unit = self._get_stock_move_price_unit()
        for move in self.move_ids.filtered(lambda x: x.state != 'cancel' and not x.location_dest_id.usage == "supplier"):
            qty += move.product_qty
        template = {
            'name': self.name or '',
            'product_id': self.product_id.id,
            'product_uom': self.product_uom.id,
            'date': self.order_id.date_order,
            'date_expected': self.date_planned,
            'location_id': self.order_id.partner_id.property_stock_supplier.id,
            'location_dest_id': self.order_id._get_destination_location(),
            'picking_id': picking.id,
            'partner_id': self.order_id.dest_address_id.id,
            'move_dest_ids': [(4, x) for x in self.move_dest_ids.ids],
            'state': 'draft',
            'purchase_line_id': self.id,
            'company_id': self.order_id.company_id.id,
            'price_unit': price_unit,
            'picking_type_id': self.order_id.picking_type_id.id,
            'group_id': self.order_id.group_id.id,
            'origin': self.order_id.name,
            'route_ids': self.order_id.picking_type_id.warehouse_id and [(6, 0, [x.id for x in self.order_id.picking_type_id.warehouse_id.route_ids])] or [],
            'warehouse_id': self.order_id.picking_type_id.warehouse_id.id,
        }
        diff_quantity = self.product_qty - qty
        if float_compare(diff_quantity, 0.0,  precision_rounding=self.product_uom.rounding) > 0:
            template['product_uom_qty'] = diff_quantity
            res.append(template)
        return res

    @api.multi
    def _create_stock_moves(self, picking):
        moves = self.env['stock.move']
        done = self.env['stock.move'].browse()
        for line in self:
            for val in line._prepare_stock_moves(picking):
                done += moves.create(val)
        return done

    @api.multi
    def unlink(self):
        for line in self:
            if line.order_id.state in ['purchase', 'done']:
                raise UserError(_('Cannot delete a purchase order line which is in state \'%s\'.') %(line.state,))
        return super(PurchaseOrderLine, self).unlink()

    @api.model
    def _get_date_planned(self, seller, po=False):
        """Return the datetime value to use as Schedule Date (``date_planned``) for
           PO Lines that correspond to the given product.seller_ids,
           when ordered at `date_order_str`.

           :param Model seller: used to fetch the delivery delay (if no seller
                                is provided, the delay is 0)
           :param Model po: purchase.order, necessary only if the PO line is 
                            not yet attached to a PO.
           :rtype: datetime
           :return: desired Schedule Date for the PO line
        """
        date_order = po.date_order if po else self.order_id.date_order
        if date_order:
            return datetime.strptime(date_order, DEFAULT_SERVER_DATETIME_FORMAT) + relativedelta(days=seller.delay if seller else 0)
        else:
            return datetime.today() + relativedelta(days=seller.delay if seller else 0)

    def _merge_in_existing_line(self, product_id, product_qty, product_uom, location_id, name, origin, values):
        """ This function purpose is to be override with the purpose to forbide _run_buy  method
        to merge a new po line in an existing one.
        """
        return True

    @api.onchange('product_id')
    def onchange_product_id(self):
        result = {}
        if not self.product_id:
            return result

        # Reset date, price and quantity since _onchange_quantity will provide default values
        self.date_planned = datetime.today().strftime(DEFAULT_SERVER_DATETIME_FORMAT)
        self.price_unit = self.product_qty = 0.0
        self.product_uom = self.product_id.uom_po_id or self.product_id.uom_id
        result['domain'] = {'product_uom': [('category_id', '=', self.product_id.uom_id.category_id.id)]}

        product_lang = self.product_id.with_context({
            'lang': self.partner_id.lang,
            'partner_id': self.partner_id.id,
        })
        self.name = product_lang.display_name
        if product_lang.description_purchase:
            self.name += '\n' + product_lang.description_purchase

        fpos = self.order_id.fiscal_position_id
        if self.env.uid == SUPERUSER_ID:
            company_id = self.env.user.company_id.id
            self.taxes_id = fpos.map_tax(self.product_id.supplier_taxes_id.filtered(lambda r: r.company_id.id == company_id))
        else:
            self.taxes_id = fpos.map_tax(self.product_id.supplier_taxes_id)

        self._suggest_quantity()
        self._onchange_quantity()

        return result

    @api.onchange('product_id')
    def onchange_product_id_warning(self):
        if not self.product_id:
            return
        warning = {}
        title = False
        message = False

        product_info = self.product_id

        if product_info.purchase_line_warn != 'no-message':
            title = _("Warning for %s") % product_info.name
            message = product_info.purchase_line_warn_msg
            warning['title'] = title
            warning['message'] = message
            if product_info.purchase_line_warn == 'block':
                self.product_id = False
            return {'warning': warning}
        return {}

    @api.onchange('product_qty', 'product_uom')
    def _onchange_quantity(self):
        if not self.product_id:
            return

        seller = self.product_id._select_seller(
            partner_id=self.partner_id,
            quantity=self.product_qty,
            date=self.order_id.date_order and self.order_id.date_order[:10],
            uom_id=self.product_uom)

        if seller or not self.date_planned:
            self.date_planned = self._get_date_planned(seller).strftime(DEFAULT_SERVER_DATETIME_FORMAT)

        if not seller:
            return

        price_unit = self.env['account.tax']._fix_tax_included_price_company(seller.price, self.product_id.supplier_taxes_id, self.taxes_id, self.company_id) if seller else 0.0
        if price_unit and seller and self.order_id.currency_id and seller.currency_id != self.order_id.currency_id:
            price_unit = seller.currency_id.compute(price_unit, self.order_id.currency_id)

        if seller and self.product_uom and seller.product_uom != self.product_uom:
            price_unit = seller.product_uom._compute_price(price_unit, self.product_uom)

        self.price_unit = price_unit

    def _suggest_quantity(self):
        '''
        Suggest a minimal quantity based on the seller
        '''
        if not self.product_id:
            return

        seller_min_qty = self.product_id.seller_ids\
            .filtered(lambda r: r.name == self.order_id.partner_id)\
            .sorted(key=lambda r: r.min_qty)
        if seller_min_qty:
            self.product_qty = seller_min_qty[0].min_qty or 1.0
            self.product_uom = seller_min_qty[0].product_uom
        else:
            self.product_qty = 1.0


class ProcurementGroup(models.Model):
    _inherit = 'procurement.group'

    @api.model
    def _get_exceptions_domain(self):
        return super(ProcurementGroup, self)._get_exceptions_domain() + [('created_purchase_line_id', '=', False)]


class ProcurementRule(models.Model):
    _inherit = 'procurement.rule'
    action = fields.Selection(selection_add=[('buy', 'Buy')])

    @api.multi
<<<<<<< HEAD
    def _run_buy(self, product_id, product_qty, product_uom, location_id, name, origin, values):
        cache = {}
        suppliers = product_id.seller_ids\
            .filtered(lambda r: (not r.company_id or r.company_id == values['company_id']) and (not r.product_id or r.product_id == product_id))
        if not suppliers:
            msg = _('There is no vendor associated to the product %s. Please define a vendor for this product.') % (product_id.display_name,)
            raise UserError(msg)

        supplier = self._make_po_select_supplier(values, suppliers)
        partner = supplier.name

        domain = self._make_po_get_domain(values, partner)

        if domain in cache:
            po = cache[domain]
        else:
            po = self.env['purchase.order'].search([dom for dom in domain])
            po = po[0] if po else False
            cache[domain] = po
        if not po:
            vals = self._prepare_purchase_order(product_id, product_qty, product_uom, origin, values, partner)
            po = self.env['purchase.order'].create(vals)
            cache[domain] = po
        elif not po.origin or origin not in po.origin.split(', '):
            if po.origin:
                if origin:
                    po.write({'origin': po.origin + ', ' + origin})
=======
    def propagate_cancels(self):
        result = super(ProcurementOrder, self).propagate_cancels()
        for procurement in self:
            if procurement.rule_id.action == 'buy' and procurement.purchase_line_id:
                if procurement.purchase_line_id.order_id.state not in ('draft', 'cancel', 'sent', 'to validate'):
                    raise UserError(
                        _('Can not cancel a procurement related to a purchase order. Please cancel the purchase order first.'))
            if procurement.purchase_line_id:
                price_unit = 0.0
                product_qty = 0.0
                others_procs = procurement.purchase_line_id.procurement_ids.filtered(lambda r: r != procurement)
                for other_proc in others_procs:
                    if other_proc.state not in ['cancel', 'draft']:
                        product_qty += other_proc.product_uom._compute_quantity(other_proc.product_qty, procurement.purchase_line_id.product_uom)

                precision = self.env['decimal.precision'].precision_get('Product Unit of Measure')
                if not float_is_zero(product_qty, precision_digits=precision):
                    seller = procurement.product_id._select_seller(
                        partner_id=procurement.purchase_line_id.partner_id,
                        quantity=product_qty,
                        date=procurement.purchase_line_id.order_id.date_order and procurement.purchase_line_id.order_id.date_order[:10],
                        uom_id=procurement.purchase_line_id.product_uom)

                    price_unit = self.env['account.tax']._fix_tax_included_price_company(seller.price, procurement.purchase_line_id.product_id.supplier_taxes_id, procurement.purchase_line_id.taxes_id, self.company_id) if seller else 0.0
                    if price_unit and seller and procurement.purchase_line_id.order_id.currency_id and seller.currency_id != procurement.purchase_line_id.order_id.currency_id:
                        price_unit = seller.currency_id.compute(price_unit, procurement.purchase_line_id.order_id.currency_id)

                    if seller and seller.product_uom != procurement.purchase_line_id.product_uom:
                        price_unit = seller.product_uom._compute_price(price_unit, procurement.purchase_line_id.product_uom)

                    procurement.purchase_line_id.product_qty = product_qty
                    procurement.purchase_line_id.price_unit = price_unit
>>>>>>> bf4ccb21
                else:
                    po.write({'origin': po.origin})
            else:
                po.write({'origin': origin})

        # Create Line
        po_line = False
        for line in po.order_line:
            if line.product_id == product_id and line.product_uom == product_id.uom_po_id:
                if line._merge_in_existing_line(product_id, product_qty, product_uom, location_id, name, origin, values):
                    procurement_uom_po_qty = product_uom._compute_quantity(product_qty, product_id.uom_po_id)
                    seller = product_id._select_seller(
                        partner_id=partner,
                        quantity=line.product_qty + procurement_uom_po_qty,
                        date=po.date_order and po.date_order[:10],
                        uom_id=product_id.uom_po_id)

                    price_unit = self.env['account.tax']._fix_tax_included_price(seller.price, line.product_id.supplier_taxes_id, line.taxes_id) if seller else 0.0
                    if price_unit and seller and po.currency_id and seller.currency_id != po.currency_id:
                        price_unit = seller.currency_id.compute(price_unit, po.currency_id)

                    po_line = line.write({
                        'product_qty': line.product_qty + procurement_uom_po_qty,
                        'price_unit': price_unit,
                        'move_dest_ids': [(4, x.id) for x in values.get('move_dest_ids', [])]
                    })
                    break
        if not po_line:
            vals = self._prepare_purchase_order_line(product_id, product_qty, product_uom, values, po, supplier)
            self.env['purchase.order.line'].create(vals)

    def _get_purchase_schedule_date(self, values):
        """Return the datetime value to use as Schedule Date (``date_planned``) for the
           Purchase Order Lines created to satisfy the given procurement. """
        procurement_date_planned = fields.Datetime.from_string(values['date_planned'])
        schedule_date = (procurement_date_planned - relativedelta(days=values['company_id'].po_lead))
        return schedule_date

    def _get_purchase_order_date(self, product_id, product_qty, product_uom, values, partner, schedule_date):
        """Return the datetime value to use as Order Date (``date_order``) for the
           Purchase Order created to satisfy the given procurement. """
        seller = product_id._select_seller(
            partner_id=partner,
            quantity=product_qty,
            date=fields.Date.to_string(schedule_date),
            uom_id=product_uom)

        return schedule_date - relativedelta(days=int(seller.delay))

    @api.multi
    def _prepare_purchase_order_line(self, product_id, product_qty, product_uom, values, po, supplier):
        procurement_uom_po_qty = product_uom._compute_quantity(product_qty, product_id.uom_po_id)
        seller = product_id._select_seller(
            partner_id=supplier.name,
            quantity=procurement_uom_po_qty,
            date=po.date_order and po.date_order[:10],
            uom_id=product_id.uom_po_id)

        taxes = product_id.supplier_taxes_id
        fpos = po.fiscal_position_id
        taxes_id = fpos.map_tax(taxes) if fpos else taxes
        if taxes_id:
            taxes_id = taxes_id.filtered(lambda x: x.company_id.id == values['company_id'].id)

<<<<<<< HEAD
        price_unit = self.env['account.tax']._fix_tax_included_price(seller.price, product_id.supplier_taxes_id, taxes_id) if seller else 0.0
=======
        price_unit = self.env['account.tax']._fix_tax_included_price_company(seller.price, self.product_id.supplier_taxes_id, taxes_id, self.company_id) if seller else 0.0
>>>>>>> bf4ccb21
        if price_unit and seller and po.currency_id and seller.currency_id != po.currency_id:
            price_unit = seller.currency_id.compute(price_unit, po.currency_id)

        product_lang = product_id.with_context({
            'lang': supplier.name.lang,
            'partner_id': supplier.name.id,
        })
        name = product_lang.display_name
        if product_lang.description_purchase:
            name += '\n' + product_lang.description_purchase

        date_planned = self.env['purchase.order.line']._get_date_planned(seller, po=po).strftime(DEFAULT_SERVER_DATETIME_FORMAT)

        return {
            'name': name,
            'product_qty': procurement_uom_po_qty,
            'product_id': product_id.id,
            'product_uom': product_id.uom_po_id.id,
            'price_unit': price_unit,
            'date_planned': date_planned,
            'orderpoint_id': values.get('orderpoint_id', False) and values.get('orderpoint_id').id,
            'taxes_id': [(6, 0, taxes_id.ids)],
            'order_id': po.id,
            'move_dest_ids': [(4, x.id) for x in values.get('move_dest_ids', [])],
        }

    def _prepare_purchase_order(self, product_id, product_qty, product_uom, origin, values, partner):
        schedule_date = self._get_purchase_schedule_date(values)
        purchase_date = self._get_purchase_order_date(product_id, product_qty, product_uom, values, partner, schedule_date)
        fpos = self.env['account.fiscal.position'].with_context(company_id=values['company_id'].id).get_fiscal_position(partner.id)

        gpo = self.group_propagation_option
        group = (gpo == 'fixed' and self.group_id.id) or \
                (gpo == 'propagate' and values['group_id'].id) or False

        return {
            'partner_id': partner.id,
            'picking_type_id': self.picking_type_id.id,
            'company_id': values['company_id'].id,
            'currency_id': partner.property_purchase_currency_id.id or self.env.user.company_id.currency_id.id,
            'dest_address_id': values.get('partner_dest_id', False) and values['partner_dest_id'].id,
            'origin': origin,
            'payment_term_id': partner.property_supplier_payment_term_id.id,
            'date_order': purchase_date.strftime(DEFAULT_SERVER_DATETIME_FORMAT),
            'fiscal_position_id': fpos,
            'group_id': group
        }

    def _make_po_select_supplier(self, values, suppliers):
        """ Method intended to be overridden by customized modules to implement any logic in the
            selection of supplier.
        """
        return suppliers[0]

    def _make_po_get_domain(self, values, partner):
        domain = super(ProcurementRule, self)._make_po_get_domain(values, partner)
        gpo = self.group_propagation_option
        group = (gpo == 'fixed' and self.group_id) or \
                (gpo == 'propagate' and values['group_id']) or False

        domain += (
            ('partner_id', '=', partner.id),
            ('state', '=', 'draft'),
            ('picking_type_id', '=', self.picking_type_id.id),
            ('company_id', '=', values['company_id'].id),
            )
        if group:
            domain += (('group_id', '=', group.id),)
        return domain

<<<<<<< HEAD
=======
    @api.multi
    def make_po(self):
        cache = {}
        res = []
        for procurement in self:
            suppliers = procurement.product_id.seller_ids\
                .filtered(lambda r: (not r.company_id or r.company_id == procurement.company_id) and (not r.product_id or r.product_id == procurement.product_id))
            if not suppliers:
                procurement.message_post(body=_('No vendor associated to product %s. Please set one to fix this procurement.') % (procurement.product_id.name))
                continue
            supplier = procurement._make_po_select_supplier(suppliers)
            partner = supplier.name

            domain = procurement._make_po_get_domain(partner)

            if domain in cache:
                po = cache[domain]
            else:
                po = self.env['purchase.order'].search([dom for dom in domain])
                po = po[0] if po else False
                cache[domain] = po
            if not po:
                vals = procurement._prepare_purchase_order(partner)
                po = self.env['purchase.order'].create(vals)
                name = (procurement.group_id and (procurement.group_id.name + ":") or "") + (procurement.name != "/" and procurement.name or procurement.move_dest_id.raw_material_production_id and procurement.move_dest_id.raw_material_production_id.name or "")
                message = _("This purchase order has been created from: <a href=# data-oe-model=procurement.order data-oe-id=%d>%s</a>") % (procurement.id, name)
                po.message_post(body=message)
                cache[domain] = po
            elif not po.origin or procurement.origin not in po.origin.split(', '):
                # Keep track of all procurements
                if po.origin:
                    if procurement.origin:
                        po.write({'origin': po.origin + ', ' + procurement.origin})
                    else:
                        po.write({'origin': po.origin})
                else:
                    po.write({'origin': procurement.origin})
                name = (self.group_id and (self.group_id.name + ":") or "") + (self.name != "/" and self.name or self.move_dest_id.raw_material_production_id and self.move_dest_id.raw_material_production_id.name or "")
                message = _("This purchase order has been modified from: <a href=# data-oe-model=procurement.order data-oe-id=%d>%s</a>") % (procurement.id, name)
                po.message_post(body=message)
            if po:
                res += [procurement.id]

            # Create Line
            po_line = False
            for line in po.order_line:
                if line.product_id == procurement.product_id and line.product_uom == procurement.product_id.uom_po_id:
                    procurement_uom_po_qty = procurement.product_uom._compute_quantity(procurement.product_qty, procurement.product_id.uom_po_id)
                    seller = procurement.product_id._select_seller(
                        partner_id=partner,
                        quantity=line.product_qty + procurement_uom_po_qty,
                        date=po.date_order and po.date_order[:10],
                        uom_id=procurement.product_id.uom_po_id)

                    price_unit = self.env['account.tax']._fix_tax_included_price_company(seller.price, line.product_id.supplier_taxes_id, line.taxes_id, self.company_id) if seller else 0.0
                    if price_unit and seller and po.currency_id and seller.currency_id != po.currency_id:
                        price_unit = seller.currency_id.compute(price_unit, po.currency_id)

                    po_line = line.write({
                        'product_qty': line.product_qty + procurement_uom_po_qty,
                        'price_unit': price_unit,
                        'procurement_ids': [(4, procurement.id)]
                    })
                    break
            if not po_line:
                vals = procurement._prepare_purchase_order_line(po, supplier)
                self.env['purchase.order.line'].create(vals)
        return res

    @api.multi
    def open_purchase_order(self):
        action = self.env.ref('purchase.purchase_order_action_generic')
        action_dict = action.read()[0]
        action_dict['res_id'] = self.purchase_id.id
        action_dict['target'] = 'current'
        return action_dict

>>>>>>> bf4ccb21

class ProductTemplate(models.Model):
    _name = 'product.template'
    _inherit = 'product.template'

    @api.model
    def _get_buy_route(self):
        buy_route = self.env.ref('purchase.route_warehouse0_buy', raise_if_not_found=False)
        if buy_route:
            return buy_route.ids
        return []

    @api.multi
    def _purchase_count(self):
        for template in self:
            template.purchase_count = sum([p.purchase_count for p in template.product_variant_ids])
        return True

    property_account_creditor_price_difference = fields.Many2one(
        'account.account', string="Price Difference Account", company_dependent=True,
        help="This account will be used to value price difference between purchase price and cost price.")
    purchase_count = fields.Integer(compute='_purchase_count', string='# Purchases')
    purchase_method = fields.Selection([
        ('purchase', 'On ordered quantities'),
        ('receive', 'On received quantities'),
        ], string="Control Policy",
        help="On ordered quantities: control bills based on ordered quantities.\n"
        "On received quantities: control bills based on received quantity.", default="receive")
    route_ids = fields.Many2many(default=lambda self: self._get_buy_route())
    purchase_line_warn = fields.Selection(WARNING_MESSAGE, 'Purchase Order Line', help=WARNING_HELP, required=True, default="no-message")
    purchase_line_warn_msg = fields.Text('Message for Purchase Order Line')


class ProductProduct(models.Model):
    _name = 'product.product'
    _inherit = 'product.product'

    @api.multi
    def _purchase_count(self):
        domain = [
            ('state', 'in', ['purchase', 'done']),
            ('product_id', 'in', self.mapped('id')),
        ]
        PurchaseOrderLines = self.env['purchase.order.line'].search(domain)
        for product in self:
            product.purchase_count = len(PurchaseOrderLines.filtered(lambda r: r.product_id == product).mapped('order_id'))

    purchase_count = fields.Integer(compute='_purchase_count', string='# Purchases')


class ProductCategory(models.Model):
    _inherit = "product.category"

    property_account_creditor_price_difference_categ = fields.Many2one(
        'account.account', string="Price Difference Account",
        company_dependent=True,
        help="This account will be used to value price difference between purchase price and accounting cost.")


class MailComposeMessage(models.TransientModel):
    _inherit = 'mail.compose.message'

    @api.multi
    def send_mail(self, auto_commit=False):
        if self._context.get('default_model') == 'purchase.order' and self._context.get('default_res_id'):
            if not self.filtered('subtype_id.internal'):
                order = self.env['purchase.order'].browse([self._context['default_res_id']])
                if order.state == 'draft':
                    order.state = 'sent'
        return super(MailComposeMessage, self.with_context(mail_post_autofollow=True)).send_mail(auto_commit=auto_commit)<|MERGE_RESOLUTION|>--- conflicted
+++ resolved
@@ -864,7 +864,6 @@
     action = fields.Selection(selection_add=[('buy', 'Buy')])
 
     @api.multi
-<<<<<<< HEAD
     def _run_buy(self, product_id, product_qty, product_uom, location_id, name, origin, values):
         cache = {}
         suppliers = product_id.seller_ids\
@@ -892,40 +891,6 @@
             if po.origin:
                 if origin:
                     po.write({'origin': po.origin + ', ' + origin})
-=======
-    def propagate_cancels(self):
-        result = super(ProcurementOrder, self).propagate_cancels()
-        for procurement in self:
-            if procurement.rule_id.action == 'buy' and procurement.purchase_line_id:
-                if procurement.purchase_line_id.order_id.state not in ('draft', 'cancel', 'sent', 'to validate'):
-                    raise UserError(
-                        _('Can not cancel a procurement related to a purchase order. Please cancel the purchase order first.'))
-            if procurement.purchase_line_id:
-                price_unit = 0.0
-                product_qty = 0.0
-                others_procs = procurement.purchase_line_id.procurement_ids.filtered(lambda r: r != procurement)
-                for other_proc in others_procs:
-                    if other_proc.state not in ['cancel', 'draft']:
-                        product_qty += other_proc.product_uom._compute_quantity(other_proc.product_qty, procurement.purchase_line_id.product_uom)
-
-                precision = self.env['decimal.precision'].precision_get('Product Unit of Measure')
-                if not float_is_zero(product_qty, precision_digits=precision):
-                    seller = procurement.product_id._select_seller(
-                        partner_id=procurement.purchase_line_id.partner_id,
-                        quantity=product_qty,
-                        date=procurement.purchase_line_id.order_id.date_order and procurement.purchase_line_id.order_id.date_order[:10],
-                        uom_id=procurement.purchase_line_id.product_uom)
-
-                    price_unit = self.env['account.tax']._fix_tax_included_price_company(seller.price, procurement.purchase_line_id.product_id.supplier_taxes_id, procurement.purchase_line_id.taxes_id, self.company_id) if seller else 0.0
-                    if price_unit and seller and procurement.purchase_line_id.order_id.currency_id and seller.currency_id != procurement.purchase_line_id.order_id.currency_id:
-                        price_unit = seller.currency_id.compute(price_unit, procurement.purchase_line_id.order_id.currency_id)
-
-                    if seller and seller.product_uom != procurement.purchase_line_id.product_uom:
-                        price_unit = seller.product_uom._compute_price(price_unit, procurement.purchase_line_id.product_uom)
-
-                    procurement.purchase_line_id.product_qty = product_qty
-                    procurement.purchase_line_id.price_unit = price_unit
->>>>>>> bf4ccb21
                 else:
                     po.write({'origin': po.origin})
             else:
@@ -943,7 +908,7 @@
                         date=po.date_order and po.date_order[:10],
                         uom_id=product_id.uom_po_id)
 
-                    price_unit = self.env['account.tax']._fix_tax_included_price(seller.price, line.product_id.supplier_taxes_id, line.taxes_id) if seller else 0.0
+                    price_unit = self.env['account.tax']._fix_tax_included_price_company(seller.price, line.product_id.supplier_taxes_id, line.taxes_id, values['company_id']) if seller else 0.0
                     if price_unit and seller and po.currency_id and seller.currency_id != po.currency_id:
                         price_unit = seller.currency_id.compute(price_unit, po.currency_id)
 
@@ -990,11 +955,7 @@
         if taxes_id:
             taxes_id = taxes_id.filtered(lambda x: x.company_id.id == values['company_id'].id)
 
-<<<<<<< HEAD
-        price_unit = self.env['account.tax']._fix_tax_included_price(seller.price, product_id.supplier_taxes_id, taxes_id) if seller else 0.0
-=======
-        price_unit = self.env['account.tax']._fix_tax_included_price_company(seller.price, self.product_id.supplier_taxes_id, taxes_id, self.company_id) if seller else 0.0
->>>>>>> bf4ccb21
+        price_unit = self.env['account.tax']._fix_tax_included_price_company(seller.price, product_id.supplier_taxes_id, taxes_id, values['company_id']) if seller else 0.0
         if price_unit and seller and po.currency_id and seller.currency_id != po.currency_id:
             price_unit = seller.currency_id.compute(price_unit, po.currency_id)
 
@@ -1065,86 +1026,6 @@
             domain += (('group_id', '=', group.id),)
         return domain
 
-<<<<<<< HEAD
-=======
-    @api.multi
-    def make_po(self):
-        cache = {}
-        res = []
-        for procurement in self:
-            suppliers = procurement.product_id.seller_ids\
-                .filtered(lambda r: (not r.company_id or r.company_id == procurement.company_id) and (not r.product_id or r.product_id == procurement.product_id))
-            if not suppliers:
-                procurement.message_post(body=_('No vendor associated to product %s. Please set one to fix this procurement.') % (procurement.product_id.name))
-                continue
-            supplier = procurement._make_po_select_supplier(suppliers)
-            partner = supplier.name
-
-            domain = procurement._make_po_get_domain(partner)
-
-            if domain in cache:
-                po = cache[domain]
-            else:
-                po = self.env['purchase.order'].search([dom for dom in domain])
-                po = po[0] if po else False
-                cache[domain] = po
-            if not po:
-                vals = procurement._prepare_purchase_order(partner)
-                po = self.env['purchase.order'].create(vals)
-                name = (procurement.group_id and (procurement.group_id.name + ":") or "") + (procurement.name != "/" and procurement.name or procurement.move_dest_id.raw_material_production_id and procurement.move_dest_id.raw_material_production_id.name or "")
-                message = _("This purchase order has been created from: <a href=# data-oe-model=procurement.order data-oe-id=%d>%s</a>") % (procurement.id, name)
-                po.message_post(body=message)
-                cache[domain] = po
-            elif not po.origin or procurement.origin not in po.origin.split(', '):
-                # Keep track of all procurements
-                if po.origin:
-                    if procurement.origin:
-                        po.write({'origin': po.origin + ', ' + procurement.origin})
-                    else:
-                        po.write({'origin': po.origin})
-                else:
-                    po.write({'origin': procurement.origin})
-                name = (self.group_id and (self.group_id.name + ":") or "") + (self.name != "/" and self.name or self.move_dest_id.raw_material_production_id and self.move_dest_id.raw_material_production_id.name or "")
-                message = _("This purchase order has been modified from: <a href=# data-oe-model=procurement.order data-oe-id=%d>%s</a>") % (procurement.id, name)
-                po.message_post(body=message)
-            if po:
-                res += [procurement.id]
-
-            # Create Line
-            po_line = False
-            for line in po.order_line:
-                if line.product_id == procurement.product_id and line.product_uom == procurement.product_id.uom_po_id:
-                    procurement_uom_po_qty = procurement.product_uom._compute_quantity(procurement.product_qty, procurement.product_id.uom_po_id)
-                    seller = procurement.product_id._select_seller(
-                        partner_id=partner,
-                        quantity=line.product_qty + procurement_uom_po_qty,
-                        date=po.date_order and po.date_order[:10],
-                        uom_id=procurement.product_id.uom_po_id)
-
-                    price_unit = self.env['account.tax']._fix_tax_included_price_company(seller.price, line.product_id.supplier_taxes_id, line.taxes_id, self.company_id) if seller else 0.0
-                    if price_unit and seller and po.currency_id and seller.currency_id != po.currency_id:
-                        price_unit = seller.currency_id.compute(price_unit, po.currency_id)
-
-                    po_line = line.write({
-                        'product_qty': line.product_qty + procurement_uom_po_qty,
-                        'price_unit': price_unit,
-                        'procurement_ids': [(4, procurement.id)]
-                    })
-                    break
-            if not po_line:
-                vals = procurement._prepare_purchase_order_line(po, supplier)
-                self.env['purchase.order.line'].create(vals)
-        return res
-
-    @api.multi
-    def open_purchase_order(self):
-        action = self.env.ref('purchase.purchase_order_action_generic')
-        action_dict = action.read()[0]
-        action_dict['res_id'] = self.purchase_id.id
-        action_dict['target'] = 'current'
-        return action_dict
-
->>>>>>> bf4ccb21
 
 class ProductTemplate(models.Model):
     _name = 'product.template'
