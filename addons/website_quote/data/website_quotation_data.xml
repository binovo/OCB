<openerp>
    <data>
        <!-- After installation of the module, open the quotations menu -->
        <record id="open_quotation_menu" model="ir.actions.client">
        	<field name="name">Open Quotations</field>
        	<field name="tag">reload</field>
        	<field name="params" eval="{'menu_id': ref('sale.menu_sale_quotations')}"/>
        </record>
        <record id="base.open_menu" model="ir.actions.todo">
        	<field name="action_id" ref="open_quotation_menu"/>
        	<field name="state">open</field>
        </record>

        <!--
            Update Email template to send right quote url
        -->
    </data>

    <!-- Mails & quote templates is done in a NOUPDATE block
         so users can freely customize/delete them -->
    <data noupdate="1">
<<<<<<< HEAD
        <record id="sale.email_template_edi_sale" model="mail.template">
            <field name="body_html"><![CDATA[
<div style="font-family: 'Lucica Grande', Ubuntu, Arial, Verdana, sans-serif; font-size: 12px; color: rgb(34, 34, 34); background-color: #FFF; ">

    <p>Hello ${object.partner_id.name},</p>
    
    <p>Here is your ${object.state in ('draft', 'sent') and 'quotation' or 'order confirmation'} from ${object.company_id.name}: </p>

    <p style="border-left: 1px solid #8e0000; margin-left: 30px;">
       &nbsp;&nbsp;<strong>REFERENCES</strong><br />
       &nbsp;&nbsp;Order number: <strong>${object.name}</strong><br />
       &nbsp;&nbsp;Order total: <strong>${object.amount_total} ${object.pricelist_id.currency_id.name}</strong><br />
       &nbsp;&nbsp;Order date: ${object.date_order}<br />
       % if object.origin:
       &nbsp;&nbsp;Order reference: ${object.origin}<br />
       % endif
       % if object.client_order_ref:
       &nbsp;&nbsp;Your reference: ${object.client_order_ref}<br />
       % endif
       % if object.user_id:
       &nbsp;&nbsp;Your contact: <a href="mailto:${object.user_id.email or ''}?subject=Order%20${object.name}">${object.user_id.name}</a>
       % endif
    </p>
    <p>
        You can view your quotation online:
    </p>
    <a style="display:block; width: 150px; height:20px; margin-left: 120px; color: #DDD; font-family: 'Lucida Grande', Helvetica, Arial, sans-serif; font-size: 13px; font-weight: bold; text-align: center; text-decoration: none !important; line-height: 1; padding: 5px 0px 0px 0px; background-color: #8E0000; border-radius: 5px 5px; background-repeat: repeat no-repeat;"
        href="/quote/${object.id}/${object.access_token}">View ${object.state in ('draft', 'sent') and 'Quotation' or 'Order'}</a>

    % if object.paypal_url:
    <br/>
    <p>It is also possible to directly pay with Paypal:</p>
        <a style="margin-left: 120px;" href="${object.paypal_url}">
            <img class="oe_edi_paypal_button" src="/sale/static/img/btn_paynowcc_lg.gif"/>
        </a>
    % endif

    <br/>
    <p>If you have any question, do not hesitate to contact us.</p>
    <p>Thank you for choosing ${object.company_id.name or 'us'}!</p>
    <br/>
    <br/>
    <div style="width: 375px; margin: 0px; padding: 0px; background-color: #8E0000; border-top-left-radius: 5px 5px; border-top-right-radius: 5px 5px; background-repeat: repeat no-repeat;">
        <h3 style="margin: 0px; padding: 2px 14px; font-size: 12px; color: #DDD;">
            <strong style="text-transform:uppercase;">${object.company_id.name}</strong></h3>
    </div>
    <div style="width: 347px; margin: 0px; padding: 5px 14px; line-height: 16px; background-color: #F2F2F2;">
        <span style="color: #222; margin-bottom: 5px; display: block; ">
            ${object.company_id.partner_id.sudo().with_context(show_address=True, html_format=True).name_get()[0][1] | safe}
        </span>
        % if object.company_id.phone:
            <div style="margin-top: 0px; margin-right: 0px; margin-bottom: 0px; margin-left: 0px; padding-top: 0px; padding-right: 0px; padding-bottom: 0px; padding-left: 0px; ">
                Phone:&nbsp; ${object.company_id.phone}
            </div>
        % endif
        % if object.company_id.website:
            <div>
                Web :&nbsp;<a href="${object.company_id.website}">${object.company_id.website}</a>
            </div>
        %endif
        <p></p>
    </div>
</div>
            ]]></field>
        </record>

=======
>>>>>>> dade7e3c
        <record id="website_quote_template_default" model="sale.quote.template">
            <field name="name">Default Template</field>
            <field name="number_of_days">30</field>
            <field name="website_description" type="xml">
                <section data-snippet-id="title">
                    <center><h1 class="page-header">Our offer</h1></center>
                </section>
                <section data-snippet-id="text-block">
                    <div class="row">
                        <div class="col-md-12">
                            <p>
                                <h3 class="text-muted">Our offer is based on 3 commitments, which drive our business and our partners:</h3>
                            </p>
                        </div>
                    </div>
                </section>
                <section data-snippet-id="quality">
                    <div class="row mt32">
                        <div class="col-md-4">
                            <div class="panel panel-info">
                                <div class="panel-heading">
                                   <center><h3 class="panel-title">Quality</h3></center>
                                </div>
                                <div class="panel-body">
                                   <p>
                                       Quality in many ways, our reputation was built on the first value.
                                   </p>
                                </div>
                            </div>
                        </div>
                        <div class="col-md-4">
                            <div class="panel panel-info">
                                <div class="panel-heading">
                                   <center><h3 class="panel-title">Service</h3></center>
                                </div>
                                <div class="panel-body">
                                   <p>
                                       We are always reachable to help you, do not hesitate to contact us at any time.
                                   </p>
                                </div>
                            </div>
                        </div>
                        <div class="col-md-4">
                            <div class="panel panel-info">
                                <div class="panel-heading">
                                   <center><h3 class="panel-title">Price</h3></center>
                                </div>
                                <div class="panel-body">
                                   <p>
                                     Our prices are the lowest in the region, if you find cheaper elsewhere, we will refund the difference 
                                   </p>
                                </div>
                            </div>
                        </div>
                    </div>
                </section>
                <section data-snippet-id="text-block">
                    <center><h2>Your products/services</h2></center>
                    <p>
                        <h3 class="text-muted">
                            The description of products/services from your quotation will be displayed below
                        </h3>
                    </p>
                    <p>
                           <b> To write a quotation description, edit your product, go the sales tab and add a text in "Description for quotations"</b>
                    </p>
                </section>
            </field>
        </record>

        <!--Email template -->
        <record id="email_template_edi_sale" model="mail.template">
            <field name="name">Sales Order - Send by Email (Online Quote)</field>
            <field name="email_from">${(object.user_id.email or '')|safe}</field>
            <field name="subject">${object.company_id.name|safe} ${object.state in ('draft', 'sent') and 'Quotation' or 'Order'} (Ref ${object.name or 'n/a' })</field>
            <field name="partner_to">${object.partner_invoice_id.id}</field>
            <field name="model_id" ref="sale.model_sale_order"/>
            <field name="auto_delete" eval="True"/>
            <field name="report_template" ref="sale.report_sale_order"/>
            <field name="report_name">${(object.name or '').replace('/','_')}_${object.state == 'draft' and 'draft' or ''}</field>
            <field name="lang">${object.partner_id.lang}</field>
            <field name="user_signature" eval="True"/>
            <field name="body_html"><![CDATA[
<div style="font-family: 'Lucica Grande', Ubuntu, Arial, Verdana, sans-serif; font-size: 12px; color: rgb(34, 34, 34); background-color: rgb(255, 255, 255); ">

    <p>Hello ${object.partner_id.name},</p>

    <p>Here is your ${object.state in ('draft', 'sent') and 'quotation' or 'order confirmation'} from ${object.company_id.name}: </p>

    <p style="border-left: 1px solid #8e0000; margin-left: 30px;">
       &nbsp;&nbsp;<strong>REFERENCES</strong><br />
       &nbsp;&nbsp;Order number: <strong>${object.name}</strong><br />
       &nbsp;&nbsp;Order total: <strong>${object.amount_total} ${object.pricelist_id.currency_id.name}</strong><br />
       &nbsp;&nbsp;Order date: ${object.date_order}<br />
       % if object.origin:
       &nbsp;&nbsp;Order reference: ${object.origin}<br />
       % endif
       % if object.client_order_ref:
       &nbsp;&nbsp;Your reference: ${object.client_order_ref}<br />
       % endif
       % if object.user_id:
       &nbsp;&nbsp;Your contact: <a href="mailto:${object.user_id.email or ''}?subject=Order%20${object.name}">${object.user_id.name}</a>
       % endif
    </p>
    <p>
        You can view your quotation online:
    </p>
    <a style="display:block; width: 150px; height:20px; margin-left: 120px; color: #DDD; font-family: 'Lucida Grande', Helvetica, Arial, sans-serif; font-size: 13px; font-weight: bold; text-align: center; text-decoration: none !important; line-height: 1; padding: 5px 0px 0px 0px; background-color: #8E0000; border-radius: 5px 5px; background-repeat: repeat no-repeat;"
        href="/quote/${object.id}/${object.access_token}">View ${object.state in ('draft', 'sent') and 'Quotation' or 'Order'}</a>

    % if object.paypal_url and object.amount_total:
    <br/>
    <p>It is also possible to directly pay with Paypal:</p>
        <a style="margin-left: 120px;" href="${object.paypal_url}">
            <img class="oe_edi_paypal_button" src="/sale/static/img/btn_paynowcc_lg.gif"/>
        </a>
    % endif

    <br/>
    <p>If you have any question, do not hesitate to contact us.</p>
    <p>Thank you for choosing ${object.company_id.name or 'us'}!</p>
    <br/>
    <br/>
    <div style="width: 375px; margin: 0px; padding: 0px; background-color: #8E0000; border-top-left-radius: 5px 5px; border-top-right-radius: 5px 5px; background-repeat: repeat no-repeat;">
        <h3 style="margin: 0px; padding: 2px 14px; font-size: 12px; color: #DDD;">
            <strong style="text-transform:uppercase;">${object.company_id.name}</strong></h3>
    </div>
    <div style="width: 347px; margin: 0px; padding: 5px 14px; line-height: 16px; background-color: #F2F2F2;">
        <span style="color: #222; margin-bottom: 5px; display: block; ">
            ${object.company_id.partner_id.sudo().with_context(show_address=True, html_format=True).name_get()[0][1] | safe}
        </span>
        % if object.company_id.phone:
            <div style="margin-top: 0px; margin-right: 0px; margin-bottom: 0px; margin-left: 0px; padding-top: 0px; padding-right: 0px; padding-bottom: 0px; padding-left: 0px; ">
                Phone:&nbsp; ${object.company_id.phone}
            </div>
        % endif
        % if object.company_id.website:
            <div>
                Web :&nbsp;<a href="${object.company_id.website}">${object.company_id.website}</a>
            </div>
        % endif
        <p></p>
    </div>
</div>
            ]]></field>
        </record>
    </data>
</openerp><|MERGE_RESOLUTION|>--- conflicted
+++ resolved
@@ -19,75 +19,6 @@
     <!-- Mails & quote templates is done in a NOUPDATE block
          so users can freely customize/delete them -->
     <data noupdate="1">
-<<<<<<< HEAD
-        <record id="sale.email_template_edi_sale" model="mail.template">
-            <field name="body_html"><![CDATA[
-<div style="font-family: 'Lucica Grande', Ubuntu, Arial, Verdana, sans-serif; font-size: 12px; color: rgb(34, 34, 34); background-color: #FFF; ">
-
-    <p>Hello ${object.partner_id.name},</p>
-    
-    <p>Here is your ${object.state in ('draft', 'sent') and 'quotation' or 'order confirmation'} from ${object.company_id.name}: </p>
-
-    <p style="border-left: 1px solid #8e0000; margin-left: 30px;">
-       &nbsp;&nbsp;<strong>REFERENCES</strong><br />
-       &nbsp;&nbsp;Order number: <strong>${object.name}</strong><br />
-       &nbsp;&nbsp;Order total: <strong>${object.amount_total} ${object.pricelist_id.currency_id.name}</strong><br />
-       &nbsp;&nbsp;Order date: ${object.date_order}<br />
-       % if object.origin:
-       &nbsp;&nbsp;Order reference: ${object.origin}<br />
-       % endif
-       % if object.client_order_ref:
-       &nbsp;&nbsp;Your reference: ${object.client_order_ref}<br />
-       % endif
-       % if object.user_id:
-       &nbsp;&nbsp;Your contact: <a href="mailto:${object.user_id.email or ''}?subject=Order%20${object.name}">${object.user_id.name}</a>
-       % endif
-    </p>
-    <p>
-        You can view your quotation online:
-    </p>
-    <a style="display:block; width: 150px; height:20px; margin-left: 120px; color: #DDD; font-family: 'Lucida Grande', Helvetica, Arial, sans-serif; font-size: 13px; font-weight: bold; text-align: center; text-decoration: none !important; line-height: 1; padding: 5px 0px 0px 0px; background-color: #8E0000; border-radius: 5px 5px; background-repeat: repeat no-repeat;"
-        href="/quote/${object.id}/${object.access_token}">View ${object.state in ('draft', 'sent') and 'Quotation' or 'Order'}</a>
-
-    % if object.paypal_url:
-    <br/>
-    <p>It is also possible to directly pay with Paypal:</p>
-        <a style="margin-left: 120px;" href="${object.paypal_url}">
-            <img class="oe_edi_paypal_button" src="/sale/static/img/btn_paynowcc_lg.gif"/>
-        </a>
-    % endif
-
-    <br/>
-    <p>If you have any question, do not hesitate to contact us.</p>
-    <p>Thank you for choosing ${object.company_id.name or 'us'}!</p>
-    <br/>
-    <br/>
-    <div style="width: 375px; margin: 0px; padding: 0px; background-color: #8E0000; border-top-left-radius: 5px 5px; border-top-right-radius: 5px 5px; background-repeat: repeat no-repeat;">
-        <h3 style="margin: 0px; padding: 2px 14px; font-size: 12px; color: #DDD;">
-            <strong style="text-transform:uppercase;">${object.company_id.name}</strong></h3>
-    </div>
-    <div style="width: 347px; margin: 0px; padding: 5px 14px; line-height: 16px; background-color: #F2F2F2;">
-        <span style="color: #222; margin-bottom: 5px; display: block; ">
-            ${object.company_id.partner_id.sudo().with_context(show_address=True, html_format=True).name_get()[0][1] | safe}
-        </span>
-        % if object.company_id.phone:
-            <div style="margin-top: 0px; margin-right: 0px; margin-bottom: 0px; margin-left: 0px; padding-top: 0px; padding-right: 0px; padding-bottom: 0px; padding-left: 0px; ">
-                Phone:&nbsp; ${object.company_id.phone}
-            </div>
-        % endif
-        % if object.company_id.website:
-            <div>
-                Web :&nbsp;<a href="${object.company_id.website}">${object.company_id.website}</a>
-            </div>
-        %endif
-        <p></p>
-    </div>
-</div>
-            ]]></field>
-        </record>
-
-=======
->>>>>>> dade7e3c
         <record id="website_quote_template_default" model="sale.quote.template">
             <field name="name">Default Template</field>
             <field name="number_of_days">30</field>
