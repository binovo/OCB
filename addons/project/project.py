# -*- coding: utf-8 -*-
##############################################################################
#
#    OpenERP, Open Source Management Solution
#    Copyright (C) 2004-2010 Tiny SPRL (<http://tiny.be>).
#
#    This program is free software: you can redistribute it and/or modify
#    it under the terms of the GNU Affero General Public License as
#    published by the Free Software Foundation, either version 3 of the
#    License, or (at your option) any later version.
#
#    This program is distributed in the hope that it will be useful,
#    but WITHOUT ANY WARRANTY; without even the implied warranty of
#    MERCHANTABILITY or FITNESS FOR A PARTICULAR PURPOSE.  See the
#    GNU Affero General Public License for more details.
#
#    You should have received a copy of the GNU Affero General Public License
#    along with this program.  If not, see <http://www.gnu.org/licenses/>.
#
##############################################################################

from lxml import etree
import time
from datetime import datetime, date

from tools.translate import _
from osv import fields, osv
from openerp.addons.resource.faces import task as Task

# I think we can remove this in v6.1 since VMT's improvements in the framework ?
#class project_project(osv.osv):
#    _name = 'project.project'
#project_project()

class project_task_type(osv.osv):
    _name = 'project.task.type'
    _description = 'Task Stage'
    _order = 'sequence'
    _columns = {
        'name': fields.char('Stage Name', required=True, size=64, translate=True),
        'description': fields.text('Description'),
        'sequence': fields.integer('Sequence'),
        'project_default': fields.boolean('Common to All Projects', help="If you check this field, this stage will be proposed by default on each new project. It will not assign this stage to existing projects."),
        'project_ids': fields.many2many('project.project', 'project_task_type_rel', 'type_id', 'project_id', 'Projects'),
    }
    _defaults = {
        'sequence': 1
    }
    _order = 'sequence'
project_task_type()

class project(osv.osv):
    _name = "project.project"
    _description = "Project"
    _inherits = {'account.analytic.account': "analytic_account_id"}
    _inherit = ['ir.needaction_mixin', 'mail.thread']

    def search(self, cr, user, args, offset=0, limit=None, order=None, context=None, count=False):
        if user == 1:
            return super(project, self).search(cr, user, args, offset=offset, limit=limit, order=order, context=context, count=count)
        if context and context.get('user_preference'):
                cr.execute("""SELECT project.id FROM project_project project
                           LEFT JOIN account_analytic_account account ON account.id = project.analytic_account_id
                           LEFT JOIN project_user_rel rel ON rel.project_id = project.analytic_account_id
                           WHERE (account.user_id = %s or rel.uid = %s)"""%(user, user))
                return [(r[0]) for r in cr.fetchall()]
        return super(project, self).search(cr, user, args, offset=offset, limit=limit, order=order,
            context=context, count=count)

    def _complete_name(self, cr, uid, ids, name, args, context=None):
        res = {}
        for m in self.browse(cr, uid, ids, context=context):
            res[m.id] = (m.parent_id and (m.parent_id.name + '/') or '') + m.name
        return res

    def onchange_partner_id(self, cr, uid, ids, part=False, context=None):
        partner_obj = self.pool.get('res.partner')
        if not part:
            return {'value':{}}
        val = {}
        if 'pricelist_id' in self.fields_get(cr, uid, context=context):
            pricelist = partner_obj.read(cr, uid, part, ['property_product_pricelist'], context=context)
            pricelist_id = pricelist.get('property_product_pricelist', False) and pricelist.get('property_product_pricelist')[0] or False
            val['pricelist_id'] = pricelist_id
        return {'value': val}

    def _get_projects_from_tasks(self, cr, uid, task_ids, context=None):
        tasks = self.pool.get('project.task').browse(cr, uid, task_ids, context=context)
        project_ids = [task.project_id.id for task in tasks if task.project_id]
        return self.pool.get('project.project')._get_project_and_parents(cr, uid, project_ids, context)

    def _get_project_and_parents(self, cr, uid, ids, context=None):
        """ return the project ids and all their parent projects """
        res = set(ids)
        while ids:
            cr.execute("""
                SELECT DISTINCT parent.id
                FROM project_project project, project_project parent, account_analytic_account account
                WHERE project.analytic_account_id = account.id
                AND parent.analytic_account_id = account.parent_id
                AND project.id IN %s
                """, (tuple(ids),))
            ids = [t[0] for t in cr.fetchall()]
            res.update(ids)
        return list(res)

    def _get_project_and_children(self, cr, uid, ids, context=None):
        """ retrieve all children projects of project ids;
            return a dictionary mapping each project to its parent project (or None)
        """
        res = dict.fromkeys(ids, None)
        while ids:
            cr.execute("""
                SELECT project.id, parent.id
                FROM project_project project, project_project parent, account_analytic_account account
                WHERE project.analytic_account_id = account.id
                AND parent.analytic_account_id = account.parent_id
                AND parent.id IN %s
                """, (tuple(ids),))
            dic = dict(cr.fetchall())
            res.update(dic)
            ids = dic.keys()
        return res

    def _progress_rate(self, cr, uid, ids, names, arg, context=None):
        child_parent = self._get_project_and_children(cr, uid, ids, context)
        # compute planned_hours, total_hours, effective_hours specific to each project
        cr.execute("""
            SELECT project_id, COALESCE(SUM(planned_hours), 0.0),
                COALESCE(SUM(total_hours), 0.0), COALESCE(SUM(effective_hours), 0.0)
            FROM project_task WHERE project_id IN %s AND state <> 'cancelled'
            GROUP BY project_id
            """, (tuple(child_parent.keys()),))
        # aggregate results into res
        res = dict([(id, {'planned_hours':0.0,'total_hours':0.0,'effective_hours':0.0}) for id in ids])
        for id, planned, total, effective in cr.fetchall():
            # add the values specific to id to all parent projects of id in the result
            while id:
                if id in ids:
                    res[id]['planned_hours'] += planned
                    res[id]['total_hours'] += total
                    res[id]['effective_hours'] += effective
                id = child_parent[id]
        # compute progress rates
        for id in ids:
            if res[id]['total_hours']:
                res[id]['progress_rate'] = round(100.0 * res[id]['effective_hours'] / res[id]['total_hours'], 2)
            else:
                res[id]['progress_rate'] = 0.0
        return res

    def unlink(self, cr, uid, ids, *args, **kwargs):
        for proj in self.browse(cr, uid, ids):
            if proj.tasks:
                raise osv.except_osv(_('Operation Not Permitted !'), _('You cannot delete a project containing tasks. I suggest you to desactivate it.'))
        return super(project, self).unlink(cr, uid, ids, *args, **kwargs)

    def _task_count(self, cr, uid, ids, field_name, arg, context=None):
        res = dict.fromkeys(ids, 0)
        task_ids = self.pool.get('project.task').search(cr, uid, [('project_id', 'in', ids)])
        for task in self.pool.get('project.task').browse(cr, uid, task_ids, context):
            res[task.project_id.id] += 1
        return res

    _columns = {
        'complete_name': fields.function(_complete_name, string="Project Name", type='char', size=250),
        'active': fields.boolean('Active', help="If the active field is set to False, it will allow you to hide the project without removing it."),
        'sequence': fields.integer('Sequence', help="Gives the sequence order when displaying a list of Projects."),
        'analytic_account_id': fields.many2one('account.analytic.account', 'Analytic Account', help="Link this project to an analytic account if you need financial management on projects. It enables you to connect projects with budgets, planning, cost and revenue analysis, timesheets on projects, etc.", ondelete="cascade", required=True),
        'priority': fields.integer('Sequence', help="Gives the sequence order when displaying the list of projects"),
        'warn_manager': fields.boolean('Notify Manager', help="If you check this field, the project manager will receive an email each time a task is completed by his team.", states={'close':[('readonly',True)], 'cancelled':[('readonly',True)]}),

        'members': fields.many2many('res.users', 'project_user_rel', 'project_id', 'uid', 'Project Members',
            help="Project's members are users who can have an access to the tasks related to this project.", states={'close':[('readonly',True)], 'cancelled':[('readonly',True)]}),
        'tasks': fields.one2many('project.task', 'project_id', "Task Activities"),
        'planned_hours': fields.function(_progress_rate, multi="progress", string='Planned Time', help="Sum of planned hours of all tasks related to this project and its child projects.",
            store = {
                'project.project': (_get_project_and_parents, ['tasks', 'parent_id', 'child_ids'], 10),
                'project.task': (_get_projects_from_tasks, ['planned_hours', 'remaining_hours', 'work_ids', 'state'], 20),
            }),
        'effective_hours': fields.function(_progress_rate, multi="progress", string='Time Spent', help="Sum of spent hours of all tasks related to this project and its child projects.",
            store = {
                'project.project': (_get_project_and_parents, ['tasks', 'parent_id', 'child_ids'], 10),
                'project.task': (_get_projects_from_tasks, ['planned_hours', 'remaining_hours', 'work_ids', 'state'], 20),
            }),
        'total_hours': fields.function(_progress_rate, multi="progress", string='Total Time', help="Sum of total hours of all tasks related to this project and its child projects.",
            store = {
                'project.project': (_get_project_and_parents, ['tasks', 'parent_id', 'child_ids'], 10),
                'project.task': (_get_projects_from_tasks, ['planned_hours', 'remaining_hours', 'work_ids', 'state'], 20),
            }),
        'progress_rate': fields.function(_progress_rate, multi="progress", string='Progress', type='float', group_operator="avg", help="Percent of tasks closed according to the total of tasks todo.",
            store = {
                'project.project': (_get_project_and_parents, ['tasks', 'parent_id', 'child_ids'], 10),
                'project.task': (_get_projects_from_tasks, ['planned_hours', 'remaining_hours', 'work_ids', 'state'], 20),
            }),
        'resource_calendar_id': fields.many2one('resource.calendar', 'Working Time', help="Timetable working hours to adjust the gantt diagram report", states={'close':[('readonly',True)]} ),
        'warn_customer': fields.boolean('Warn Partner', help="If you check this, the user will have a popup when closing a task that propose a message to send by email to the customer.", states={'close':[('readonly',True)], 'cancelled':[('readonly',True)]}),
        'warn_header': fields.text('Mail Header', help="Header added at the beginning of the email for the warning message sent to the customer when a task is closed.", states={'close':[('readonly',True)], 'cancelled':[('readonly',True)]}),
        'warn_footer': fields.text('Mail Footer', help="Footer added at the beginning of the email for the warning message sent to the customer when a task is closed.", states={'close':[('readonly',True)], 'cancelled':[('readonly',True)]}),
        'type_ids': fields.many2many('project.task.type', 'project_task_type_rel', 'project_id', 'type_id', 'Tasks Stages', states={'close':[('readonly',True)], 'cancelled':[('readonly',True)]}),
        'use_tasks': fields.boolean('Use Tasks', help="Check this field if this project is aimed at managing tasks"),
        'task_count': fields.function(_task_count, type='integer', string="Open Tasks"),
        'color': fields.integer('Color Index'),
        'company_uom_id': fields.related('company_id', 'project_time_mode_id', type='many2one', relation='product.uom'),
     }
    
    def dummy(self, cr, uid, ids, context):
        return True
       
    def _get_type_common(self, cr, uid, context):
        ids = self.pool.get('project.task.type').search(cr, uid, [('project_default','=',1)], context=context)
        return ids

    _order = "sequence"
    _defaults = {
        'active': True,
        'priority': 1,
        'sequence': 10,
        'type_ids': _get_type_common,
        'use_tasks': True,
    }

    # TODO: Why not using a SQL contraints ?
    def _check_dates(self, cr, uid, ids, context=None):
        for leave in self.read(cr, uid, ids, ['date_start', 'date'], context=context):
            if leave['date_start'] and leave['date']:
                if leave['date_start'] > leave['date']:
                    return False
        return True

    _constraints = [
        (_check_dates, 'Error! project start-date must be lower then project end-date.', ['date_start', 'date'])
    ]

    def set_template(self, cr, uid, ids, context=None):
        res = self.setActive(cr, uid, ids, value=False, context=context)
        return res

    def set_done(self, cr, uid, ids, context=None):
        task_obj = self.pool.get('project.task')
        task_ids = task_obj.search(cr, uid, [('project_id', 'in', ids), ('state', 'not in', ('cancelled', 'done'))])
        task_obj.write(cr, uid, task_ids, {'state': 'done', 'date_end':time.strftime('%Y-%m-%d %H:%M:%S'), 'remaining_hours': 0.0})
        self.write(cr, uid, ids, {'state':'close'}, context=context)
        self.set_close_send_note(cr, uid, ids, context=context)
        return True

    def set_cancel(self, cr, uid, ids, context=None):
        task_obj = self.pool.get('project.task')
        task_ids = task_obj.search(cr, uid, [('project_id', 'in', ids), ('state', '!=', 'done')])
        task_obj.write(cr, uid, task_ids, {'state': 'cancelled', 'date_end':time.strftime('%Y-%m-%d %H:%M:%S'), 'remaining_hours': 0.0})
        self.write(cr, uid, ids, {'state':'cancelled'}, context=context)
        self.set_cancel_send_note(cr, uid, ids, context=context)
        return True

    def set_pending(self, cr, uid, ids, context=None):
        self.write(cr, uid, ids, {'state':'pending'}, context=context)
        self.set_pending_send_note(cr, uid, ids, context=context)
        return True

    def set_open(self, cr, uid, ids, context=None):
        self.write(cr, uid, ids, {'state':'open'}, context=context)
        self.set_open_send_note(cr, uid, ids, context=context)
        return True

    def reset_project(self, cr, uid, ids, context=None):
        res = self.setActive(cr, uid, ids, value=True, context=context)
        self.set_open_send_note(cr, uid, ids, context=context)
        return res

    def map_tasks(self, cr, uid, old_project_id, new_project_id, context=None):
        """ copy and map tasks from old to new project """
        if context is None:
            context = {}
        map_task_id = {}
        task_obj = self.pool.get('project.task')
        proj = self.browse(cr, uid, old_project_id, context=context)
        for task in proj.tasks:
            map_task_id[task.id] =  task_obj.copy(cr, uid, task.id, {}, context=context)
        self.write(cr, uid, [new_project_id], {'tasks':[(6,0, map_task_id.values())]})
        task_obj.duplicate_task(cr, uid, map_task_id, context=context)
        return True

    def copy(self, cr, uid, id, default={}, context=None):
        if context is None:
            context = {}

        default = default or {}
        context['active_test'] = False
        default['state'] = 'open'
        default['tasks'] = []
        proj = self.browse(cr, uid, id, context=context)
        if not default.get('name', False):
            default['name'] = proj.name + _(' (copy)')

        res = super(project, self).copy(cr, uid, id, default, context)
        self.map_tasks(cr,uid,id,res,context)
        return res

    def duplicate_template(self, cr, uid, ids, context=None):
        if context is None:
            context = {}
        data_obj = self.pool.get('ir.model.data')
        result = []
        for proj in self.browse(cr, uid, ids, context=context):
            parent_id = context.get('parent_id', False)
            context.update({'analytic_project_copy': True})
            new_date_start = time.strftime('%Y-%m-%d')
            new_date_end = False
            if proj.date_start and proj.date:
                start_date = date(*time.strptime(proj.date_start,'%Y-%m-%d')[:3])
                end_date = date(*time.strptime(proj.date,'%Y-%m-%d')[:3])
                new_date_end = (datetime(*time.strptime(new_date_start,'%Y-%m-%d')[:3])+(end_date-start_date)).strftime('%Y-%m-%d')
            context.update({'copy':True})
            new_id = self.copy(cr, uid, proj.id, default = {
                                    'name': proj.name +_(' (copy)'),
                                    'state':'open',
                                    'date_start':new_date_start,
                                    'date':new_date_end,
                                    'parent_id':parent_id}, context=context)
            result.append(new_id)

            child_ids = self.search(cr, uid, [('parent_id','=', proj.analytic_account_id.id)], context=context)
            parent_id = self.read(cr, uid, new_id, ['analytic_account_id'])['analytic_account_id'][0]
            if child_ids:
                self.duplicate_template(cr, uid, child_ids, context={'parent_id': parent_id})

        if result and len(result):
            res_id = result[0]
            form_view_id = data_obj._get_id(cr, uid, 'project', 'edit_project')
            form_view = data_obj.read(cr, uid, form_view_id, ['res_id'])
            tree_view_id = data_obj._get_id(cr, uid, 'project', 'view_project')
            tree_view = data_obj.read(cr, uid, tree_view_id, ['res_id'])
            search_view_id = data_obj._get_id(cr, uid, 'project', 'view_project_project_filter')
            search_view = data_obj.read(cr, uid, search_view_id, ['res_id'])
            return {
                'name': _('Projects'),
                'view_type': 'form',
                'view_mode': 'form,tree',
                'res_model': 'project.project',
                'view_id': False,
                'res_id': res_id,
                'views': [(form_view['res_id'],'form'),(tree_view['res_id'],'tree')],
                'type': 'ir.actions.act_window',
                'search_view_id': search_view['res_id'],
                'nodestroy': True
            }

    # set active value for a project, its sub projects and its tasks
    def setActive(self, cr, uid, ids, value=True, context=None):
        task_obj = self.pool.get('project.task')
        for proj in self.browse(cr, uid, ids, context=None):
            self.write(cr, uid, [proj.id], {'state': value and 'open' or 'template'}, context)
            cr.execute('select id from project_task where project_id=%s', (proj.id,))
            tasks_id = [x[0] for x in cr.fetchall()]
            if tasks_id:
                task_obj.write(cr, uid, tasks_id, {'active': value}, context=context)
            child_ids = self.search(cr, uid, [('parent_id','=', proj.analytic_account_id.id)])
            if child_ids:
                self.setActive(cr, uid, child_ids, value, context=None)
        return True

    def _schedule_header(self, cr, uid, ids, force_members=True, context=None):
        context = context or {}
        if type(ids) in (long, int,):
            ids = [ids]
        projects = self.browse(cr, uid, ids, context=context)

        for project in projects:
            if (not project.members) and force_members:
                raise osv.except_osv(_('Warning !'),_("You must assign members on the project '%s' !") % (project.name,))

        resource_pool = self.pool.get('resource.resource')

        result = "from openerp.addons.resource.faces import *\n"
        result += "import datetime\n"
        for project in self.browse(cr, uid, ids, context=context):
            u_ids = [i.id for i in project.members]
            if project.user_id and (project.user_id.id not in u_ids):
                u_ids.append(project.user_id.id)
            for task in project.tasks:
                if task.state in ('done','cancelled'):
                    continue
                if task.user_id and (task.user_id.id not in u_ids):
                    u_ids.append(task.user_id.id)
            calendar_id = project.resource_calendar_id and project.resource_calendar_id.id or False
            resource_objs = resource_pool.generate_resources(cr, uid, u_ids, calendar_id, context=context)
            for key, vals in resource_objs.items():
                result +='''
class User_%s(Resource):
    efficiency = %s
''' % (key,  vals.get('efficiency', False))

        result += '''
def Project():
        '''
        return result

    def _schedule_project(self, cr, uid, project, context=None):
        resource_pool = self.pool.get('resource.resource')
        calendar_id = project.resource_calendar_id and project.resource_calendar_id.id or False
        working_days = resource_pool.compute_working_calendar(cr, uid, calendar_id, context=context)
        # TODO: check if we need working_..., default values are ok.
        puids = [x.id for x in project.members]
        if project.user_id:
            puids.append(project.user_id.id)
        result = """
  def Project_%d():
    start = \'%s\'
    working_days = %s
    resource = %s
"""       % (
            project.id,
            project.date_start, working_days,
            '|'.join(['User_'+str(x) for x in puids])
        )
        vacation = calendar_id and tuple(resource_pool.compute_vacation(cr, uid, calendar_id, context=context)) or False
        if vacation:
            result+= """
    vacation = %s
""" %   ( vacation, )
        return result

    #TODO: DO Resource allocation and compute availability
    def compute_allocation(self, rc, uid, ids, start_date, end_date, context=None):
        if context ==  None:
            context = {}
        allocation = {}
        return allocation

    def schedule_tasks(self, cr, uid, ids, context=None):
        context = context or {}
        if type(ids) in (long, int,):
            ids = [ids]
        projects = self.browse(cr, uid, ids, context=context)
        result = self._schedule_header(cr, uid, ids, False, context=context)
        for project in projects:
            result += self._schedule_project(cr, uid, project, context=context)
            result += self.pool.get('project.task')._generate_task(cr, uid, project.tasks, ident=4, context=context)

        local_dict = {}
        exec result in local_dict
        projects_gantt = Task.BalancedProject(local_dict['Project'])

        for project in projects:
            project_gantt = getattr(projects_gantt, 'Project_%d' % (project.id,))
            for task in project.tasks:
                if task.state in ('done','cancelled'):
                    continue

                p = getattr(project_gantt, 'Task_%d' % (task.id,))

                self.pool.get('project.task').write(cr, uid, [task.id], {
                    'date_start': p.start.strftime('%Y-%m-%d %H:%M:%S'),
                    'date_end': p.end.strftime('%Y-%m-%d %H:%M:%S')
                }, context=context)
                if (not task.user_id) and (p.booked_resource):
                    self.pool.get('project.task').write(cr, uid, [task.id], {
                        'user_id': int(p.booked_resource[0].name[5:]),
                    }, context=context)
        return True

    # ------------------------------------------------
    # OpenChatter methods and notifications
    # ------------------------------------------------
    
    def get_needaction_user_ids(self, cr, uid, ids, context=None):
        result = dict.fromkeys(ids)
        for obj in self.browse(cr, uid, ids, context=context):
            result[obj.id] = []
            if obj.state == 'draft' and obj.user_id:
                result[obj.id] = [obj.user_id.id]
        return result

    def message_get_subscribers(self, cr, uid, ids, context=None):
        sub_ids = self.message_get_subscribers_ids(cr, uid, ids, context=context);
        for obj in self.browse(cr, uid, ids, context=context):
            if obj.user_id:
                sub_ids.append(obj.user_id.id)
        return self.pool.get('res.users').read(cr, uid, sub_ids, context=context)

    def create(self, cr, uid, vals, context=None):
        obj_id = super(project, self).create(cr, uid, vals, context=context)
        self.create_send_note(cr, uid, [obj_id], context=context)
        return obj_id

    def create_send_note(self, cr, uid, ids, context=None):
        return self.message_append_note(cr, uid, ids, body=_("Project has been <b>created</b>."), context=context)

    def set_open_send_note(self, cr, uid, ids, context=None):
        message = _("Project has been <b>opened</b>.")
        return self.message_append_note(cr, uid, ids, body=message, context=context)

    def set_pending_send_note(self, cr, uid, ids, context=None):
        message = _("Project is now <b>pending</b>.")
        return self.message_append_note(cr, uid, ids, body=message, context=context)

    def set_cancel_send_note(self, cr, uid, ids, context=None):
        message = _("Project has been <b>cancelled</b>.")
        return self.message_append_note(cr, uid, ids, body=message, context=context)

    def set_close_send_note(self, cr, uid, ids, context=None):
        message = _("Project has been <b>closed</b>.")
        return self.message_append_note(cr, uid, ids, body=message, context=context)
    
project()

class task(osv.osv):
    _name = "project.task"
    _description = "Task"
    _log_create = True
    _date_name = "date_start"
    _inherit = ['ir.needaction_mixin', 'mail.thread']


    def _resolve_project_id_from_context(self, cr, uid, context=None):
        """Return ID of project based on the value of 'project_id'
           context key, or None if it cannot be resolved to a single project.
        """
        if context is None: context = {}
        if type(context.get('default_project_id')) in (int, long):
            project_id = context['default_project_id']
            return project_id
        if isinstance(context.get('default_project_id'), basestring):
            project_name = context['default_project_id']
            project_ids = self.pool.get('project.project').name_search(cr, uid, name=project_name)
            if len(project_ids) == 1:
                return project_ids[0][0]

    def _read_group_type_id(self, cr, uid, ids, domain, read_group_order=None, access_rights_uid=None, context=None):
        stage_obj = self.pool.get('project.task.type')
        project_id = self._resolve_project_id_from_context(cr, uid, context=context)
        order = stage_obj._order
        access_rights_uid = access_rights_uid or uid
        if read_group_order == 'type_id desc':
            # lame way to allow reverting search, should just work in the trivial case
            order = '%s desc' % order
        if project_id:
            domain = ['|', ('id','in',ids), ('project_ids','in',project_id)]
        else:
            domain = ['|', ('id','in',ids), ('project_default','=',1)]
        stage_ids = stage_obj._search(cr, uid, domain, order=order, access_rights_uid=access_rights_uid, context=context)
        result = stage_obj.name_get(cr, access_rights_uid, stage_ids, context=context)
        # restore order of the search
        result.sort(lambda x,y: cmp(stage_ids.index(x[0]), stage_ids.index(y[0])))
        return result

    def _read_group_user_id(self, cr, uid, ids, domain, read_group_order=None, access_rights_uid=None, context=None):
        res_users = self.pool.get('res.users')
        project_id = self._resolve_project_id_from_context(cr, uid, context=context)
        access_rights_uid = access_rights_uid or uid
        if project_id:
            ids += self.pool.get('project.project').read(cr, access_rights_uid, project_id, ['members'], context=context)['members']
            order = res_users._order
            # lame way to allow reverting search, should just work in the trivial case
            if read_group_order == 'user_id desc':
                order = '%s desc' % order
            # de-duplicate and apply search order
            ids = res_users._search(cr, uid, [('id','in',ids)], order=order, access_rights_uid=access_rights_uid, context=context)
        result = res_users.name_get(cr, access_rights_uid, ids, context=context)
        # restore order of the search
        result.sort(lambda x,y: cmp(ids.index(x[0]), ids.index(y[0])))
        return result

    _group_by_full = {
        'type_id': _read_group_type_id,
        'user_id': _read_group_user_id
    }


    def search(self, cr, user, args, offset=0, limit=None, order=None, context=None, count=False):
        obj_project = self.pool.get('project.project')
        for domain in args:
            if domain[0] == 'project_id' and (not isinstance(domain[2], str)):
                id = isinstance(domain[2], list) and domain[2][0] or domain[2]
                if id and isinstance(id, (long, int)):
                    if obj_project.read(cr, user, id, ['state'])['state'] == 'template':
                        args.append(('active', '=', False))
        return super(task, self).search(cr, user, args, offset=offset, limit=limit, order=order, context=context, count=count)

    def _str_get(self, task, level=0, border='***', context=None):
        return border+' '+(task.user_id and task.user_id.name.upper() or '')+(level and (': L'+str(level)) or '')+(' - %.1fh / %.1fh'%(task.effective_hours or 0.0,task.planned_hours))+' '+border+'\n'+ \
            border[0]+' '+(task.name or '')+'\n'+ \
            (task.description or '')+'\n\n'

    # Compute: effective_hours, total_hours, progress
    def _hours_get(self, cr, uid, ids, field_names, args, context=None):
        res = {}
        cr.execute("SELECT task_id, COALESCE(SUM(hours),0) FROM project_task_work WHERE task_id IN %s GROUP BY task_id",(tuple(ids),))
        hours = dict(cr.fetchall())
        for task in self.browse(cr, uid, ids, context=context):
            res[task.id] = {'effective_hours': hours.get(task.id, 0.0), 'total_hours': (task.remaining_hours or 0.0) + hours.get(task.id, 0.0)}
            res[task.id]['delay_hours'] = res[task.id]['total_hours'] - task.planned_hours
            res[task.id]['progress'] = 0.0
            if (task.remaining_hours + hours.get(task.id, 0.0)):
                res[task.id]['progress'] = round(min(100.0 * hours.get(task.id, 0.0) / res[task.id]['total_hours'], 99.99),2)
            if task.state in ('done','cancelled'):
                res[task.id]['progress'] = 100.0
        return res


    def onchange_remaining(self, cr, uid, ids, remaining=0.0, planned = 0.0):
        if remaining and not planned:
            return {'value':{'planned_hours': remaining}}
        return {}

    def onchange_planned(self, cr, uid, ids, planned = 0.0, effective = 0.0):
        return {'value':{'remaining_hours': planned - effective}}

    def onchange_project(self, cr, uid, id, project_id):
        if not project_id:
            return {}
        data = self.pool.get('project.project').browse(cr, uid, [project_id])
        partner_id=data and data[0].partner_id
        if partner_id:
            return {'value':{'partner_id':partner_id.id}}
        return {}

    def duplicate_task(self, cr, uid, map_ids, context=None):
        for new in map_ids.values():
            task = self.browse(cr, uid, new, context)
            child_ids = [ ch.id for ch in task.child_ids]
            if task.child_ids:
                for child in task.child_ids:
                    if child.id in map_ids.keys():
                        child_ids.remove(child.id)
                        child_ids.append(map_ids[child.id])

            parent_ids = [ ch.id for ch in task.parent_ids]
            if task.parent_ids:
                for parent in task.parent_ids:
                    if parent.id in map_ids.keys():
                        parent_ids.remove(parent.id)
                        parent_ids.append(map_ids[parent.id])
            #FIXME why there is already the copy and the old one
            self.write(cr, uid, new, {'parent_ids':[(6,0,set(parent_ids))], 'child_ids':[(6,0, set(child_ids))]})

    def copy_data(self, cr, uid, id, default={}, context=None):
        default = default or {}
        default.update({'work_ids':[], 'date_start': False, 'date_end': False, 'date_deadline': False})
        if not default.get('remaining_hours', False):
            default['remaining_hours'] = float(self.read(cr, uid, id, ['planned_hours'])['planned_hours'])
        default['active'] = True
        default['type_id'] = False
        if not default.get('name', False):
            default['name'] = self.browse(cr, uid, id, context=context).name or ''
            if not context.get('copy',False):
                new_name = _("%s (copy)")%default.get('name','')
                default.update({'name':new_name})
        return super(task, self).copy_data(cr, uid, id, default, context)


    def _is_template(self, cr, uid, ids, field_name, arg, context=None):
        res = {}
        for task in self.browse(cr, uid, ids, context=context):
            res[task.id] = True
            if task.project_id:
                if task.project_id.active == False or task.project_id.state == 'template':
                    res[task.id] = False
        return res

    def _get_task(self, cr, uid, ids, context=None):
        result = {}
        for work in self.pool.get('project.task.work').browse(cr, uid, ids, context=context):
            if work.task_id: result[work.task_id.id] = True
        return result.keys()

    _columns = {
        'active': fields.function(_is_template, store=True, string='Not a Template Task', type='boolean', help="This field is computed automatically and have the same behavior than the boolean 'active' field: if the task is linked to a template or unactivated project, it will be hidden unless specifically asked."),
        'name': fields.char('Task Summary', size=128, required=True, select=True),
        'description': fields.text('Description'),
        'priority': fields.selection([('4','Very Low'), ('3','Low'), ('2','Medium'), ('1','Important'), ('0','Very important')], 'Priority', select=True),
        'sequence': fields.integer('Sequence', select=True, help="Gives the sequence order when displaying a list of tasks."),
        'type_id': fields.many2one('project.task.type', 'Stage'),
<<<<<<< HEAD
        'state': fields.selection([('draft', 'New'),('cancelled', 'Cancelled'),('open', 'In Progress'),('pending', 'Pending'), ('done', 'Done')], 'State', readonly=True, required=True,
=======
        'state': fields.selection([('draft', 'New'),('open', 'In Progress'),('pending', 'Pending'), ('done', 'Done'), ('cancelled', 'Cancelled')], 'Status', readonly=True, required=True,
>>>>>>> 0e6f4821
                                  help='If the task is created the state is \'Draft\'.\n If the task is started, the state becomes \'In Progress\'.\n If review is needed the task is in \'Pending\' state.\
                                  \n If the task is over, the states is set to \'Done\'.'),
        'kanban_state': fields.selection([('normal', 'Normal'),('blocked', 'Blocked'),('done', 'Ready To Pull')], 'Kanban State',
                                         help="A task's kanban state indicates special situations affecting it:\n"
                                              " * Normal is the default situation\n"
                                              " * Blocked indicates something is preventing the progress of this task\n"
                                              " * Ready To Pull indicates the task is ready to be pulled to the next stage",
                                         readonly=True, required=False),
        'create_date': fields.datetime('Create Date', readonly=True,select=True),
        'date_start': fields.datetime('Starting Date',select=True),
        'date_end': fields.datetime('Ending Date',select=True),
        'date_deadline': fields.date('Deadline',select=True),
        'project_id': fields.many2one('project.project', 'Project', ondelete='set null', select="1"),
        'parent_ids': fields.many2many('project.task', 'project_task_parent_rel', 'task_id', 'parent_id', 'Parent Tasks'),
        'child_ids': fields.many2many('project.task', 'project_task_parent_rel', 'parent_id', 'task_id', 'Delegated Tasks'),
        'notes': fields.text('Notes'),
        'planned_hours': fields.float('Planned Hours', help='Estimated time to do the task, usually set by the project manager when the task is in draft state.'),
        'effective_hours': fields.function(_hours_get, string='Hours Spent', multi='hours', help="Computed using the sum of the task work done.",
            store = {
                'project.task': (lambda self, cr, uid, ids, c={}: ids, ['work_ids', 'remaining_hours', 'planned_hours'], 10),
                'project.task.work': (_get_task, ['hours'], 10),
            }),
        'remaining_hours': fields.float('Remaining Hours', digits=(16,2), help="Total remaining time, can be re-estimated periodically by the assignee of the task."),
        'total_hours': fields.function(_hours_get, string='Total Hours', multi='hours', help="Computed as: Time Spent + Remaining Time.",
            store = {
                'project.task': (lambda self, cr, uid, ids, c={}: ids, ['work_ids', 'remaining_hours', 'planned_hours'], 10),
                'project.task.work': (_get_task, ['hours'], 10),
            }),
        'progress': fields.function(_hours_get, string='Progress (%)', multi='hours', group_operator="avg", help="If the task has a progress of 99.99% you should close the task if it's finished or reevaluate the time",
            store = {
                'project.task': (lambda self, cr, uid, ids, c={}: ids, ['work_ids', 'remaining_hours', 'planned_hours','state'], 10),
                'project.task.work': (_get_task, ['hours'], 10),
            }),
        'delay_hours': fields.function(_hours_get, string='Delay Hours', multi='hours', help="Computed as difference between planned hours by the project manager and the total hours of the task.",
            store = {
                'project.task': (lambda self, cr, uid, ids, c={}: ids, ['work_ids', 'remaining_hours', 'planned_hours'], 10),
                'project.task.work': (_get_task, ['hours'], 10),
            }),
        'user_id': fields.many2one('res.users', 'Assigned to'),
        'delegated_user_id': fields.related('child_ids', 'user_id', type='many2one', relation='res.users', string='Delegated To'),
        'partner_id': fields.many2one('res.partner', 'Partner'),
        'work_ids': fields.one2many('project.task.work', 'task_id', 'Work done'),
        'manager_id': fields.related('project_id', 'analytic_account_id', 'user_id', type='many2one', relation='res.users', string='Project Manager'),
        'company_id': fields.many2one('res.company', 'Company'),
        'id': fields.integer('ID', readonly=True),
        'color': fields.integer('Color Index'),
        'user_email': fields.related('user_id', 'user_email', type='char', string='User Email', readonly=True),
    }

    _defaults = {
        'state': 'draft',
        'kanban_state': 'normal',
        'priority': '2',
        'progress': 0,
        'sequence': 10,
        'active': True,
        'user_id': lambda obj, cr, uid, context: uid,
        'company_id': lambda self, cr, uid, c: self.pool.get('res.company')._company_default_get(cr, uid, 'project.task', context=c)
    }

    _order = "priority, sequence, date_start, name, id"

    def set_priority(self, cr, uid, ids, priority):
        """Set task priority
        """
        return self.write(cr, uid, ids, {'priority' : priority})

    def set_high_priority(self, cr, uid, ids, *args):
        """Set task priority to high
        """
        return self.set_priority(cr, uid, ids, '1')

    def set_normal_priority(self, cr, uid, ids, *args):
        """Set task priority to normal
        """
        return self.set_priority(cr, uid, ids, '2')

    def _check_recursion(self, cr, uid, ids, context=None):
        for id in ids:
            visited_branch = set()
            visited_node = set()
            res = self._check_cycle(cr, uid, id, visited_branch, visited_node, context=context)
            if not res:
                return False

        return True

    def _check_cycle(self, cr, uid, id, visited_branch, visited_node, context=None):
        if id in visited_branch: #Cycle
            return False

        if id in visited_node: #Already tested don't work one more time for nothing
            return True

        visited_branch.add(id)
        visited_node.add(id)

        #visit child using DFS
        task = self.browse(cr, uid, id, context=context)
        for child in task.child_ids:
            res = self._check_cycle(cr, uid, child.id, visited_branch, visited_node, context=context)
            if not res:
                return False

        visited_branch.remove(id)
        return True

    def _check_dates(self, cr, uid, ids, context=None):
        if context == None:
            context = {}
        obj_task = self.browse(cr, uid, ids[0], context=context)
        start = obj_task.date_start or False
        end = obj_task.date_end or False
        if start and end :
            if start > end:
                return False
        return True

    _constraints = [
        (_check_recursion, 'Error ! You cannot create recursive tasks.', ['parent_ids']),
        (_check_dates, 'Error ! Task end-date must be greater then task start-date', ['date_start','date_end'])
    ]
    #
    # Override view according to the company definition
    #
    def fields_view_get(self, cr, uid, view_id=None, view_type='form', context=None, toolbar=False, submenu=False):
        users_obj = self.pool.get('res.users')

        # read uom as admin to avoid access rights issues, e.g. for portal/share users,
        # this should be safe (no context passed to avoid side-effects)
        obj_tm = users_obj.browse(cr, 1, uid, context=context).company_id.project_time_mode_id
        tm = obj_tm and obj_tm.name or 'Hours'

        res = super(task, self).fields_view_get(cr, uid, view_id, view_type, context, toolbar, submenu=submenu)

        if tm in ['Hours','Hour']:
            return res

        eview = etree.fromstring(res['arch'])

        def _check_rec(eview):
            if eview.attrib.get('widget','') == 'float_time':
                eview.set('widget','float')
            for child in eview:
                _check_rec(child)
            return True

        _check_rec(eview)

        res['arch'] = etree.tostring(eview)

        for f in res['fields']:
            if 'Hours' in res['fields'][f]['string']:
                res['fields'][f]['string'] = res['fields'][f]['string'].replace('Hours',tm)
        return res

    def _check_child_task(self, cr, uid, ids, context=None):
        if context == None:
            context = {}
        tasks = self.browse(cr, uid, ids, context=context)
        for task in tasks:
            if task.child_ids:
                for child in task.child_ids:
                    if child.state in ['draft', 'open', 'pending']:
                        raise osv.except_osv(_("Warning !"), _("Child task still open.\nPlease cancel or complete child task first."))
        return True

    def action_close(self, cr, uid, ids, context=None):
        # This action open wizard to send email to partner or project manager after close task.
        if context == None:
            context = {}
        task_id = len(ids) and ids[0] or False
        self._check_child_task(cr, uid, ids, context=context)
        if not task_id: return False
        task = self.browse(cr, uid, task_id, context=context)
        project = task.project_id
        res = self.do_close(cr, uid, [task_id], context=context)
        if project.warn_manager or project.warn_customer:
            return {
                'name': _('Send Email after close task'),
                'view_type': 'form',
                'view_mode': 'form',
                'res_model': 'mail.compose.message',
                'type': 'ir.actions.act_window',
                'target': 'new',
                'nodestroy': True,
                'context': {'active_id': task.id,
                            'active_model': 'project.task'}
           }
        return res

    def do_close(self, cr, uid, ids, context={}):
        """
        Close Task
        """
        request = self.pool.get('res.request')
        if not isinstance(ids,list): ids = [ids]
        for task in self.browse(cr, uid, ids, context=context):
            vals = {}
            project = task.project_id
            if project:
                # Send request to project manager
                if project.warn_manager and project.user_id and (project.user_id.id != uid):
                    request.create(cr, uid, {
                        'name': _("Task '%s' closed") % task.name,
                        'state': 'waiting',
                        'act_from': uid,
                        'act_to': project.user_id.id,
                        'ref_partner_id': task.partner_id.id,
                        'ref_doc1': 'project.task,%d'% (task.id,),
                        'ref_doc2': 'project.project,%d'% (project.id,),
                    }, context=context)

            for parent_id in task.parent_ids:
                if parent_id.state in ('pending','draft'):
                    reopen = True
                    for child in parent_id.child_ids:
                        if child.id != task.id and child.state not in ('done','cancelled'):
                            reopen = False
                    if reopen:
                        self.do_reopen(cr, uid, [parent_id.id], context=context)
            vals.update({'state': 'done'})
            vals.update({'remaining_hours': 0.0})
            if not task.date_end:
                vals.update({ 'date_end':time.strftime('%Y-%m-%d %H:%M:%S')})
            self.write(cr, uid, [task.id],vals, context=context)
            self.do_close_send_note(cr, uid, [task.id], context)
        return True

    def do_reopen(self, cr, uid, ids, context=None):
        request = self.pool.get('res.request')

        for task in self.browse(cr, uid, ids, context=context):
            project = task.project_id
            if project and project.warn_manager and project.user_id.id and (project.user_id.id != uid):
                request.create(cr, uid, {
                    'name': _("Task '%s' set in progress") % task.name,
                    'state': 'waiting',
                    'act_from': uid,
                    'act_to': project.user_id.id,
                    'ref_partner_id': task.partner_id.id,
                    'ref_doc1': 'project.task,%d' % task.id,
                    'ref_doc2': 'project.project,%d' % project.id,
                }, context=context)

            self.write(cr, uid, [task.id], {'state': 'open'}, context=context)
            self.do_open_send_note(cr, uid, [task.id], context)
        return True

    def do_cancel(self, cr, uid, ids, context={}):
        request = self.pool.get('res.request')
        tasks = self.browse(cr, uid, ids, context=context)
        self._check_child_task(cr, uid, ids, context=context)
        for task in tasks:
            project = task.project_id
            if project.warn_manager and project.user_id and (project.user_id.id != uid):
                request.create(cr, uid, {
                    'name': _("Task '%s' cancelled") % task.name,
                    'state': 'waiting',
                    'act_from': uid,
                    'act_to': project.user_id.id,
                    'ref_partner_id': task.partner_id.id,
                    'ref_doc1': 'project.task,%d' % task.id,
                    'ref_doc2': 'project.project,%d' % project.id,
                }, context=context)
            self.write(cr, uid, [task.id], {'state': 'cancelled', 'remaining_hours':0.0}, context=context)
            self.do_cancel_send_note(cr, uid, [task.id], context)
        return True

    def do_open(self, cr, uid, ids, context={}):
        if not isinstance(ids,list): ids = [ids]
        tasks= self.browse(cr, uid, ids, context=context)
        for t in tasks:
            data = {'state': 'open'}
            if not t.date_start:
                data['date_start'] = time.strftime('%Y-%m-%d %H:%M:%S')
            self.write(cr, uid, [t.id], data, context=context)
            self.do_open_send_note(cr, uid, [t.id], context)
        return True

    def do_draft(self, cr, uid, ids, context={}):
        self.write(cr, uid, ids, {'state': 'draft'}, context=context)
        self.do_draft_send_note(cr, uid, ids, context)
        return True


    def _delegate_task_attachments(self, cr, uid, task_id, delegated_task_id, context=None):
        attachment = self.pool.get('ir.attachment')
        attachment_ids = attachment.search(cr, uid, [('res_model', '=', self._name), ('res_id', '=', task_id)], context=context)
        new_attachment_ids = []
        for attachment_id in attachment_ids:
            new_attachment_ids.append(attachment.copy(cr, uid, attachment_id, default={'res_id': delegated_task_id}, context=context))
        return new_attachment_ids


    def do_delegate(self, cr, uid, ids, delegate_data={}, context=None):
        """
        Delegate Task to another users.
        """
        assert delegate_data['user_id'], _("Delegated User should be specified")
        delegated_tasks = {}
        for task in self.browse(cr, uid, ids, context=context):
            delegated_task_id = self.copy(cr, uid, task.id, {
                'name': delegate_data['name'],
                'project_id': delegate_data['project_id'] and delegate_data['project_id'][0] or False,
                'user_id': delegate_data['user_id'] and delegate_data['user_id'][0] or False,
                'planned_hours': delegate_data['planned_hours'] or 0.0,
                'parent_ids': [(6, 0, [task.id])],
                'state': 'draft',
                'description': delegate_data['new_task_description'] or '',
                'child_ids': [],
                'work_ids': []
            }, context=context)
            self._delegate_task_attachments(cr, uid, task.id, delegated_task_id, context=context)
            newname = delegate_data['prefix'] or ''
            task.write({
                'remaining_hours': delegate_data['planned_hours_me'],
                'planned_hours': delegate_data['planned_hours_me'] + (task.effective_hours or 0.0),
                'name': newname,
            }, context=context)
            if delegate_data['state'] == 'pending':
                self.do_pending(cr, uid, [task.id], context=context)
            elif delegate_data['state'] == 'done':
                self.do_close(cr, uid, [task.id], context=context)
            self.do_delegation_send_note(cr, uid, [task.id], context)
            delegated_tasks[task.id] = delegated_task_id
        return delegated_tasks

    def do_pending(self, cr, uid, ids, context={}):
        self.write(cr, uid, ids, {'state': 'pending'}, context=context)
        self.do_pending_send_note(cr, uid, ids, context)
        return True

    def set_remaining_time(self, cr, uid, ids, remaining_time=1.0, context=None):
        for task in self.browse(cr, uid, ids, context=context):
            if (task.state=='draft') or (task.planned_hours==0.0):
                self.write(cr, uid, [task.id], {'planned_hours': remaining_time}, context=context)
        self.write(cr, uid, ids, {'remaining_hours': remaining_time}, context=context)
        return True

    def set_remaining_time_1(self, cr, uid, ids, context=None):
        return self.set_remaining_time(cr, uid, ids, 1.0, context)

    def set_remaining_time_2(self, cr, uid, ids, context=None):
        return self.set_remaining_time(cr, uid, ids, 2.0, context)

    def set_remaining_time_5(self, cr, uid, ids, context=None):
        return self.set_remaining_time(cr, uid, ids, 5.0, context)

    def set_remaining_time_10(self, cr, uid, ids, context=None):
        return self.set_remaining_time(cr, uid, ids, 10.0, context)

    def set_kanban_state_blocked(self, cr, uid, ids, context=None):
        self.write(cr, uid, ids, {'kanban_state': 'blocked'}, context=context)

    def set_kanban_state_normal(self, cr, uid, ids, context=None):
        self.write(cr, uid, ids, {'kanban_state': 'normal'}, context=context)

    def set_kanban_state_done(self, cr, uid, ids, context=None):
        self.write(cr, uid, ids, {'kanban_state': 'done'}, context=context)

    def _change_type(self, cr, uid, ids, next, context=None):
        """
            go to the next stage
            if next is False, go to previous stage
        """
        for task in self.browse(cr, uid, ids):
            if  task.project_id.type_ids:
                typeid = task.type_id.id
                types_seq={}
                for type in task.project_id.type_ids :
                    types_seq[type.id] = type.sequence
                if next:
                    types = sorted(types_seq.items(), lambda x, y: cmp(x[1], y[1]))
                else:
                    types = sorted(types_seq.items(), lambda x, y: cmp(y[1], x[1]))
                sorted_types = [x[0] for x in types]
                if not typeid:
                    self.write(cr, uid, task.id, {'type_id': sorted_types[0]})
                elif typeid and typeid in sorted_types and sorted_types.index(typeid) != len(sorted_types)-1:
                    index = sorted_types.index(typeid)
                    self.write(cr, uid, task.id, {'type_id': sorted_types[index+1]})
                self.state_change_send_note(cr, uid, [task.id], context)
        return True

    def next_type(self, cr, uid, ids, context=None):
        return self._change_type(cr, uid, ids, True, context=context)

    def prev_type(self, cr, uid, ids, context=None):
        return self._change_type(cr, uid, ids, False, context=context)

    def _store_history(self, cr, uid, ids, context=None):
        for task in self.browse(cr, uid, ids, context=context):
            self.pool.get('project.task.history').create(cr, uid, {
                'task_id': task.id,
                'remaining_hours': task.remaining_hours,
                'planned_hours': task.planned_hours,
                'kanban_state': task.kanban_state,
                'type_id': task.type_id.id,
                'state': task.state,
                'user_id': task.user_id.id

            }, context=context)
        return True

    def create(self, cr, uid, vals, context=None):
        task_id = super(task, self).create(cr, uid, vals, context=context)
        self._store_history(cr, uid, [task_id], context=context)
        self.create_send_note(cr, uid, [task_id], context=context)
        return task_id

    # Overridden to reset the kanban_state to normal whenever
    # the stage (type_id) of the task changes.
    def write(self, cr, uid, ids, vals, context=None):
        if isinstance(ids, (int, long)):
            ids = [ids]
        if vals and not 'kanban_state' in vals and 'type_id' in vals:
            new_stage = vals.get('type_id')
            vals_reset_kstate = dict(vals, kanban_state='normal')
            for t in self.browse(cr, uid, ids, context=context):
                write_vals = vals_reset_kstate if t.type_id != new_stage else vals
                super(task,self).write(cr, uid, [t.id], write_vals, context=context)
            result = True
        else:
            result = super(task,self).write(cr, uid, ids, vals, context=context)
        if ('type_id' in vals) or ('remaining_hours' in vals) or ('user_id' in vals) or ('state' in vals) or ('kanban_state' in vals):
            self._store_history(cr, uid, ids, context=context)
            self.state_change_send_note(cr, uid, ids, context)
        return result

    def unlink(self, cr, uid, ids, context=None):
        if context == None:
            context = {}
        self._check_child_task(cr, uid, ids, context=context)
        res = super(task, self).unlink(cr, uid, ids, context)
        return res

    def _generate_task(self, cr, uid, tasks, ident=4, context=None):
        context = context or {}
        result = ""
        ident = ' '*ident
        for task in tasks:
            if task.state in ('done','cancelled'):
                continue
            result += '''
%sdef Task_%s():
%s  todo = \"%.2fH\"
%s  effort = \"%.2fH\"''' % (ident,task.id, ident,task.remaining_hours, ident,task.total_hours)
            start = []
            for t2 in task.parent_ids:
                start.append("up.Task_%s.end" % (t2.id,))
            if start:
                result += '''
%s  start = max(%s)
''' % (ident,','.join(start))

            if task.user_id:
                result += '''
%s  resource = %s
''' % (ident, 'User_'+str(task.user_id.id))

        result += "\n"
        return result
    
    # ---------------------------------------------------
    # OpenChatter methods and notifications
    # ---------------------------------------------------
    
    def get_needaction_user_ids(self, cr, uid, ids, context=None):
        result = dict.fromkeys(ids, [])
        for obj in self.browse(cr, uid, ids, context=context):
            if obj.state == 'draft' and obj.user_id:
                result[obj.id] = [obj.user_id.id]
        return result

    def message_get_subscribers(self, cr, uid, ids, context=None):
        sub_ids = self.message_get_subscribers_ids(cr, uid, ids, context=context);
        for obj in self.browse(cr, uid, ids, context=context):
            if obj.user_id:
                sub_ids.append(obj.user_id.id)
            if obj.manager_id:
                sub_ids.append(obj.manager_id.id)
        return self.pool.get('res.users').read(cr, uid, sub_ids, context=context)

    def create_send_note(self, cr, uid, ids, context=None):
        return self.message_append_note(cr, uid, ids, body=_("Task has been <b>created</b>."), context=context)

    def do_pending_send_note(self, cr, uid, ids, context=None):
        if not isinstance(ids,list): ids = [ids]
        msg = _('Task is now <b>pending</b>.')
        return self.message_append_note(cr, uid, ids, body=msg, context=context)

    def do_open_send_note(self, cr, uid, ids, context=None):
        msg = _('Task has been <b>opened</b>.')
        return self.message_append_note(cr, uid, ids, body=msg, context=context)

    def do_cancel_send_note(self, cr, uid, ids, context=None):
        msg = _('Task has been <b>canceled</b>.')
        return self.message_append_note(cr, uid, ids, body=msg, context=context)

    def do_close_send_note(self, cr, uid, ids, context=None):
        msg = _('Task has been <b>closed</b>.')
        return self.message_append_note(cr, uid, ids, body=msg, context=context)

    def do_draft_send_note(self, cr, uid, ids, context=None):
        msg = _('Task has been <b>renewed</b>.')
        return self.message_append_note(cr, uid, ids, body=msg, context=context)

    def do_delegation_send_note(self, cr, uid, ids, context=None):
        for task in self.browse(cr, uid, ids, context=context):
            msg = _('Task has been <b>delegated</b> to <em>%s</em>.') % (task.user_id.name)
            self.message_append_note(cr, uid, [task.id], body=msg, context=context)
        return True

    def state_change_send_note(self, cr, uid, ids, context=None):
        for task in self.browse(cr, uid, ids, context=context):
            msg = _('Stage changed to <b>%s</b>') % (task.type_id.name)
            self.message_append_note(cr, uid, [task.id], body=msg, context=context)
        return True

task()

class project_work(osv.osv):
    _name = "project.task.work"
    _description = "Project Task Work"
    _columns = {
        'name': fields.char('Work summary', size=128),
        'date': fields.datetime('Date', select="1"),
        'task_id': fields.many2one('project.task', 'Task', ondelete='cascade', required=True, select="1"),
        'hours': fields.float('Time Spent'),
        'user_id': fields.many2one('res.users', 'Done by', required=True, select="1"),
        'company_id': fields.related('task_id', 'company_id', type='many2one', relation='res.company', string='Company', store=True, readonly=True)
    }

    _defaults = {
        'user_id': lambda obj, cr, uid, context: uid,
        'date': lambda *a: time.strftime('%Y-%m-%d %H:%M:%S')
    }

    _order = "date desc"
    def create(self, cr, uid, vals, *args, **kwargs):
        if 'hours' in vals and (not vals['hours']):
            vals['hours'] = 0.00
        if 'task_id' in vals:
            cr.execute('update project_task set remaining_hours=remaining_hours - %s where id=%s', (vals.get('hours',0.0), vals['task_id']))
        return super(project_work,self).create(cr, uid, vals, *args, **kwargs)

    def write(self, cr, uid, ids, vals, context=None):
        if 'hours' in vals and (not vals['hours']):
            vals['hours'] = 0.00
        if 'hours' in vals:
            for work in self.browse(cr, uid, ids, context=context):
                cr.execute('update project_task set remaining_hours=remaining_hours - %s + (%s) where id=%s', (vals.get('hours',0.0), work.hours, work.task_id.id))
        return super(project_work,self).write(cr, uid, ids, vals, context)

    def unlink(self, cr, uid, ids, *args, **kwargs):
        for work in self.browse(cr, uid, ids):
            cr.execute('update project_task set remaining_hours=remaining_hours + %s where id=%s', (work.hours, work.task_id.id))
        return super(project_work,self).unlink(cr, uid, ids,*args, **kwargs)
project_work()

class account_analytic_account(osv.osv):

    _inherit = 'account.analytic.account'
    _description = 'Analytic Account'

    def create(self, cr, uid, vals, context=None):
        if context is None:
            context = {}
        if vals.get('child_ids', False) and context.get('analytic_project_copy', False):
            vals['child_ids'] = []
        return super(account_analytic_account, self).create(cr, uid, vals, context=context)

    def unlink(self, cr, uid, ids, *args, **kwargs):
        project_obj = self.pool.get('project.project')
        analytic_ids = project_obj.search(cr, uid, [('analytic_account_id','in',ids)])
        if analytic_ids:
            raise osv.except_osv(_('Warning !'), _('Please delete the project linked with this account first.'))
        return super(account_analytic_account, self).unlink(cr, uid, ids, *args, **kwargs)

account_analytic_account()

#
# Tasks History, used for cumulative flow charts (Lean/Agile)
#

class project_task_history(osv.osv):
    _name = 'project.task.history'
    _description = 'History of Tasks'
    _rec_name = 'task_id'
    _log_access = False
    def _get_date(self, cr, uid, ids, name, arg, context=None):
        result = {}
        for history in self.browse(cr, uid, ids, context=context):
            if history.state in ('done','cancelled'):
                result[history.id] = history.date
                continue
            cr.execute('''select
                    date
                from
                    project_task_history
                where
                    task_id=%s and
                    id>%s
                order by id limit 1''', (history.task_id.id, history.id))
            res = cr.fetchone()
            result[history.id] = res and res[0] or False
        return result

    def _get_related_date(self, cr, uid, ids, context=None):
        result = []
        for history in self.browse(cr, uid, ids, context=context):
            cr.execute('''select
                    id
                from
                    project_task_history
                where
                    task_id=%s and
                    id<%s
                order by id desc limit 1''', (history.task_id.id, history.id))
            res = cr.fetchone()
            if res:
                result.append(res[0])
        return result

    _columns = {
        'task_id': fields.many2one('project.task', 'Task', ondelete='cascade', required=True, select=True),
        'type_id': fields.many2one('project.task.type', 'Stage'),
<<<<<<< HEAD
        'state': fields.selection([('draft', 'New'), ('cancelled', 'Cancelled'),('open', 'In Progress'),('pending', 'Pending'), ('done', 'Done')], 'State'),
=======
        'state': fields.selection([('draft', 'New'),('open', 'In Progress'),('pending', 'Pending'), ('done', 'Done'), ('cancelled', 'Cancelled')], 'Status'),
>>>>>>> 0e6f4821
        'kanban_state': fields.selection([('normal', 'Normal'),('blocked', 'Blocked'),('done', 'Ready To Pull')], 'Kanban State', required=False),
        'date': fields.date('Date', select=True),
        'end_date': fields.function(_get_date, string='End Date', type="date", store={
            'project.task.history': (_get_related_date, None, 20)
        }),
        'remaining_hours': fields.float('Remaining Time', digits=(16,2)),
        'planned_hours': fields.float('Planned Time', digits=(16,2)),
        'user_id': fields.many2one('res.users', 'Responsible'),
    }
    _defaults = {
        'date': fields.date.context_today,
    }
project_task_history()

class project_task_history_cumulative(osv.osv):
    _name = 'project.task.history.cumulative'
    _table = 'project_task_history_cumulative'
    _inherit = 'project.task.history'
    _auto = False
    _columns = {
        'end_date': fields.date('End Date'),
        'project_id': fields.related('task_id', 'project_id', string='Project', type='many2one', relation='project.project')
    }
    def init(self, cr):
        cr.execute(""" CREATE OR REPLACE VIEW project_task_history_cumulative AS (
            SELECT
                history.date::varchar||'-'||history.history_id::varchar as id,
                history.date as end_date,
                *
            FROM (
                SELECT
                    id as history_id,
                    date+generate_series(0, CAST((coalesce(end_date,DATE 'tomorrow')::date - date)AS integer)-1) as date,
                    task_id, type_id, user_id, kanban_state, state,
                    greatest(remaining_hours,1) as remaining_hours, greatest(planned_hours,1) as planned_hours
                FROM
                    project_task_history
            ) as history
        )
        """)
project_task_history_cumulative()<|MERGE_RESOLUTION|>--- conflicted
+++ resolved
@@ -671,11 +671,7 @@
         'priority': fields.selection([('4','Very Low'), ('3','Low'), ('2','Medium'), ('1','Important'), ('0','Very important')], 'Priority', select=True),
         'sequence': fields.integer('Sequence', select=True, help="Gives the sequence order when displaying a list of tasks."),
         'type_id': fields.many2one('project.task.type', 'Stage'),
-<<<<<<< HEAD
-        'state': fields.selection([('draft', 'New'),('cancelled', 'Cancelled'),('open', 'In Progress'),('pending', 'Pending'), ('done', 'Done')], 'State', readonly=True, required=True,
-=======
-        'state': fields.selection([('draft', 'New'),('open', 'In Progress'),('pending', 'Pending'), ('done', 'Done'), ('cancelled', 'Cancelled')], 'Status', readonly=True, required=True,
->>>>>>> 0e6f4821
+        'state': fields.selection([('draft', 'New'),('cancelled', 'Cancelled'),('open', 'In Progress'),('pending', 'Pending'), ('done', 'Done')], 'Status', readonly=True, required=True,
                                   help='If the task is created the state is \'Draft\'.\n If the task is started, the state becomes \'In Progress\'.\n If review is needed the task is in \'Pending\' state.\
                                   \n If the task is over, the states is set to \'Done\'.'),
         'kanban_state': fields.selection([('normal', 'Normal'),('blocked', 'Blocked'),('done', 'Ready To Pull')], 'Kanban State',
@@ -1304,11 +1300,7 @@
     _columns = {
         'task_id': fields.many2one('project.task', 'Task', ondelete='cascade', required=True, select=True),
         'type_id': fields.many2one('project.task.type', 'Stage'),
-<<<<<<< HEAD
-        'state': fields.selection([('draft', 'New'), ('cancelled', 'Cancelled'),('open', 'In Progress'),('pending', 'Pending'), ('done', 'Done')], 'State'),
-=======
-        'state': fields.selection([('draft', 'New'),('open', 'In Progress'),('pending', 'Pending'), ('done', 'Done'), ('cancelled', 'Cancelled')], 'Status'),
->>>>>>> 0e6f4821
+        'state': fields.selection([('draft', 'New'), ('cancelled', 'Cancelled'),('open', 'In Progress'),('pending', 'Pending'), ('done', 'Done')], 'Status'),
         'kanban_state': fields.selection([('normal', 'Normal'),('blocked', 'Blocked'),('done', 'Ready To Pull')], 'Kanban State', required=False),
         'date': fields.date('Date', select=True),
         'end_date': fields.function(_get_date, string='End Date', type="date", store={
