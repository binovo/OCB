<?xml version="1.0" encoding="utf-8"?>
<openerp>
    <data>

        <!-- Top menu item -->
        <menuitem name="Project"
            id="base.menu_main_pm"
            groups="group_project_manager,group_project_user"
            sequence="90"/>

        <menuitem id="menu_project_management" name="Project" parent="base.menu_main_pm" sequence="1"/>
        <menuitem id="base.menu_definitions" name="Configuration" parent="base.menu_main_pm" sequence="60"/>
        
        <record id="act_project_project_2_project_task_all" model="ir.actions.act_window">
            <field name="res_model">project.task</field>
            <field name="view_type">form</field>
            <field name="name">Tasks</field>
            <field name="view_mode">kanban,tree,form,calendar,graph</field>
            <field name="context">{'search_default_project_id': [active_id], 'default_project_id': active_id}</field>
        </record>

        <!-- Project Read/Unread actions -->
        <record id="actions_server_project_unread" model="ir.actions.server">
            <field name="name">Mark unread</field>
            <field name="condition">True</field>
            <field name="type">ir.actions.server</field>
            <field name="model_id" ref="model_project_project"/>
            <field name="state">code</field>
            <field name="code">self.message_check_and_set_unread(cr, uid, context.get('active_ids'), context=context)</field>
        </record>
        <record id="action_project_unread" model="ir.values">
            <field name="name">action_project_unread</field>
            <field name="action_id" ref="actions_server_project_unread"/>
            <field name="value" eval="'ir.actions.server,' + str(ref('actions_server_project_unread'))"/>
            <field name="key">action</field>
            <field name="model_id" ref="model_project_project"/>
            <field name="model">project.project</field>
            <field name="key2">client_action_multi</field>
        </record>

        <record id="actions_server_project_read" model="ir.actions.server">
            <field name="name">Mark read</field>
            <field name="condition">True</field>
            <field name="type">ir.actions.server</field>
            <field name="model_id" ref="model_project_project"/>
            <field name="state">code</field>
            <field name="code">self.message_check_and_set_read(cr, uid, context.get('active_ids'), context=context)</field>
        </record>
        <record id="action_project_read" model="ir.values">
            <field name="name">action_project_read</field>
            <field name="action_id" ref="actions_server_project_read"/>
            <field name="value" eval="'ir.actions.server,' + str(ref('actions_server_project_read'))"/>
            <field name="key">action</field>
            <field name="model_id" ref="model_project_project"/>
            <field name="model">project.project</field>
            <field name="key2">client_action_multi</field>
        </record>

        <!-- Project -->
        <record id="edit_project" model="ir.ui.view">
            <field name="name">project.project.form</field>
            <field name="model">project.project</field>
            <field name="arch" type="xml">
                <form string="Project" version="7.0">
                <header>
                    <button name="set_done" string="Close Project" type="object" states="open,pending"/>
                    <button name="set_open" string="Re-open project" type="object" states="pending" class="oe_highlight"/>
                    <button name="set_open" string="Re-open project" type="object" states="cancelled,close"/>
                    <button name="set_pending" string="Pending" type="object" states="open"/>
                    <button name="set_template" string="Set as Template" type="object" states="open"/>
                    <button string="New Project Based on Template" name="duplicate_template"  type="object" states="template" context="{'parent_id':parent_id}" class="oe_highlight"/>
                    <button name="reset_project" string="Reset as Project" type="object" states="template" class="oe_highlight"/>
                    <button name="set_cancel" string="Cancel" type="object" states="open,pending"/>
                    <field name="state" widget="statusbar" statusbar_visible="open,close" statusbar_colors='{"pending":"blue"}' readonly="1"/>
                </header>
                <sheet string="Project">
                    <field name="analytic_account_id" invisible="1" required="0"/>
                    <div class="oe_title">
                        <label for="name" class="oe_edit_only" string="Project Name"/>
                        <h1>
                            <field name="name" string="Project Name"/>
                        </h1>
                        <div name="options_active">
                            <field name="use_tasks" class="oe_inline"/>
                            <label for="use_tasks"/>
                        </div>
                    </div>
                    <div class="oe_right oe_button_box" name="buttons">
                        <button name="%(act_project_project_2_project_task_all)d" string="Tasks"
                            type="action" attrs="{'invisible':[('use_tasks','=', 0)]}"/>
                        <button name="%(base.action_attachment)d" string="Documents" type="action"/>
                    </div>
                    <group>
                        <group>
                            <field name="privacy_visibility"/>
                            <field name="user_id" string="Project Manager" attrs="{'readonly':[('state','in',['close', 'cancelled'])]}"/>
                        </group>
                        <group>
                            <field name="partner_id" on_change="onchange_partner_id(partner_id)"/>
                            <field name="analytic_account_id" readonly="1" required="0" attrs="{'invisible': [('analytic_account_id','=',False)]}"/>
                        </group>
                    </group>
                    <notebook>
                        <page string="Team" name="team">
                            <field colspan="4" name="members" widget="many2many_kanban">
                                <kanban quick_create="false" create="true">
                                    <field name="name"/>
                                    <templates>
                                        <t t-name="kanban-box">
                                            <div style="position: relative">
                                                <a t-if="! read_only_mode" type="delete" style="position: absolute; right: 0; padding: 4px; diplay: inline-block">X</a>
                                                <div class="oe_module_vignette">
                                                    <div class="oe_module_desc">
                                                        <field name="name"/>
                                                    </div>
                                                </div>
                                            </div>
                                        </t>
                                    </templates>
                                </kanban>
                            </field>
                        </page>
                        <page string="Other Info">
                            <group>
                                <group string="Email Interface" attrs="{'invisible': [('alias_domain', '=', False)]}">
                                    <div>
                                        <field name="alias_id" invisible="1" required="0"/>
                                        <label for="alias_name" class="oe_edit_only "/>
                                        <field name="alias_name" class="oe_inline" attrs="{'required': [('alias_id', '!=', False)]}"/>@<field name="alias_domain" class="oe_inline"/>
                                    </div>
                                </group>
                                <group string="Administration" groups="project.group_time_work_estimation_tasks">
                                    <field name="planned_hours" widget="float_time"/>
                                    <field name="effective_hours" widget="float_time"/>
                                    <field name="resource_calendar_id"/>
                                </group>
                                <group string="Miscellaneous" name="misc">
<<<<<<< HEAD
                                    <field name="date_start"/>
                                    <field name="date"/>
=======
                                    <field name="date" string="End Date"/>
>>>>>>> f542bc21
                                    <field name="priority" groups="base.group_no_one"/>
                                    <field name="active" attrs="{'invisible':[('state','in',['open', 'pending', 'template'])]}"/>

                                    <field name="currency_id" groups="base.group_multi_currency" required="1"/>
                                    <field name="parent_id" domain="[('id','!=',analytic_account_id)]" context="{'current_model': 'project.project'}"/>
                                </group>
                            </group>
                        </page>
                        <page string="Tasks Stages" attrs="{'invisible': [('use_tasks', '=', False)]}">
                             <field name="type_ids"/>
                        </page>
                    </notebook>
                </sheet>
                <div class="oe_chatter">
                    <field name="message_ids" widget="mail_thread"/>
                    <field name="message_follower_ids" widget="mail_followers" help="Follow this project to automatically follow all related tasks and issues."/>
                </div>
                </form>
            </field>
        </record>

       <record id="view_project_project_filter" model="ir.ui.view">
            <field name="name">project.project.select</field>
            <field name="model">project.project</field>
            <field name="arch" type="xml">
                <search string="Search Project">
                    <field name="complete_name" string="Project Name"/>
                    <filter icon="terp-mail-message-new" string="Unread Messages" name="message_unread" domain="[('message_unread','=',True)]"/>
                    <separator/>
                    <filter icon="terp-check" string="Open" name="Current" domain="[('state', '=','open')]" help="Open Projects"/>
                    <filter icon="gtk-media-pause" string="Pending" name="Pending" domain="[('state', '=','pending')]" help="Pending Projects"/>
                    <filter icon="gtk-media-pause" string="Template" name="Template" domain="[('state', '=','template')]" help="Templates of Projects"/>
                    <separator/>
                    <filter icon="terp-personal+" string="Member" domain="['|',('user_id', '=', uid),('members', '=', uid)]" help="Projects in which I am a member."/>
                    <separator/>
                    <filter string="Project(s) Manager" domain="[('user_id','=',uid)]" help="Projects in which I am a manager" icon="terp-personal"/>
                    <field name="user_id" string="Project Manager"/>
                    <field name="partner_id" string="Contact"/>
                    <group expand="0" string="Group By...">
                        <filter string="Manager" name="Manager" icon="terp-personal" domain="[]" context="{'group_by':'user_id'}"/>
                        <filter string="Contact" name="Partner" icon="terp-partner" domain="[]" context="{'group_by':'partner_id'}"/>
                        <filter string="Parent" name="Parent" help="Parent" icon="terp-folder-blue" domain = "[]" context="{'group_by':'parent_id'}"/>
                    </group>
                </search>
            </field>
        </record>

        <record id="view_project" model="ir.ui.view">
            <field name="name">project.project.tree</field>
            <field name="model">project.project</field>
            <field name="field_parent">child_ids</field>
            <field name="arch" type="xml">
                <tree fonts="bold:message_unread==True" colors="red:date and (date&lt;current_date) and (state == 'open');blue:state in ('draft','pending');grey: state in ('close','cancelled')" string="Projects">
                    <field name="sequence" invisible="1"/>
                    <field name="message_unread" invisible="1"/>
                    <field name="date" invisible="1"/>
                    <field name="name" string="Project Name"/>
                    <field name="user_id" string="Project Manager"/>
                    <field name="partner_id" string="Contact"/>
                    <field name="parent_id" string="Parent" invisible="1"/>
                    <field name="planned_hours" widget="float_time"/>
                    <field name="total_hours" widget="float_time"/>
                    <field name="effective_hours" widget="float_time"/>
                    <field name="progress_rate" widget="progressbar"/>
                    <field name="state"/>
                </tree>
            </field>
        </record>

        <record model="ir.ui.view" id="view_project_kanban">
            <field name="name">project.project.kanban</field>
            <field name="model">project.project</field>
            <field name="arch" type="xml">
                <kanban version="7.0" class="oe_background_grey">
                    <field name="effective_hours"/>
                    <field name="planned_hours"/>
                    <field name="name"/>
                    <field name="members"/>
                    <field name="use_tasks"/>
                    <field name="user_id"/>
                    <field name="date"/>
                    <field name="color"/>
                    <field name="task_count"/>
                    <field name="alias_id"/>
                    <field name="alias_domain"/>
                    <templates>
                        <t t-name="kanban-box">
                            <div t-attf-class="oe_kanban_color_#{kanban_getcolor(record.color.raw_value)} oe_kanban_card oe_kanban_project oe_kanban_global_click">
                                <div class="oe_dropdown_toggle oe_dropdown_kanban">
                                    <span class="oe_e">í</span>
                                    <ul class="oe_dropdown_menu">
                                        <t t-if="widget.view.is_action_enabled('edit')"><li><a type="edit">Edit...</a></li></t>
                                        <t t-if="widget.view.is_action_enabled('delete')"><li><a type="delete">Delete</a></li></t>
                                        <li><ul class="oe_kanban_colorpicker" data-field="color"/></li>
                                    </ul>
                                </div>
                                <div class="oe_kanban_content">

                                    <h4><field name="name"/></h4>
                                    <div class="oe_kanban_project_list">
                                        <a t-if="record.use_tasks.raw_value" name="%(act_project_project_2_project_task_all)d" type="action"> <field name="task_count"/> Tasks</a>
                                    </div>
                                    <div class="oe_kanban_footer_left">
                                        <span groups="project.group_time_work_estimation_tasks">
                                            <span class="oe_e">R</span>
                                            <t t-esc="Math.round(record.effective_hours.raw_value)"/>/<t t-esc="Math.round(record.planned_hours.raw_value)"/> <field name="company_uom_id"/>
                                        </span>
                                        <span t-if="record.date.raw_value">
                                            <span class="oe_e">N</span>
                                            <field name="date"/>
                                        </span>
                                    </div>
                                    <div class="oe_kanban_project_avatars">
                                        <t t-foreach="record.members.raw_value" t-as="member">
                                            <img t-att-src="kanban_image('res.users', 'image_small', member)" t-att-data-member_id="member"/>
                                        </t>
                                    </div>
                                </div>
                            </div>
                        </t>
                    </templates>
                </kanban>
            </field>
        </record>

       <record id="view_project_project_gantt" model="ir.ui.view">
            <field name="name">project.project.gantt</field>
            <field name="model">project.project</field>
            <field name="arch" type="xml">
                <gantt date_delay="planned_hours" date_start="date_start" string="Projects">
                </gantt>
            </field>
        </record>

        <record id="open_view_project_all" model="ir.actions.act_window">
            <field name="name">Projects</field>
            <field name="res_model">project.project</field>
            <field name="view_type">form</field>
            <field name="domain">[]</field>
            <field name="view_mode">kanban,tree,form,gantt</field>
            <field name="view_id" ref="view_project_kanban"/>
            <field name="search_view_id" ref="view_project_project_filter"/>
            <field name="context">{}</field>
            <field name="help" type="html">
                <p class="oe_view_nocontent_create">
                  Click to start a new project.
                </p><p>
                  Projects are used to organize your activities; plan
                  tasks, track issues, invoice timesheets. You can define
                  internal projects (R&amp;D, Improve Sales Process),
                  private projects (My Todos) or customer ones.
                </p><p>
                  You will be able collaborate with internal users on
                  projects or invite customers to share your activities.
                </p>
            </field>
        </record>

        <record id="open_view_template_project" model="ir.actions.act_window">
            <field name="name">Templates of Projects</field>
            <field name="res_model">project.project</field>
            <field name="view_type">form</field>
            <field name="domain">[('state','=','template')]</field>
            <field name="view_id" ref="view_project"/>
        </record>

        <record id="view_task_work_form" model="ir.ui.view">
            <field name="name">project.task.work.form</field>
            <field name="model">project.task.work</field>
            <field name="arch" type="xml">
                <form string="Task Work" version="7.0">
                    <group col="4">
                        <field colspan="4" name="name"/>
                        <field name="hours" widget="float_time"/>
                        <field name="date"/>
                        <field name="user_id" options='{"no_open": True}'/>
                        <field name="company_id" groups="base.group_multi_company" widget="selection"/>
                    </group>
                </form>
            </field>
        </record>

        <record id="view_task_work_tree" model="ir.ui.view">
            <field name="name">project.task.work.tree</field>
            <field name="model">project.task.work</field>
            <field name="arch" type="xml">
                <tree editable="top" string="Task Work">
                    <field name="date"/>
                    <field name="name"/>
                    <field name="hours" widget="float_time"/>
                    <field name="user_id"/>
                </tree>
            </field>
        </record>

        <!-- Task -->

        <!-- Task Read/Unread actions -->
        <record id="actions_server_project_task_unread" model="ir.actions.server">
            <field name="name">Mark unread</field>
            <field name="condition">True</field>
            <field name="type">ir.actions.server</field>
            <field name="model_id" ref="model_project_task"/>
            <field name="state">code</field>
            <field name="code">self.message_check_and_set_unread(cr, uid, context.get('active_ids'), context=context)</field>
        </record>
        <record id="action_project_task_unread" model="ir.values">
            <field name="name">action_project_task_unread</field>
            <field name="action_id" ref="actions_server_project_task_unread"/>
            <field name="value" eval="'ir.actions.server,' + str(ref('actions_server_project_task_unread'))"/>
            <field name="key">action</field>
            <field name="model_id" ref="model_project_task"/>
            <field name="model">project.task</field>
            <field name="key2">client_action_multi</field>
        </record>

        <record id="actions_server_project_task_read" model="ir.actions.server">
            <field name="name">Mark read</field>
            <field name="condition">True</field>
            <field name="type">ir.actions.server</field>
            <field name="model_id" ref="model_project_task"/>
            <field name="state">code</field>
            <field name="code">self.message_check_and_set_read(cr, uid, context.get('active_ids'), context=context)</field>
        </record>
        <record id="action_project_task_read" model="ir.values">
            <field name="name">action_project_task_read</field>
            <field name="action_id" ref="actions_server_project_task_read"/>
            <field name="value" eval="'ir.actions.server,' + str(ref('actions_server_project_task_read'))"/>
            <field name="key">action</field>
            <field name="model_id" ref="model_project_task"/>
            <field name="model">project.task</field>
            <field name="key2">client_action_multi</field>
        </record>

        <record id="view_task_form2" model="ir.ui.view">
            <field name="name">project.task.form</field>
            <field name="model">project.task</field>
            <field eval="2" name="priority"/>
            <field name="arch" type="xml">
                <form string="Project" version="7.0">
                    <header>
                        <span groups="base.group_user">
                            <!--
                            <button name="do_open" string="Start Task" type="object"
                                    states="draft,pending" class="oe_highlight"/>
                            <button name="do_draft" string="Draft" type="object"
                                    states="cancel,done"/>
                            -->
                            <button name="%(action_project_task_reevaluate)d" string="Reactivate" type="action"
                                    states="cancelled,done" context="{'button_reactivate':True}"/>
                            <button name="action_close" string="Done" type="object"
                                    states="draft,open,pending"/>
                            <button name="do_cancel" string="Cancel" type="object"
                                    states="draft,open,pending"/>
                        </span>
                        <field name="stage_id" widget="statusbar" clickable="True"/>
                    </header>
                    <sheet string="Task">
                    <label for="name" class="oe_edit_only"/>
                    <h1>
                        <field name="name"/>
                    </h1>
                    <group>
                        <group>
                            <field name="project_id"  on_change="onchange_project(project_id)" context="{'default_use_tasks':1}"/>
                            <field name="user_id" attrs="{'readonly':[('state','in',['done', 'cancelled'])]}" options='{"no_open": True}'/>
                            <field name="company_id" groups="base.group_multi_company" widget="selection"/>
                        </group>
                        <group>
                            <field name="date_deadline" attrs="{'readonly':[('state','in',['done', 'cancelled'])]}"/>
                            <field name="categ_ids" widget="many2many_tags"/>
                            <field name="progress" widget="progressbar"
                                groups="project.group_time_work_estimation_tasks"/>
                        </group>
                    </group>
                    <notebook>
                        <page string="Description">
                            <field name="description" attrs="{'readonly':[('state','=','done')]}" placeholder="Add a Description..."/>
                            <field name="work_ids" groups="project.group_tasks_work_on_tasks">
                                <tree string="Task Work" editable="top">
                                    <field name="date"/>
                                    <field name="name"/>
                                    <field name="user_id"/>
                                    <field name="hours" widget="float_time" sum="Spent Hours"/>
                                </tree>
                            </field>
                            <group>
                             <group class="oe_subtotal_footer oe_right" name="project_hours" groups="project.group_time_work_estimation_tasks">
                                <field name="effective_hours" widget="float_time"/>
                                <label for="remaining_hours" string="Remaining" groups="project.group_time_work_estimation_tasks"/>
                                <div>
                                    <field name="remaining_hours" widget="float_time" attrs="{'readonly':[('state','in',('done','cancelled'))]}" groups="project.group_time_work_estimation_tasks"/>
                                </div>
                                <field name="total_hours" widget="float_time" class="oe_subtotal_footer_separator"/>
                             </group>
                            </group>
                            <div class="oe_clear"/>
                        </page>
                        <page string="Delegation" groups="project.group_delegate_task">
                            <button name="%(action_project_task_delegate)d" string="Delegate" type="action"
                                    states="pending,open,draft" groups="project.group_delegate_task"/>
                            <separator string="Parent Tasks"/>
                            <field name="parent_ids"/>
                            <separator string="Delegated tasks"/>
                            <field name="child_ids">
                                <tree string="Delegated tasks">
                                    <field name="name"/>
                                    <field name="user_id"/>
                                    <field name="stage_id"/>
                                    <field name="state" invisible="1"/>
                                    <field name="effective_hours" widget="float_time"/>
                                    <field name="progress" widget="progressbar"/>
                                    <field name="remaining_hours" widget="float_time"/>
                                    <field name="date_deadline"/>
                                </tree>
                            </field>
                        </page>
                        <page string="Extra Info" attrs="{'readonly':[('state','=','done')]}">
                            <group col="4">
                                <field name="priority" groups="base.group_user"/>
                                <field name="sequence"/>
                                <field name="partner_id"/>
                                <field name="planned_hours" widget="float_time" attrs="{'readonly':[('state','!=','draft')]}"
                                    groups="project.group_time_work_estimation_tasks"
                                    on_change="onchange_planned(planned_hours, effective_hours)"/>
                                <field name="state" invisible="1"/>
                            </group>
                        </page>
                    </notebook>
                    </sheet>
                    <div class="oe_chatter">
                        <field name="message_ids" widget="mail_thread"/>
                        <field name="message_follower_ids" widget="mail_followers"/>
                    </div>
                </form>
            </field>
        </record>

        <!-- Project Task Kanban View  -->
        <record model="ir.ui.view" id="view_task_kanban">
            <field name="name">project.task.kanban</field>
            <field name="model">project.task</field>
            <field name="arch" type="xml">
                <kanban default_group_by="stage_id" >
                    <field name="color"/>
                    <field name="priority" groups="base.group_user"/>
                    <field name="stage_id"/>
                    <field name="user_id"/>
                    <field name="user_email"/>
                    <field name="description"/>
                    <field name="sequence"/>
                    <field name="state" groups="base.group_no_one"/>
                    <field name="kanban_state"/>
                    <field name="remaining_hours" sum="Remaining Time" groups="project.group_time_work_estimation_tasks"/>
                    <field name="date_deadline"/>
                    <field name="message_summary"/>
                    <field name="message_unread"/>
                    <field name="categ_ids"/>
                    <templates>
                    <t t-name="kanban-box">
                        <div t-attf-class="oe_kanban_color_#{kanban_getcolor(record.color.raw_value)} oe_kanban_card oe_kanban_global_click">
                            <div class="oe_dropdown_toggle oe_dropdown_kanban">
                                <span class="oe_e">í</span>
                                <ul class="oe_dropdown_menu">
                                    <t t-if="widget.view.is_action_enabled('edit')"><li><a type="edit">Edit...</a></li></t>
                                    <t t-if="widget.view.is_action_enabled('delete')"><li><a type="delete">Delete</a></li></t>
                                    <li>
                                      <ul class="oe_kanban_project_times" groups="project.group_time_work_estimation_tasks">
                                        <li><a name="set_remaining_time_1" type="object" class="oe_kanban_button">1</a></li>
                                        <li><a name="set_remaining_time_2" type="object" class="oe_kanban_button">2</a></li>
                                        <li><a name="set_remaining_time_5" type="object" class="oe_kanban_button">5</a></li>
                                        <li><a name="set_remaining_time_10" type="object" class="oe_kanban_button">10</a></li>
                                        <li><a name="do_open" states="draft" string="Validate planned time" type="object" class="oe_kanban_button oe_kanban_button_active">!</a></li>
                                      </ul>
                                    </li>
                                    <li><ul class="oe_kanban_colorpicker" data-field="color"/></li>
                                </ul>
                            </div>

                            <div class="oe_kanban_content">
                                <div><b><field name="name"/></b></div>
                                <div>
                                    <field name="project_id"/><br/>
                                    <t t-esc="kanban_text_ellipsis(record.description.value, 160)"/><br/>
                                    <t t-if="record.date_deadline.raw_value and record.date_deadline.raw_value lt (new Date())" t-set="red">oe_kanban_text_red</t>
                                    <span t-attf-class="#{red || ''}"><i><field name="date_deadline"/></i></span>
                                </div>
                                <div class="oe_kanban_bottom_right">
                                    <a t-if="record.kanban_state.raw_value === 'normal'" type="object" string="Ready to Pull" name="set_kanban_state_done" class="oe_kanban_status"> </a>
                                    <a t-if="record.kanban_state.raw_value === 'done'" type="object" string="Ready to Pull" name="set_kanban_state_blocked" class="oe_kanban_status oe_kanban_status_green"> </a>
                                    <a t-if="record.kanban_state.raw_value === 'blocked'" type="object" string="Blocked" name="set_kanban_state_normal" class="oe_kanban_status oe_kanban_status_red"> </a>
                                    <a t-if="record.priority.raw_value == 1" type="object" string="Priority" name="set_normal_priority" class="oe_e oe_star_on">7</a>
                                    <a t-if="record.priority.raw_value != 1" type="object" string="Priority" name="set_high_priority" class="oe_e oe_star_off">7</a>
                                    <img t-att-src="kanban_image('res.users', 'image_small', record.user_id.raw_value)" t-att-title="record.user_id.value" width="24" height="24" class="oe_kanban_avatar"/>
                                </div>
                                <div class="oe_kanban_footer_left">
                                    <span groups="project.group_time_work_estimation_tasks" title="Remaining hours">
                                        <span class="oe_e">N</span>
                                        <t t-esc="Math.round(record.remaining_hours.raw_value)"/>
                                    </span>
                                </div>
                                <div class="oe_kanban_footer_left" style="margin-top:5px;">
                                    <div class="oe_left oe_tags">
                                        <t t-foreach="record.categ_ids.raw_value" t-as="categ_id">
                                            <span class="oe_tag" t-att-data-categ_id="categ_id"></span>
                                        </t>
                                    </div>
                                </div>
                            </div>
                            <div class="oe_clear"></div>
                        </div>
                    </t>
                    </templates>
                </kanban>
            </field>
         </record>

        <record id="view_task_tree2" model="ir.ui.view">
            <field name="name">project.task.tree</field>
            <field name="model">project.task</field>
            <field eval="2" name="priority"/>
            <field name="arch" type="xml">
                <tree fonts="bold:message_unread==True" colors="grey:state in ('cancelled','done');blue:state == 'pending';red:date_deadline and (date_deadline&lt;current_date) and (state in ('draft','pending','open'))" string="Tasks">
                    <field name="message_unread" invisible="1"/>
                    <field name="sequence" invisible="not context.get('seq_visible', False)"/>
                    <field name="name"/>
                    <field name="project_id" icon="gtk-indent" invisible="context.get('user_invisible', False)"/>
                    <field name="user_id" invisible="context.get('user_invisible', False)"/>
                    <field name="delegated_user_id" invisible="context.get('show_delegated', True)"/>
                    <field name="total_hours" invisible="1"/>
                    <field name="planned_hours" invisible="context.get('set_visible',False)" groups="project.group_time_work_estimation_tasks"/>
                    <field name="effective_hours" widget="float_time" sum="Spent Hours" invisible="1"/>
                    <field name="remaining_hours" widget="float_time" sum="Remaining Hours" on_change="onchange_remaining(remaining_hours,planned_hours)" invisible="context.get('set_visible',False)" groups="project.group_time_work_estimation_tasks"/>
                    <field name="date_deadline" invisible="context.get('deadline_visible',True)"/>
                    <field name="stage_id" invisible="context.get('set_visible',False)"/>
                    <field name="state" invisible="1"/>
                    <field name="date_start" invisible="1" groups="base.group_no_one"/>
                    <field name="date_end" invisible="1" groups="base.group_no_one"/>
                    <field name="progress" widget="progressbar" invisible="context.get('set_visible',False)"/>
                </tree>
            </field>
        </record>

        <record id="view_task_calendar" model="ir.ui.view">
            <field name="name">project.task.calendar</field>
            <field name="model">project.task</field>
            <field eval="2" name="priority"/>
            <field name="arch" type="xml">
                <calendar color="user_id" date_start="date_deadline" string="Tasks">
                    <field name="name"/>
                    <field name="project_id"/>
                </calendar>
            </field>
        </record>

        <record id="view_task_gantt" model="ir.ui.view">
            <field name="name">project.task.gantt</field>
            <field name="model">project.task</field>
            <field eval="2" name="priority"/>
            <field name="arch" type="xml">
                <gantt date_start="date_start" date_stop="date_end" string="Tasks" default_group_by="project_id">
                </gantt>
            </field>
        </record>

        <record id="view_project_task_graph" model="ir.ui.view">
            <field name="name">project.task.graph</field>
            <field name="model">project.task</field>
            <field name="arch" type="xml">
                <graph string="Project Tasks" type="bar">
                    <field name="project_id"/>
                    <field name="planned_hours" operator="+"/>
                    <field name="delay_hours" operator="+"/>
                </graph>
            </field>
        </record>

        <record id="view_task_search_form" model="ir.ui.view">
            <field name="name">project.task.search.form</field>
            <field name="model">project.task</field>
            <field name="arch" type="xml">
               <search string="Tasks">
                    <field name="name" string="Tasks"/>
                    <filter icon="terp-mail-message-new" string="Unread Messages" name="message_unread" domain="[('message_unread','=',True)]"/>
                    <separator/>
                    <filter name="draft" string="New" domain="[('state','=','draft')]" help="New Tasks" icon="terp-check"/>
                    <filter name="open" string="In Progress" domain="[('state','=','open')]" help="In Progress Tasks" icon="terp-camera_test"/>
                    <filter string="Pending" domain="[('state','=','pending')]" context="{'show_delegated':False}" help="Pending Tasks" icon="terp-gtk-media-pause"/>
                    <separator/>
                    <filter name="My project" string="Project" domain="[('project_id.user_id','=',uid)]" help="My Projects" icon="terp-check"/>
                    <separator/>
                    <filter string="My Tasks" domain="[('user_id','=',uid)]"  help="My Tasks" icon="terp-personal"/>
                    <filter string="Unassigned Tasks" domain="[('user_id','=',False)]"  help="Unassigned Tasks" icon="terp-personal-"/>
                    <separator/>
                    <filter string="Deadlines" context="{'deadline_visible': False}" domain="[('date_deadline','&lt;&gt;',False)]"
                        help="Show only tasks having a deadline" icon="terp-gnome-cpu-frequency-applet+"/>
                    <field name="project_id"/>
                    <field name="user_id"/>
                    <group expand="0" string="Group By...">
                        <filter string="Users" name="group_user_id" icon="terp-personal" domain="[]"  context="{'group_by':'user_id'}"/>
                        <filter string="Project" name="group_project_id" icon="terp-folder-violet" domain="[]" context="{'group_by':'project_id'}"/>
                        <filter string="Stage" name="group_stage_id" icon="terp-stage" domain="[]" context="{'group_by':'stage_id'}"/>
                        <filter string="Deadline" icon="terp-gnome-cpu-frequency-applet+" domain="[]" context="{'group_by':'date_deadline'}"/>
                        <filter string="Start Date" icon="terp-go-month" domain="[]" context="{'group_by':'date_start'}" groups="base.group_no_one"/>
                        <filter string="End Date" icon="terp-go-month" domain="[]" context="{'group_by':'date_end'}" groups="base.group_no_one"/>
                    </group>
                </search>
            </field>
        </record>

        <record id="analytic_account_inherited_form" model="ir.ui.view">
            <field name="name">account.analytic.account.form.inherit</field>
            <field name="model">account.analytic.account</field>
            <field name="inherit_id" ref="analytic.view_account_analytic_account_form"/>
            <field eval="18" name="priority"/>
            <field name="arch" type="xml">
                <xpath expr='//div[@name="project"]' position='inside'>
                    <field name="use_tasks"/>
                    <label for="use_tasks"/>
                </xpath>
            </field>
        </record>

        <record id="action_view_task" model="ir.actions.act_window">
            <field name="name">Tasks</field>
            <field name="res_model">project.task</field>
            <field name="view_type">form</field>
            <field name="view_mode">kanban,tree,form,calendar,gantt,graph</field>
            <field eval="False" name="filter"/>
            <field name="view_id" eval="False"/>
            <field name="context">{}</field>
            <field name="search_view_id" ref="view_task_search_form"/>
            <field name="help" type="html">
              <p class="oe_view_nocontent_create">
                Click to create a new task.
              </p><p>
                OpenERP's project management allows you to manage the pipeline
                of tasks in order to get things done efficiently. You can
                track progress, discuss on tasks, attach documents, etc.
              </p>
            </field>
        </record>
        <record id="open_view_task_list_kanban" model="ir.actions.act_window.view">
            <field name="sequence" eval="0"/>
            <field name="view_mode">kanban</field>
            <field name="act_window_id" ref="action_view_task"/>
        </record>
        <record id="open_view_task_list_tree" model="ir.actions.act_window.view">
            <field name="sequence" eval="1"/>
            <field name="view_mode">tree</field>
            <field name="act_window_id" ref="action_view_task"/>
        </record>

        <menuitem action="action_view_task" id="menu_action_view_task" parent="project.menu_project_management" sequence="5"/>

        <record id="action_view_task_overpassed_draft" model="ir.actions.act_window">
            <field name="name">Overpassed Tasks</field>
            <field name="res_model">project.task</field>
            <field name="view_type">form</field>
            <field name="view_mode">tree,form,calendar,graph,kanban</field>
            <field name="domain">[('date_deadline','&lt;',time.strftime('%Y-%m-%d')),('state','in',('draft','pending','open'))]</field>
            <field name="filter" eval="True"/>
            <field name="search_view_id" ref="view_task_search_form"/>
        </record>

        <!-- Opening task when double clicking on project -->
        <record id="dblc_proj" model="ir.actions.act_window">
            <field name="res_model">project.task</field>
            <field name="name">Project's tasks</field>
            <field name="view_type">form</field>
            <field name="view_mode">tree,form,calendar,graph,gantt,kanban</field>
            <field name="domain">[('project_id', 'child_of', [active_id])]</field>
            <field name="context">{'project_id':active_id, 'active_test':False}</field>
        </record>

        <record id="ir_project_task_open" model="ir.values">
            <field eval="'tree_but_open'" name="key2"/>
            <field eval="'project.project'" name="model"/>
            <field name="name">View project's tasks</field>
            <field eval="'ir.actions.act_window,'+str(dblc_proj)" name="value"/>
        </record>

        <!-- Task types -->
        <record id="task_type_search" model="ir.ui.view">
            <field name="name">project.task.type.search</field>
            <field name="model">project.task.type</field>
            <field name="arch" type="xml">
                <search string="Tasks Stages">
                   <field name="name" string="Tasks Stages"/>
                   <filter icon="terp-check" string="Common" name="common" domain="[('case_default', '=', 1)]" help="Stages common to all projects"/>
                </search>
            </field>
        </record>

        <record id="task_type_edit" model="ir.ui.view">
            <field name="name">project.task.type.form</field>
            <field name="model">project.task.type</field>
            <field name="arch" type="xml">
                <form string="Task Stage" version="7.0">
                    <group>
                        <group>
                            <field name="name"/>
                            <field name="case_default"/>
                        </group>
                        <group>
                            <field name="state"/>
                            <field name="sequence"/>
                            <field name="fold"/>
                        </group>
                    </group>
                    <field name="description" placeholder="Add a description..."/>
                </form>
            </field>
        </record>

        <record id="task_type_tree" model="ir.ui.view">
            <field name="name">project.task.type.tree</field>
            <field name="model">project.task.type</field>
            <field name="arch" type="xml">
                <tree string="Task Stage">
                    <field name="sequence" widget="handle"/>
                    <field name="name"/>
                    <field name="state"/>
                </tree>
            </field>
        </record>

        <record id="open_task_type_form" model="ir.actions.act_window">
            <field name="name">Stages</field>
            <field name="res_model">project.task.type</field>
            <field name="view_type">form</field>
            <field name="view_id" ref="task_type_tree"/>
            <field name="help" type="html">
              <p class="oe_view_nocontent_create">
                Click to add a stage in the task pipeline.
              </p><p>
                Define the steps that will be used in the project from the
                creation of the task, up to the closing of the task or issue.
                You will use these stages in order to track the progress in
                solving a task or an issue.
              </p>
            </field>
        </record>

        <menuitem id="menu_tasks_config" name="GTD" parent="base.menu_definitions" sequence="1"/>

        <menuitem id="base.menu_project_config_project" name="Stages" parent="base.menu_definitions" sequence="1" groups="base.group_no_one"/>

        <menuitem action="open_task_type_form" name="Task Stages" id="menu_task_types_view" parent="base.menu_project_config_project" sequence="2"/>
        <menuitem action="open_view_project_all" id="menu_projects" name="Projects" parent="menu_project_management" sequence="1"/>

        <act_window context="{'search_default_user_id': active_id, 'default_user_id': active_id}" id="act_res_users_2_project_project" name="User's projects" res_model="project.project" src_model="res.users" view_mode="tree,form" view_type="form"/>

         <record id="task_company" model="ir.ui.view">
            <field name="name">res.company.task.config</field>
            <field name="model">res.company</field>
            <field name="inherit_id" ref="base.view_company_form"/>
            <field name="arch" type="xml">
                <xpath expr="//group[@name='account_grp']" position="after">
                    <group name="project_grp" string="Projects">
                        <field name="project_time_mode_id" domain="[('category_id','=','Working Time')]"/>
                    </group>
                </xpath>
            </field>
        </record>

        <!-- User Form -->
        <act_window context="{'search_default_user_id': [active_id], 'default_user_id': active_id}" domain="[('state', '&lt;&gt;', 'cancelled'),('state', '&lt;&gt;', 'done')]" id="act_res_users_2_project_task_opened" name="Assigned Tasks" res_model="project.task" src_model="res.users" view_mode="tree,form,gantt,calendar,graph" view_type="form"/>

    </data>
</openerp><|MERGE_RESOLUTION|>--- conflicted
+++ resolved
@@ -135,12 +135,8 @@
                                     <field name="resource_calendar_id"/>
                                 </group>
                                 <group string="Miscellaneous" name="misc">
-<<<<<<< HEAD
                                     <field name="date_start"/>
-                                    <field name="date"/>
-=======
                                     <field name="date" string="End Date"/>
->>>>>>> f542bc21
                                     <field name="priority" groups="base.group_no_one"/>
                                     <field name="active" attrs="{'invisible':[('state','in',['open', 'pending', 'template'])]}"/>
 
