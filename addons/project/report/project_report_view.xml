--- conflicted
+++ resolved
@@ -107,20 +107,6 @@
 	                        		domain="[('project_id','=',False"/>
 	                    </field>
                     </group>
-<<<<<<< HEAD
-=======
-                    <newline/>
-	                <group expand="0" string="Extended options..." colspan="10" col="12">
-	                    <field name="type" widget="selection"/>
-	                    <separator orientation="vertical"/>
-                        <field name="date_start"/>
-                        <field name="date_deadline"/>
-	                    <separator orientation="vertical"/>
-	                    <field name="priority"/>
-	                    <field name="company_id" groups="base.group_multi_company" widget="selection"/>
-                    </group>
-                    <newline/>
->>>>>>> 7d8873c4
                     <group expand="1" string="Group By..." colspan="10" col="11">
                         <filter string="User" name="User" icon="terp-project" context="{'group_by':'user_id'}" />
                         <filter string="Project" icon="terp-project" context="{'group_by':'project_id'}"/>
@@ -141,14 +127,10 @@
 	                    <field name="type" widget="selection"/>
 	                    <separator orientation="vertical"/>
                         <field name="date_start"/>
-                        <separator orientation="vertical"/>
-	                    <field name="date_deadline"/>
-	                    <newline/>
+                        <field name="date_deadline"/>
+	                    <separator orientation="vertical"/>
 	                    <field name="priority"/>
-	                    <separator orientation="vertical"/>
-	                    <field name="date_end"/>
-	                    <separator orientation="vertical"/>
-	                    <field name="partner_id" />
+	                    <field name="company_id" groups="base.group_multi_company" widget="selection"/>
                     </group>
                 </search>
             </field>
