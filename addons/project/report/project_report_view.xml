<?xml version="1.0" encoding="utf-8"?>
<openerp>
    <data>
        <menuitem id="base.menu_project_report" name="Reporting" parent="base.menu_main_pm" sequence="50"/>

        <record id="view_task_project_user_tree" model="ir.ui.view">
            <field name="name">report.project.task.user.tree</field>
            <field name="model">report.project.task.user</field>
            <field name="type">tree</field>
            <field name="arch" type="xml">
                <tree string="Tasks Analysis">
                	<field name="name" invisible="1"/>
                    <field name="project_id" invisible="1"/>
                    <field name="user_id" invisible="1"/>
                    <field name="date_deadline" invisible="1"/>
                    <field name="state" invisible="1"/>
                    <field name="date_start" invisible="1"/>
                    <field name="date_end" invisible="1"/>
                    <field name="company_id" invisible="1" groups="base.group_multi_company"/>
                    <field name="partner_id" invisible="1"/>
                    <field name="type" invisible="1"/>
                    <field name="day" invisible="1"/>
                    <field name="month" invisible="1"/>
                    <field name="year" invisible="1"/>
                    <field name="nbr" sum='# of tasks'/>
                    <field name="no_of_days" sum="# of Days"/>
                    <field name="total_hours" sum='Total Hours'/>
                    <field name="hours_planned" sum='Planned Hours'/>
                    <field name="remaining_hours" sum='Remaining Hours'/>
                    <field name="hours_effective" sum='Effective Hours'/>
                    <field name="hours_delay" sum='Avg. Plan.-Eff.'/>
                    <field name="opening_days" sum='Days to Open'/>
                    <field name="closing_days" sum='Days to Close'/>
                </tree>
            </field>
        </record>

        <record id="view_task_project_user_graph" model="ir.ui.view">
            <field name="name">report.project.task.user.graph</field>
            <field name="model">report.project.task.user</field>
            <field name="type">graph</field>
            <field name="arch" type="xml">
            <graph string="Tasks Analysis" type="bar">
                 <field name="name"/>
                 <field name="state" group="True"/>
                 <field name="no_of_days" operator="+"/>
             </graph>
         </field>
    </record>

        <record id="view_task_project_user_search" model="ir.ui.view">
            <field name="name">report.project.task.user.search</field>
            <field name="model">report.project.task.user</field>
            <field name="type">search</field>
            <field name="arch" type="xml">
                <search string="Tasks Analysis">
                	<group>
	                    <filter icon="gtk-media-rewind" string="  365 Days  "
	                    	    domain="[('date_start','&lt;=', time.strftime('%%Y-%%m-%%d')),('date_start','&gt;',(datetime.date.today()-datetime.timedelta(days=365)).strftime('%%Y-%%m-%%d'))]"
	                    	    help="Tasks performed in last 365 Days"/>
	                    <filter icon="gtk-media-rewind" string="   30 Days   "
	                    		name="month"
	                    		domain="[('date_start','&lt;=', time.strftime('%%Y-%%m-%%d')), ('date_start','&gt;',(datetime.date.today()-datetime.timedelta(days=30)).strftime('%%Y-%%m-%%d'))]"
	                    		help="Tasks performed in last 30 days"/>
		                <filter icon="gtk-media-rewind"
	                            string="    7 Days    "
	                            separator="1"
	                            domain="[('date_start','&lt;=', time.strftime('%%Y-%%m-%%d')), ('date_start','&gt;',(datetime.date.today()-datetime.timedelta(days=7)).strftime('%%Y-%%m-%%d'))]"
	                            help="Tasks during last 7 days"/>
	                    <separator orientation="vertical"/>
	                    <filter string="Draft"
	                    		icon="terp-project"
	                    		domain="[('state','=','draft')]"
	                    		help = "Draft tasks"/>
		                <filter string="Current"
		                		icon="terp-project"
		                		domain="[('state', '=' ,'open')]"
		                		help = "In progress tasks"/>
	                   	<filter string="Pending"
	                   			icon="terp-project"
	                   			domain="[('state','=','pending')]"
	                   			help = "Pending tasks"/>
                      	<filter string="Done"
                    			icon="terp-project"
                    			name="done"
                    			domain="[('state','=','done')]"/>
	  					<separator orientation="vertical"/>
	  					<field name="partner_id" />
	                    <field name="user_id" widget="selection">
	                        <filter icon="terp-project"
	                        		string="My Task"
	                        		help = "My tasks"
	                        		domain="[('user_id','=',uid)]" />
	                        <filter icon="terp-project"
	                        		string="Non Assigned Tasks to users"
	                        		help="Non Assigned Tasks to users"
	                        		domain="[('user_id','=',False)]"/>
	                    </field>
	                    <field name="project_id" widget="selection">
	                        <filter icon="terp-project"
	                        		string="My Projects"
	                        		help="My Projects"
	                        		domain="[('project_id','=',context.get('project_id', False)]"/>
	                    </field>
                    </group>
                    <newline/>
<<<<<<< HEAD
                    <group expand="0" string="Group By..." colspan="10" col="11">
=======
                    <group expand="1" string="Group By..." colspan="10" col="11">
>>>>>>> 6efd32d8
                        <filter string="User" name="User" icon="terp-project" context="{'group_by':'user_id'}" />
                        <filter string="Project" icon="terp-project" context="{'group_by':'project_id'}"/>
                        <separator orientation="vertical"/>
                        <filter string="Partner" icon="terp-project" context="{'group_by':'partner_id'}" />
                        <filter string="Task" icon="terp-project" context="{'group_by':'name'}" />
                        <separator orientation="vertical"/>
                        <filter string="State" icon="terp-project" context="{'group_by':'state'}"/>
                        <filter string="Company" icon="terp-project" context="{'group_by':'company_id'}"  groups="base.group_multi_company"/>
                        <filter string="Stage" icon="terp-project" context="{'group_by':'type'}" />
                        <separator orientation="vertical"/>
                        <filter string="Day" icon="terp-project" context="{'group_by':'day'}"/>
                        <filter string="Month" icon="terp-project" context="{'group_by':'month'}"/>
                        <filter string="Year" icon="terp-project" context="{'group_by':'year'}"/>
                    </group>
                    <newline/>
	                <group expand="0" string="Extended options..." colspan="10" col="12" groups="base.group_extended">
	                    <field name="type" widget="selection"/>
	                    <separator orientation="vertical"/>
                        <field name="date_start"/>
                        <field name="date_deadline"/>
	                    <separator orientation="vertical"/>
	                    <field name="priority"/>
	                    <field name="company_id" groups="base.group_multi_company" widget="selection"/>
                    </group>
                </search>
            </field>
        </record>

       <record id="action_project_task_user_tree" model="ir.actions.act_window">
            <field name="name">Tasks Analysis</field>
            <field name="res_model">report.project.task.user</field>
            <field name="view_type">form</field>
            <field name="view_mode">tree,graph</field>
            <field name="search_view_id" ref="view_task_project_user_search"/>
            <field name="context">{'search_default_month':1,'search_default_User':1,'group_by_no_leaf':1,'group_by':[]}</field>

        </record>
        <menuitem action="action_project_task_user_tree" id="menu_project_task_user_tree" parent="base.menu_project_report"/>

   <!-- Views and action for project dashboard -->
   <record id="view_project_vs_remaining_hours_tree" model="ir.ui.view">
        <field name="name">project.vs.remaining.hour.tree</field>
        <field name="model">project.vs.remaining.hours</field>
        <field name="type">tree</field>
        <field name="arch" type="xml">
            <tree string="Project and remaining hours" colors="pink:state=='draft';blue:state=='pending';black:state=='open';red:state=='cancelled';grey:state=='close';yellow:state=='template'">
                <field name="project"/>
                <field name="remaining_hours"/>
                <field name="state"/>
            </tree>
        </field>
    </record>

    <record id="view_project_vs_remaining_hours_graph" model="ir.ui.view">
         <field name="name">project.vs.remaining.hour.graph</field>
         <field name="model">project.vs.remaining.hours</field>
         <field name="type">graph</field>
         <field name="arch" type="xml">
             <graph string="Project vs remaining hours" type="bar">
                 <field name="project"/>
                 <field name="state" group="True"/>
                 <field name="remaining_hours" operator="+"/>
             </graph>
         </field>
    </record>

   <record id="action_project_vs_remaining_hours_graph" model="ir.actions.act_window">
        <field name="name">Project and remaining hours</field>
        <field name="res_model">project.vs.remaining.hours</field>
        <field name="view_type">form</field>
        <field name="view_mode">graph,tree</field>
        <field name="domain">[('uid','=',uid)]</field>
        <field name="view_id" ref="view_project_vs_remaining_hours_graph"/>
    </record>
    <!-- Views and action for project issue dashboard -->
       <record id="view_task_by_days_tree" model="ir.ui.view">
        <field name="name">task.by.days.tree</field>
        <field name="model">task.by.days</field>
        <field name="type">tree</field>
        <field name="arch" type="xml">
            <tree string="Task By Days" >
                <field name="day"/>
                <field name="total_task"/>
                <field name="state"/>
            </tree>
        </field>
    </record>

    <record id="view_task_by_days_graph" model="ir.ui.view">
         <field name="name">task.by.days.graph</field>
         <field name="model">task.by.days</field>
         <field name="type">graph</field>
         <field name="arch" type="xml">
             <graph string="Task By Days" type="bar">
                 <field name="day"/>
                 <field name="state" group="True"/>
                 <field name="project_id" group="True"/>
                 <field name="total_task" operator="+"/>
             </graph>
         </field>
    </record>

    <record id="action_task_by_days_graph" model="ir.actions.act_window">
        <field name="name">Task By Days</field>
        <field name="res_model">task.by.days</field>
        <field name="view_type">form</field>
        <field name="view_mode">graph,tree</field>
        <field name="domain">[('day','&lt;=',time.strftime('%Y-%m-%d')),('day','&gt;=', time.strftime('%Y-%m-%d', time.localtime(time.time()-(15*24*3600))))]</field>
        <field name="view_id" ref="view_task_by_days_graph"/>
    </record>

    <!-- Views and action for project  dashboard -->
    <record id="view_task_by_days_vs_planned_hours_tree" model="ir.ui.view">
        <field name="name">task.by.days.vs.planned.hours.tree</field>
        <field name="model">task.by.days.vs.planned.hours</field>
        <field name="type">tree</field>
        <field name="arch" type="xml">
            <tree string="Task By Days vs Planned Hours" >
                <field name="day"/>
                <field name="planned_hour"/>
            </tree>
        </field>
    </record>

    <record id="view_task_by_days_vs_planned_hours_graph" model="ir.ui.view">
         <field name="name">task.by.days.vs.planned.hours.graph</field>
         <field name="model">task.by.days.vs.planned.hours</field>
         <field name="type">graph</field>
         <field name="arch" type="xml">
             <graph string="Task By Days vs Planned Hours" type="bar">
                 <field name="day"/>
                 <field name="planned_hour" operator="+"/>
                 <field name="project_id" group="True"/>
             </graph>
         </field>
    </record>

    <record id="action_task_by_days_vs_planned_hours_graph" model="ir.actions.act_window">
        <field name="name">Task By Days vs Planned Hours</field>
        <field name="res_model">task.by.days.vs.planned.hours</field>
        <field name="view_type">form</field>
        <field name="view_mode">graph,tree</field>
        <field name="view_id" ref="view_task_by_days_vs_planned_hours_graph"/>
    </record>

    </data>
</openerp><|MERGE_RESOLUTION|>--- conflicted
+++ resolved
@@ -104,11 +104,7 @@
 	                    </field>
                     </group>
                     <newline/>
-<<<<<<< HEAD
                     <group expand="0" string="Group By..." colspan="10" col="11">
-=======
-                    <group expand="1" string="Group By..." colspan="10" col="11">
->>>>>>> 6efd32d8
                         <filter string="User" name="User" icon="terp-project" context="{'group_by':'user_id'}" />
                         <filter string="Project" icon="terp-project" context="{'group_by':'project_id'}"/>
                         <separator orientation="vertical"/>
