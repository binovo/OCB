--- conflicted
+++ resolved
@@ -95,11 +95,7 @@
             <field name="partner_id" ref="base.res_partner_7"/>
             <field name="name">Data Import/Export Plugin</field>
             <field name="alias_model">project.task</field>
-<<<<<<< HEAD
-            <field name="privacy_visibility">employees</field>
-=======
             <field name="privacy_visibility">followers</field>
->>>>>>> 3c0b65f5
             <field name="members" eval="[(6, 0, [
                     ref('base.user_root'),
                     ref('base.user_demo')])]"/>
