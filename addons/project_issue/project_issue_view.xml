<?xml version="1.0"?>
<openerp>
    <data>

        <menuitem  id="menu_project_confi" name="Issues" parent="base.menu_definitions" sequence="2"/>

        <!-- Project issue Read/Unread actions -->
        <record id="actions_server_project_issue_unread" model="ir.actions.server">
            <field name="name">Mark unread</field>
            <field name="condition">True</field>
            <field name="type">ir.actions.server</field>
            <field name="model_id" ref="model_project_issue"/>
            <field name="state">code</field>
            <field name="code">self.message_check_and_set_unread(cr, uid, context.get('active_ids'), context=context)</field>
        </record>
        <record id="action_project_issue_unread" model="ir.values">
            <field name="name">action_project_issue_unread</field>
            <field name="action_id" ref="actions_server_project_issue_unread"/>
            <field name="value" eval="'ir.actions.server,' + str(ref('actions_server_project_issue_unread'))"/>
            <field name="key">action</field>
            <field name="model_id" ref="model_project_issue"/>
            <field name="model">project.issue</field>
            <field name="key2">client_action_multi</field>
        </record>

        <record id="actions_server_project_issue_read" model="ir.actions.server">
            <field name="name">Mark read</field>
            <field name="condition">True</field>
            <field name="type">ir.actions.server</field>
            <field name="model_id" ref="model_project_issue"/>
            <field name="state">code</field>
            <field name="code">self.message_check_and_set_read(cr, uid, context.get('active_ids'), context=context)</field>
        </record>
        <record id="action_project_issue_read" model="ir.values">
            <field name="name">action_project_issue_read</field>
            <field name="action_id" ref="actions_server_project_issue_read"/>
            <field name="value" eval="'ir.actions.server,' + str(ref('actions_server_project_issue_read'))"/>
            <field name="key">action</field>
            <field name="model_id" ref="model_project_issue"/>
            <field name="model">project.issue</field>
            <field name="key2">client_action_multi</field>
        </record>

        <record model="ir.ui.view" id="project_issue_version_search_view">
            <field name="name">Issue Version</field>
            <field name="model">project.issue.version</field>
            <field name="type">search</field>
            <field name="arch" type="xml">
                <search string="Issue Version">
                    <field name="name" string="Issue Version"/>
                    <field name="active"/>
                </search>
            </field>
        </record>
        <record model="ir.ui.view" id="project_issue_version_form_view">
            <field name="name">Issue Version</field>
            <field name="model">project.issue.version</field>
            <field name="type">form</field>
            <field name="arch" type="xml">
                <form string="Issue Version" version="7.0">
                    <group col="2">
                        <field name="name"/>
                        <field name="active"/>
                    </group>
                </form>
            </field>
        </record>
        <record id="project_issue_version_action" model="ir.actions.act_window">
            <field name="name">Versions</field>
            <field name="res_model">project.issue.version</field>
            <field name="view_type">form</field>
            <field name="help">You can use the issues tracker in OpenERP to handle bugs in the software development project, to handle claims in after-sales services, etc. Define here the different versions of your products on which you can work on issues.</field>
        </record>
        <menuitem action="project_issue_version_action" id="menu_project_issue_version_act" parent="menu_project_confi" groups="base.group_no_one"/>

        <record id="project_issue_categ_action" model="ir.actions.act_window">
            <field name="name">Issue Categories</field>
            <field name="res_model">crm.case.categ</field>
            <field name="view_type">form</field>
            <field name="view_id" ref="crm.crm_case_categ_tree-view"/>
            <field name="domain">[('object_id.model', '=', 'project.issue')]</field>
            <field name="context" eval="{'object_id': ref('model_project_issue')}"/>
        </record>

        <menuitem action="project_issue_categ_action" name="Categories" id="menu_project_issue_category_act" parent="menu_project_confi" groups="base.group_no_one"/>

        <record model="ir.ui.view" id="project_issue_form_view">
            <field name="name">Project Issue Tracker Form</field>
            <field name="model">project.issue</field>
            <field name="type">form</field>
            <field name="arch" type="xml">
                <form version="7.0">
                <header>
                    <span groups="base.group_user">
                        <button name="case_open" string="Open" type="object"
                                states="draft,pending" class="oe_highlight"/>
                        <button name="case_close" string="Done" type="object"
                                states="open"/>
                         <button name="case_close" string="Done" type="object"
                                states="draft,pending"/>
                        <button name="case_pending" string="Pending" type="object"
                                states="draft,open"/>
                        <button name="case_escalate" string="Escalate" type="object"
                                states="draft,open,pending"/>
                        <button name="case_reset" string="Reset to New" type="object"
                                states="cancelled,done"/>
                        <button name="stage_previous" string="Previous Stage" type="object"
                                states="open,pending" icon="gtk-go-back"
                                attrs="{'invisible': [('stage_id','=', False)]}"/>
                        <button name="stage_next" string="Next Stage" type="object"
                                states="open,pending" icon="gtk-go-forward"
                                attrs="{'invisible': [('stage_id','=', False)]}"/>
                        <button name="case_cancel" string="Cancel" type="object"
                                states="draft,open,pending"/>
                    </span>
                    <field name="stage_id" widget="statusbar"/>
                </header>
                <sheet string="Issue">
                    <label for="name" class="oe_edit_only"/>
                    <h1><field name="name"/></h1>
                    <group>
                        <group>
                            <field name="user_id"/>
                            <field name="partner_id"  on_change="onchange_partner_id(partner_id, email_from)"/>
                            <field name="email_from"/>
                        </group>
                        <group>
                            <field name="priority"/>
                            <field name="project_id" required="True" on_change="on_change_project(project_id)"/>
                            <label for="task_id"/>
                            <div>
                                <field name="task_id" on_change="onchange_task_id(task_id)" class="oe_inline"/>
                                <field name="progress" widget="progressbar" attrs="{'invisible':[('task_id','=',False)]}" class="oe_inline"/>
                            </div>
                            <field name="categ_ids" widget="many2many_tags"/>
                        </group>
                    </group>
                    <notebook>
                        <page string="Description">
                            <group>
                                <group>
                                    <field name="version_id" widget="selection"/>
                                </group>
                            </group>
                            <field name="description" placeholder="Add a description..."/>
                        </page>
                        <page string="Extra Info" groups="base.group_no_one">
                            <group col="4" colspan="4">
                                <separator string="Statistics" colspan="4" col="4"/>
                                <field name="day_open"/>
                                <field name="day_close"/>
                                <field name="working_hours_open" widget="float_time"/>
                                <field name="working_hours_close" widget="float_time"/>
                                <field name="inactivity_days"/>
                                <field name="days_since_creation"/>
                            </group>
                            <group colspan="4" col="4">
                                <separator string="References" colspan="4"/>
                                <field name="id"/>
                                <field name="active"/>
                            </group>
                            <group colspan="4" col="4">
                                <separator string="Status" colspan="4"/>
                                <field name="state" groups="base.group_no_one" string="Status"/>
                            </group>
                        </page>
                    </notebook>
                </sheet>
                <div class="oe_chatter">
                    <field name="message_ids" widget="mail_thread"/>
                </div>
                </form>
            </field>
        </record>

        <record model="ir.ui.view" id="project_issue_tree_view">
            <field name="name">Project Issue Tracker Tree</field>
            <field name="model">project.issue</field>
            <field name="type">tree</field>
            <field name="arch" type="xml">
                <tree string="Issue Tracker Tree" fonts="bold:needaction_pending==True" colors="black:state=='open';blue:state=='pending';grey:state in ('cancel', 'done')">
                    <field name="needaction_pending" invisible="1"/>
                    <field name="id"/>
                    <field name="create_date" groups="base.group_no_one"/>
                    <field name="name"/>
                    <field name="partner_id"/>
                    <field name="project_id"/>
                    <field name="priority" string="Priority" groups="base.group_user"/>
                    <field name="version_id" widget="selection"/>
                    <field name="user_id"/>
                    <field name="progress" widget="progressbar" attrs="{'invisible':[('task_id','=',False)]}"/>
                    <field name="stage_id" widget="selection" readonly="1"/>
                    <field name="state" groups="base.group_no_one"/>
                    <field name="categ_ids" invisible="1"/>
                    <field name="task_id" invisible="1"/>
                </tree>
            </field>
        </record>

        <record id="view_project_issue_filter" model="ir.ui.view">
            <field name="name">Project Issue Tracker Search</field>
            <field name="model">project.issue</field>
            <field name="type">search</field>
            <field name="arch" type="xml">
                <search string="Issue Tracker Search">
<<<<<<< HEAD
                    <group>
                        <field name="name" string="Issue" filter_domain="['|', '|',('partner_id','ilike',self),('email_from','ilike',self),('name','ilike',self)]"/>
                        <separator orientation="vertical"/>
                        <filter icon="terp-mail-message-new"
                            string="Inbox" help="Unread messages"
                            name="needaction_pending"
                            domain="[('needaction_pending','=',True)]"/>
                        <separator orientation="vertical"/>
                        <filter string="New" icon="terp-document-new" domain="[('state','=','draft')]" help="New Issues"/>
                        <filter string="To Do" domain="[('state','=','open')]" help="To Do Issues" icon="terp-check"/>
                        <filter string="Unassigned Issues" domain="[('user_id','=',False)]"  help="Unassigned Issues" icon="terp-personal-"/>
                        <separator orientation="vertical"/>
                        <field name="user_id"/>
                        <field name="project_id"/>
                        <separator orientation="vertical"/>
                        <field name="id"/>
                    </group>
                    <newline/>
                    <group expand="0" string="Group By..." >
                        <filter string="Responsible" icon="terp-personal"
                            domain="[]" context="{'group_by':'user_id'}"/>
                        <filter string="Partner" icon="terp-partner" domain="[]"
                            context="{'group_by':'partner_id'}"/>
                        <separator orientation="vertical"/>
                        <filter string="Project"  icon="terp-folder-violet" domain="[]"
                            context="{'group_by':'project_id'}"/>
                        <filter string="Version" icon="terp-gtk-jump-to-rtl"
                            domain="[]" context="{'group_by':'version_id'}"/>
                        <separator orientation="vertical"/>
                        <filter string="Category" icon="terp-stock_symbol-selection" domain="[]"
                            context="{'group_by':'categ_ids'}"/>
                        <filter string="Priority" icon="terp-rating-rated" domain="[]"
                            context="{'group_by':'priority'}"/>
                        <filter string="Stage" icon="terp-stage" domain="[]"
                            context="{'group_by':'stage_id'}"/>
                        <filter string="Status" icon="terp-stock_effects-object-colorize" domain="[]"
                            context="{'group_by':'state'}"/>
                        <separator orientation="vertical"/>
                        <filter string="Month" icon="terp-go-month"
                            domain="[]" context="{'group_by':'create_date'}" help="Creation Month"/>
=======
                    <field name="name" string="Issue" filter_domain="['|', '|',('partner_id','ilike',self),('email_from','ilike',self),('name','ilike',self)]"/>
                    <field name="id"/>
                    <filter icon="terp-mail-message-new" string="Inbox" help="Unread messages" name="needaction_pending" domain="[('needaction_pending','=',True)]"/>
                    <separator/>
                    <filter string="New" icon="terp-document-new" domain="[('state','=','draft')]" help="New Issues"/>
                    <filter string="To Do" domain="[('state','=','open')]" help="To Do Issues" icon="terp-check"/>
                    <separator/>
                    <filter string="Unassigned Issues" domain="[('user_id','=',False)]"  help="Unassigned Issues" icon="terp-personal-" />
                    <field name="user_id"/>
                    <field name="project_id"/>
                    <group expand="0" string="Group By..." >
                        <filter string="Responsible" icon="terp-personal" domain="[]" context="{'group_by':'user_id'}"/>
                        <filter string="Partner" icon="terp-partner" domain="[]" context="{'group_by':'partner_id'}"/>
                        <filter string="Project"  icon="terp-folder-violet" domain="[]" context="{'group_by':'project_id'}"/>
                        <filter string="Version" icon="terp-gtk-jump-to-rtl" domain="[]" context="{'group_by':'version_id'}"/>
                        <filter string="Category" icon="terp-stock_symbol-selection" domain="[]" context="{'group_by':'categ_id'}"/>
                        <filter string="Priority" icon="terp-rating-rated" domain="[]" context="{'group_by':'priority'}"/>
                        <filter string="Stage" icon="terp-stage" domain="[]" context="{'group_by':'stage_id'}"/>
                        <filter string="Status" icon="terp-stock_effects-object-colorize" domain="[]" context="{'group_by':'state'}"/>
                        <filter string="Month" icon="terp-go-month" domain="[]" context="{'group_by':'create_date'}" help="Creation Month"/>
>>>>>>> e1c34a9a
                    </group>
                </search>
            </field>
        </record>

        <record model="ir.ui.view" id="project_issue_calendar_view">
            <field name="name">Project Issue Tracker Calendar</field>
            <field name="model">project.issue</field>
            <field name="type">calendar</field>
            <field name="priority" eval="2"/>
            <field name="arch" type="xml">
                <calendar string="Issues" date_start="date" color="user_id" date_delay="duration">
                    <field name="name"/>
                    <field name="partner_id"/>
                </calendar>
            </field>
        </record>


        <!-- Project Issue Karban View-->

        <record model="ir.ui.view" id="project_issue_kanban_view">
            <field name="name">Project Issue Kanban</field>
            <field name="model">project.issue</field>
            <field name="type">kanban</field>
            <field name="arch" type="xml">
                <kanban default_group_by="stage_id">
                    <field name="color"/>
                    <field name="priority"/>
                    <field name="user_email"/>
                    <field name="user_id"/>
                    <field name="date_deadline"/>
                    <templates>
                        <t t-name="kanban-tooltip">
                           <ul class="oe_kanban_tooltip">
                              <li><b>Project:</b> <field name="project_id"/></li>
                              <li><b>Category:</b> <field name="categ_ids"/></li>
                           </ul>
                        </t>
                        <t t-name="kanban-box">
                            <div t-attf-class="oe_kanban_color_#{kanban_getcolor(record.color.raw_value)} oe_kanban_card oe_kanban_global_click">
                                <div class="oe_dropdown_toggle oe_dropdown_kanban">
                                    <span class="oe_e">i</span>
                                    <ul class="oe_dropdown_menu">
                                        <li><a type="edit" >Edit...</a></li>
                                        <li><a type="delete">Delete</a></li>
                                        <li><ul class="oe_kanban_colorpicker" data-field="color"/></li>
                                    </ul>
                                </div>
                                <div class="oe_kanban_content" tooltip="kanban-tooltip">
                                    <div>
                                        <b><field name="name"/></b> <br/>
                                        <field name="partner_id"/> <br/>
                                        <field name="version_id"/>
                                    </div>
                                    <div class="oe_kanban_footer_left">
                                        <div class="oe_left oe_tags">
                                            <t t-foreach="record.categ_ids.raw_value" t-as="categ_id">
                                                <span class="oe_tag" t-att-data-categ_id="categ_id"></span>
                                            </t>
                                        </div>
                                        <div class="oe_right">
                                            <span class="oe_kanban_highlight">
                                                <t t-set="priority" t-value="record.priority.raw_value || 5"/>
                                                <a type="object" name="set_priority" args="['3']" t-if="priority gt 3" title="Normal Priority">
                                                   <img src="/web/static/src/img/icons/star-off.png" width="16" height="16"/>
                                                </a>
                                                <a type="object" name="set_priority" args="['5']" t-if="priority lte 3" title="Normal Priority">
                                                   <img t-attf-src="/web/static/src/img/icons/star-#{priority lte 3 ? 'on' : 'off'}.png" width="16" height="16"/>
                                                </a>
                                                <a type="object" name="set_priority" args="['2']" title="High Priority">
                                                   <img t-attf-src="/web/static/src/img/icons/star-#{priority lte 2 ? 'on' : 'off'}.png" width="16" height="16"/>
                                                </a>
                                                <a type="object" name="set_priority" args="['1']" title="Highest Priority">
                                                   <img t-attf-src="/web/static/src/img/icons/star-#{priority == 1 ? 'on' : 'off'}.png" width="16" height="16"/>
                                                </a>
                                            </span>
                                            <t t-if="record.date_deadline.raw_value and record.date_deadline.raw_value lt (new Date())">
                                                <span t-attf-class="oe_kanban_status oe_kaban_status_red"> </span>
                                            </t>
                                            <img t-att-src="kanban_image('res.users', 'avatar', record.user_id.raw_value[0])" t-att-title="record.user_id.value" width="24" height="24" class="oe_kanban_avatar"/>
                                        </div>
                                    </div>
                                </div>
                                <div class="oe_clear"></div>
                            </div>
                        </t>
                    </templates>
                </kanban>
            </field>
        </record>


        <!-- Feature Requests -->
        <record model="ir.ui.view" id="project_feature_tree_view">
            <field name="name">Project Issue- Feature Tracker Tree</field>
            <field name="model">project.issue</field>
            <field name="type">tree</field>
            <field name="arch" type="xml">
                <tree string="Feature Tracker Tree" fonts="bold:needaction_pending==True" colors="red:state=='open';black:state in ('draft', 'cancel','done','pending')">
                    <field name="id"/>
                    <field name="needaction_pending" invisible="1"/>
                    <field name="name" string="Feature description"/>
                    <field name="partner_id"/>
                    <field name="priority" string="Priority"/>
                    <field name="version_id"/>
                    <field name="user_id"/>
                    <field name="stage_id" widget="selection" readonly="1"/>
                    <field name="state" groups="base.group_no_one"/>
                </tree>
            </field>
        </record>

        <record id="view_project_feature_filter" model="ir.ui.view">
            <field name="name">Project Issue - Feature Tracker Search</field>
            <field name="model">project.issue</field>
            <field name="type">search</field>
            <field name="arch" type="xml">
                <search string="Feature Tracker Search">
                    <field name="name" string="Feature description"/>
                    <field name="date"/>
                    <field name="state" groups="base.group_no_one"/>
                    <filter icon="terp-check" domain="[('state','in',('open','draft'))]" help="Current Features" name="current_feature"/>
                    <filter icon="terp-camera_test" domain="[('state','=','open')]" help="Open Features"/>
                    <field name="user_id"/>
                    <field name="project_id" string="Project"/>
                </search>
            </field>
        </record>

        <act_window id="act_project_project_2_project_issue_all"
            name="Issues"
            src_model="project.project"
            res_model="project.issue"
            view_type="form"
            view_mode="kanban,tree,form,calendar,graph"
            context="{'search_default_project_id': [active_id], 'default_project_id': active_id}"/>

        <!-- Project -->
        <record id="view_project_form_inherited" model="ir.ui.view">
            <field name="name">project.project.form.inherited</field>
            <field name="model">project.project</field>
            <field name="type">form</field>
            <field name="inherit_id" ref="project.edit_project"/>
            <field name="arch" type="xml">
                <xpath expr='//tr[@name="use_tasks_row"]' position='after'>
                    <tr>
                        <td><group><field name="use_issues"/></group></td>
                        <td><button icon="terp-gtk-go-back-rtl" name="%(act_project_project_2_project_issue_all)d" string="Issues" type="action" attrs="{'invisible':[('use_issues','=', 0)]}"/></td>
                    </tr>
                </xpath>
                <field name="priority" position="before">
                    <field name="project_escalation_id"/>
                    <field name="reply_to"/>
                </field>
            </field>
       </record>

        <record id="view_project_kanban_inherited" model="ir.ui.view">
            <field name="name">project.project.kanban.inherited</field>
            <field name="model">project.project</field>
            <field name="type">kanban</field>
            <field name="inherit_id" ref="project.view_project_kanban"/>
            <field name="arch" type="xml">
                <field name="use_tasks" position="after">
                    <field name="use_issues"/>
                    <field name="issue_count" invisible="1"/>
                </field>
                <xpath expr="//div[contains(@class, 'oe_kanban_project_list')]" position="inside">
                    <a t-if="record.use_issues.raw_value"
                        name="%(act_project_project_2_project_issue_all)d" type="action">
                        Issues(<field name="issue_count"/>)</a>
                </xpath>
            </field>
        </record>

        <record id="analytic_account_inherited_issue_form" model="ir.ui.view">
            <field name="name">account.analytic.account.issue.form.inherit</field>
            <field name="model">account.analytic.account</field>
            <field name="type">form</field>
            <field name="inherit_id" ref="project.analytic_account_inherited_form"/>
            <field eval="18" name="priority"/>
            <field name="arch" type="xml">
                <xpath expr='//separator[@name="project_sep"]' position='replace'>
                    <separator colspan="4" string="Project Management" name="project_sep"/> <!-- removal of invisible attribute -->
                </xpath>
                <xpath expr='//separator[@name="project_sep"]' position='after'>
                    <field name="use_issues"/>
                </xpath>
            </field>
        </record>

    </data>
</openerp><|MERGE_RESOLUTION|>--- conflicted
+++ resolved
@@ -203,48 +203,6 @@
             <field name="type">search</field>
             <field name="arch" type="xml">
                 <search string="Issue Tracker Search">
-<<<<<<< HEAD
-                    <group>
-                        <field name="name" string="Issue" filter_domain="['|', '|',('partner_id','ilike',self),('email_from','ilike',self),('name','ilike',self)]"/>
-                        <separator orientation="vertical"/>
-                        <filter icon="terp-mail-message-new"
-                            string="Inbox" help="Unread messages"
-                            name="needaction_pending"
-                            domain="[('needaction_pending','=',True)]"/>
-                        <separator orientation="vertical"/>
-                        <filter string="New" icon="terp-document-new" domain="[('state','=','draft')]" help="New Issues"/>
-                        <filter string="To Do" domain="[('state','=','open')]" help="To Do Issues" icon="terp-check"/>
-                        <filter string="Unassigned Issues" domain="[('user_id','=',False)]"  help="Unassigned Issues" icon="terp-personal-"/>
-                        <separator orientation="vertical"/>
-                        <field name="user_id"/>
-                        <field name="project_id"/>
-                        <separator orientation="vertical"/>
-                        <field name="id"/>
-                    </group>
-                    <newline/>
-                    <group expand="0" string="Group By..." >
-                        <filter string="Responsible" icon="terp-personal"
-                            domain="[]" context="{'group_by':'user_id'}"/>
-                        <filter string="Partner" icon="terp-partner" domain="[]"
-                            context="{'group_by':'partner_id'}"/>
-                        <separator orientation="vertical"/>
-                        <filter string="Project"  icon="terp-folder-violet" domain="[]"
-                            context="{'group_by':'project_id'}"/>
-                        <filter string="Version" icon="terp-gtk-jump-to-rtl"
-                            domain="[]" context="{'group_by':'version_id'}"/>
-                        <separator orientation="vertical"/>
-                        <filter string="Category" icon="terp-stock_symbol-selection" domain="[]"
-                            context="{'group_by':'categ_ids'}"/>
-                        <filter string="Priority" icon="terp-rating-rated" domain="[]"
-                            context="{'group_by':'priority'}"/>
-                        <filter string="Stage" icon="terp-stage" domain="[]"
-                            context="{'group_by':'stage_id'}"/>
-                        <filter string="Status" icon="terp-stock_effects-object-colorize" domain="[]"
-                            context="{'group_by':'state'}"/>
-                        <separator orientation="vertical"/>
-                        <filter string="Month" icon="terp-go-month"
-                            domain="[]" context="{'group_by':'create_date'}" help="Creation Month"/>
-=======
                     <field name="name" string="Issue" filter_domain="['|', '|',('partner_id','ilike',self),('email_from','ilike',self),('name','ilike',self)]"/>
                     <field name="id"/>
                     <filter icon="terp-mail-message-new" string="Inbox" help="Unread messages" name="needaction_pending" domain="[('needaction_pending','=',True)]"/>
@@ -265,7 +223,6 @@
                         <filter string="Stage" icon="terp-stage" domain="[]" context="{'group_by':'stage_id'}"/>
                         <filter string="Status" icon="terp-stock_effects-object-colorize" domain="[]" context="{'group_by':'state'}"/>
                         <filter string="Month" icon="terp-go-month" domain="[]" context="{'group_by':'create_date'}" help="Creation Month"/>
->>>>>>> e1c34a9a
                     </group>
                 </search>
             </field>
