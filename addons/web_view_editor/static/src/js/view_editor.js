openerp.web_view_editor = function(instance) {
var _t = instance.web._t;
var QWeb = instance.web.qweb;
instance.web.ViewManagerAction.include({
    on_debug_changed:function(evt){
        var val = $(evt.currentTarget).find('option:selected').val(),
            current_view = this.views[this.active_view].controller;
        if(val === "manage_views"){
            if (current_view.fields_view && current_view.fields_view.arch) {
                    var view_editor = new instance.web_view_editor.ViewEditor(current_view, current_view.$element, this.dataset, current_view.fields_view.arch);
                    view_editor.start();
                } else {
                    this.do_warn(_t("Manage Views"),
                            _t("Could not find current view declaration"));
                }
                evt.currentTarget.selectedIndex = 0;
        }else{
            return this._super.apply(this,arguments); 
        }
    }
})
instance.web_view_editor.ViewEditor =   instance.web.Widget.extend({
    init: function(parent, element_id, dataset, view, options) {
        this._super(parent);
        this.element_id = element_id;
        this.parent = parent;
        this.dataset = new instance.web.DataSetSearch(this, 'ir.ui.view', null, null),
        this.model = dataset.model;
        this.xml_element_id = 0;
        this.property = instance.web_view_editor.ViewEditor.property_widget;
        this.one_object = false;
    },
    start: function() {
        this.init_view_editor();
    },
    init_view_editor: function() {
        var self = this,
            action_title = _.str.sprintf(_t("Manage Views (%s)"), this.model);
        var action = {
            name: action_title,
            context: this.session.user_context,
            domain: [["model", "=", this.model]],
            res_model: 'ir.ui.view',
            views: [[false, 'list']],
            type: 'ir.actions.act_window',
            target: "current",
            limit: this.dataset.limit || 80,
            auto_search : true,
            flags: {
                sidebar: false,
                deletable: false,
                views_switcher: false,
                action_buttons: false,
                search_view: false,
                pager: false,
                radio: true,
                select_view_id: self.parent.fields_view.view_id
            }
        };
        this.view_edit_dialog = new instance.web.Dialog(this, {
            title: action_title,
            width: 850,
            buttons: [
                {text: _t("Create"), click: function() { self.on_create_view(); }},
                {text: _t("Edit"), click: function() { self.xml_element_id = 0; self.get_arch(); }},
                {text: _t("Remove"), click: function() { self.do_delete_view(); }},
                {text: _t("Close"), click: function() { self.view_edit_dialog.close(); window.location.reload(); }}
            ]
        }).open();
        this.view_edit_dialog.on_close.add_last(function(){window.location.reload();});
        this.main_view_id = this.parent.fields_view.view_id;
        this.action_manager = new instance.web.ActionManager(this);
        this.action_manager.appendTo(this.view_edit_dialog.$element);
        $.when(this.action_manager.do_action(action)).then(function() {
<<<<<<< HEAD
            var viewmanager = self.action_manager.inner_widget,
                controller = viewmanager.views[viewmanager.active_view].controller;
            self.action_manager.$element.appendTo(self.view_edit_dialog.$element);
=======
            var viewmanager = self.action_manager.inner_widget;
            var controller = viewmanager.views[viewmanager.active_view].controller;
>>>>>>> 6647c92b
            controller.on_loaded.add_last(function(){
                $(controller.groups).bind({
                    'selected': function(e, ids, records) {
                        self.main_view_id = ids[0];
                    }
                })
            });
        });
    },
    on_create_view: function() {
        var self = this;
        this.create_view_dialog = new instance.web.Dialog(this, {
            title: _.str.sprintf(_t("Create a view (%s)"), self.model),
            buttons: [
                {text: _t("Save"), click: function () {
                    var view_values = {};
                    var warn = false;
                    _.each(self.create_view_widget, function(widget) {
                        if (widget.is_invalid) {
                            warn = true;
                            return false;
                        }
                        if (widget.dirty && !widget.is_invalid) {
                            view_values[widget.name] = widget.get_value();
                        }
                    });
                    if (warn) {
                        self.on_valid_create_view(self.create_view_widget);
                    } else {
                        $.when(self.do_save_view(view_values)).then(function() {
                            self.create_view_dialog.close();
                            var controller = self.action_manager.inner_widget.views[self.action_manager.inner_widget.active_view].controller;
                            controller.reload_content();
                        });
                    }
                }},
                {text: _t("Cancel"), click: function () { self.create_view_dialog.close(); }}
            ]
        }).open();
        var view_widget = [{'name': 'view_name', 'string':'View Name', 'type': 'char', 'required': true, 'value' : this.model + '.custom_' + Math.round(Math.random() * 1000)},
                           {'name': 'view_type', 'string': 'View Type', 'type': 'selection', 'required': true, 'value': 'Form', 'selection': [['',''],['tree', 'Tree'],['form', 'Form'],['graph', 'Graph'],['calendar', 'Calender']]},
                           {'name': 'proirity', 'string': 'Priority', 'type': 'float', 'required': true, 'value':'16'}];
        this.create_view_dialog.$element.append('<table id="create_view"  style="width:400px" class="oe_form"></table>');
        this.create_view_widget = [];
        _.each(view_widget, function(widget) {
            var type_widget =  new (self.property.get_any([widget.type])) (self.create_view_dialog, widget);
            self.create_view_dialog.$element.find('table[id=create_view]').append('<tr><td width="100px" align="right">' + widget.string + ':</td>' + type_widget.render()+'</tr>');
            var value = null;
            if (widget.value) {
                value = widget.value;
                type_widget.dirty = true;
            }
            type_widget.start();
            type_widget.set_value(value);
            self.create_view_widget.push(type_widget);
        });
    },
    do_save_view: function(values) {
        def = $.Deferred();
        var field_dataset = new instance.web.DataSetSearch(this, this.model, null, null);
        var model_dataset = new instance.web.DataSetSearch(this, 'ir.model', null, null);
        var view_string = "", field_name = false, self = this;
        field_dataset.call( 'fields_get', [],  function(fields) {
            _.each(['name', 'x_name'], function(value) {
                if (_.include(_.keys(fields), value)) {
                    field_name = value;
                    return false;
                }
            });
            if (field_name) {
                model_dataset.read_slice(['name','field_id'], {"domain": [['model','=',self.model]]}).then(function(records) {
                    if (records) {view_string = records[0].name;}
                    var arch = _.str.sprintf("<?xml version='1.0'?>\n<%s string='%s'>\n\t<field name='%s'/>\n</%s>", values.view_type, view_string, field_name, values.view_type);
                    var vals = {'model': self.model, 'name': values.view_name, 'priority': values.priority, 'type': values.view_type, 'arch': arch};
                    self.dataset.create(vals, function(suc) {
                        def.resolve();
                    });
                });
            }
        });
        return def.promise();
    },
    on_valid_create_view: function(widgets) {
        var msg = "<ul>";
        _.each(widgets, function(widget) {
            if (widget.is_invalid) {
                msg += "<li>" + widget.name + "</li>";
            }
        });
        msg += "</ul>";
        this.do_warn("The following fields are invalid :", msg);
    },
    add_node_name : function(node) {
        if(node.tagName.toLowerCase() == "button" || node.tagName.toLowerCase() == "field"){
            return (node.getAttribute('name'))?
                _.str.sprintf( "<%s name='%s'>",node.tagName.toLowerCase(), node.getAttribute('name')):
                _.str.sprintf( "<%s>",node.tagName.toLowerCase());
        }else if(node.tagName.toLowerCase() == "group"){
            return (node.getAttribute('string'))?
                _.str.sprintf( "<%s>",node.getAttribute('string')):
                _.str.sprintf( "<%s>",node.tagName.toLowerCase());
        }else{
            return (node.getAttribute('string'))?
                _.str.sprintf( "<%s string='%s'>",node.tagName.toLowerCase(), node.getAttribute('string')):
                _.str.sprintf( "<%s>",node.tagName.toLowerCase());
        }
    },
    do_delete_view: function() {
        var self = this;
        if (confirm(_t("Do you really want to remove this view?"))) {
            var controller = this.action_manager.inner_widget.views[this.action_manager.inner_widget.active_view].controller;
            this.dataset.unlink([this.main_view_id]).then(function() {
                controller.reload_content();
                self.main_view_id = self.parent.fields_view.view_id;
            });
        }
    },
    create_View_Node: function(node){
        ViewNode = {
            'level': ($(node).parents()).length + 1,
            'id': this.xml_element_id += 1,
            'att_list': [],
            'name': this.add_node_name(node),
            'child_id': []
        };
        ViewNode.att_list.push(node.tagName.toLowerCase());
        _.each(node.attributes, function(att) {
            ViewNode.att_list.push([att.nodeName, att.nodeValue]);
       });
        return ViewNode;
    },
    append_child_object: function(main_object, parent_id, child_obj_list) {
        var self = this;
        if (main_object.id == parent_id) {
            main_object.child_id = child_obj_list;
            return main_object;
        } else {
            _.each(main_object.child_id, function(child_object) {
                self.append_child_object(child_object, parent_id, child_obj_list);
            });
        }
    },
    convert_arch_to_obj: function(xml_Node, main_object, parent_id) {
        var self = this;
        var child_obj_list = [];
        _.each(xml_Node, function(element) {
           child_obj_list.push(self.create_View_Node(element));
        });
        this.append_child_object(main_object, parent_id, child_obj_list);
        var obj_xml_list = _.zip(xml_Node, child_obj_list);
        _.each(obj_xml_list, function(node) {
            var children = _.filter(node[0].childNodes, function(child) {
                return child.nodeType == 1;
            });
            if (children) {
                self.convert_arch_to_obj(children, main_object, node[1].id);
            }
        });
        return main_object;
    },
    parse_xml: function(arch, view_id) {
        main_object = {
            'level': 0,
            'id': this.xml_element_id +=1,
            'att_list': [],
            'name': _.str.sprintf("<view view_id = %s>", view_id),
            'child_id': []
        };
        var xml_arch = QWeb.load_xml(arch);
        return [this.convert_arch_to_obj(xml_arch.childNodes, main_object, this.xml_element_id)];
    },
    get_arch: function() {
        var self = this;
        var view_arch_list = [];
        this.dataset.read_ids([parseInt(self.main_view_id)], ['arch', 'type','priority']).then(function(arch) {
            if (arch.length) {
                var arch_object = self.parse_xml(arch[0].arch, self.main_view_id);
                self.main_view_type = arch[0].type == 'tree'? 'list': arch[0].type;
                view_arch_list.push({"view_id": self.main_view_id, "arch": arch[0].arch,"priority":arch[0].priority});
                self.dataset.read_slice([], {domain: [['inherit_id','=', parseInt(self.main_view_id)]]}).then(function(result) {
                    _.each(result, function(res) {
                        view_arch_list.push({"view_id": res.id, "arch": res.arch,"priority":res.priority});
                        self.inherit_view(arch_object, res);
                    });
                    return self.edit_view({"main_object": arch_object,
                        "parent_child_id": self.parent_child_list(arch_object, []),
                        "arch": view_arch_list});
                });
            } else {
                self.do_warn("Please select view in list :");
            }
        });
    },
    parent_child_list : function(one_object, parent_list) {
        var self = this;
        _.each(one_object , function(element) {
            if (element.child_id.length != 0) {
                parent_list.push({"key": element.id, "value": _.pluck(element.child_id, 'id')});
                self.parent_child_list(element.child_id, parent_list);
            }
        });
        return parent_list;
    },
    inherit_view : function(arch_object, result) {
        var self = this, xml_list = [], xml_arch = QWeb.load_xml(result.arch);
        if (xml_arch.childNodes[0].tagName == "data") {
            xml_list = _.filter(xml_arch.childNodes[0].childNodes, function(child) {
                return child.nodeType == 1;
            });
        } else {
            xml_list.push( xml_arch.childNodes[0]);
        }
        _.each(xml_list, function(xml) {
            var expr_to_list = [], xpath_arch_object = self.parse_xml(QWeb.tools.xml_node_to_string(xml), result.id);
            if (xml.tagName == "xpath") {
                var part_expr = _.without(xml.getAttribute('expr').split("/"), "");
                _.each(part_expr, function(part) {
                    expr_to_list.push(_.without($.trim(part.replace(/[^a-zA-Z 0-9 _]+/g,'!')).split("!"), ""));
                });
            } else {
                var temp = _.reject(xpath_arch_object[0].child_id[0].att_list, function(list) {
                    return list instanceof Array? _.include(list, "position"): false;
                });
                expr_to_list = [_.flatten(temp)];
            }
            self.inherit_apply(expr_to_list, arch_object ,xpath_arch_object);
        });
    },
    inherit_apply: function(expr_list ,arch_object ,xpath_arch_object) {
        var self = this;
        if (xpath_arch_object.length) {
            var check = expr_list[0], obj = false;
            switch (check.length) {
                case 2:
                    if (parseInt(check[1])) {
                        //for field[3]
                        var temp_list = _.select(arch_object, function(element) {
                            return _.include(_.flatten(element.att_list), check[0]);
                        });
                        obj = arch_object[_.indexOf(arch_object, temp_list[parseInt(check[1]) - 1])];
                    } else {
                        //for notebook[last()]
                        obj = _.detect(arch_object, function(element) {
                            return _.include(_.flatten(element.att_list), check[0]);
                        });
                    }
                    break;
                case 3:
                    //for field[@name='type']
                    obj = _.detect(arch_object, function(element){
                        if ((_.intersection(_.flatten(element.att_list), _.uniq(check))).length == _.uniq(check).length) {
                            return element;
                        }
                    });
                    break;
                case 1:
                    //for /form/notebook
                    var temp_list = _.select(arch_object, function(element) {
                        return _.include(_.flatten(element.att_list), check[0]);
                    });
                    if (temp_list.length != 0) {
                        expr_list.length == 1 ? obj = temp_list[0] : expr_list.shift();
                    }
                    break;
            }
            if (obj) {
                expr_list.shift();
                if (expr_list.length) {
                    self.inherit_apply(expr_list, obj.child_id, xpath_arch_object);
                } else {
                    self.increase_level(xpath_arch_object[0], obj.level + 1);
                    obj.child_id.push(xpath_arch_object[0]);
                    xpath_arch_object.pop();
                }
            } else {
                _.each(arch_object, function(element) {
                    self.inherit_apply(expr_list, element.child_id, xpath_arch_object);
                });
            }
        }
    },
    increase_level: function(val, level) {
        var self = this;
        val.level = level;
        _.each(val.child_id, function(val, key) {
            self.increase_level(val, level + 1);
        });
    },
    do_select_row: function(row_id) {
        this.edit_xml_dialog.$element.find("tr[id^='viewedit-']").removeClass('ui-selected');
        this.edit_xml_dialog.$element.find("tr[id=viewedit-" + row_id + "]").addClass('ui-selected');
    },
    do_parent_img_hide_show: function(img) {
        if (_.str.include($(img).attr('src'), '/web/static/src/img/collapse.gif')) {
            $(img).attr('src', '/web/static/src/img/expand.gif');
            this.on_expand(img);
        } else {
            $(img).attr('src', '/web/static/src/img/collapse.gif');
            this.on_collapse(img);
        }
    },
    edit_view: function(one_object) {
        var self = this;
        this.one_object = one_object;
        this.edit_xml_dialog = new instance.web.Dialog(this, {
            title: _.str.sprintf(_t("View Editor %d - %s"), self.main_view_id, self.model),
            height: '90%',
            buttons: [
                {text: _t("Inherited View"), click: function(){
                    var selected_row = self.edit_xml_dialog.$element.find('.ui-selected');
                    if (selected_row.length) {
                        if(selected_row.find('a').text().search("field") != -1){
                            if (confirm(_t("Do you really wants to create an inherited view here?"))) {
                                self.inherited_view(selected_row);
                            }
                        }else{
                            alert("Can't Update View");
                        }
                    }else{
                        alert("Select an element");
                    }
                }},
                {text: _t("Preview"), click: function() {
                    var action = {
                        context: self.session.user_context,
                        res_model: self.model,
                        views: [[self.main_view_id, self.main_view_type]],
                        type: 'ir.actions.act_window',
                        target: "new",
                        auto_search: true,
                        flags: {
                            sidebar: false,
                            views_switcher: false,
                            action_buttons: false
                        }
                    };
                    var action_manager = new instance.web.ActionManager(self);
                    action_manager.do_action(action);
                }},
                {text: _t("Close"), click: function(){
                    self.action_manager.inner_widget.views[self.action_manager.inner_widget.active_view].controller.reload_content();
                    self.edit_xml_dialog.close();
                }}
            ]
        }).open();
        var no_property_att = [];
        _.each(_PROPERTIES, function(val, key) {
            if (! val.length) no_property_att.push(key);
        });
        this.edit_xml_dialog.$element.html(QWeb.render('view_editor', {'data': one_object['main_object'], 'no_properties': no_property_att}));
        this.edit_xml_dialog.$element.find("tr[id^='viewedit-']").click(function() {
            self.do_select_row(this.id.split('-')[1]);
        });
        this.edit_xml_dialog.$element.find("img[id^='parentimg-']").click(function() {
            self.do_parent_img_hide_show(this);
        });
        this.edit_xml_dialog.$element.find("img[id^='side-']").click(function() {
            self.on_select_img(this);
        });
    },
    inherited_view: function(selected_row){
        var self = this;
        var row_id = parseInt((selected_row.attr('id')).split('-')[1]);
        var obj = self.get_object_by_id(row_id,self.one_object['main_object'], [])[0];
        var view_name = this.model + '.inherit_' + Math.round(Math.random() * 1000);
        var view_find = selected_row;
        var view_id;
        var min_level = parseInt(selected_row.attr('level'));
        while (1) {
            view_find = view_find.prev();
            if (view_find.length == 0 ||
                    self.edit_xml_dialog.$element.find(view_find).find('a').text().search("view_id") != -1 &&
                    parseInt(view_find.attr('level')) < min_level ) {
                view_id = parseInt($(view_find).find('a').text().replace(/[^0-9]+/g, ''));
                break;
            }
            if (view_find.attr('level') < min_level) {
                min_level = parseInt(view_find.attr('level'));
            }
        }
        var val = _.detect(obj.att_list, function(val) {return val[0] == "name";});
        var priority = _.detect(self.one_object['arch'], function(val) {return val.view_id == view_id;});
        var arch = _.str.sprintf("<?xml version='1.0'?>\n\t <field name='%s' position='after'> </field>", val[1]);
        var vals = {'model': self.model, 'name': view_name, 'priority': priority.priority + 1, 'type': "form", 'arch': arch,'inherit_id':self.main_view_id};
        this.dataset.create(vals, function(suc) {
            var arch_to_obj = self.parse_xml(arch,suc.result);
            obj.child_id.push(arch_to_obj[0]);
            self.one_object['parent_child_id'] = self.parent_child_list(self.one_object['main_object'],[]);
            self.one_object['arch'].push({'view_id':suc.result,"arch":arch,'priority': priority.priority + 1});
            self.increase_level(arch_to_obj[0],obj.level+1);
            self.render_inherited_view(selected_row,arch_to_obj[0]);
        });
    },
    render_inherited_view: function(selected_row,obj){
        var self = this,row_id = parseInt((selected_row.attr('id')).split('-')[1]);
        var clone = this.create_clone(selected_row.clone(),obj);
        if (selected_row.find("img[id^='parentimg-']").length == 0) {
            ($(selected_row.find('a').parent()).siblings('td'))
            .append($('<img width="16" height="16"></img>').attr('src', '/web/static/src/img/collapse.gif').
             attr('id','parentimg-'+ row_id).click(function(){
                self.do_parent_img_hide_show(this);
            }));
        }
        self.edit_xml_dialog.$element.
            find("tr[id='viewedit-"+row_id+"']").after(clone.removeClass('ui-selected'));
        _.each(obj.child_id,function(obj){self.render_inherited_view(clone,obj);});
    },
    on_select_img: function(element_img) {
        var self = this;
        var side = $(element_img).closest("tr[id^='viewedit-']");
        this.one_object.clicked_tr_id = parseInt((side.attr('id')).split('-')[1]);
        this.one_object.clicked_tr_level = parseInt(side.attr('level'));
        var img = side.find("img[id='parentimg-" + this.one_object.clicked_tr_id + "']").attr('src');
        var view_id = 0, view_xml_id = 0, view_find = side;
        //for view id finding
        var min_level = this.one_object.clicked_tr_id;
        if (($(side).find('a').text()).search("view_id") != -1) {
            view_id = parseInt(($(view_find).find('a').text()).replace(/[^0-9]+/g, ''));
            view_xml_id = (view_find.attr('id')).split('-')[1];
            this.one_object.clicked_tr_id  += 1;
            this.one_object.clicked_tr_level += 1;
        }else{
            while (1) {
                view_find = view_find.prev();
                if (view_find.length == 0 ||
                    (self.edit_xml_dialog.$element.find(view_find).find('a').text()).search("view_id") != -1
                        && parseInt(view_find.attr('level')) < min_level ) {
                    view_id = parseInt(($(view_find).find('a').text()).replace(/[^0-9]+/g, ''));
                    view_xml_id = parseInt((view_find.attr('id')).split('-')[1]);
                    break;
                }
                if (view_find.attr('level') < min_level) {
                    min_level = parseInt(view_find.attr('level'));
                }
            }
        }
        this.one_object.clicked_tr_view = [view_id, view_xml_id];
        switch (element_img.id) {
            case "side-add":
                self.do_node_add(side);
                break;
            case "side-remove":
                if (confirm(_t("Do you really want to remove this node?"))) {
                    self.do_save_update_arch("remove_node");
                }
                break;
            case "side-edit":
                self.do_node_edit(side);
                break;
            case "side-up":
                self.do_node_up(side, img);
                break;
            case "side-down":
                self.do_node_down(side, img);
                break;
        }
    },
    do_node_add: function(side){
        var self = this,property_to_check = [];
        var tr = self.get_object_by_id(this.one_object.clicked_tr_id, this.one_object['main_object'], [])[0].att_list[0];
        var parent_tr = ($(side).prevAll("tr[level=" + String(this.one_object.clicked_tr_level - 1) + "]"))[0];
        var field_dataset = new instance.web.DataSetSearch(this, this.model, null, null);
        parent_tr = self.get_object_by_id(parseInt($(parent_tr).attr('id').replace(/[^0-9]+/g, '')), this.one_object['main_object'], [])[0].att_list[0];
        _.each([tr, parent_tr],function(element) {
            var value = _.has(_CHILDREN, element) ? element : _.str.include(html_tag, element)?"html_tag":false; 
            property_to_check.push(value);
        });
        field_dataset.call( 'fields_get', [],  function(result) {
            var fields = _.keys(result);
            fields.push(" "),fields.sort();
            self.on_add_node(property_to_check, fields);
        });
    },
    do_node_edit: function(side) {
        var self = this;
        var result = self.get_object_by_id(this.one_object.clicked_tr_id, this.one_object['main_object'], []);
        if (result.length && result[0] && result[0].att_list) {
            var properties = _PROPERTIES[result[0].att_list[0]];
            self.on_edit_node(properties);
        }
    },
    do_node_down: function(cur_tr, img) {
        var self = this, next_tr, last_tr, tr_to_move = [];
        tr_to_move.push(cur_tr);
        if (img) {
            while (1) {
                next_tr = cur_tr.next();
                if ( parseInt(next_tr.attr('level')) <= this.one_object.clicked_tr_level || next_tr.length == 0) {
                    last_tr = next_tr;
                    break;
                } else {
                    tr_to_move.push(next_tr);
                    cur_tr = next_tr;
                }
           }
        } else {
            last_tr = cur_tr.next();
        }
        if ((self.edit_xml_dialog.$element.find(last_tr).find('a').text()).search("view_id") != -1) {
            return false;
        }
        if (last_tr.length != 0 &&  parseInt(last_tr.attr('level')) == this.one_object.clicked_tr_level) {
            var last_tr_id = (last_tr.attr('id')).split('-')[1];
            img = last_tr.find("img[id='parentimg-" + last_tr_id + "']").attr('src');
            if (img) {
                self.edit_xml_dialog.$element.find("img[id='parentimg-" + last_tr_id + "']").
                                                attr('src', '/web/static/src/img/expand.gif');
                while (1) {
                    var next_tr = last_tr.next();
                    if (next_tr.attr('level') <= this.one_object.clicked_tr_level || next_tr.length == 0) break;
                    next_tr.hide();
                    last_tr = next_tr;
                }
            }
            tr_to_move.reverse();
            _.each(tr_to_move, function(rec) {
               $(last_tr).after(rec);
            });
            self.do_save_update_arch("down");
        }
    },
    do_node_up: function(cur_tr, img) {
        var self = this, side = cur_tr, tr_to_move = [];
        tr_to_move.push(side);
        while (1) {
            var prev_tr = cur_tr.prev();
            if (this.one_object.clicked_tr_level >= parseInt(prev_tr.attr('level')) || prev_tr.length == 0) {
               last_tr = prev_tr;
               break;
            }
            cur_tr = prev_tr;
        }
        if (img) {
        self.edit_xml_dialog.$element.find("img[id='parentimg-" + this.one_object.clicked_tr_id + "']").
                attr('src', '/web/static/src/img/expand.gif');
            while (1) {
                next_tr = side.next();
                if (parseInt(next_tr.attr('level')) <= this.one_object.clicked_tr_level || next_tr.length == 0) {
                    break;
                } else {
                    next_tr.hide();
                    tr_to_move.push(next_tr);
                    side = next_tr;
                }
            }
        }
        if (last_tr.length != 0 && parseInt(last_tr.attr('level')) == this.one_object.clicked_tr_level &&
                (self.edit_xml_dialog.$element.find(last_tr).find('a').text()).search("view_id") == -1) {
            _.each(tr_to_move, function(rec) {
                 $(last_tr).before(rec);
            });
            self.do_save_update_arch("up");
        }
    },
    do_save_update_arch: function(move_direct, update_values) {
        var self = this;
        var arch = _.detect(self.one_object['arch'], function(element)
            {return element.view_id == self.one_object.clicked_tr_view[0]});
        var obj = self.get_object_by_id(this.one_object.clicked_tr_view[1],this.one_object['main_object'], []);
        //for finding xpath tag from inherit view
        var xml_arch = QWeb.load_xml(arch.arch);
        if (xml_arch.childNodes[0].tagName == "data") {
            var check_list = _.flatten(obj[0].child_id[0].att_list);
            var children = _.filter(xml_arch.childNodes[0].childNodes, function (child) {
                return child.nodeType == 1;
            });
            arch.arch = _.detect(children, function(xml_child) {
                var temp_obj = self.create_View_Node(xml_child),
                    insert = _.intersection(_.flatten(temp_obj.att_list),_.uniq(check_list));
                if (insert.length == _.uniq(check_list).length ) {return xml_child;}
            });
            xml_arch = QWeb.load_xml(arch.arch);
        }
        return self.do_save_xml(xml_arch.documentElement, obj[0].child_id[0],obj[0].child_id, move_direct, update_values,arch);
    },
    get_object_by_id: function(id, one_object, result) {
        var self = this;
        if (result.length == 0 ) {
            var check = _.detect(one_object , function(obj) {
                return id == obj.id;
            });
            if (check) {result.push(check);}
            _.each(one_object, function(obj) {
               self.get_object_by_id(id,obj.child_id, result);
            });
        }
        return result;
    },
    create_clone: function(clone, new_node_obj){
        var self = this;
        clone.find('a').text(new_node_obj.name);
        ($(clone.find('a').parent()).siblings('td')).css( "padding-left", 20 * new_node_obj.level);
        clone.attr("id", "viewedit-" + new_node_obj.id);
        clone.attr("level", new_node_obj.level);
        clone.find("img[id^='parentimg-']").remove();
        clone.bind("click",function(){
            self.do_select_row(this.id.split('-')[1]);
        });
        clone.find("img[id^='side-']").click(function() {
            self.on_select_img(this);
        });
        return clone;
    },
    do_save_xml: function(arch1, obj, child_list, move_direct, update_values, arch){
        var self = this, children_list =  $(arch1).children(),list_obj_xml;
        try{list_obj_xml = _.zip(children_list, obj.child_id);}catch(err){return;}
        if (this.one_object.clicked_tr_id) {
            if (obj.id == this.one_object.clicked_tr_id) {
                var parent = false, index = _.indexOf(child_list, obj);
                if (move_direct == "down") {
                    var next = $(arch1).next();
                    $(next).after(arch1);
                    var re_insert_obj = child_list.splice(index, 1);
                    child_list.splice(index+1, 0, re_insert_obj[0]);
                    parent = $(arch1).parents();
                } else if (move_direct == "up") {
                    var prev = $(arch1).prev();
                    $(prev).before(arch1);
                    var re_insert_obj = child_list.splice(index, 1);
                    child_list.splice(index-1, 0, re_insert_obj[0]);
                    parent = $(arch1).parents();
                } else if (move_direct == "update_node") {
                    _.each(update_values, function(val){
                        if (val[1]) $(arch1)[0].setAttribute(val[0], val[1]);
                        else $(arch1)[0].removeAttribute(val[0]);
                    });
                    var new_obj = self.create_View_Node(arch1);
                    new_obj.id = obj.id,new_obj.child_id = obj.child_id;
                    self.edit_xml_dialog.$element.
                        find("tr[id='viewedit-"+this.one_object.clicked_tr_id+"']").
                            find('a').text(new_obj.name);
                    child_list.splice(index, 1, new_obj);
                    parent = $(arch1).parents();
                } else if(move_direct == "add_node") {
                    var tr_click = self.edit_xml_dialog.$element.find("tr[id='viewedit-"+self.one_object.clicked_tr_id+"']"),
                        temp_xml = QWeb.load_xml(update_values[0]),
                        object_xml = self.create_View_Node(temp_xml.childNodes[0]);
                    (update_values[1] == "Inside")? object_xml.level = obj.level + 1:object_xml.level = obj.level;
                    var clone = self.create_clone(tr_click.clone(),object_xml),
                        after_append = _.detect(self.one_object['parent_child_id'],function(ele){
                            return self.one_object.clicked_tr_id == ele.key;
                    });
                    after_append = (after_append)?_.last(after_append.value):self.one_object.clicked_tr_id;
                     switch (update_values[1]) {
                         case "After":
                            self.edit_xml_dialog.$element.
                                find("tr[id='viewedit-"+after_append+"']").after(clone);
                            $(arch1).after($(update_values[0]));
                            child_list.splice(index + 1, 0, object_xml);
                            break;
                        case "Before":
                            tr_click.before(clone);
                            $(arch1).before($(update_values[0]));
                            child_list.splice(index - 1, 0, object_xml);
                            break;
                        case "Inside":
                            if (tr_click.find("img[id^='parentimg-']").length == 0) {
                                ($(tr_click.find('a').parent()).siblings('td'))
                                    .append($('<img width="16" height="16"></img>').attr('src', '/web/static/src/img/collapse.gif').
                                    attr('id','parentimg-'+ self.one_object.clicked_tr_id).click(function(){
                                        self.do_parent_img_hide_show(this);
                                }));
                            }
                            $(arch1).append($(update_values[0]));
                            self.edit_xml_dialog.$element.
                                find("tr[id='viewedit-"+after_append+"']").after(clone);
                            obj.child_id.push(object_xml);
                            break;
                   }
                    self.edit_xml_dialog.$element.
                        find("tr[id='viewedit-" + object_xml.id + "']").removeClass('ui-selected');
                    parent = $(arch1).parents();
                } else if (move_direct == "remove_node") {
                    parent = $(arch1).parents();
                    if (parent.length == 0 || (parent[0].tagName.toLowerCase() == "data")) {
                        self.one_object.clicked_tr_id = self.one_object.clicked_tr_id -1;
                        self.one_object.clicked_tr_level = self.one_object.clicked_tr_level - 1;
                        (parent.length == 0)?parent.push("remove_view"):false;
                    }
                    $(arch1).remove();
                    child_list.splice(index,1);
                    var cur_tr = self.edit_xml_dialog.$element.
                            find("tr[id='viewedit-" + self.one_object.clicked_tr_id + "']");
                    _.each(self.get_list_tr(cur_tr,self.one_object.clicked_tr_level), function(tr_element){
                        tr_element.remove();
                    });
                    cur_tr.remove();
                    var parent_img = _.detect(self.one_object['parent_child_id'],function(element){
                        return _.include(element.value, self.one_object.clicked_tr_id);
                    });
                    if(parent_img.value.length == 1){
                        self.edit_xml_dialog.$element.
                            find("tr[id='viewedit-"+parent_img.key+"']").
                            find("img[id^='parentimg-']").remove();
                    }
                    self.one_object['parent_child_id'] = self.parent_child_list(self.one_object['main_object'],[]);
                }
                var convert_to_utf = (parent.length != 0)? parent[parent.length-1]: arch1;
                if (convert_to_utf != "remove_view") {
                    convert_to_utf = QWeb.tools.xml_node_to_string(convert_to_utf);
                    convert_to_utf = convert_to_utf.replace('xmlns="http://www.w3.org/1999/xhtml"', "");
                    convert_to_utf = '<?xml version="1.0"?>' + convert_to_utf;
                    arch.arch = convert_to_utf;
                    this.dataset.write(this.one_object.clicked_tr_view[0] ,{"arch":convert_to_utf}, function(r) {});
                } else {
                    this.dataset.unlink([this.one_object.clicked_tr_view[0]],function(res) {});
                }
                if(move_direct == "add_node"){
                    self.add_node_dialog.close();
                    self.on_select_img(clone.find("img[id='side-edit']")[0]);
                    self.one_object['parent_child_id'] = self.parent_child_list(self.one_object['main_object'],[]);
                }
            }
            if (obj.level <= this.one_object.clicked_tr_level) {
                _.each(list_obj_xml, function(child_node) {
                    self.do_save_xml(child_node[0], child_node[1], obj.child_id, move_direct, update_values, arch);
                });
            }
        }
    },
    on_expand: function(expand_img){
        var level = parseInt($(expand_img).closest("tr[id^='viewedit-']").attr('level'));
        var cur_tr = $(expand_img).closest("tr[id^='viewedit-']");
        _.each(this.get_list_tr(cur_tr,level), function(tr_element){
            tr_element.hide();
        });
    },
    get_list_tr: function(cur_tr,level){
        tr_list = [];
        while (1) {
            var nxt_tr = cur_tr.next();
            if (parseInt(nxt_tr.attr('level')) > level) {
                cur_tr = nxt_tr;
                tr_list.push(nxt_tr);
            } else return tr_list;
        }
    },
    on_collapse: function(collapse_img) {
        var self = this, id = collapse_img.id.split('-')[1];
        var datas = _.detect(self.one_object['parent_child_id'] , function(res) {
            return res.key == id;
        });
        _.each(datas.value, function (rec) {
            var tr = self.edit_xml_dialog.$element.find("tr[id='viewedit-" + rec + "']");
            tr.find("img[id='parentimg-" + rec + "']").attr('src', '/web/static/src/img/expand.gif');
            tr.show();
        });
    },
    on_edit_node: function(properties){
        var self = this;
        this.edit_node_dialog = new instance.web.Dialog(this,{
            title: _t("Properties"),
            width: 450,
            buttons: [
                {text: _t("Update"), click: function () {
                    var warn = false, update_values = [];
                    _.each(self.edit_widget, function(widget) {
                        if (widget.is_invalid) {
                            warn = true;
                            return false;
                        }
                        if (widget.dirty && !widget.is_invalid) {
                            update_values.push([widget.name, widget.get_value()]);
                        }
                    });
                    if (warn) {
                        self.on_valid_create_view(self.edit_widget);
                    } else {
                        self.do_save_update_arch("update_node", update_values);
                        self.edit_node_dialog.close();
                    }
                }},
                {text: _t("Cancel"), click: function () { self.edit_node_dialog.close(); }}
            ]
        }).open();
        var _PROPERTIES_ATTRIBUTES = {
            'name' : {'name':'name', 'string': 'Name', 'type': 'char'},
            'string' : {'name':'string', 'string': 'String', 'type': 'char'},
            'required' : {'name':'required', 'string': 'Required', 'type': 'boolean'},
            'readonly' : {'name':'readonly', 'string': 'Readonly', 'type': 'boolean'},
            'invisible' : {'name':'invisible', 'string': 'Invisible', 'type': 'boolean'},
            'domain' : {'name':'domain', 'string': 'Domain', 'type': 'char'},
            'context' : {'name':'context', 'string': 'Context', 'type': 'char'},
            'limit' : {'name':'limit', 'string': 'Limit', 'type': 'float'},
            'min_rows' : {'name':'min_rows', 'string': 'Minimum rows', 'type': 'float'},
            'date_start' : {'name':'date_start', 'string': 'Start date', 'type': 'char'},
            'date_delay' : {'name':'date_delay', 'string': 'Delay date', 'type': 'char'},
            'day_length' : {'name':'day_length', 'string': 'Day length', 'type': 'char'},
            'mode' : {'name':'mode', 'string': 'Mode', 'type': 'char'},
            'align' : {'name':'align', 'string': 'Alignment ', 'type': 'selection', 'selection': [['', ''], ['0.0', 'Left'], ['0.5', 'Center'], ['1.0', 'Right']]},
            'icon' : {'name':'icon', 'string': 'Icon', 'type': 'selection', 'selection': _ICONS},
            'type' : {'name':'type', 'string': 'Type', 'type': 'selection', 'selection': [['', ''], ['action', 'Action'], ['object', 'Object'], ['workflow', 'Workflow'], ['server_action', 'Server Action']]},
            'special' : {'name':'special', 'string': 'Special', 'type': 'selection', 'selection': [['',''],['save', 'Save Button'], ['cancel', 'Cancel Button'], ['open', 'Open Button']]},
            'target' : {'name':'target', 'string': 'Target', 'type': 'selection', 'selection': [['', ''], ['new', 'New Window']]},
            'confirm' : {'name':'confirm', 'string': 'Confirm', 'type': 'char'},
            'style' : {'name':'style', 'string': 'Style', 'type': 'selection', 'selection':[["",""],["1", "1"],["1-1", "1-1"],["1-2", "1-2"],["2-1", "2-1"],["1-1-1", "1-1-1"]]},
            'filename' : {'name':'filename', 'string': 'File Name', 'type': 'char'},
            'width' : {'name':'width', 'string': 'Width', 'type': 'float'},
            'height' : {'name':'height', 'string': 'Height', 'type': 'float'},
            'attrs' : {'name':'attrs', 'string': 'Attrs', 'type': 'char'},
            'col' : {'name':'col', 'string': 'col', 'type': 'float'},
            'link' : {'name':'link', 'string': 'Link', 'type': 'char'},
            'position' : {'name':'position', 'string': 'Position', 'type': 'selection', 'selection': [['',''],['after', 'After'],['before', 'Before'],['inside', 'Inside'],['replace', 'Replace']]},
            'states' : {'name':'states', 'string': 'states', 'type': 'char'},
            'eval' : {'name':'eval', 'string': 'Eval', 'type': 'char'},
            'ref' : {'name':'ref', 'string': 'Ref', 'type': 'char'},
            'on_change' : {'name':'on_change', 'string': 'On change', 'type': 'char'},
            'nolabel' : {'name':'nolabel', 'string': 'No label', 'type': 'boolean'},
            'completion' : {'name':'completion', 'string': 'Completion', 'type': 'boolean'},
            'colspan' : {'name':'colspan', 'string': 'Colspan', 'type': 'float'},
            'widget' : {'name':'widget', 'string': 'widget', 'type': 'selection'},
            'colors' : {'name':'colors', 'string': 'Colors', 'type': 'char'},
            'editable' : {'name':'editable', 'string': 'Editable', 'type': 'selection', 'selection': [["",""],["top","Top"],["bottom", "Bottom"]]},
            'groups' : {'name':'groups', 'string': 'Groups', 'type': 'selection_multi'},
            'fonts' : {'name':'fonts', 'string': 'fonts', 'type': 'char'},
        };
        var arch_val = self.get_object_by_id(this.one_object.clicked_tr_id,this.one_object['main_object'], []);
        this.edit_node_dialog.$element.append('<table id="rec_table"  style="width:400px" class="oe_form"></table>');
        this.edit_widget = [];
        self.ready  = $.when(self.on_groups(properties)).then(function () {
            _PROPERTIES_ATTRIBUTES['groups']['selection'] = self.groups;
            var values = _.keys( instance.web.form.widgets.map);
            values.push('');
            values.sort();
            _PROPERTIES_ATTRIBUTES['widget']['selection'] = values;
            var widgets = _.filter(_PROPERTIES_ATTRIBUTES, function (property) { return _.include(properties, property.name)});
            _.each(widgets, function(widget) {
                var type_widget =  new (self.property.get_any([widget.type])) (self.edit_node_dialog, widget);
                var value = _.detect(arch_val[0]['att_list'],function(res) {
                    return res instanceof Array? _.include(res, widget.name): false;
                });

                value = value instanceof Array ? value[1] : value;
                self.edit_node_dialog.$element.find('table[id=rec_table]').append('<tr><td align="right">' + widget.string + ':</td>' + type_widget.render() + '</tr>');
                type_widget.start();
                type_widget.set_value(value);
                self.edit_widget.push(type_widget);
            });
        });
    },
     //for getting groups
    on_groups: function(properties){
        var self = this,
        def = $.Deferred();
        if (!_.include(properties, 'groups')) {
            self.groups = false;
            def.resolve();
        }
        var group_ids = [], group_names = {}, groups = [];
        var res_groups = new instance.web.DataSetSearch(this,'res.groups', null, null),
            model_data = new instance.web.DataSetSearch(self,'ir.model.data', null, null);
            res_groups.read_slice([], {}).done(function (res_grp) {
                _.each(res_grp, function (res) {
                    var key = res.id;
                    group_names[key]=res.full_name;
                    group_ids.push(res.id);
                });
                model_data.read_slice([], {domain: [
                    ['res_id', 'in', group_ids],
                    ['model', '=', 'res.groups']
                ]}).done(function (model_grp) {
                    _.each(model_grp, function (res_group) {
                        groups.push([res_group.module + "." + res_group.name, group_names[res_group.res_id]]);
                    });
                    self.groups = groups;
                    def.resolve();
                });
            });
        return def.promise();
    },
    on_add_node: function(properties, fields){
        var self = this;
        var  render_list = [{'name': 'node_type','selection': _.keys(_CHILDREN).sort(), 'value': 'field', 'string': 'Node Type','type': 'selection'},
                            {'name': 'field_value','selection': fields, 'value': false, 'string': '','type': 'selection'},
                            {'name': 'position','selection': ['After','Before','Inside'], 'value': false, 'string': 'Position','type': 'selection'}];
        this.add_widget = [];
        this.add_node_dialog = new instance.web.Dialog(this,{
            title: _t("Properties"),
            width: 450,
            buttons: [
                {text: _t("Update"), click: function() {
                    var check_add_node = true, values = {};
                    _.each(self.add_widget, function(widget) {
                        values[widget.name] = widget.get_value() || false;
                    });
                   (values.position == "Inside")?
                    check_add_node =(_.include(_CHILDREN[properties[0]],values.node_type))?true:false:
                    check_add_node =(_.include(_CHILDREN[properties[1]],values.node_type))?true:false;
                    if(values.node_type == "field" &&  check_add_node )
                        {check_add_node = (values.field_value != " ")?true:false;
                    }
                    if(check_add_node){
                        var tag = (values.node_type == "field")?
                        _.str.sprintf("<%s name='%s'> </%s>",values.node_type,values.field_value,values.node_type):
                        _.str.sprintf("<%s> </%s>",values.node_type,values.node_type);
                        self.do_save_update_arch("add_node", [tag, values.position]);
                    } else {
                        alert("Can't Update View");
                    }
                }},
                {text: _t("Cancel"), click: function() { self.add_node_dialog.close(); }}
            ]
        }).open();
        this.add_node_dialog.$element.append('<table id="rec_table"  style="width:420px" class="oe_form"><tbody><tr></tbody></table>');
        var table_selector = self.add_node_dialog.$element.find('table[id=rec_table] tbody');
        _.each(render_list, function(node) {
            type_widget = new (self.property.get_any([node.type])) (self.add_node_dialog, node);
            if (node.name == "position") {
                table_selector.append('</tr><tr><td align="right" width="100px">' + node.string + '</td>' + type_widget.render() + '</tr>');
            } else {
                table_selector.append('<td align="right">' + node.string + '</td>' + type_widget.render() );
                if (node.name == "field_value") {
                    table_selector.append('<td id="new_field" align="right"  width="100px"> <button>New Field</button></td>');
                }
            }
            type_widget.start();
            type_widget.set_value(node.value);
            self.add_widget.push(type_widget);
        });
        table_selector.find("td[id^=]").attr("width","100px");
        self.add_node_dialog.$element.find('#new_field').click(function() {
            model_data = new instance.web.DataSetSearch(self,'ir.model', null, null);
            model_data.read_slice([], {domain: [['model','=', self.model]]}).then(function(result) {
                self.render_new_field(result[0]);
            });
        });
    },
    render_new_field :function( result ) {
        var self = this;
        var action = {
            context: {'default_model_id': result.id, 'manual': true, 'module' : result.model},
            res_model: "ir.model.fields",
            views: [[false, 'form']],
            type: 'ir.actions.act_window',
            target: "new",
            flags: {
                action_buttons: true
            }
        };
        var action_manager = new instance.web.ActionManager(self);
        $.when(action_manager.do_action(action)).then(function() {
            var controller = action_manager.dialog_widget.views['form'].controller;
            controller.on_button_cancel.add_last(function(){
                action_manager.destroy()
            });
            controller.do_save.add_last(function(){
                action_manager.destroy();
                var value =controller.fields.name.get('value');
                self.add_node_dialog.$element.find('select[id=field_value]').append($("<option selected></option>").attr("value",value).text(value));
                    _.detect(self.add_widget,function(widget){
                        widget.name == "field_value"? widget.selection.push(value): false;
                    });
            });
        });
    }
});
instance.web_view_editor.ViewEditor.Field = instance.web.Class.extend({
    init: function(view, widget) {
        this.$element = view.$element;
        this.dirty = false;
        this.name = widget.name;
        this.selection =  widget.selection || [];
        this.required = widget.required || false;
        this.string = widget.string || "";
        this.type = widget.type;
        this.is_invalid = false;
    },
    start: function () {
        this.update_dom();
    },
    update_dom: function() {
        this.$element.find("td[id=" + this.name + "]").toggleClass('invalid', this.is_invalid);
        this.$element.find("td[id=" + this.name + "]").toggleClass('required', this.required);
    },
    on_ui_change: function() {
        this.validate();
        this.dirty = true;
        this.update_dom();
    },
    validate: function() {
        this.is_invalid = false;
        try {
            var value = instance.web.parse_value(this.get_value(), this, '');
            this.is_invalid = this.required && value === '';
        } catch(e) {
            this.is_invalid = true;
        }
    },
    render: function() {
        return _.str.sprintf("<td id = %s>%s</td>", this.name, QWeb.render(this.template, {widget: this}))
    }
});
instance.web_view_editor.ViewEditor.FieldBoolean = instance.web_view_editor.ViewEditor.Field.extend({
    template : "vieweditor_boolean",
    start: function() {
        var self = this;
        this._super();
        this.$element.find("input[id="+ self.name+"]").change(function() {
            self.on_ui_change();
        });
    },
    set_value: function(value) {
        if (value) {
            this.$element.find("input[id=" + this.name+ "]").attr('checked', true);
        }
    },
    get_value: function() {
        return  this.$element.find("input[id=" + this.name + "]").is(':checked')? "1" : null;
    }
});
instance.web_view_editor.ViewEditor.FieldChar = instance.web_view_editor.ViewEditor.Field.extend({
    template : "vieweditor_char",
    start: function () {
        var self = this;
        this._super();
        this.$element.find("input[id="+ this.name+"]").css('width','100%').change(function() {
            self.on_ui_change();
        });
    },
    set_value: function(value) {
        this.$element.find("input[id=" + this.name + "]").val(value);
    },
    get_value: function() {
        return this.$element.find("input[id=" + this.name + "]").val();
    }
});
instance.web_view_editor.ViewEditor.FieldSelect = instance.web_view_editor.ViewEditor.Field.extend({
    template : "vieweditor_selection",
    start: function () {
        var self = this;
        this._super();
        this.$element.find("select[id=" + this.name + "]").css('width', '100%').change(function() {
            self.on_ui_change();
            if (self.name == "node_type") {
                if (self.get_value() == "field") {
                    self.$element.find('#new_field').show();
                    self.$element.find("select[id=field_value]").show();
                } else {
                    self.$element.find('#new_field').hide();
                    self.$element.find("select[id=field_value]").hide();
                }
            }
        });
    },
    set_value: function(value) {
        var index = 0;
        value = value === null? false: value;
        for (var i = 0, ii = this.selection.length; i < ii; i++) {
            if ((this.selection[i] instanceof Array && this.selection[i][0] === value) || this.selection[i] === value) index = i;
        }
        this.$element.find("select[id=" + this.name + "]")[0].selectedIndex = index;
    },
    get_value: function() {
        return this.$element.find("select[id=" + this.name + "]").val();
    }
});
instance.web_view_editor.ViewEditor.FieldSelectMulti = instance.web_view_editor.ViewEditor.FieldSelect.extend({
    start: function () {
        this._super();
        this.$element.find("select[id=" + this.name + "]").css('height', '100px').attr("multiple", true);
    },
    set_value: function(value) {
        var self = this;
        self.$element.find("#groups option").attr("selected",false);
        if (!value) return false;
        _.each(this.selection, function(item) {
            if (_.include(value.split(','), item[0])) {
                self.$element.find("select[id="+self.name+"] option[value='" + item[0] +"']").attr("selected",1)
            }
        });
    }
});
instance.web_view_editor.ViewEditor.FieldFloat = instance.web_view_editor.ViewEditor.FieldChar.extend({
});

var _PROPERTIES = {
    'field' : ['name', 'string', 'required', 'readonly','invisible', 'domain', 'context', 'nolabel', 'completion',
               'colspan', 'widget', 'eval', 'ref', 'on_change', 'attrs', 'groups'],
    'form' : ['string', 'col', 'link'],
    'notebook' : ['colspan', 'position', 'groups'],
    'page' : ['string', 'states', 'attrs', 'groups'],
    'group' : ['string', 'col', 'colspan','invisible', 'states', 'attrs', 'groups'],
    'image' : ['filename', 'width', 'height', 'groups'],
    'separator' : ['string', 'colspan', 'groups'],
    'label': ['string', 'align', 'colspan', 'groups'],
    'button': ['name', 'string', 'icon', 'type', 'states', 'readonly', 'special', 'target', 'confirm', 'context', 'attrs', 'colspan', 'groups'],
    'newline' : [],
    'board': ['style'],
    'column' : [],
    'action' : ['name', 'string', 'colspan', 'groups'],
    'tree' : ['string', 'colors', 'editable', 'link', 'limit', 'min_rows', 'fonts'],
    'graph' : ['string', 'type'],
    'calendar' : ['string', 'date_start', 'date_stop', 'date_delay', 'day_length', 'color', 'mode']
};
var _CHILDREN = {
    'form': ['notebook', 'group', 'field', 'label', 'button','board', 'newline', 'separator'],
    'tree': ['field'],
    'graph': ['field'],
    'calendar': ['field'],
    'notebook': ['page'],
    'page': ['notebook', 'group', 'field', 'label', 'button', 'newline', 'separator'],
    'group': ['field', 'label', 'button', 'separator', 'newline','group'],
    'board': ['column'],
    'action': [],
    'field': ['form', 'tree', 'graph','field'],
    'label': [],
    'button' : [],
    'newline': [],
    'separator': [],
    'sheet' :['group','field','notebook','label','separator','div','page'],
    'kanban' : ['field'],
    'html_tag':['notebook', 'group', 'field', 'label', 'button','board', 'newline', 'separator']
//e.g.:xyz 'td' : ['field']
};
// Generic html_tag list and can be added html tag in future. It's support above _CHILDREN dict's *html_tag* by default.
// For specific child node one has to define tag above and specify children tag in list. Like above xyz example. 
var html_tag = ['div','h1','h2','h3','h4','h5','h6','td','tr'];

var _ICONS = ['','STOCK_ABOUT', 'STOCK_ADD', 'STOCK_APPLY', 'STOCK_BOLD',
            'STOCK_CANCEL', 'STOCK_CDROM', 'STOCK_CLEAR', 'STOCK_CLOSE', 'STOCK_COLOR_PICKER',
            'STOCK_CONNECT', 'STOCK_CONVERT', 'STOCK_COPY', 'STOCK_CUT', 'STOCK_DELETE',
            'STOCK_DIALOG_AUTHENTICATION', 'STOCK_DIALOG_ERROR', 'STOCK_DIALOG_INFO',
            'STOCK_DIALOG_QUESTION', 'STOCK_DIALOG_WARNING', 'STOCK_DIRECTORY', 'STOCK_DISCONNECT',
            'STOCK_DND', 'STOCK_DND_MULTIPLE', 'STOCK_EDIT', 'STOCK_EXECUTE', 'STOCK_FILE',
            'STOCK_FIND', 'STOCK_FIND_AND_REPLACE', 'STOCK_FLOPPY', 'STOCK_GOTO_BOTTOM',
            'STOCK_GOTO_FIRST', 'STOCK_GOTO_LAST', 'STOCK_GOTO_TOP', 'STOCK_GO_BACK',
            'STOCK_GO_DOWN', 'STOCK_GO_FORWARD', 'STOCK_GO_UP', 'STOCK_HARDDISK',
            'STOCK_HELP', 'STOCK_HOME', 'STOCK_INDENT', 'STOCK_INDEX', 'STOCK_ITALIC',
            'STOCK_JUMP_TO', 'STOCK_JUSTIFY_CENTER', 'STOCK_JUSTIFY_FILL',
            'STOCK_JUSTIFY_LEFT', 'STOCK_JUSTIFY_RIGHT', 'STOCK_MEDIA_FORWARD',
            'STOCK_MEDIA_NEXT', 'STOCK_MEDIA_PAUSE', 'STOCK_MEDIA_PLAY',
            'STOCK_MEDIA_PREVIOUS', 'STOCK_MEDIA_RECORD', 'STOCK_MEDIA_REWIND',
            'STOCK_MEDIA_STOP', 'STOCK_MISSING_IMAGE', 'STOCK_NETWORK', 'STOCK_NEW',
            'STOCK_NO', 'STOCK_OK', 'STOCK_OPEN', 'STOCK_PASTE', 'STOCK_PREFERENCES',
            'STOCK_PRINT', 'STOCK_PRINT_PREVIEW', 'STOCK_PROPERTIES', 'STOCK_QUIT',
            'STOCK_REDO', 'STOCK_REFRESH', 'STOCK_REMOVE', 'STOCK_REVERT_TO_SAVED',
            'STOCK_SAVE', 'STOCK_SAVE_AS', 'STOCK_SELECT_COLOR', 'STOCK_SELECT_FONT',
            'STOCK_SORT_ASCENDING', 'STOCK_SORT_DESCENDING', 'STOCK_SPELL_CHECK',
            'STOCK_STOP', 'STOCK_STRIKETHROUGH', 'STOCK_UNDELETE', 'STOCK_UNDERLINE',
            'STOCK_UNDO', 'STOCK_UNINDENT', 'STOCK_YES', 'STOCK_ZOOM_100',
            'STOCK_ZOOM_FIT', 'STOCK_ZOOM_IN', 'STOCK_ZOOM_OUT',
            'terp-account', 'terp-crm', 'terp-mrp', 'terp-product', 'terp-purchase',
            'terp-sale', 'terp-tools', 'terp-administration', 'terp-hr', 'terp-partner',
            'terp-project', 'terp-report', 'terp-stock', 'terp-calendar', 'terp-graph'
];
instance.web_view_editor.ViewEditor.property_widget = new instance.web.Registry({
    'boolean' : 'instance.web_view_editor.ViewEditor.FieldBoolean',
    'selection_multi' : 'instance.web_view_editor.ViewEditor.FieldSelectMulti',
    'selection' : 'instance.web_view_editor.ViewEditor.FieldSelect',
    'char' : 'instance.web_view_editor.ViewEditor.FieldChar',
    'float' : 'instance.web_view_editor.ViewEditor.FieldFloat'
});
};<|MERGE_RESOLUTION|>--- conflicted
+++ resolved
@@ -72,14 +72,9 @@
         this.action_manager = new instance.web.ActionManager(this);
         this.action_manager.appendTo(this.view_edit_dialog.$element);
         $.when(this.action_manager.do_action(action)).then(function() {
-<<<<<<< HEAD
-            var viewmanager = self.action_manager.inner_widget,
-                controller = viewmanager.views[viewmanager.active_view].controller;
-            self.action_manager.$element.appendTo(self.view_edit_dialog.$element);
-=======
+
             var viewmanager = self.action_manager.inner_widget;
             var controller = viewmanager.views[viewmanager.active_view].controller;
->>>>>>> 6647c92b
             controller.on_loaded.add_last(function(){
                 $(controller.groups).bind({
                     'selected': function(e, ids, records) {
