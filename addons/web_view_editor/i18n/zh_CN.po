<<<<<<< HEAD
# Chinese (Simplified) translation for openerp-web
# Copyright (c) 2014 Rosetta Contributors and Canonical Ltd 2014
# This file is distributed under the same license as the openerp-web package.
# FIRST AUTHOR <EMAIL@ADDRESS>, 2014.
#
msgid ""
msgstr ""
"Project-Id-Version: openerp-web\n"
"Report-Msgid-Bugs-To: FULL NAME <EMAIL@ADDRESS>\n"
"POT-Creation-Date: 2014-08-14 13:09+0000\n"
"PO-Revision-Date: 2014-08-14 16:14+0000\n"
"Last-Translator: FULL NAME <EMAIL@ADDRESS>\n"
"Language-Team: Chinese (Simplified) <zh_CN@li.org>\n"
=======
# Translation of Odoo Server.
# This file contains the translation of the following modules:
# * web_view_editor
# 
# Translators:
# FIRST AUTHOR <EMAIL@ADDRESS>, 2014
# jeffery chen fan <jeffery9@gmail.com>, 2015-2016
msgid ""
msgstr ""
"Project-Id-Version: Odoo 8.0\n"
"Report-Msgid-Bugs-To: \n"
"POT-Creation-Date: 2015-01-21 14:09+0000\n"
"PO-Revision-Date: 2016-03-12 01:39+0000\n"
"Last-Translator: jeffery chen fan <jeffery9@gmail.com>\n"
"Language-Team: Chinese (China) (http://www.transifex.com/odoo/odoo-8/language/zh_CN/)\n"
>>>>>>> 7b7f3fa7
"MIME-Version: 1.0\n"
"Content-Type: text/plain; charset=UTF-8\n"
"Content-Transfer-Encoding: 8bit\n"
"X-Launchpad-Export-Date: 2014-08-15 08:25+0000\n"
"X-Generator: Launchpad (build 17156)\n"

#. module: web_view_editor
#. openerp-web
#: code:addons/web_view_editor/static/src/js/view_editor.js:387
#, python-format
msgid "Can't Update View"
msgstr "无法更新视图"

#. module: web_view_editor
#. openerp-web
#: code:addons/web_view_editor/static/src/js/view_editor.js:109
#: code:addons/web_view_editor/static/src/js/view_editor.js:850
#: code:addons/web_view_editor/static/src/js/view_editor.js:978
#, python-format
msgid "Cancel"
msgstr "取消"

#. module: web_view_editor
#. openerp-web
#: code:addons/web_view_editor/static/src/js/view_editor.js:65
#: code:addons/web_view_editor/static/src/js/view_editor.js:410
#, python-format
msgid "Close"
msgstr "关闭"

#. module: web_view_editor
#. openerp-web
#: code:addons/web_view_editor/static/src/js/view_editor.js:14
#, python-format
msgid "Could not find current view declaration"
msgstr "找不到当期视图声明"

#. module: web_view_editor
#. openerp-web
#: code:addons/web_view_editor/static/src/js/view_editor.js:62
#, python-format
msgid "Create"
msgstr "创建"

#. module: web_view_editor
#. openerp-web
#: code:addons/web_view_editor/static/src/js/view_editor.js:85
#, python-format
msgid "Create a view (%s)"
msgstr "创建视图 (%s)"

#. module: web_view_editor
#. openerp-web
#: code:addons/web_view_editor/static/src/js/view_editor.js:513
#, python-format
msgid "Do you really want to remove this node?"
msgstr "确认要移除这个节点吗？"

#. module: web_view_editor
#. openerp-web
#: code:addons/web_view_editor/static/src/js/view_editor.js:180
#, python-format
msgid "Do you really want to remove this view?"
<<<<<<< HEAD
msgstr "您确认要移除此视图吗？"
=======
msgstr "确认要移除此视图吗？"
>>>>>>> 7b7f3fa7

#. module: web_view_editor
#. openerp-web
#: code:addons/web_view_editor/static/src/js/view_editor.js:383
#, python-format
msgid "Do you really wants to create an inherited view here?"
msgstr "确定要在此处创建继承视图吗？"

#. module: web_view_editor
#. openerp-web
#: code:addons/web_view_editor/static/src/js/view_editor.js:63
#, python-format
msgid "Edit"
msgstr "编辑"

#. module: web_view_editor
#. openerp-web
#: code:addons/web_view_editor/static/src/js/view_editor.js:379
#, python-format
msgid "Inherited View"
msgstr "继承视图"

#. module: web_view_editor
#. openerp-web
#: code:addons/web_view_editor/static/src/js/view_editor.js:13
#, python-format
msgid "Manage Views"
msgstr "管理视图"

#. module: web_view_editor
#. openerp-web
#: code:addons/web_view_editor/static/src/js/view_editor.js:37
#, python-format
msgid "Manage Views (%s)"
msgstr "管理视图 (%s)"

#. module: web_view_editor
#. openerp-web
#: code:addons/web_view_editor/static/src/js/view_editor.js:990
#, python-format
msgid "New Field"
msgstr "新建字段"

#. module: web_view_editor
#. openerp-web
#: code:addons/web_view_editor/static/src/js/view_editor.js:261
#, python-format
msgid "Please select view in list :"
msgstr "请在列表中选择视图："

#. module: web_view_editor
#. openerp-web
#: code:addons/web_view_editor/static/src/js/view_editor.js:393
#, python-format
msgid "Preview"
msgstr "预览"

#. module: web_view_editor
#. openerp-web
#: code:addons/web_view_editor/static/src/js/view_editor.js:829
#: code:addons/web_view_editor/static/src/js/view_editor.js:955
#, python-format
msgid "Properties"
msgstr "属性"

#. module: web_view_editor
#. openerp-web
#: code:addons/web_view_editor/static/src/js/view_editor.js:64
#, python-format
msgid "Remove"
msgstr "移除"

#. module: web_view_editor
#. openerp-web
#: code:addons/web_view_editor/static/src/js/view_editor.js:87
#, python-format
msgid "Save"
msgstr "保存"

#. module: web_view_editor
#. openerp-web
#: code:addons/web_view_editor/static/src/js/view_editor.js:390
#, python-format
msgid "Select an element"
msgstr "选择一个元素"

#. module: web_view_editor
#. openerp-web
#: code:addons/web_view_editor/static/src/js/view_editor.js:161
#, python-format
msgid "The following fields are invalid :"
msgstr "下列字段无效："

#. module: web_view_editor
#. openerp-web
#: code:addons/web_view_editor/static/src/js/view_editor.js:832
#: code:addons/web_view_editor/static/src/js/view_editor.js:958
#, python-format
msgid "Update"
msgstr "更新"

#. module: web_view_editor
#. openerp-web
#: code:addons/web_view_editor/static/src/js/view_editor.js:377
#, python-format
msgid "View Editor %d - %s"
msgstr "视图编辑器 %d - %s"<|MERGE_RESOLUTION|>--- conflicted
+++ resolved
@@ -1,18 +1,3 @@
-<<<<<<< HEAD
-# Chinese (Simplified) translation for openerp-web
-# Copyright (c) 2014 Rosetta Contributors and Canonical Ltd 2014
-# This file is distributed under the same license as the openerp-web package.
-# FIRST AUTHOR <EMAIL@ADDRESS>, 2014.
-#
-msgid ""
-msgstr ""
-"Project-Id-Version: openerp-web\n"
-"Report-Msgid-Bugs-To: FULL NAME <EMAIL@ADDRESS>\n"
-"POT-Creation-Date: 2014-08-14 13:09+0000\n"
-"PO-Revision-Date: 2014-08-14 16:14+0000\n"
-"Last-Translator: FULL NAME <EMAIL@ADDRESS>\n"
-"Language-Team: Chinese (Simplified) <zh_CN@li.org>\n"
-=======
 # Translation of Odoo Server.
 # This file contains the translation of the following modules:
 # * web_view_editor
@@ -28,12 +13,11 @@
 "PO-Revision-Date: 2016-03-12 01:39+0000\n"
 "Last-Translator: jeffery chen fan <jeffery9@gmail.com>\n"
 "Language-Team: Chinese (China) (http://www.transifex.com/odoo/odoo-8/language/zh_CN/)\n"
->>>>>>> 7b7f3fa7
 "MIME-Version: 1.0\n"
 "Content-Type: text/plain; charset=UTF-8\n"
-"Content-Transfer-Encoding: 8bit\n"
-"X-Launchpad-Export-Date: 2014-08-15 08:25+0000\n"
-"X-Generator: Launchpad (build 17156)\n"
+"Content-Transfer-Encoding: \n"
+"Language: zh_CN\n"
+"Plural-Forms: nplurals=1; plural=0;\n"
 
 #. module: web_view_editor
 #. openerp-web
@@ -64,7 +48,7 @@
 #: code:addons/web_view_editor/static/src/js/view_editor.js:14
 #, python-format
 msgid "Could not find current view declaration"
-msgstr "找不到当期视图声明"
+msgstr "找不到当前视图声明"
 
 #. module: web_view_editor
 #. openerp-web
@@ -92,11 +76,7 @@
 #: code:addons/web_view_editor/static/src/js/view_editor.js:180
 #, python-format
 msgid "Do you really want to remove this view?"
-<<<<<<< HEAD
-msgstr "您确认要移除此视图吗？"
-=======
 msgstr "确认要移除此视图吗？"
->>>>>>> 7b7f3fa7
 
 #. module: web_view_editor
 #. openerp-web
@@ -117,7 +97,7 @@
 #: code:addons/web_view_editor/static/src/js/view_editor.js:379
 #, python-format
 msgid "Inherited View"
-msgstr "继承视图"
+msgstr "继承的视图"
 
 #. module: web_view_editor
 #. openerp-web
@@ -138,7 +118,7 @@
 #: code:addons/web_view_editor/static/src/js/view_editor.js:990
 #, python-format
 msgid "New Field"
-msgstr "新建字段"
+msgstr "新字段"
 
 #. module: web_view_editor
 #. openerp-web
