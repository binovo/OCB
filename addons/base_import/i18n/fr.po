--- conflicted
+++ resolved
@@ -801,22 +801,14 @@
 #: code:addons/base_import/static/src/legacy/xml/base_import.xml:0
 #, python-format
 msgid "Set to: False"
-<<<<<<< HEAD
-msgstr "Définir sur : False"
-=======
 msgstr "Définir sur : Faux"
->>>>>>> 7691b543
 
 #. module: base_import
 #. openerp-web
 #: code:addons/base_import/static/src/legacy/xml/base_import.xml:0
 #, python-format
 msgid "Set to: True"
-<<<<<<< HEAD
-msgstr "Définir sur : True"
-=======
 msgstr "Définir sur : Vrai"
->>>>>>> 7691b543
 
 #. module: base_import
 #. openerp-web
