--- conflicted
+++ resolved
@@ -593,14 +593,9 @@
         this.$element = $('#' + this.element_id);
     },
     stop: function() {
-<<<<<<< HEAD
-        this.$element = $('#' + this.element_id);
-        this.$element.remove();
-=======
         if (this.$element) {
             this.$element.remove();
         }
->>>>>>> b44295bb
     },
     process_modifiers: function() {
         var compute_domain = openerp.base.form.compute_domain;
