--- conflicted
+++ resolved
@@ -443,8 +443,7 @@
     }
 });
 
-<<<<<<< HEAD
-openerp.base.Database = openerp.base.Controller.extend({
+openerp.base.Database = openerp.base.Widget.extend({
     init: function(parent, element_id, option_id) {
         this._super(parent, element_id);
         this.$option_id = $('#' + option_id);
@@ -741,9 +740,6 @@
             }
         });
     }
-=======
-openerp.base.Database = openerp.base.Widget.extend({
->>>>>>> 0c153d12
 });
 
 openerp.base.Login =  openerp.base.Widget.extend({
@@ -763,9 +759,6 @@
             this.selected_db = this.selected_db || "trunk";
             this.selected_login = this.selected_login || "admin";
             this.selected_password = this.selected_password || "a";
-        }
-        if(this.parent && this.parent.session) {
-            this.session = this.parent.session;
         }
     },
     start: function() {
@@ -850,8 +843,6 @@
 openerp.base.Header =  openerp.base.Widget.extend({
     init: function(parent, element_id) {
         this._super(parent, element_id);
-        if(parent)
-	        this.session = parent.session;
     },
     start: function() {
         this.do_update();
