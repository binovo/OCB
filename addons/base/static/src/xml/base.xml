--- conflicted
+++ resolved
@@ -125,42 +125,26 @@
     </div>
 </t>
 <t t-name="ViewManager">
-<<<<<<< HEAD
     <table class="view-manager-main-table">
     <tr>
     <td class="view-manager-main-content">
-	    <!-- TODO prefix id with the element_id of the controller t-attf-id="#{prefix}_localid" -->
-	    <div style="text-align:right;">
-	        <!--
-	            <input t-foreach="views" t-as="view" t-att-id="" t-att-value="view[1]"/>
-	        -->
-	        <t t-foreach="views" t-as="view">
-	            <input t-attf-id="#{prefix}_button_#{view[1]}" type="button" t-att-value="view[1]"/>
-	        </t>
-	    </div>
-	    <div t-attf-id="#{prefix}_search"></div>
-	    <t t-foreach="views" t-as="view">
-	        <div t-attf-id="#{prefix}_view_#{view[1]}"></div>
-	    </t>
+        <!-- TODO prefix id with the element_id of the controller t-attf-id="#{prefix}_localid" -->
+        <div class="views-switchers">
+            <t t-foreach="views" t-as="view">
+                <button type="button" t-att-data-view-type="view[1]">
+                    <t t-esc="view[1]"/>
+                </button>
+            </t>
+        </div>
+        <div t-attf-id="#{prefix}_search"/>
+        <t t-foreach="views" t-as="view">
+            <div t-attf-id="#{prefix}_view_#{view[1]}"/>
+        </t>
 	</td>
 	<td class="view-manager-main-sidebar">
 	</td>
 	</tr>
     </table>
-=======
-    <!-- TODO prefix id with the element_id of the controller t-attf-id="#{prefix}_localid" -->
-    <div class="views-switchers">
-        <t t-foreach="views" t-as="view">
-            <button type="button" t-att-data-view-type="view[1]">
-                <t t-esc="view[1]"/>
-            </button>
-        </t>
-    </div>
-    <div t-attf-id="#{prefix}_search"/>
-    <t t-foreach="views" t-as="view">
-        <div t-attf-id="#{prefix}_view_#{view[1]}"/>
-    </t>
->>>>>>> 1865a1da
 </t>
 <t t-name="ListView">
     <!--
