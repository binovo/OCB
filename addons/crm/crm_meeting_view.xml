--- conflicted
+++ resolved
@@ -282,28 +282,13 @@
         <field name="model">crm.meeting</field>
         <field name="type">search</field>
         <field name="arch" type="xml">
-<<<<<<< HEAD
-            <search string="Search Meetings">
-                <filter icon="terp-mail-message-new"
-                    string="Inbox" help="Unread messages"
-                    name="needaction_pending"
-                    domain="[('needaction_pending','=',True)]"/>
-                <group>
-                    <field name="name" string="Meeting / Partner"
-                        filter_domain="['|', ('name','ilike',self), ('partner_id','ilike', self)]"/>
-                    <field name="user_id">
-                        <filter icon="terp-personal"
-                            domain="[('user_id','=',uid)]"
-                            help="My Meetings" />
-                    </field>
-                    <field name="partner_id"/>
-                </group>
-            </search>
-        </field>
-    </record>
-=======
                 <search string="Search Meetings">
                        <group>
+                            <filter icon="terp-mail-message-new"
+			                   string="Inbox" help="Unread messages"
+			                   name="needaction_pending"
+			                   domain="[('needaction_pending','=',True)]"/>
+                           <separator orientation="vertical"/>
                            <field name="name" string="Meeting / Partner"
                                filter_domain="['|',('name','ilike',self),('partner_id','ilike', self)]"/>
                            <separator orientation="vertical"/>
@@ -318,7 +303,6 @@
                 </search>
             </field>
         </record>
->>>>>>> 0a22debf
 
         <!-- Calendar Attendee Form View -->
 
