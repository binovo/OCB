--- conflicted
+++ resolved
@@ -802,15 +802,9 @@
                 raise osv.except_osv(_('Error!'),("Partner Email is not specified in Case"))
             if case.section_id.reply_to and case.email_from:
                 src = case.email_from
-<<<<<<< HEAD
-
-=======
-                
                 if not src:
                     raise osv.except_osv(_('Error!'),
                         _("No E-Mail ID Found for the Responsible Partner or missing reply address in section!"))
-                    
->>>>>>> 96737d28
                 dest = case.section_id.reply_to
                 body = case.email_last or case.description
                 if not destination:
