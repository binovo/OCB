# -*- coding: utf-8 -*-
##############################################################################
#
#    OpenERP, Open Source Management Solution
#    Copyright (C) 2004-2009 Tiny SPRL (<http://tiny.be>).
#
#    This program is free software: you can redistribute it and/or modify
#    it under the terms of the GNU Affero General Public License as
#    published by the Free Software Foundation, either version 3 of the
#    License, or (at your option) any later version.
#
#    This program is distributed in the hope that it will be useful,
#    but WITHOUT ANY WARRANTY; without even the implied warranty of
#    MERCHANTABILITY or FITNESS FOR A PARTICULAR PURPOSE.  See the
#    GNU Affero General Public License for more details.
#
#    You should have received a copy of the GNU Affero General Public License
#    along with this program.  If not, see <http://www.gnu.org/licenses/>.
#
##############################################################################

import tools
from osv import fields, osv
import os
import pooler
import netsvc
from tools.translate import _
from osv.orm import except_orm

#AVAILABLE_STATES = [
#    ('draft','Unreviewed'),
#    ('open','Open'),
#    ('cancel', 'Refuse Bug'),
#    ('done', 'Done'),
#    ('pending','Pending')
#]

class crm_case_category2(osv.osv):
    _name = "crm.case.category2"
    _description = "Category2 of case"
    _rec_name = "name"
    _columns = {
        'name': fields.char('Case Category2 Name', size=64, required=True, translate=True),
        'section_id': fields.many2one('crm.case.section', 'Case Section'),
    }

crm_case_category2()


class crm_case_stage(osv.osv):
    _name = "crm.case.stage"
    _description = "Stage of case"
    _rec_name = 'name'
    _order = "sequence"
    _columns = {
        'name': fields.char('Stage Name', size=64, required=True, translate=True),
        'section_id': fields.many2one('crm.case.section', 'Case Section'),
        'sequence': fields.integer('Sequence', help="Gives the sequence order when displaying a list of case stages."),
    }
    _defaults = {
        'sequence': lambda *args: 1
    }
crm_case_stage()


class crm_cases(osv.osv):
    _name = "crm.case"
    _inherit = "crm.case"
    _columns = {
        'stage_id': fields.many2one ('crm.case.stage', 'Stage', domain="[('section_id','=',section_id)]"),
        'category2_id': fields.many2one('crm.case.category2', 'Category Name', domain="[('section_id','=',section_id)]"),
        'duration': fields.float('Duration'),
        'case_id': fields.many2one('crm.case', 'Related Case'),
        'partner_name': fields.char("Employee's Name", size=64),
        'partner_name2': fields.char('Employee Email', size=64),
        'partner_phone': fields.char('Phone', size=32),
        'partner_mobile': fields.char('Mobile', size=32),
        'child_ids': fields.one2many('crm.case', 'case_id', 'Events'),
    }

    def stage_next(self, cr, uid, ids, context={}):
        ok = False
        sid = self.pool.get('crm.case.stage').search(cr, uid, [], context=context)
        s = {}
        previous = {}
        for stage in self.pool.get('crm.case.stage').browse(cr, uid, sid, context=context):
            section = stage.section_id.id or False
            s.setdefault(section, {})
            s[section][previous.get(section, False)] = stage.id
            previous[section] = stage.id

        for case in self.browse(cr, uid, ids, context):
            section = (case.section_id.id or False)
            if section in s:
                st = case.stage_id.id  or False
                if st in s[section]:
                    self.write(cr, uid, [case.id], {'stage_id': s[section][st]})

        return True

    def onchange_case_id(self, cr, uid, ids, case_id, name, partner_id, context={}):
        if not case_id:
            return {}
        case = self.browse(cr, uid, case_id, context=context)
        value = {}
        if not name:
            value['name'] = case.name
        if (not partner_id) and case.partner_id:
            value['partner_id'] = case.partner_id.id
            if case.partner_address_id:
                value['partner_address_id'] = case.partner_address_id.id
            if case.email_from:
                value['email_from'] = case.email_from
        return {'value': value}

crm_cases()


class crm_menu_config_wizard(osv.osv_memory):
    _name = 'crm.menu.config_wizard'
    _inherit = 'res.config'

    _columns = {
        'name': fields.char('Name', size=64),
<<<<<<< HEAD
        'meeting': fields.boolean('Meetings Calendar',
            help="Manages each user's meetings calendar"),
        'lead': fields.boolean('Leads', help="Tracks and manages leads"),
        'opportunity': fields.boolean('Business Opportunities',
            help="Tracks identified business opportunities"),
        'jobs': fields.boolean('Jobs Hiring Process',
            help="Helps you organise your hiring process (evaluation, "\
                                   "meetings, email integration...)"),
        'document_ics': fields.boolean('Shared Calendar',
            help="Lets you use your OpenERP calendars in third-party systems "\
                 "(smartphones, Microsoft Outlook, iCal, Google Calendar..."),
        'bugs': fields.boolean('Bug Tracking',
            help="Track bugs and support requests on software"),
        'helpdesk': fields.boolean('Helpdesk',
            help="Manages an Helpdesk service."),
        'fund': fields.boolean('Fund Raising Operations',
            help="Provides processing and tracking for fund raisings"),
        'claims': fields.boolean('Claims',
            help="Manages supplier and customers claims, including "\
                 "corrective or preventive actions"),
        'phonecall': fields.boolean('Phone Calls',
            help="Lets users encode phone call outcomes or phone calls to "\
                 "perform"),
=======
        'meeting': fields.boolean('Calendar of Meetings', help="Manages the calendar of meetings of the users."),
        'lead': fields.boolean('Leads', help="Allows you to track and manage leads which are pre-sales requests or contacts, the very first contact with a customer request."),
        'opportunity': fields.boolean('Business Opportunities', help="Tracks identified business opportunities for your sales pipeline."),
        'jobs': fields.boolean('Jobs Hiring Process', help="Helps you to organise the jobs hiring process: evaluation, meetings, email integration..."),
        'document_ics': fields.boolean('Shared Calendar', help=" Will allow you to synchronise your Open ERP calendars with your phone, outlook, Sunbird, ical, ..."),
        'bugs': fields.boolean('Bug Tracking', help="Used by companies to track bugs and support requests on software"),
        'helpdesk': fields.boolean('Helpdesk', help="Manages an Helpdesk service."),
        'fund': fields.boolean('Fund Raising Operations', help="This may help associations in their fund raising process and tracking."),
        'claims': fields.boolean('Claims', help="Manages the supplier and customers claims, including your corrective or preventive actions."),
        'phonecall': fields.boolean('Phone Calls', help="Helps you to encode the result of a phone call or to plan a list of phone calls to process."),
>>>>>>> 4f7553af
    }
    _defaults = {
        'meeting': lambda *args: True,
        'opportunity': lambda *args: True,
        'phonecall': lambda *args: True,
    }

    def execute(self, cr, uid, ids, context=None):
        modobj = self.pool.get('ir.module.module')
        modids = modobj.search(cr, uid, [('name', '=', 'crm')])
        moddemo = modobj.browse(cr, uid, modids[0]).demo
        lst = ('data', 'menu')
        if moddemo:
            lst = ('data', 'menu', 'demo')
        res = self.read(cr, uid, ids)[0]
        for section in ['meeting', 'lead', 'opportunity', 'jobs', 'bugs', 'fund', 'helpdesk', 'claims', 'phonecall']:
            if (not res[section]):
                continue
            for fname in lst:
                file_name = 'crm_%s_%s.xml'%(section, fname)
                try:
                    tools.convert_xml_import(
                        cr, 'crm',
                        tools.file_open(os.path.join('crm', file_name)),
                        {}, 'init', noupdate=True)
                except IOError:
                    pass

        cr.commit()
        modobj.update_translations(cr, 1, modids, None)

        if res['document_ics']:
            ids = module_proxy.search(cr, uid, [('name', '=', 'document_ics')])
            module_proxy.button_install(cr, uid, ids, context=context)
            cr.commit()
            db, pool = pooler.restart_pool(cr.dbname, update_module=True)
crm_menu_config_wizard()


class crm_generic_wizard(osv.osv_memory):
    _name = 'crm.generic_wizard'

    _columns = {
        'section_id': fields.many2one('crm.case.section', 'Section', required=True),
        'user_id': fields.many2one('res.users', 'Responsible'),
    }

    def _get_default_section(self, cr, uid, context):
        case_id = context.get('active_id',False)
        if not case_id:
            return False
        case_obj = self.pool.get('crm.case')
        case = case_obj.read(cr, uid, case_id, ['state','section_id'])
        if case['state'] in ('done'):
            raise osv.except_osv(_('Error !'), _('You can not assign Closed Case.'))
        return case['section_id']


    _defaults = {
        'section_id': _get_default_section
    }
    def action_create(self, cr, uid, ids, context=None):
        case_obj = self.pool.get('crm.case')
        case_id = context.get('active_id',[])
        res = self.read(cr, uid, ids)[0]
        case = case_obj.read(cr, uid, case_id, ['state'])
        if case['state'] in ('done'):
            raise osv.except_osv(_('Error !'), _('You can not assign Closed Case.'))
        new_case_id = case_obj.copy(cr, uid, case_id, default=
                                            {
                                                'section_id':res.get('section_id',False),
                                                'user_id':res.get('user_id',False)
                                            }, context=context)
        case_obj.write(cr, uid, case_id, {'case_id':new_case_id}, context=context)
        case_obj.case_close(cr, uid, [case_id])
        return {}

crm_generic_wizard()
# vim:expandtab:smartindent:tabstop=4:softtabstop=4:shiftwidth=4:
<|MERGE_RESOLUTION|>--- conflicted
+++ resolved
@@ -122,7 +122,6 @@
 
     _columns = {
         'name': fields.char('Name', size=64),
-<<<<<<< HEAD
         'meeting': fields.boolean('Meetings Calendar',
             help="Manages each user's meetings calendar"),
         'lead': fields.boolean('Leads', help="Tracks and manages leads"),
@@ -146,18 +145,6 @@
         'phonecall': fields.boolean('Phone Calls',
             help="Lets users encode phone call outcomes or phone calls to "\
                  "perform"),
-=======
-        'meeting': fields.boolean('Calendar of Meetings', help="Manages the calendar of meetings of the users."),
-        'lead': fields.boolean('Leads', help="Allows you to track and manage leads which are pre-sales requests or contacts, the very first contact with a customer request."),
-        'opportunity': fields.boolean('Business Opportunities', help="Tracks identified business opportunities for your sales pipeline."),
-        'jobs': fields.boolean('Jobs Hiring Process', help="Helps you to organise the jobs hiring process: evaluation, meetings, email integration..."),
-        'document_ics': fields.boolean('Shared Calendar', help=" Will allow you to synchronise your Open ERP calendars with your phone, outlook, Sunbird, ical, ..."),
-        'bugs': fields.boolean('Bug Tracking', help="Used by companies to track bugs and support requests on software"),
-        'helpdesk': fields.boolean('Helpdesk', help="Manages an Helpdesk service."),
-        'fund': fields.boolean('Fund Raising Operations', help="This may help associations in their fund raising process and tracking."),
-        'claims': fields.boolean('Claims', help="Manages the supplier and customers claims, including your corrective or preventive actions."),
-        'phonecall': fields.boolean('Phone Calls', help="Helps you to encode the result of a phone call or to plan a list of phone calls to process."),
->>>>>>> 4f7553af
     }
     _defaults = {
         'meeting': lambda *args: True,
