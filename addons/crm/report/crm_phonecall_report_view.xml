--- conflicted
+++ resolved
@@ -10,7 +10,6 @@
             <field name="type">tree</field>
             <field name="arch" type="xml">
                <tree string="Phone calls">
-<<<<<<< HEAD
 					<field name="name" invisible="1"/>
 					<field name="month" invisible="1"/>
 					<field name="section_id" invisible="1"/>
@@ -23,19 +22,6 @@
                     <field name="categ_id" invisible="1"/>
                     <field name="day" invisible="1"/>
 				</tree>
-=======
-                    <field name="name" />
-                    <field name="month"/>
-                    <field name="section_id" />
-                    <field name="user_id" />
-                    <field name="company_id"/>
-                    <field name="partner_id" />
-                    <field name="nbr" string="#Phone calls" />
-                    <field name="delay_close"/>
-                    <field name="state" invisible="1"/>
-                    <field name="categ_id" invisible="1"/>
-                </tree>
->>>>>>> 5e9e4eaa
             </field>
         </record>
 
