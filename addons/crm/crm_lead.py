# -*- coding: utf-8 -*-
##############################################################################
#
#    OpenERP, Open Source Management Solution
#    Copyright (C) 2004-2010 Tiny SPRL (<http://tiny.be>).
#
#    This program is free software: you can redistribute it and/or modify
#    it under the terms of the GNU Affero General Public License as
#    published by the Free Software Foundation, either version 3 of the
#    License, or (at your option) any later version.
#
#    This program is distributed in the hope that it will be useful,
#    but WITHOUT ANY WARRANTY; without even the implied warranty of
#    MERCHANTABILITY or FITNESS FOR A PARTICULAR PURPOSE.  See the
#    GNU Affero General Public License for more details.
#
#    You should have received a copy of the GNU Affero General Public License
#    along with this program.  If not, see <http://www.gnu.org/licenses/>.
#
##############################################################################

from osv import fields, osv
from datetime import datetime
import crm
import time
from tools.translate import _
from crm import crm_case
import binascii
import tools


CRM_LEAD_PENDING_STATES = (
    crm.AVAILABLE_STATES[2][0], # Cancelled
    crm.AVAILABLE_STATES[3][0], # Done
    crm.AVAILABLE_STATES[4][0], # Pending
)

class crm_lead(crm_case, osv.osv):
    """ CRM Lead Case """
    _name = "crm.lead"
    _description = "Lead/Opportunity"
    _order = "date_action, priority, id desc"
    _inherit = ['email.thread','res.partner.address']
    def _compute_day(self, cr, uid, ids, fields, args, context=None):
        """
        @param cr: the current row, from the database cursor,
        @param uid: the current user’s ID for security checks,
        @param ids: List of Openday’s IDs
        @return: difference between current date and log date
        @param context: A standard dictionary for contextual values
        """
        cal_obj = self.pool.get('resource.calendar')
        res_obj = self.pool.get('resource.resource')

        res = {}
        for lead in self.browse(cr, uid, ids, context=context):
            for field in fields:
                res[lead.id] = {}
                duration = 0
                ans = False
                if field == 'day_open':
                    if lead.date_open:
                        date_create = datetime.strptime(lead.create_date, "%Y-%m-%d %H:%M:%S")
                        date_open = datetime.strptime(lead.date_open, "%Y-%m-%d %H:%M:%S")
                        ans = date_open - date_create
                        date_until = lead.date_open
                elif field == 'day_close':
                    if lead.date_closed:
                        date_create = datetime.strptime(lead.create_date, "%Y-%m-%d %H:%M:%S")
                        date_close = datetime.strptime(lead.date_closed, "%Y-%m-%d %H:%M:%S")
                        date_until = lead.date_closed
                        ans = date_close - date_create
                if ans:
                    resource_id = False
                    if lead.user_id:
                        resource_ids = res_obj.search(cr, uid, [('user_id','=',lead.user_id.id)])
                        if len(resource_ids):
                            resource_id = resource_ids[0]

                    duration = float(ans.days)
                    if lead.section_id and lead.section_id.resource_calendar_id:
                        duration =  float(ans.days) * 24
                        new_dates = cal_obj.interval_get(cr,
                            uid,
                            lead.section_id.resource_calendar_id and lead.section_id.resource_calendar_id.id or False,
                            datetime.strptime(lead.create_date, '%Y-%m-%d %H:%M:%S'),
                            duration,
                            resource=resource_id
                        )
                        no_days = []
                        date_until = datetime.strptime(date_until, '%Y-%m-%d %H:%M:%S')
                        for in_time, out_time in new_dates:
                            if in_time.date not in no_days:
                                no_days.append(in_time.date)
                            if out_time > date_until:
                                break
                        duration =  len(no_days)
                res[lead.id][field] = abs(int(duration))
        return res

    def _history_search(self, cr, uid, obj, name, args, context=None):
        res = []
        msg_obj = self.pool.get('email.message')
        message_ids = msg_obj.search(cr, uid, [('history','=',True), ('subject', args[0][1], args[0][2])], context=context)
        lead_ids = self.search(cr, uid, [('message_ids', 'in', message_ids)], context=context)

        if lead_ids:
            return [('id', 'in', lead_ids)]
        else:
            return [('id', '=', '0')]

    def _get_email_subject(self, cr, uid, ids, fields, args, context=None):
        res = {}
        for obj in self.browse(cr, uid, ids, context=context):
            res[obj.id] = ''
            for msg in obj.message_ids:
                if msg.history:
                    res[obj.id] = msg.subject
                    break
        return res

    _columns = {
        # Overridden from res.partner.address:
        'partner_id': fields.many2one('res.partner', 'Partner', ondelete='set null',
            select=True, help="Optional linked partner, usually after conversion of the lead"),

        # From crm.case
        'id': fields.integer('ID'),
        'name': fields.char('Name', size=64),
        'active': fields.boolean('Active', required=False),
        'date_action_last': fields.datetime('Last Action', readonly=1),
        'date_action_next': fields.datetime('Next Action', readonly=1),
        'email_from': fields.char('Email', size=128, help="E-mail address of the contact"),
        'section_id': fields.many2one('crm.case.section', 'Sales Team', \
                        select=True, help='Sales team to which this case belongs to. Defines responsible user and e-mail address for the mail gateway.'),
        'create_date': fields.datetime('Creation Date' , readonly=True),
        'email_cc': fields.text('Global CC', size=252 , help="These email addresses will be added to the CC field of all inbound and outbound emails for this record before being sent. Separate multiple email addresses with a comma"),
        'description': fields.text('Notes'),
        'write_date': fields.datetime('Update Date' , readonly=True),

        # Lead fields
        'categ_id': fields.many2one('crm.case.categ', 'Category', \
            domain="['|',('section_id','=',section_id),('section_id','=',False), ('object_id.model', '=', 'crm.lead')]"),
        'type_id': fields.many2one('crm.case.resource.type', 'Campaign', \
            domain="['|',('section_id','=',section_id),('section_id','=',False)]"),
        'channel_id': fields.many2one('res.partner.canal', 'Channel'),

        'contact_name': fields.char('Contact Name', size=64),
        'partner_name': fields.char("Customer Name", size=64,help='The name of the future partner that will be created while converting the into opportunity'),
        'optin': fields.boolean('Opt-In', help="If opt-in is checked, this contact has accepted to receive emails."),
        'optout': fields.boolean('Opt-Out', help="If opt-out is checked, this contact has refused to receive emails or unsubscribed to a campaign."),
        'type':fields.selection([
            ('lead','Lead'),
            ('opportunity','Opportunity'),

        ],'Type', help="Type is used to separate Leads and Opportunities"),
        'priority': fields.selection(crm.AVAILABLE_PRIORITIES, 'Priority'),
        'date_closed': fields.datetime('Closed', readonly=True),
        'stage_id': fields.many2one('crm.case.stage', 'Stage', domain="[('type','=','lead')]"),
        'user_id': fields.many2one('res.users', 'Salesman'),
        'referred': fields.char('Referred By', size=64),
        'date_open': fields.datetime('Opened', readonly=True),
        'day_open': fields.function(_compute_day, string='Days to Open', \
                                method=True, multi='day_open', type="float", store=True),
        'day_close': fields.function(_compute_day, string='Days to Close', \
                                method=True, multi='day_close', type="float", store=True),
        'state': fields.selection(crm.AVAILABLE_STATES, 'State', size=16, readonly=True,
                                  help='The state is set to \'Draft\', when a case is created.\
                                  \nIf the case is in progress the state is set to \'Open\'.\
                                  \nWhen the case is over, the state is set to \'Done\'.\
                                  \nIf the case needs to be reviewed then the state is set to \'Pending\'.'),
        'message_ids': fields.one2many('email.message', 'res_id', 'Messages', domain=[('model','=',_name)]),
<<<<<<< HEAD
=======
        'subjects': fields.function(_get_email_subject, fnct_search=_history_search, string='Subject of Email', method=True, type='char', size=64),
>>>>>>> 5be7bbd5
    }


    _defaults = {
        'active': lambda *a: 1,
        'user_id': crm_case._get_default_user,
        'email_from': crm_case._get_default_email,
        'state': lambda *a: 'draft',
        'type': lambda *a: 'lead',
        'section_id': crm_case._get_section,
        'company_id': lambda s, cr, uid, c: s.pool.get('res.company')._company_default_get(cr, uid, 'crm.lead', context=c),
        'priority': lambda *a: crm.AVAILABLE_PRIORITIES[2][0],
        #'stage_id': _get_stage_id,
    }



    def onchange_partner_address_id(self, cr, uid, ids, add, email=False):
        """This function returns value of partner email based on Partner Address
        @param self: The object pointer
        @param cr: the current row, from the database cursor,
        @param uid: the current user’s ID for security checks,
        @param ids: List of case IDs
        @param add: Id of Partner's address
        @email: Partner's email ID
        """
        if not add:
            return {'value': {'email_from': False, 'country_id': False}}
        address = self.pool.get('res.partner.address').browse(cr, uid, add)
        return {'value': {'email_from': address.email, 'phone': address.phone, 'country_id': address.country_id.id}}

    def case_open(self, cr, uid, ids, *args):
        """Overrides cancel for crm_case for setting Open Date
        @param self: The object pointer
        @param cr: the current row, from the database cursor,
        @param uid: the current user’s ID for security checks,
        @param ids: List of case's Ids
        @param *args: Give Tuple Value
        """
        leads = self.browse(cr, uid, ids)



        for i in xrange(0, len(ids)):
            if leads[i].state == 'draft':
                value = {}
                if not leads[i].stage_id :
                    stage_id = self._find_first_stage(cr, uid, leads[i].type, leads[i].section_id.id or False)
                    value.update({'stage_id' : stage_id})
                value.update({'date_open': time.strftime('%Y-%m-%d %H:%M:%S')})
                self.write(cr, uid, [ids[i]], value)
            self.log_open( cr, uid, leads[i])
        res = super(crm_lead, self).case_open(cr, uid, ids, *args)
        return res

    def log_open(self, cr, uid, case):
        if case.type == 'lead':
            message = _("The lead '%s' has been opened.") % case.name
        elif case.type == 'opportunity':
            message = _("The opportunity '%s' has been opened.") % case.name
        else:
            message = _("The case '%s' has been opened.") % case.name
        self.log(cr, uid, case.id, message)

    def case_close(self, cr, uid, ids, *args):
        """Overrides close for crm_case for setting close date
        @param self: The object pointer
        @param cr: the current row, from the database cursor,
        @param uid: the current user’s ID for security checks,
        @param ids: List of case Ids
        @param *args: Tuple Value for additional Params
        """
        res = super(crm_lead, self).case_close(cr, uid, ids, *args)
        self.write(cr, uid, ids, {'date_closed': time.strftime('%Y-%m-%d %H:%M:%S')})
        for case in self.browse(cr, uid, ids):
            if case.type == 'lead':
                message = _("The lead '%s' has been closed.") % case.name
            elif case.type == 'opportunity':
                message = _("The opportunity '%s' has been closed.") % case.name
            else:
                message = _("The case '%s' has been closed.") % case.name
            self.log(cr, uid, case.id, message)
        return res

    def convert_opportunity(self, cr, uid, ids, context=None):
        """ Precomputation for converting lead to opportunity
        @param cr: the current row, from the database cursor,
        @param uid: the current user’s ID for security checks,
        @param ids: List of closeday’s IDs
        @param context: A standard dictionary for contextual values
        @return: Value of action in dict
        """
        if context is None:
            context = {}
        context.update({'active_ids': ids})

        data_obj = self.pool.get('ir.model.data')
        value = {}

        view_id = False

        for case in self.browse(cr, uid, ids, context=context):
            context.update({'active_id': case.id})
            data_id = data_obj._get_id(cr, uid, 'crm', 'view_crm_lead2opportunity_partner')
            view_id1 = False
            if data_id:
                view_id1 = data_obj.browse(cr, uid, data_id, context=context).res_id
            value = {
                    'name': _('Create Partner'),
                    'view_type': 'form',
                    'view_mode': 'form,tree',
                    'res_model': 'crm.lead2opportunity.partner',
                    'view_id': False,
                    'context': context,
                    'views': [(view_id1, 'form')],
                    'type': 'ir.actions.act_window',
                    'target': 'new',
                    'nodestroy': True
            }
        return value

    def write(self, cr, uid, ids, vals, context=None):
        if not context:
            context = {}

        if 'date_closed' in vals:
            return super(crm_lead,self).write(cr, uid, ids, vals, context=context)

        if 'stage_id' in vals and vals['stage_id']:
            stage_obj = self.pool.get('crm.case.stage').browse(cr, uid, vals['stage_id'], context=context)
            self.history(cr, uid, ids, _("Changed Stage to: %s") % stage_obj.name, details=_("Changed Stage to: %s") % stage_obj.name)
            message=''
            for case in self.browse(cr, uid, ids, context=context):
                if case.type == 'lead' or  context.get('stage_type',False)=='lead':
                    message = _("The stage of lead '%s' has been changed to '%s'.") % (case.name, stage_obj.name)
                elif case.type == 'opportunity':
                    message = _("The stage of opportunity '%s' has been changed to '%s'.") % (case.name, stage_obj.name)
                self.log(cr, uid, case.id, message)
        return super(crm_lead,self).write(cr, uid, ids, vals, context)

    def stage_next(self, cr, uid, ids, context=None):
        stage = super(crm_lead, self).stage_next(cr, uid, ids, context=context)
        if stage:
            stage_obj = self.pool.get('crm.case.stage').browse(cr, uid, stage, context=context)
            if stage_obj.on_change:
                data = {'probability': stage_obj.probability}
                self.write(cr, uid, ids, data)
        return stage

    def stage_previous(self, cr, uid, ids, context=None):
        stage = super(crm_lead, self).stage_previous(cr, uid, ids, context=context)
        if stage:
            stage_obj = self.pool.get('crm.case.stage').browse(cr, uid, stage, context=context)
            if stage_obj.on_change:
                data = {'probability': stage_obj.probability}
                self.write(cr, uid, ids, data)
        return stage

    def unlink(self, cr, uid, ids, context=None):
        for lead in self.browse(cr, uid, ids, context):
            if (not lead.section_id.allow_unlink) and (lead.state <> 'draft'):
                raise osv.except_osv(_('Warning !'),
                    _('You can not delete this lead. You should better cancel it.'))
        return super(crm_lead, self).unlink(cr, uid, ids, context)

    def message_new(self, cr, uid, msg, context=None):
        """
        Automatically calls when new email message arrives

        @param self: The object pointer
        @param cr: the current row, from the database cursor,
        @param uid: the current user’s ID for security checks
        @param msg: dictionary object to contain email message data
        """
        thread_pool = self.pool.get('email.thread')

        subject = msg.get('subject')
        body = msg.get('body')
        msg_from = msg.get('from')
        priority = msg.get('priority')

        vals = {
            'name': subject,
            'email_from': msg_from,
            'email_cc': msg.get('cc'),
            'description': body,
            'user_id': False,
        }
        if msg.get('priority', False):
            vals['priority'] = priority

        res = thread_pool.get_partner(cr, uid, msg.get('from', False))
        if res:
            vals.update(res)

<<<<<<< HEAD
        return self.create(cr, uid, vals, context)
=======
        res_id = self.create(cr, uid, vals, context)

        attachments = msg.get('attachments', {})
        self.history(cr, uid, [res_id], _('receive'), history=True,
                            subject = msg.get('subject'),
                            email = msg.get('to'),
                            details = msg.get('body'),
                            email_from = msg.get('from'),
                            email_cc = msg.get('cc'),
                            message_id = msg.get('message-id'),
                            references = msg.get('references', False) or msg.get('in-reply-to', False),
                            attach = attachments,
                            email_date = msg.get('date'),
                            context = context)

        return res_id
>>>>>>> 5be7bbd5

    def message_update(self, cr, uid, ids, msg, vals={}, default_act='pending', context=None):
        """
        @param self: The object pointer
        @param cr: the current row, from the database cursor,
        @param uid: the current user’s ID for security checks,
        @param ids: List of update mail’s IDs
        """
        if isinstance(ids, (str, int, long)):
            ids = [ids]

        if msg.get('priority') in dict(crm.AVAILABLE_PRIORITIES):
            vals['priority'] = msg.get('priority')

        maps = {
            'cost':'planned_cost',
            'revenue': 'planned_revenue',
            'probability':'probability'
        }
        vls = {}
        for line in msg['body'].split('\n'):
            line = line.strip()
            res = tools.misc.command_re.match(line)
            if res and maps.get(res.group(1).lower()):
                key = maps.get(res.group(1).lower())
                vls[key] = res.group(2).lower()
        vals.update(vls)

        # Unfortunately the API is based on lists
        # but we want to update the state based on the
        # previous state, so we have to loop:
        for case in self.browse(cr, uid, ids, context=context):
            values = dict(vals)
            if case.state in CRM_LEAD_PENDING_STATES:
                values.update(state=crm.AVAILABLE_STATES[1][0]) #re-open
            res = self.write(cr, uid, [case.id], values, context=context)
<<<<<<< HEAD
=======

        attachments = msg.get('attachments', {})
        self.history(cr, uid, ids, _('receive'), history=True,
                            subject = msg.get('subject'),
                            email = msg.get('to'),
                            details = msg.get('body'),
                            email_from = msg.get('from'),
                            email_cc = msg.get('cc'),
                            message_id = msg.get('message-id'),
                            references = msg.get('references', False) or msg.get('in-reply-to', False),
                            attach = attachments,
                            email_date = msg.get('date'),
                            context = context)
>>>>>>> 5be7bbd5
        return res

    def on_change_optin(self, cr, uid, ids, optin):
        return {'value':{'optin':optin,'optout':False}}

    def on_change_optout(self, cr, uid, ids, optout):
        return {'value':{'optout':optout,'optin':False}}

crm_lead()

# vim:expandtab:smartindent:tabstop=4:softtabstop=4:shiftwidth=4:<|MERGE_RESOLUTION|>--- conflicted
+++ resolved
@@ -170,10 +170,6 @@
                                   \nWhen the case is over, the state is set to \'Done\'.\
                                   \nIf the case needs to be reviewed then the state is set to \'Pending\'.'),
         'message_ids': fields.one2many('email.message', 'res_id', 'Messages', domain=[('model','=',_name)]),
-<<<<<<< HEAD
-=======
-        'subjects': fields.function(_get_email_subject, fnct_search=_history_search, string='Subject of Email', method=True, type='char', size=64),
->>>>>>> 5be7bbd5
     }
 
 
@@ -369,9 +365,6 @@
         if res:
             vals.update(res)
 
-<<<<<<< HEAD
-        return self.create(cr, uid, vals, context)
-=======
         res_id = self.create(cr, uid, vals, context)
 
         attachments = msg.get('attachments', {})
@@ -388,7 +381,6 @@
                             context = context)
 
         return res_id
->>>>>>> 5be7bbd5
 
     def message_update(self, cr, uid, ids, msg, vals={}, default_act='pending', context=None):
         """
@@ -425,8 +417,6 @@
             if case.state in CRM_LEAD_PENDING_STATES:
                 values.update(state=crm.AVAILABLE_STATES[1][0]) #re-open
             res = self.write(cr, uid, [case.id], values, context=context)
-<<<<<<< HEAD
-=======
 
         attachments = msg.get('attachments', {})
         self.history(cr, uid, ids, _('receive'), history=True,
@@ -440,7 +430,6 @@
                             attach = attachments,
                             email_date = msg.get('date'),
                             context = context)
->>>>>>> 5be7bbd5
         return res
 
     def on_change_optin(self, cr, uid, ids, optin):
