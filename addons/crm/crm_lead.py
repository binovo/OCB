--- conflicted
+++ resolved
@@ -367,16 +367,12 @@
     def on_change_user(self, cr, uid, ids, user_id, context=None):
         """ When changing the user, also set a section_id or restrict section id
             to the ones user_id is member of. """
-<<<<<<< HEAD
         section_id = self._get_default_section_id(cr, uid, context=context) or False
         if user_id and not section_id:
-=======
-        if user_id:
->>>>>>> bf29a2eb
             section_ids = self.pool.get('crm.case.section').search(cr, uid, ['|', ('user_id', '=', user_id), ('member_ids', '=', user_id)], context=context)
             if section_ids:
-                return {'value': {'section_id': section_ids[0]}}
-        return {'value': {}}
+                section_id = section_ids[0]
+        return {'value': {'section_id': section_id}}
 
     def _check(self, cr, uid, ids=False, context=None):
         """ Override of the base.stage method.
