--- conflicted
+++ resolved
@@ -311,20 +311,6 @@
                 self.log(cr, uid, case.id, message)
         return super(crm_lead,self).write(cr, uid, ids, vals, context)
 
-<<<<<<< HEAD
-    def stage_historize(self, cr, uid, ids, stage, context=None):
-        stage_obj = self.pool.get('crm.case.stage').browse(cr, uid, stage, context=context)
-        self.history(cr, uid, ids, _('Stage'), details=stage_obj.name)
-        for case in self.browse(cr, uid, ids, context=context):
-            if case.type == 'lead':
-                message = _("The stage of lead '%s' has been changed to '%s'.") % (case.name, stage_obj.name)
-            elif case.type == 'opportunity':
-                message = _("The stage of opportunity '%s' has been changed to '%s'.") % (case.name, stage_obj.name)
-            self.log(cr, uid, case.id, message)
-        return True
-
-=======
->>>>>>> 06bf2268
     def stage_next(self, cr, uid, ids, context=None):
         stage = super(crm_lead, self).stage_next(cr, uid, ids, context=context)
         if stage:
@@ -343,10 +329,6 @@
                 self.write(cr, uid, ids, data)
         return stage
 
-<<<<<<< HEAD
-=======
-
->>>>>>> 06bf2268
     def message_new(self, cr, uid, msg, context=None):
         """
         Automatically calls when new email message arrives
