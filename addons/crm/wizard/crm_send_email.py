# -*- coding: utf-8 -*-
##############################################################################
#
#    OpenERP, Open Source Management Solution
#    Copyright (C) 2004-2010 Tiny SPRL (<http://tiny.be>). All Rights Reserved
#    $Id$
#
#    This program is free software: you can redistribute it and/or modify
#    it under the terms of the GNU General Public License as published by
#    the Free Software Foundation, either version 3 of the License, or
#    (at your option) any later version.
#
#    This program is distributed in the hope that it will be useful,
#    but WITHOUT ANY WARRANTY; without even the implied warranty of
#    MERCHANTABILITY or FITNESS FOR A PARTICULAR PURPOSE.  See the
#    GNU General Public License for more details.
#
#    You should have received a copy of the GNU General Public License
#    along with this program.  If not, see <http://www.gnu.org/licenses/>.
#
##############################################################################

from osv import osv, fields
from tools.translate import _
import base64
import tools
from crm import crm

class crm_send_new_email(osv.osv_memory):
    """ Sends new email for the case"""
    _name = "crm.send.mail"
    _description = "Send new email"

    _columns = {
        'email_to' : fields.char('To', size=64, required=True),
        'email_from' : fields.char('From', size=64, required=True),
        'email_cc' : fields.char('CC', size=128),
        'subject': fields.char('Subject', size=128, required=True),
        'text': fields.text('Message', required=True),
        'state': fields.selection(crm.AVAILABLE_STATES, string='Set New State To', required=True),
        'doc1': fields.binary("Attachment1"),
        'doc1_fname': fields.char("File Name", size=64),
        'doc2': fields.binary("Attachment2"),
        'doc2_fname': fields.char("File Name", size=64),
        'doc3': fields.binary("Attachment3"),
        'doc3_fname': fields.char("File Name", size=64),
    }

    def action_cancel(self, cr, uid, ids, context=None):
        """ Closes Phonecall to Opportunity form
        """
        return {'type':'ir.actions.act_window_close'}

    def action_send(self, cr, uid, ids, context=None):
        """ This sends an email to ALL the addresses of the selected partners.
        """

        hist_obj = self.pool.get('crm.case.history')
        smtp_pool = self.pool.get('email.smtpclient')

        if not context:
            context = {}

        if not context.get('model'):
            raise osv.except_osv(_('Error'), _('Can not send mail!'))

        model = context.get('model')
        case_pool = self.pool.get(model)
        res_id = context and context.get('active_id', False) or False

        for data in self.read(cr, uid, ids, context=context):
            attach = filter(lambda x: x, [data['doc1'], data['doc2'], data['doc3']])
            attach = map(lambda x: (data['doc' + str(attach.index(x) + 1) \
                            + '_fname'], base64.decodestring(x)), attach)
            message_id = None            
            
            case = case_pool.browse(cr, uid, res_id)
            if context.get('mail', 'new') == 'new':
<<<<<<< HEAD
                message_id = res_id
=======
                if len(case.history_line):
                    message_id = case.history_line[0].message_id
>>>>>>> 9d4e369c
            else:
                hist = hist_obj.browse(cr, uid, res_id)
                message_id = hist.message_id
                model = hist.log_id.model_id.model
                model_pool = self.pool.get(model)
                case = model_pool.browse(cr, uid, hist.log_id.res_id)
            emails = [data['email_to']] + (data['email_cc'] or '').split(',')
            emails = filter(None, emails)
            body = data['text']

            body = case_pool.format_body(body)
            email_from = data.get('email_from', False)
            case_pool._history(cr, uid, [case], _('Send'), history=True, email=data['email_to'], details=body, email_from=email_from, message_id=message_id)

            x_headers = {
                'Reply-To':"%s" % case.section_id.reply_to,
            }
            if message_id:
                x_headers['References'] = "%s" % (message_id)

            flag = False
            if case.section_id and case.section_id.server_id:
                flag = smtp_pool.send_email(
                    cr=cr,
                    uid=uid, 
                    server_id=case.section_id.server_id.id,
                    emailto=emails,
                    subject=data['subject'],
                    body="<pre>%s</pre>" % body,
                    attachments=attach,
                    headers=x_headers
                )
            else:
                flag = tools.email_send(
                    email_from,
                    emails,
                    data['subject'],
                    body,
                    attach=attach,
                    reply_to=case.section_id.reply_to,
                    openobject_id=str(case.id),
                    x_headers=x_headers
                )
            
            if flag:
                if data['state'] == 'unchanged':
                    pass
                elif data['state'] == 'done':
                    case_pool.case_close(cr, uid, [case.id])
                elif data['state'] == 'draft':
                    case_pool.case_reset(cr, uid, [case.id])
                elif data['state'] in ['cancel', 'open', 'pending']:
                    act = 'case_' + data['state']
                    getattr(case_pool, act)(cr, uid, [case.id])
                cr.commit()

        return {}

    def default_get(self, cr, uid, fields, context=None):
        """
        This function gets default values
        """
        if not context:
            context = {}

        if not context.get('model'):
            raise osv.except_osv(_('Error'), _('Can not send mail!'))

        res = super(crm_send_new_email, self).default_get(cr, uid, fields, context=context)

        if context.get('mail') == 'reply':
            res.update(self.get_reply_defaults(cr, uid, fields, context=context))
            return res

        model = context.get('model')
        mod_obj = self.pool.get(model)
        res_id = context and context.get('active_ids', []) or []

        for case in mod_obj.browse(cr, uid, res_id):
            if 'email_to' in fields:
                res.update({'email_to': case.email_from})
            if 'email_from' in fields:
                res.update({'email_from': (case.section_id and case.section_id.reply_to) or \
                            (case.user_id and case.user_id.address_id and \
                             case.user_id.address_id.email and \
                             "%s <%s>" % (case.user_id.name, case.user_id.address_id.email)) or \
                            tools.config.get('email_from',False)})
            if 'subject' in fields:
                res.update({'subject': '[%s] %s' %(str(case.id), case.name or '')})
            if 'email_cc' in fields:
                res.update({'email_cc': case.email_cc or ''})
            if 'text' in fields:
                res.update({'text': '\n\n'+(case.user_id.signature or '')})
            if 'state' in fields:
                res.update({'state': 'pending'})
        return res

    def get_reply_defaults(self, cr, uid, fields, context=None):
        """
        This function gets default values for reply mail
        """
        hist_obj = self.pool.get('crm.case.history')
        res_ids = context and context.get('active_ids', []) or []

        include_original = context and context.get('include_original', False) or False
        res = {}
        for hist in hist_obj.browse(cr, uid, res_ids):
            model = hist.log_id.model_id.model
            model_pool = self.pool.get(model)
            case = model_pool.browse(cr, uid, hist.log_id.res_id)
            if 'email_to' in fields:
                res.update({'email_to': case.email_from or hist.email_from or False})
            if 'email_from' in fields:
                res.update({'email_from': (case.section_id and case.section_id.reply_to) or \
                            (case.user_id and case.user_id.address_id and \
                            case.user_id.address_id.email) or hist.email_to or tools.config.get('email_from',False)})

            if include_original == True and 'text' in fields:
                header = '-------- Original Message --------'
                sender = 'From: %s' %(hist.email_from or '')
                to = 'To: %s' % (hist.email_to or '')
                sentdate = 'Date: %s' % (hist.date)
                desc = '\n%s'%(hist.description)
                original = [header, sender, to, sentdate, desc]
                original = '\n'.join(original)
                res['text']=original
            if 'subject' in fields:
                res.update({'subject': '[%s] %s' %(str(case.id), case.name or '')})
            if 'state' in fields:
                res['state']='pending'
        return res

    def view_init(self, cr, uid, fields_list, context=None):
        """
        This function checks for precondition before wizard executes
        @param self: The object pointer
        @param cr: the current row, from the database cursor,
        @param uid: the current user’s ID for security checks,
        @param fields: List of fields for default value
        @param context: A standard dictionary for contextual values

        """
        if not context:
            context = {}

        if not context.get('model'):
            raise osv.except_osv(_('Error'), _('Can not send mail!'))
        model = context.get('model')
        mod_obj = self.pool.get(model)
        if context.get('mail') == 'reply':
            return True
        if tools.config.get('email_from'):
            return True

        for case in mod_obj.browse(cr, uid, context.get('active_ids', [])):
            if not case.user_id:
                raise osv.except_osv(_('Error'), _('You must define a responsible user for this case in order to use this action!'))
            if not case.user_id.address_id.email:
                raise osv.except_osv(_('Warning!'), _("Please specify user's email address !"))

        return True

crm_send_new_email()
<|MERGE_RESOLUTION|>--- conflicted
+++ resolved
@@ -76,12 +76,8 @@
             
             case = case_pool.browse(cr, uid, res_id)
             if context.get('mail', 'new') == 'new':
-<<<<<<< HEAD
-                message_id = res_id
-=======
                 if len(case.history_line):
                     message_id = case.history_line[0].message_id
->>>>>>> 9d4e369c
             else:
                 hist = hist_obj.browse(cr, uid, res_id)
                 message_id = hist.message_id
