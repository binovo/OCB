<?xml version="1.0" encoding="utf-8"?>
<openerp>
    <data>

        <record id="view_attendance_form" model="ir.ui.view">
            <field name="name">hr.attendance.form</field>
            <field name="model">hr.attendance</field>
            <field name="type">form</field>
            <field name="arch" type="xml">
                <form string="Employee attendance">
                    <field name="employee_id" select="1"/>
                    <field colspan="4" name="name" select="1"/>
                    <field name="action" select="1"/>
                    <field name="action_desc" select="1"/>
                </form>
            </field>
        </record>
        <record id="view_attendance_tree" model="ir.ui.view">
            <field name="name">hr.attendance.tree</field>
            <field name="model">hr.attendance</field>
            <field name="type">tree</field>
            <field name="arch" type="xml">
                <tree string="Employee attendances">
                    <field name="name"/>
                    <field name="action"/>
                    <field name="action_desc"/>
                </tree>
            </field>
        </record>

        <record id="view_attendance_who" model="ir.ui.view">
            <field name="name">hr.attendance.tree</field>
            <field name="model">hr.attendance</field>
            <field name="type">tree</field>
            <field eval="3" name="priority"/>
            <field name="arch" type="xml">
                <tree string="Employee attendance">
                    <field name="employee_id"/>
                    <field name="name"/>
                    <field name="action"/>
                </tree>
            </field>
        </record>

        <record model="ir.ui.view" id="view_hr_attendance_filter">
            <field name="name">view_hr_attendance_filter</field>
            <field name="model">hr.attendance</field>
            <field name="type">search</field>
            <field name="arch" type="xml">
                <search string="Hr Attendance Search">
                    <field name="employee_id" select="1" />
                    <field name="name" select="1"  />
                    <field name="action" select="1" />
<<<<<<< HEAD
                    <field name="action_desc" select="1" />
=======
>>>>>>> db805404
                </search>
            </field>
        </record>
        
        <record id="open_view_attendance" model="ir.actions.act_window">
            <field name="name">Attendances</field>
            <field name="res_model">hr.attendance</field>
            <field name="view_type">form</field>
            <field name="view_mode">tree,form</field>
            <field name="search_view_id" ref="view_hr_attendance_filter" />
        </record>

        <!--<menuitem id="menu_hr_attendance" name="Attendances" parent="hr.menu_hr_root"
            groups="group_hr_attendance"/>-->
        <menuitem
           id="menu_hr_time_tracking"
           name="Time Tracking"
           parent="hr.menu_hr_root" sequence="5"/>
        <menuitem action="open_view_attendance" id="menu_open_view_attendance"
            parent="menu_hr_time_tracking" groups="hr.group_hr_manager"/>

        <record id="edit_attendance_reason" model="ir.ui.view">
            <field name="name">hr.action.reason.form</field>
            <field name="model">hr.action.reason</field>
            <field name="type">form</field>
            <field name="arch" type="xml">
                <form string="Define attendance reason">
                    <field colspan="4" name="name" select="1"/>
                    <field name="action_type" select="1"/>
                </form>
            </field>
        </record>
        <record id="view_attendance_reason" model="ir.ui.view">
            <field name="name">hr.action.reason.tree</field>
            <field name="model">hr.action.reason</field>
            <field name="type">tree</field>
            <field name="arch" type="xml">
                <tree string="Attendance reasons">
                    <field name="name"/>
                    <field name="action_type"/>
                </tree>
            </field>
        </record>
        <record id="open_view_attendance_reason" model="ir.actions.act_window">
            <field name="name">Attendance Reasons</field>
            <field name="type">ir.actions.act_window</field>
            <field name="res_model">hr.action.reason</field>
            <field name="view_type">form</field>
            <field name="view_mode">tree,form</field>
            <field name="view_id" ref="view_attendance_reason"/>
        </record>
        <menuitem sequence="9" id="hr.menu_open_view_attendance_reason_config" parent="hr.menu_hr_configuration" name="Leaves"/>
        <menuitem action="open_view_attendance_reason" id="menu_open_view_attendance_reason" parent="hr.menu_open_view_attendance_reason_config"/>

        <record id="hr_attendance_employee" model="ir.ui.view">
            <field name="name">hr.employee.form1</field>
            <field name="model">hr.employee</field>
            <field name="type">form</field>
            <field name="inherit_id" ref="hr.view_employee_form"/>
            <field name="arch" type="xml">
                <field name="coach_id" position="after">
                    <field name="state"/>
                    <button name="attendance_action_change" states="absent" string="Sign In" type="object" icon="gtk-go-back" context="{'type':'sign_in'}"/>
                    <button name="attendance_action_change" states="present" string="Sign Out" type="object" icon="gtk-go-forward" context="{'type':'sign_out'}"/>
                </field>
            </field>
        </record>

    </data>
</openerp><|MERGE_RESOLUTION|>--- conflicted
+++ resolved
@@ -51,10 +51,6 @@
                     <field name="employee_id" select="1" />
                     <field name="name" select="1"  />
                     <field name="action" select="1" />
-<<<<<<< HEAD
-                    <field name="action_desc" select="1" />
-=======
->>>>>>> db805404
                 </search>
             </field>
         </record>
