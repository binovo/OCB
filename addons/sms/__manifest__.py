# -*- coding: utf-8 -*-
# Part of Odoo. See LICENSE file for full copyright and licensing details.

{
    'name': 'SMS gateway',
    'version': '2.1',
    'category': 'Hidden/Tools',
    'summary': 'SMS Text Messaging',
    'description': """
This module gives a framework for SMS text messaging
----------------------------------------------------

The service is provided by the In App Purchase Odoo platform.
""",
    'depends': [
        'base',
        'iap_mail',
        'mail',
        'phone_validation'
    ],
    'data': [
        'data/ir_cron_data.xml',
        'wizard/sms_cancel_views.xml',
        'wizard/sms_composer_views.xml',
        'wizard/sms_template_preview_views.xml',
        'wizard/sms_resend_views.xml',
        'views/ir_actions_views.xml',
        'views/mail_notification_views.xml',
        'views/res_config_settings_views.xml',
        'views/res_partner_views.xml',
        'views/assets.xml',
        'views/sms_sms_views.xml',
        'views/sms_template_views.xml',
        'security/ir.model.access.csv',
        'security/sms_security.xml',
    ],
    'demo': [
        'data/sms_demo.xml',
        'data/mail_demo.xml',
    ],
    'qweb': [
        'static/src/bugfix/bugfix.xml',
        'static/src/components/notification_group/notification_group.xml',
        'static/src/components/message/message.xml',
    ],
    'installable': True,
<<<<<<< HEAD
    'auto_install': False,
=======
    'auto_install': True,
    'license': 'LGPL-3',
>>>>>>> d3feb26c
}<|MERGE_RESOLUTION|>--- conflicted
+++ resolved
@@ -44,10 +44,5 @@
         'static/src/components/message/message.xml',
     ],
     'installable': True,
-<<<<<<< HEAD
-    'auto_install': False,
-=======
-    'auto_install': True,
     'license': 'LGPL-3',
->>>>>>> d3feb26c
 }