--- conflicted
+++ resolved
@@ -3,23 +3,15 @@
 # * website_crm_claim
 # 
 # Translators:
-<<<<<<< HEAD
-=======
 # Clo <clo@odoo.com>, 2015
 # Maxime Chambreuil <maxime.chambreuil@gmail.com>, 2015
->>>>>>> b2939537
 msgid ""
 msgstr ""
 "Project-Id-Version: Odoo 9.0\n"
 "Report-Msgid-Bugs-To: \n"
 "POT-Creation-Date: 2015-09-07 14:41+0000\n"
-<<<<<<< HEAD
-"PO-Revision-Date: 2015-09-08 09:55+0000\n"
-"Last-Translator: Martin Trigaux\n"
-=======
 "PO-Revision-Date: 2015-11-10 23:08+0000\n"
 "Last-Translator: Maxime Chambreuil <maxime.chambreuil@gmail.com>\n"
->>>>>>> b2939537
 "Language-Team: French (http://www.transifex.com/odoo/odoo-9/language/fr/)\n"
 "MIME-Version: 1.0\n"
 "Content-Type: text/plain; charset=UTF-8\n"
@@ -42,15 +34,11 @@
 #. module: website_crm_claim
 #: model:ir.actions.act_window,help:website_crm_claim.crm_claim_category_claim0
 msgid "Click to register a new claim."
-msgstr ""
+msgstr "Cliquez pour déposer une nouvelle réclamation."
 
 #. module: website_crm_claim
 #: model:ir.actions.act_window,help:website_crm_claim.crm_claim_category_claim0
 msgid ""
 "You can track your claims from this menu and the action we\n"
 "                will take."
-<<<<<<< HEAD
-msgstr ""
-=======
-msgstr "Vous pouvez suivre vos réclamations depuis ce menu et les actions que nous\nallons prendre."
->>>>>>> b2939537
+msgstr "Vous pouvez suivre vos réclamations depuis ce menu et les actions que nous\nallons prendre."