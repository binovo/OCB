# -*- coding: utf-8 -*-
##############################################################################
#
#    OpenERP, Open Source Management Solution
#    Copyright (C) 2004-2010 Tiny SPRL (<http://tiny.be>).
#
#    This program is free software: you can redistribute it and/or modify
#    it under the terms of the GNU Affero General Public License as
#    published by the Free Software Foundation, either version 3 of the
#    License, or (at your option) any later version.
#
#    This program is distributed in the hope that it will be useful,
#    but WITHOUT ANY WARRANTY; without even the implied warranty of
#    MERCHANTABILITY or FITNESS FOR A PARTICULAR PURPOSE.  See the
#    GNU Affero General Public License for more details.
#
#    You should have received a copy of the GNU Affero General Public License
#    along with this program.  If not, see <http://www.gnu.org/licenses/>.
#
##############################################################################

from osv import fields
from osv import osv
import netsvc
import time
from datetime import datetime
from tools.translate import _

#----------------------------------------------------------
# Work Centers
#----------------------------------------------------------
# capacity_hour : capacity per hour. default: 1.0.
#          Eg: If 5 concurrent operations at one time: capacity = 5 (because 5 employees)
# unit_per_cycle : how many units are produced for one cycle

class stock_move(osv.osv):
    _inherit = 'stock.move'
    _columns = {
        'move_dest_id_lines': fields.one2many('stock.move','move_dest_id', 'Children Moves')
    }

    def copy(self, cr, uid, id, default=None, context=None):
        if default is None:
            default = {}
        default.update({
            'move_dest_id_lines': [],
        })
        return super(stock_move, self).copy(cr, uid, id, default, context)

stock_move()

class mrp_production_workcenter_line(osv.osv):
    def _get_date_date(self, cr, uid, ids, field_name, arg, context=None):
        """ Finds starting date.
        @return: Dictionary of values.
        """
        res={}
        for op in self.browse(cr, uid, ids, context=context):
            if op.date_start:
                res[op.id] = op.date_start[:10]
            else:
                res[op.id]=False
        return res

    def _get_date_end(self, cr, uid, ids, field_name, arg, context=None):
        """ Finds ending date.
        @return: Dictionary of values.
        """
        ops = self.browse(cr, uid, ids, context=context)
        date_and_hours_by_cal = [(op.date_planned, op.hour, op.workcenter_id.calendar_id.id) for op in ops if op.date_planned]

        intervals = self.pool.get('resource.calendar').interval_get_multi(cr, uid, date_and_hours_by_cal)

        res = {}
        for op in ops:
            res[op.id] = False
            if op.date_planned:
                i = intervals.get((op.date_planned, op.hour, op.workcenter_id.calendar_id.id))
                if i:
                    res[op.id] = i[-1][1].strftime('%Y-%m-%d %H:%M:%S')
                else:
                    res[op.id] = op.date_planned
        return res

    _inherit = 'mrp.production.workcenter.line'
    _order = "sequence, date_planned"

    _columns = {
       'state': fields.selection([('draft','Draft'),('startworking', 'In Progress'),('pause','Pause'),('cancel','Cancelled'),('done','Finished')],'State', readonly=True,
                                 help="* When a work order is created it is set in 'Draft' state.\n" \
                                       "* When user sets work order in start mode that time it will be set in 'In Progress' state.\n" \
                                       "* When work order is in running mode, during that time if user wants to stop or to make changes in order then can set in 'Pause' state.\n" \
                                       "* When the user cancels the work order it will be set in 'Canceled' state.\n" \
                                       "* When order is completely processed that time it is set in 'Finished' state."),
       'date_start_date': fields.function(_get_date_date, method=True, string='Start Date', type='date'),
       'date_planned': fields.datetime('Scheduled Date'),
       'date_planned_end': fields.function(_get_date_end, method=True, string='End Date', type='datetime'),
       'date_start': fields.datetime('Start Date'),
       'date_finished': fields.datetime('End Date'),
       'delay': fields.float('Working Hours',help="This is lead time between operation start and stop in this Work Center",readonly=True),
       'production_state':fields.related('production_id','state',
            type='selection',
            selection=[('draft','Draft'),('picking_except', 'Picking Exception'),('confirmed','Waiting Goods'),('ready','Ready to Produce'),('in_production','In Production'),('cancel','Canceled'),('done','Done')],
            string='Production State', readonly=True),
       'product':fields.related('production_id','product_id',type='many2one',relation='product.product',string='Product',
            readonly=True),
       'qty':fields.related('production_id','product_qty',type='float',string='Qty',readonly=True, store=True),
       'uom':fields.related('production_id','product_uom',type='many2one',relation='product.uom',string='UOM',readonly=True),
    }

    _defaults = {
        'state': lambda *a: 'draft',
        'delay': lambda *a: 0.0
    }

    def modify_production_order_state(self, cr, uid, ids, action):
        """ Modifies production order state if work order state is changed.
        @param action: Action to perform.
        @return: Nothing
        """
        wf_service = netsvc.LocalService("workflow")
        prod_obj_pool = self.pool.get('mrp.production')
        oper_obj = self.browse(cr, uid, ids)[0]
        prod_obj = oper_obj.production_id
        if action == 'start':
               if prod_obj.state =='confirmed':
                   prod_obj_pool.force_production(cr, uid, [prod_obj.id])
                   wf_service.trg_validate(uid, 'mrp.production', prod_obj.id, 'button_produce', cr)
               elif prod_obj.state =='ready':
                   wf_service.trg_validate(uid, 'mrp.production', prod_obj.id, 'button_produce', cr)
               elif prod_obj.state =='in_production':
                   return
               else:
                   raise osv.except_osv(_('Error!'),_('Production Order Cannot start in [%s] state') % (prod_obj.state,))
        else:
            oper_ids = self.search(cr,uid,[('production_id','=',prod_obj.id)])
            obj = self.browse(cr,uid,oper_ids)
            flag = True
            for line in obj:
                if line.state != 'done':
                     flag = False
            if flag:
                for production in prod_obj_pool.browse(cr, uid, [prod_obj.id], context= None):
                    if production.move_lines or production.move_created_ids:
                        prod_obj_pool.action_produce(cr,uid, production.id, production.product_qty, 'consume_produce', context = None)
                wf_service.trg_validate(uid, 'mrp.production', oper_obj.production_id.id, 'button_produce_done', cr)
        return

    def write(self, cr, uid, ids, vals, context=None, update=True):
        result = super(mrp_production_workcenter_line, self).write(cr, uid, ids, vals, context=context)
        prod_obj = self.pool.get('mrp.production')
        if vals.get('date_planned', False) and update:
            for prod in self.browse(cr, uid, ids, context=context):
                if prod.production_id.workcenter_lines:
                    dstart = min(vals['date_planned'], prod.production_id.workcenter_lines[0]['date_planned'])
                    prod_obj.write(cr, uid, [prod.production_id.id], {'date_start':dstart}, context=context, mini=False)
        return result

    def action_draft(self, cr, uid, ids):
        """ Sets state to draft.
        @return: True
        """
        self.write(cr, uid, ids, {'state':'draft'})
        return True

    def action_start_working(self, cr, uid, ids):
        """ Sets state to start working and writes starting date.
        @return: True
        """
        self.modify_production_order_state(cr, uid, ids, 'start')
        self.write(cr, uid, ids, {'state':'startworking', 'date_start': time.strftime('%Y-%m-%d %H:%M:%S')})
        return True

    def action_done(self, cr, uid, ids):
        """ Sets state to done, writes finish date and calculates delay.
        @return: True
        """
        delay = 0.0
        date_now = time.strftime('%Y-%m-%d %H:%M:%S')
        obj_line = self.browse(cr, uid, ids[0])

        date_start = datetime.strptime(obj_line.date_start,'%Y-%m-%d %H:%M:%S')
        date_finished = datetime.strptime(date_now,'%Y-%m-%d %H:%M:%S')
        delay += (date_finished-date_start).days * 24
        delay += (date_finished-date_start).seconds / float(60*60)

        self.write(cr, uid, ids, {'state':'done', 'date_finished': date_now,'delay':delay})
        self.modify_production_order_state(cr,uid,ids,'done')
        return True

    def action_cancel(self, cr, uid, ids):
        """ Sets state to cancel.
        @return: True
        """
        self.write(cr, uid, ids, {'state':'cancel'})
        return True

    def action_pause(self, cr, uid, ids):
        """ Sets state to pause.
        @return: True
        """
        self.write(cr, uid, ids, {'state':'pause'})
        return True

    def action_resume(self, cr, uid, ids):
        """ Sets state to startworking.
        @return: True
        """
        self.write(cr, uid, ids, {'state':'startworking'})
        return True

mrp_production_workcenter_line()

class mrp_production(osv.osv):
    _inherit = 'mrp.production'
    _columns = {
        'allow_reorder': fields.boolean('Free Serialisation', help="Check this to be able to move independently all production orders, without moving dependent ones."),
    }

    def _production_date_end(self, cr, uid, ids, prop, unknow_none, context=None):
        """ Calculates planned end date of production order.
        @return: Dictionary of values
        """
        result = {}
        for prod in self.browse(cr, uid, ids, context=context):
            result[prod.id] = prod.date_planned
            for line in prod.workcenter_lines:
                result[prod.id] = max(line.date_planned_end, result[prod.id])
        return result

    def action_production_end(self, cr, uid, ids):
        """ Finishes work order if production order is done.
        @return: Super method
        """
        obj = self.browse(cr, uid, ids)[0]
        wf_service = netsvc.LocalService("workflow")
        for workcenter_line in obj.workcenter_lines:
            wf_service.trg_validate(uid, 'mrp.production.workcenter.line', workcenter_line.id, 'button_done', cr)
        return super(mrp_production,self).action_production_end(cr, uid, ids)

    def action_in_production(self, cr, uid, ids):
        """ Changes state to In Production and writes starting date.
        @return: True
        """
        obj = self.browse(cr, uid, ids)[0]
        wf_service = netsvc.LocalService("workflow")
        for workcenter_line in obj.workcenter_lines:
            wf_service.trg_validate(uid, 'mrp.production.workcenter.line', workcenter_line.id, 'button_start_working', cr)
        return super(mrp_production,self).action_in_production(cr, uid, ids)
<<<<<<< HEAD
    
    def action_cancel(self, cr, uid, ids, context=None):
=======

    def action_cancel(self, cr, uid, ids):
>>>>>>> 00ff5ceb
        """ Cancels work order if production order is canceled.
        @return: Super method
        """
        if context is None:
            context = {}
        obj = self.browse(cr, uid, ids)[0]
        wf_service = netsvc.LocalService("workflow")
        for workcenter_line in obj.workcenter_lines:
            wf_service.trg_validate(uid, 'mrp.production.workcenter.line', workcenter_line.id, 'button_cancel', cr)
        return super(mrp_production,self).action_cancel(cr,uid,ids)

    def _compute_planned_workcenter(self, cr, uid, ids, context=None, mini=False):
        """ Computes planned and finished dates for work order.
        @return: Calculated date
        """
        dt_end = datetime.now()
        if context is None:
            context = {}
        for po in self.browse(cr, uid, ids, context=context):
            dt_end = datetime.strptime(po.date_planned, '%Y-%m-%d %H:%M:%S')
            if not po.date_start:
                self.write(cr, uid, [po.id], {
                    'date_start': po.date_planned
                }, context=context, update=False)
            old = None
            for wci in range(len(po.workcenter_lines)):
                wc  = po.workcenter_lines[wci]
                if (old is None) or (wc.sequence>old):
                    dt = dt_end
                if context.get('__last_update'):
                    del context['__last_update']
                if (wc.date_planned < dt.strftime('%Y-%m-%d %H:%M:%S')) or mini:
                    self.pool.get('mrp.production.workcenter.line').write(cr, uid, [wc.id],  {
                        'date_planned': dt.strftime('%Y-%m-%d %H:%M:%S')
                    }, context=context, update=False)
                    i = self.pool.get('resource.calendar').interval_get(
                        cr,
                        uid,
                        wc.workcenter_id.calendar_id and wc.workcenter_id.calendar_id.id or False,
                        dt,
                        wc.hour or 0.0
                    )
                    if i:
                        dt_end = max(dt_end, i[-1][1])
                else:
                    dt_end = datetime.strptime(wc.date_planned_end, '%Y-%m-%d %H:%M:%S')

                old = wc.sequence or 0
            super(mrp_production, self).write(cr, uid, [po.id], {
                'date_finished': dt_end
            })
        return dt_end

    def _move_pass(self, cr, uid, ids, context=None):
        """ Calculates start date for stock moves finding interval from resource calendar.
        @return: True
        """
        for po in self.browse(cr, uid, ids, context=context):
            if po.allow_reorder:
                continue
            todo = po.move_lines
            dt = datetime.strptime(po.date_start,'%Y-%m-%d %H:%M:%S')
            while todo:
                l = todo.pop(0)
                if l.state in ('done','cancel','draft'):
                    continue
                todo += l.move_dest_id_lines
                if l.production_id and (l.production_id.date_finished > dt):
                    if l.production_id.state not in ('done','cancel'):
                        for wc in l.production_id.workcenter_lines:
                            i = self.pool.get('resource.calendar').interval_min_get(
                                cr,
                                uid,
                                wc.workcenter_id.calendar_id.id or False,
                                dt, wc.hour or 0.0
                            )
                            dt = i[0][0]
                        if l.production_id.date_start > dt.strftime('%Y-%m-%d %H:%M:%S'):
                            self.write(cr, uid, [l.production_id.id], {'date_start':dt.strftime('%Y-%m-%d %H:%M:%S')}, mini=True)
        return True

    def _move_futur(self, cr, uid, ids, context=None):
        """ Calculates start date for stock moves.
        @return: True
        """
        for po in self.browse(cr, uid, ids, context=context):
            if po.allow_reorder:
                continue
            for line in po.move_created_ids:
                l = line
                while l.move_dest_id:
                    l = l.move_dest_id
                    if l.state in ('done','cancel','draft'):
                        break
                    if l.production_id.state in ('done','cancel'):
                        break
                    if l.production_id and (l.production_id.date_start < po.date_finished):
                        self.write(cr, uid, [l.production_id.id], {'date_start': po.date_finished})
                        break


    def write(self, cr, uid, ids, vals, context=None, update=True, mini=True):
        direction = {}
        if vals.get('date_start', False):
            for po in self.browse(cr, uid, ids, context=context):
                direction[po.id] = cmp(po.date_start, vals.get('date_start', False))
        result = super(mrp_production, self).write(cr, uid, ids, vals, context=context)
        if (vals.get('workcenter_lines', False) or vals.get('date_start', False)) and update:
            self._compute_planned_workcenter(cr, uid, ids, context=context, mini=mini)
        for d in direction:
            if direction[d] == 1:
                # the production order has been moved to the passed
                self._move_pass(cr, uid, [d], context=context)
                pass
            elif direction[d] == -1:
                self._move_futur(cr, uid, [d], context=context)
                # the production order has been moved to the future
                pass
        return result

    def action_compute(self, cr, uid, ids, properties=[]):
        """ Computes bills of material of a product and planned date of work order.
        @param properties: List containing dictionaries of properties.
        @return: No. of products.
        """
        result = super(mrp_production, self).action_compute(cr, uid, ids, properties=properties)
        self._compute_planned_workcenter(cr, uid, ids, context={})
        return result

mrp_production()

class mrp_operations_operation_code(osv.osv):
    _name="mrp_operations.operation.code"
    _columns={
        'name': fields.char('Operation Name',size=64, required=True),
        'code': fields.char('Code', size=16, required=True),
        'start_stop': fields.selection([('start','Start'),('pause','Pause'),('resume','Resume'),('cancel','Cancelled'),('done','Done')], 'Status', required=True),
    }
mrp_operations_operation_code()

class mrp_operations_operation(osv.osv):
    _name="mrp_operations.operation"

    def _order_date_search_production(self, cr, uid, ids, context=None):
        """ Finds operations for a production order.
        @return: List of ids
        """
        operation_ids = self.pool.get('mrp_operations.operation').search(cr, uid, [('production_id','=',ids[0])], context=context)
        return operation_ids

    def _get_order_date(self, cr, uid, ids, field_name, arg, context=None):
        """ Calculates planned date for an operation.
        @return: Dictionary of values
        """
        res={}
        operation_obj = self.browse(cr, uid, ids, context=context)
        for operation in operation_obj:
                res[operation.id] = operation.production_id.date_planned
        return res

    def calc_delay(self, cr, uid, vals):
        """ Calculates delay of work order.
        @return: Delay
        """
        code_lst = []
        time_lst = []

        code_ids = self.pool.get('mrp_operations.operation.code').search(cr, uid, [('id','=',vals['code_id'])])
        code = self.pool.get('mrp_operations.operation.code').browse(cr, uid, code_ids)[0]

        oper_ids = self.search(cr,uid,[('production_id','=',vals['production_id']),('workcenter_id','=',vals['workcenter_id'])])
        oper_objs = self.browse(cr,uid,oper_ids)

        for oper in oper_objs:
            code_lst.append(oper.code_id.start_stop)
            time_lst.append(oper.date_start)

        code_lst.append(code.start_stop)
        time_lst.append(vals['date_start'])
        diff = 0
        for i in range(0,len(code_lst)):
            if code_lst[i] == 'pause' or code_lst[i] == 'done' or code_lst[i] == 'cancel':
                if not i: continue
                if code_lst[i-1] not in ('resume','start'):
                   continue
                a = datetime.strptime(time_lst[i-1],'%Y-%m-%d %H:%M:%S')
                b = datetime.strptime(time_lst[i],'%Y-%m-%d %H:%M:%S')
                diff += (b-a).days * 24
                diff += (b-a).seconds / float(60*60)
        return diff

    def check_operation(self, cr, uid, vals):
        """ Finds which operation is called ie. start, pause, done, cancel.
        @param vals: Dictionary of values.
        @return: True or False
        """
        code_ids=self.pool.get('mrp_operations.operation.code').search(cr,uid,[('id','=',vals['code_id'])])
        code=self.pool.get('mrp_operations.operation.code').browse(cr,uid,code_ids)[0]
        code_lst = []
        oper_ids=self.search(cr,uid,[('production_id','=',vals['production_id']),('workcenter_id','=',vals['workcenter_id'])])
        oper_objs=self.browse(cr,uid,oper_ids)

        if not oper_objs:
            if code.start_stop!='start':
                raise osv.except_osv(_('Sorry!'),_('Operation is not started yet !'))
                return False
        else:
            for oper in oper_objs:
                 code_lst.append(oper.code_id.start_stop)
            if code.start_stop=='start':
                    if 'start' in code_lst:
                        raise osv.except_osv(_('Sorry!'),_('Operation has already started !' 'You  can either Pause /Finish/Cancel the operation'))
                        return False
            if code.start_stop=='pause':
                    if  code_lst[len(code_lst)-1]!='resume' and code_lst[len(code_lst)-1]!='start':
                        raise osv.except_osv(_('Error!'),_('You cannot Pause the Operation other then Start/Resume state !'))
                        return False
            if code.start_stop=='resume':
                if code_lst[len(code_lst)-1]!='pause':
                   raise osv.except_osv(_('Error!'),_(' You cannot Resume the operation other then Pause state !'))
                   return False

            if code.start_stop=='done':
               if code_lst[len(code_lst)-1]!='start' and code_lst[len(code_lst)-1]!='resume':
                  raise osv.except_osv(_('Sorry!'),_('You cannot finish the operation without Starting/Resuming it !'))
                  return False
               if 'cancel' in code_lst:
                  raise osv.except_osv(_('Sorry!'),_('Operation is Already Cancelled  !'))
                  return False
            if code.start_stop=='cancel':
               if  not 'start' in code_lst :
                   raise osv.except_osv(_('Error!'),_('There is no Operation to be cancelled !'))
                   return False
               if 'done' in code_lst:
                  raise osv.except_osv(_('Error!'),_('Operation is already finished !'))
                  return False
        return True

    def write(self, cr, uid, ids, vals, context=None):
        oper_objs = self.browse(cr, uid, ids, context=context)[0]
        vals['production_id']=oper_objs.production_id.id
        vals['workcenter_id']=oper_objs.workcenter_id.id

        if 'code_id' in vals:
            self.check_operation(cr, uid, vals)

        if 'date_start' in vals:
            vals['date_start']=vals['date_start']
            vals['code_id']=oper_objs.code_id.id
            delay=self.calc_delay(cr, uid, vals)
            wc_op_id=self.pool.get('mrp.production.workcenter.line').search(cr,uid,[('workcenter_id','=',vals['workcenter_id']),('production_id','=',vals['production_id'])])
            self.pool.get('mrp.production.workcenter.line').write(cr,uid,wc_op_id,{'delay':delay})

        return super(mrp_operations_operation, self).write(cr, uid, ids, vals, context=context)

    def create(self, cr, uid, vals, context=None):
        wf_service = netsvc.LocalService('workflow')
        code_ids=self.pool.get('mrp_operations.operation.code').search(cr,uid,[('id','=',vals['code_id'])])
        code=self.pool.get('mrp_operations.operation.code').browse(cr, uid, code_ids, context=context)[0]
        wc_op_id=self.pool.get('mrp.production.workcenter.line').search(cr,uid,[('workcenter_id','=',vals['workcenter_id']),('production_id','=',vals['production_id'])])
        if code.start_stop in ('start','done','pause','cancel','resume'):
            if not wc_op_id:
                production_obj=self.pool.get('mrp.production').browse(cr, uid, vals['production_id'], context=context)
                wc_op_id.append(self.pool.get('mrp.production.workcenter.line').create(cr,uid,{'production_id':vals['production_id'],'name':production_obj.product_id.name,'workcenter_id':vals['workcenter_id']}))
            if code.start_stop=='start':
                self.pool.get('mrp.production.workcenter.line').action_start_working(cr,uid,wc_op_id)
                wf_service.trg_validate(uid, 'mrp.production.workcenter.line', wc_op_id[0], 'button_start_working', cr)


            if code.start_stop=='done':
                self.pool.get('mrp.production.workcenter.line').action_done(cr,uid,wc_op_id)
                wf_service.trg_validate(uid, 'mrp.production.workcenter.line', wc_op_id[0], 'button_done', cr)
                self.pool.get('mrp.production').write(cr,uid,vals['production_id'],{'date_finished':datetime.now().strftime('%Y-%m-%d %H:%M:%S')})

            if code.start_stop=='pause':
                self.pool.get('mrp.production.workcenter.line').action_pause(cr,uid,wc_op_id)
                wf_service.trg_validate(uid, 'mrp.production.workcenter.line', wc_op_id[0], 'button_pause', cr)

            if code.start_stop=='resume':
                self.pool.get('mrp.production.workcenter.line').action_resume(cr,uid,wc_op_id)
                wf_service.trg_validate(uid, 'mrp.production.workcenter.line', wc_op_id[0], 'button_resume', cr)

            if code.start_stop=='cancel':
                self.pool.get('mrp.production.workcenter.line').action_cancel(cr,uid,wc_op_id)
                wf_service.trg_validate(uid, 'mrp.production.workcenter.line', wc_op_id[0], 'button_cancel', cr)

        if not self.check_operation(cr, uid, vals):
            return
        delay=self.calc_delay(cr, uid, vals)
        line_vals = {}
        line_vals['delay'] = delay
        if vals.get('date_start',False):
            if code.start_stop == 'done':
                line_vals['date_finished'] = vals['date_start']
            elif code.start_stop == 'start':
                line_vals['date_start'] = vals['date_start']

        self.pool.get('mrp.production.workcenter.line').write(cr, uid, wc_op_id, line_vals, context=context)

        return super(mrp_operations_operation, self).create(cr, uid, vals, context=context)

    _columns={
        'production_id':fields.many2one('mrp.production','Production',required=True),
        'workcenter_id':fields.many2one('mrp.workcenter','Work Center',required=True),
        'code_id':fields.many2one('mrp_operations.operation.code','Code',required=True),
        'date_start': fields.datetime('Start Date'),
        'date_finished': fields.datetime('End Date'),
        'order_date': fields.function(_get_order_date,method=True,string='Order Date',type='date',store={'mrp.production':(_order_date_search_production,['date_planned'], 10)}),
        }
    _defaults={
        'date_start': lambda *a:datetime.now().strftime('%Y-%m-%d %H:%M:%S')
    }

mrp_operations_operation()
# vim:expandtab:smartindent:tabstop=4:softtabstop=4:shiftwidth=4:
<|MERGE_RESOLUTION|>--- conflicted
+++ resolved
@@ -247,13 +247,8 @@
         for workcenter_line in obj.workcenter_lines:
             wf_service.trg_validate(uid, 'mrp.production.workcenter.line', workcenter_line.id, 'button_start_working', cr)
         return super(mrp_production,self).action_in_production(cr, uid, ids)
-<<<<<<< HEAD
     
     def action_cancel(self, cr, uid, ids, context=None):
-=======
-
-    def action_cancel(self, cr, uid, ids):
->>>>>>> 00ff5ceb
         """ Cancels work order if production order is canceled.
         @return: Super method
         """
