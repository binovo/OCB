--- conflicted
+++ resolved
@@ -462,7 +462,7 @@
         def _sum_salary_rule_category(localdict, category, amount):
             if category.parent_id:
                 localdict = _sum_salary_rule_category(localdict, category.parent_id, amount)
-            localdict['categories'][category.code] = category.code in localdict['categories'] and localdict['categories'][category.code] + amount or amount
+            localdict['categories'].dict[category.code] = category.code in localdict['categories'].dict and localdict['categories'].dict[category.code] + amount or amount
             return localdict
 
         class BrowsableObject(object):
@@ -474,7 +474,7 @@
                 self.dict = dict
 
             def __getattr__(self, attr):
-                return self.dict.__getitem__(attr)
+                return attr in self.dict and self.dict.__getitem__(attr) or 0.0
 
         class InputLine(BrowsableObject):
             """a class that will be used into the python code, mainly for usability purposes"""
@@ -527,11 +527,8 @@
 
         #we keep a dict with the result because a value can be overwritten by another rule with the same code
         result_dict = {}
-<<<<<<< HEAD
         rules = {}
-=======
         categories_dict = {}
->>>>>>> 253eaa32
         blacklist = []
         payslip_obj = self.pool.get('hr.payslip')
         inputs_obj = self.pool.get('hr.payslip.worked_days')
@@ -550,11 +547,7 @@
         payslip_obj = Payslips(self.pool, cr, uid, payslip.employee_id.id, payslip)
         rules_obj = BrowsableObject(self.pool, cr, uid, payslip.employee_id.id, rules)
 
-<<<<<<< HEAD
-        localdict = {'categories': {}, 'rules': rules_obj, 'payslip': payslip_obj, 'worked_days': worked_days_obj, 'inputs': input_obj}
-=======
-        localdict = {'categories': {}, 'payslip': payslip_obj, 'worked_days': worked_days_obj, 'inputs': input_obj, 'rule_categories': categories_obj}
->>>>>>> 253eaa32
+        localdict = {'categories': categories_obj, 'rules': rules_obj, 'payslip': payslip_obj, 'worked_days': worked_days_obj, 'inputs': input_obj}
         #get the ids of the structures on the contracts and their parent id as well
         structure_ids = self.pool.get('hr.contract').get_all_structures(cr, uid, contract_ids, context=context)
         #get the rules of the structure and thier children
@@ -576,11 +569,10 @@
                     #check if there is already a rule computed with that code
                     previous_amount = rule.code in localdict and localdict[rule.code] or 0.0
                     #set/overwrite the amount computed for this rule in the localdict
-                    localdict[rule.code] = amount
+                    localdict[rule.code] = amount * qty
                     rules[rule.code] = rule
                     #sum the amount for its salary category
-                    localdict = _sum_salary_rule_category(localdict, rule.category_id, amount - previous_amount)
-                    categories_dict.update(localdict['categories'])
+                    localdict = _sum_salary_rule_category(localdict, rule.category_id, (amount * qty) - previous_amount)
                     #create/overwrite the rule in the temporary results
                     result_dict[key] = {
                         'salary_rule_id': rule.id,
@@ -792,13 +784,8 @@
 # payslip: object containing the payslips
 # employee: hr.employee object
 # contract: hr.contract object
-<<<<<<< HEAD
 # rules: object containing the rules code (previously computed)
-# categories: dictionary containing the computed salary rule categories (sum of amount of all rules belonging to that category). Keys are the category codes.
-=======
-# rules: rules code (previously computed)
-# rule_categories: object containing the computed salary rule categories.
->>>>>>> 253eaa32
+# categories: object containing the computed salary rule categories (sum of amount of all rules belonging to that category). 
 # worked_days: object containing the computed worked days.
 # inputs: object containing the computed inputs.
 
@@ -812,23 +799,14 @@
 # payslip: object containing the payslips
 # employee: hr.employee object
 # contract: hr.contract object
-<<<<<<< HEAD
-# rules: object containing the rules code (as hr.salary.rule object)
-# categories: dictionary containing the computed salary rule categories (sum of amount of all rules belonging to that category). Keys are the category codes.
-=======
-# rules: rules code (previously computed)
-# rule_categories: object containing the computed salary rule categories.
->>>>>>> 253eaa32
+# rules: object containing the rules code (previously computed)
+# categories: object containing the computed salary rule categories (sum of amount of all rules belonging to that category). 
 # worked_days: object containing the computed worked days
 # inputs: object containing the computed inputs
 
 # Note: returned value have to be set in the variable 'result'
 
-<<<<<<< HEAD
-result = rules.NET > categories['NET'] * 0.10''',
-=======
-result = rules['NET'] > rule_categories.NET * 0.10''',
->>>>>>> 253eaa32
+result = rules.NET > categories.NET * 0.10''',
         'condition_range': 'contract.wage',
         'sequence': 5,
         'appears_on_payslip': True,
