--- conflicted
+++ resolved
@@ -34,11 +34,7 @@
                         <field name="parent_id" />
                         </group>
                         <group colspan="2" col="1">
-<<<<<<< HEAD
-                          <field name="photo_mini" widget='image' nolabel="1" on_change="onchange_photo_mini(photo_mini)"/>
-=======
                           <field name="photo" widget='image' nolabel="1" on_change="onchange_photo(photo)"/>
->>>>>>> 2b415362
                         </group>
                     </group>
                     <notebook colspan="6">
