<?xml version="1.0" encoding="utf-8"?>
<openerp>
    <data>

        <menuitem id="menu_hr_root" icon="terp-hr" name="Human Resources" sequence="15"
            web_icon="images/hr.png"
            web_icon_hover="images/hr-hover.png"
            groups="base.group_hr_manager,base.group_hr_user,base.group_user"/>
        <menuitem id="menu_hr_main" parent="menu_hr_root" name="Human Resources" sequence="0"/>
        <menuitem id="menu_hr_configuration" name="Configuration" parent="hr.menu_hr_root" groups="base.group_hr_manager" sequence="50"/>
        <menuitem id="menu_hr_management" name="Human Resources" parent="hr.menu_hr_configuration" sequence="25" groups="base.group_no_one"/>
        <menuitem id="menu_view_employee_category_configuration_form" parent="hr.menu_hr_management" name="Employees" sequence="1" />

        <!--
        ==========
        Employee
        ==========
        -->
        <record id="view_employee_form" model="ir.ui.view">
            <field name="name">hr.employee.form</field>
            <field name="model">hr.employee</field>
            <field name="type">form</field>
            <field name="arch" type="xml">
                <form string="Employee">
                    <group colspan="4" col="8">
                        <group colspan="6" col="6">
                        <field colspan="6" name="name" />
                        <field name="user_id" on_change="onchange_user(user_id)"/>
                        <field name="company_id" widget="selection" groups="base.group_multi_company" on_change="onchange_company(company_id)"/>
                        <field name="active"/>
                        <newline/>
                        <field name="department_id" on_change="onchange_department_id(department_id)" />
                        <field name="parent_id" />
                        </group>
                        <group colspan="2" col="1">
                          <field name="photo" widget='image' nolabel="1" on_change="onchange_photo(photo)"/>
                        </group>
                    </group>
                    <notebook colspan="6">
                        <page string="Personal Information">
                            <group col="2" colspan="2" groups="base.group_hr_user">
                                <separator colspan="2" string="Social IDs"/>
                                <field name="ssnid"/>
                                <field name="sinid"/>
                                <field name="identification_id"/>
                                <field name="passport_id"/>
                                <field name="otherid"/>
                            </group>
                            <group col="2" colspan="2" groups="base.group_hr_user">
                                <separator string="Status" colspan="2"/>
                                <field name="gender"/>
                                <field name="marital"/>
                                <field name="country_id"/>
                                <field name="birthday"/>
                            </group>
                            <group col="2" colspan="2">
                                <separator string="Contact Information" colspan="2"/>
                                <field name="address_home_id" colspan="2"/>
                                <field name="address_id" colspan="2" on_change="onchange_address_id(address_id)" />
                                <field name="work_phone"/>
                                <field name="mobile_phone"/>
                                <field name="work_email" widget="email" />
                                <field name="work_location"/>
                            </group>
                            <group col="2" colspan="2">
                                <separator string="Job Information" colspan="2"/>
                                <field name="job_id" domain="[('state','!=','old')]"/>
                                <field name="coach_id" />
                            </group>
                        </page>
                        <page string="Categories" groups="base.group_hr_user">
                            <field name="category_ids" nolabel="1"/>
                        </page>
                        <page string="Notes" groups="base.group_hr_user">
                            <field colspan="4" nolabel="1" name="notes"/>
                        </page>
                    </notebook>
                </form>
            </field>
        </record>

        <record id="view_employee_tree" model="ir.ui.view">
            <field name="name">hr.employee.tree</field>
            <field name="model">hr.employee</field>
            <field name="type">tree</field>
            <field name="arch" type="xml">
                <tree string="Employees">
                    <field name="name"/>
                    <field name="work_phone"/>
                    <field name="work_email"/>
                    <field name="company_id" groups="base.group_multi_company"/>
                    <field name="department_id"/>
                    <field name="job_id"/>
                    <field name="parent_id"/>
                    <field name="coach_id" invisible="1" />
                </tree>
            </field>
        </record>

        <record id="view_employee_filter" model="ir.ui.view">
            <field name="name">Employees</field>
            <field name="model">hr.employee</field>
            <field name="type">search</field>
            <field name="arch" type="xml">
                <search string="Employees">
                    <field name="name"/>
                    <field name="department_id" widget="selection">
                    </field>
                    <field name="job_id" widget="selection"/>
                    <field name="category_ids" select="1"/>
                    <field name="parent_id"/>
                    <newline />
                    <group expand="0" string="Group By...">
                    <filter string="Manager" icon="terp-personal" domain="[]" context="{'group_by':'parent_id'}"/>
                    <filter string="Coach" icon="terp-personal" domain="[]" context="{'group_by':'coach_id'}"/>
                    <separator orientation="vertical" />
                    <filter string="Department" icon="terp-personal+" domain="[]" context="{'group_by':'department_id'}"/>
                    <filter string="Job" icon="terp-gtk-select-all" domain="[]" context="{'group_by':'job_id'}"/>
                    <filter string="Company" icon="terp-go-home" domain="[]" context="{'group_by':'company_id'}" groups="base.group_multi_company"/>
                    </group>
                </search>
             </field>
         </record>
        <!-- HR Kanban View  -->

    <record model="ir.ui.view" id="hr_kanban_view_employees">
        <field name="name">HR - Employess Kanban</field>
        <field name="model">hr.employee</field>
        <field name="type">kanban</field>
        <field name="arch" type="xml">
            <kanban>
                <templates>
                    <t t-name="kanban-box">
                        <div class="oe_employee_vignette">
                            <div class="oe_employee_image">
                                <a type="edit"><img t-att-src="kanban_image('hr.employee', 'photo', record.id.value)" class="oe_employee_picture"/></a>
                            </div>
                            <div class="oe_employee_details">
                                <h4><a type="edit"><field name="name"/> (<field name="login"/>)</a></h4>
                                <ul>
                                    <li t-if="record.job_id.raw_value"><field name="job_id"/></li>
                                    <li t-if="record.work_location.raw_value"><field name="work_location"/></li>
                                    <li t-if="record.work_phone.raw_value">Tel: <field name="work_phone"/></li>
                                    <li t-if="record.mobile_phone.raw_value">Mobile: <field name="mobile_phone"/></li>
                                    <li t-if="record.work_email.raw_value"><a t-attf-href="mailto:#{record.work_email.value}"><field name="work_email"/></a></li>
                                </ul>
                            </div>
                        </div>
                        <script>
                            $('.oe_employee_picture').load(function() { if($(this).width() > $(this).height()) { $(this).addClass('oe_employee_picture_wide') } });
                        </script>
                    </t>
                </templates>
            </kanban>

        </field>
    </record>
        <record id="open_view_employee_tree" model="ir.actions.act_window">
            <field name="name">Employees Structure</field>
            <field name="res_model">hr.employee</field>
            <field name="view_type">tree</field>
            <field name="view_mode">tree,form</field>
            <field name="view_id" ref="view_employee_tree"/>
            <field name="domain">[('parent_id','=',False)]</field>
            <field name="search_view_id" ref="view_employee_filter"/>
        </record>

        <record id="open_view_employee_list" model="ir.actions.act_window">
            <field name="name">Employees</field>
            <field name="res_model">hr.employee</field>
            <field name="view_type">form</field>
            <field name="view_mode">tree,form</field>
            <field name="view_id" eval="False"/>
            <field name="search_view_id" ref="view_employee_filter"/>
        </record>

        <record id="open_view_employee_list_my" model="ir.actions.act_window">
            <field name="name">Employees</field>
            <field name="res_model">hr.employee</field>
            <field name="view_type">form</field>
            <field name="view_mode">kanban,tree,form</field>
            <field name="domain">[]</field>
            <field name="context">{}</field>
            <field name="view_id" eval="False"/>
            <field name="search_view_id" ref="view_employee_filter"/>
            <field name="help">Here you can manage your work force by creating employees and assigning them specific properties in the system. Maintain all employee related information and keep track of anything that needs to be recorded for them. The personal information tab will help you maintain their identity data. The Categories tab gives you the opportunity to assign them related employee categories depending on their position and activities within the company. A category can be a seniority level within the company or a department. The Timesheets tab allows to assign them a specific timesheet and analytic journal where they will be able to enter time through the system. In the note tab, you can enter text data that should be recorded for a specific employee.</field>
        </record>

        <record id="open_view_employee_list_my_kanban" model="ir.actions.act_window.view">
            <field name="sequence" eval="0"/>
            <field name="view_mode">kanban</field>
            <field name="act_window_id" ref="open_view_employee_list_my"/>
        </record>
        <record id="open_view_employee_list_my_tree2" model="ir.actions.act_window.view">
            <field name="sequence" eval="1"/>
            <field name="view_mode">tree</field>
            <field name="view_id" ref="view_employee_tree"/>
            <field name="act_window_id" ref="open_view_employee_list_my"/>
        </record>

        <record id="open_view_employee_list_my_form2" model="ir.actions.act_window.view">
            <field name="sequence" eval="2"/>
            <field name="view_mode">form</field>
            <field name="view_id" ref="view_employee_form"/>
            <field name="act_window_id" ref="open_view_employee_list_my"/>
        </record> 

        <menuitem action="open_view_employee_list_my" id="menu_open_view_employee_list_my" sequence="3" parent="menu_hr_main"/>

        <record id="ir_ui_view_sc_employee" model="ir.ui.view_sc">
            <field name="name">Employees</field>
            <field name="resource">ir.ui.menu</field>
            <field name="user_id" ref="base.user_root"/>
            <field name="res_id" ref="hr.menu_open_view_employee_list_my"/>
        </record>

        <!--
        =======================
        Employee architecture
        =======================
        -->

        <record id="view_partner_tree2" model="ir.ui.view">
            <field name="name">hr.employee.tree</field>
            <field name="model">hr.employee</field>
            <field name="type">tree</field>
            <field name="field_parent">child_ids</field>
            <field eval="20" name="priority"/>
            <field name="arch" type="xml">
                <tree string="Employees">
                    <field name="name"/>
                    <field name="work_phone"/>
                    <field name="work_email"/>
                    <field name="company_id" groups="base.group_multi_company"/>
                    <field name="department_id"/>
                    <field name="job_id"/>
                    <field name="coach_id" invisible="1" />
                </tree>
            </field>
        </record>

        <record id="action2" model="ir.actions.act_window">
            <field name="name">Subordinate Hierarchy</field>
            <field name="type">ir.actions.act_window</field>
            <field name="res_model">hr.employee</field>
            <field name="domain">[('id','in',active_ids)]</field>
            <field name="view_type">tree</field>
            <field name="view_id" ref="view_partner_tree2"/>
        </record>

        <ir_set>
            <field eval="'action'" name="key"/>
            <field eval="'client_action_multi'" name="key2"/>
            <field eval="['hr.employee']" name="models"/>
            <field name="name">Subordinate Hierarchy</field>
            <field eval="'ir.actions.act_window,'+str(action2)" name="value"/>
            <field eval="True" name="isobject"/>
            <field eval="True" name="replace"/>
        </ir_set>

        <!--
        ============
        Employee Category
        ============
        -->

       <record id="view_employee_category_form" model="ir.ui.view">
            <field name="name">hr.employee.category.form</field>
            <field name="model">hr.employee.category</field>
            <field name="type">form</field>
            <field name="arch" type="xml">
                <form string="Employee Category">
                    <field name="name" />
                    <field name="parent_id" />
                    <separator string="Employees" colspan="4" />
                    <field name="employee_ids" colspan="4" nolabel="1" />
                </form>
            </field>
        </record>

        <record id="view_employee_category_list" model="ir.ui.view">
            <field name="name">hr.employee.category.list</field>
            <field name="model">hr.employee.category</field>
            <field name="type">tree</field>
            <field eval="8" name="priority"/>
            <field name="arch" type="xml">
                <tree string="Employees Categories">
                    <field name="complete_name"/>
                </tree>
            </field>
        </record>

        <record id="view_employee_category_tree" model="ir.ui.view">
            <field name="name">hr.employee.category.tree</field>
            <field name="model">hr.employee.category</field>
            <field name="type">tree</field>
            <field name="field_parent">child_ids</field>
            <field name="arch" type="xml">
                <tree string="Employees Categories">
                    <field name="name"/>
                </tree>
            </field>
        </record>

        <record id="open_view_categ_form" model="ir.actions.act_window">
            <field name="name">Categories of Employee</field>
            <field name="res_model">hr.employee.category</field>
            <field name="view_type">form</field>
            <field name="view_mode">tree,form</field>
        </record>

        <menuitem action="open_view_categ_form" id="menu_view_employee_category_form"
            parent="hr.menu_hr_configuration" sequence="1" groups="base.group_no_one"/>

        <record id="open_view_categ_tree" model="ir.actions.act_window">
            <field name="name">Categories Structure</field>
            <field name="res_model">hr.employee.category</field>
            <field name="view_type">tree</field>
            <field name="view_id" ref="view_employee_category_tree"/>
            <field name="domain">[('parent_id','=',False)]</field>
        </record>

        <record id="hr_employee_normal_action_tree" model="ir.actions.act_window">
            <field name="name">Employees</field>
            <field name="type">ir.actions.act_window</field>
            <field name="res_model">hr.employee</field>
            <field name="view_type">form</field>
            <field name="view_mode">tree,form</field>
            <field name="domain">[('category_ids','=', active_ids)]</field>
        </record>

        <record id="hr_employee_category_open" model="ir.values">
            <field eval="'tree_but_open'" name="key2"/>
            <field eval="'hr.employee.category'" name="model"/>
            <field name="name">Employees by Categories</field>
            <field eval="'ir.actions.act_window,%d'%hr_employee_normal_action_tree" name="value"/>
        </record>

        <menuitem action="open_view_categ_tree"
            id="menu_view_employee_category_tree" parent="menu_hr_management" sequence="2"/>

        <record id="view_hr_job_form" model="ir.ui.view">
            <field name="name">hr.job.form</field>
            <field name="model">hr.job</field>
            <field name="type">form</field>
            <field name="arch" type="xml">
                <form layout="manual">
                <div class="oe_form_topbar">
                    <button name="job_recruitement" string="In Recruitement" states="open" type="object"/>
                    <button name="job_open" string="In Position" states="old,recruit" type="object"/>
                    <button name="job_old" string="Mark as Old" states="open,recruit" type="object"/>
                    <div class="oe_right">
                        <field name="state" widget="statusbar" nolabel="1" statusbar_visible="recruit,open"/>
                    </div>
                    <div class="oe_clear"/>
                </div>
                <sheet string="Job" layout="auto">
                    <group col="6" colspan="4">
                    <field name="name" />
                    <field name="department_id" />
                    <field name="company_id" widget="selection" groups="base.group_multi_company"/>
                    <newline/>
                    <field name="no_of_recruitment" on_change="on_change_expected_employee(no_of_recruitment,no_of_employee)"/>
                    <field name="no_of_employee"/>
                    <field name="expected_employees"/>
                    </group>
                    <newline/>
                    <notebook colspan="4">
                        <page string="Description">
                            <separator colspan="4" string="Job Description"/>
                            <field name="description" colspan="4" nolabel="1"/>
                            <separator colspan="4" string="Requirements"/>
                            <field name="requirements" colspan="4" nolabel="1"/>
                        </page>
                        <page string="Employees">
                            <field name="employee_ids" colspan="4" nolabel="1" widget="many2many" mode="tree,form"/>
                        </page>
                    </notebook>
                </sheet>
                </form>
            </field>
        </record>

        <record id="view_hr_job_tree" model="ir.ui.view">
            <field name="name">hr.job.tree</field>
            <field name="model">hr.job</field>
            <field name="type">tree</field>
            <field name="arch" type="xml">
                <tree string="Job">
                    <field name="name" />
                    <field name="department_id" />
                    <field name="company_id" groups="base.group_multi_company"/>
                    <field name="expected_employees"/>
                    <field name="no_of_employee"/>
                    <field name="no_of_recruitment"/>
                    <field name="state"/>
                </tree>
            </field>
        </record>

        <record id="view_job_filter" model="ir.ui.view">
            <field name="name">Job</field>
            <field name="model">hr.job</field>
            <field name="type">search</field>
            <field name="arch" type="xml">
                <search string="Jobs">
                    <filter icon="terp-camera_test"  
                            domain="[('state','=','open')]" 
                            string="In Position"
                            help="In Position"/>
                    <filter icon="terp-personal+"  domain="[('state','=','recruit')]" string="In Recruitment"
                        help="In Recruitment"/>
                    <separator orientation="vertical"/>
                    <field name="name"/>
                    <field name="department_id" widget="selection">
                    </field>
                    <newline />
                    <group expand="0" string="Group By...">
                    <filter string="Department" icon="terp-personal+" domain="[]" context="{'group_by':'department_id'}"/>
                    <filter string="Status" icon="terp-stock_effects-object-colorize" domain="[]" context="{'group_by':'state'}"/>
                    <filter string="Company" icon="terp-go-home" domain="[]" context="{'group_by':'company_id'}"  groups="base.group_multi_company"/>
                    </group>
                </search>
             </field>
         </record>

        <record model="ir.actions.act_window" id="action_hr_job">
            <field name="name">Job Positions</field>
            <field name="res_model">hr.job</field>
            <field name="view_type">form</field>
            <field name="view_mode">tree,form</field>
            <field name="search_view_id" ref="view_job_filter"/>
            <field name="context">{"search_default_Current":1}</field>
            <field name="help">Job Positions are used to define jobs and their requirements. You can keep track of the number of employees you have per job position and how many you expect in the future. You can also attach a survey to a job position that will be used in the recruitment process to evaluate the applicants for this job position.</field>
        </record>

        <menuitem name="Recruitment" id="base.menu_crm_case_job_req_main" parent="menu_hr_root" groups="base.group_hr_user"/>
<<<<<<< HEAD
        <menuitem parent="hr.menu_hr_management" id="base.menu_hr_job" action="action_hr_job" sequence="6"/>
=======
        <menuitem parent="hr.menu_hr_configuration" id="base.menu_hr_job" action="action_hr_job" sequence="6"/>
>>>>>>> 01bd63e9

    </data>
</openerp><|MERGE_RESOLUTION|>--- conflicted
+++ resolved
@@ -435,11 +435,7 @@
         </record>
 
         <menuitem name="Recruitment" id="base.menu_crm_case_job_req_main" parent="menu_hr_root" groups="base.group_hr_user"/>
-<<<<<<< HEAD
-        <menuitem parent="hr.menu_hr_management" id="base.menu_hr_job" action="action_hr_job" sequence="6"/>
-=======
         <menuitem parent="hr.menu_hr_configuration" id="base.menu_hr_job" action="action_hr_job" sequence="6"/>
->>>>>>> 01bd63e9
 
     </data>
 </openerp>