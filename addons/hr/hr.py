# -*- coding: utf-8 -*-
##############################################################################
#
#    OpenERP, Open Source Management Solution
#    Copyright (C) 2004-2010 Tiny SPRL (<http://tiny.be>).
#
#    This program is free software: you can redistribute it and/or modify
#    it under the terms of the GNU Affero General Public License as
#    published by the Free Software Foundation, either version 3 of the
#    License, or (at your option) any later version.
#
#    This program is distributed in the hope that it will be useful,
#    but WITHOUT ANY WARRANTY; without even the implied warranty of
#    MERCHANTABILITY or FITNESS FOR A PARTICULAR PURPOSE.  See the
#    GNU Affero General Public License for more details.
#
#    You should have received a copy of the GNU Affero General Public License
#    along with this program.  If not, see <http://www.gnu.org/licenses/>.
#
##############################################################################

from mx import DateTime
import time
import math

from osv import fields, osv
from tools.translate import _

class hr_employee_category(osv.osv):
    _name = "hr.employee.category"
    _description = "Employee Category"

    _columns = {
        'name' : fields.char("Category", size=64, required=True),
        'parent_id': fields.many2one('hr.employee.category', 'Parent Category', select=True),
        'child_ids': fields.one2many('hr.employee.category', 'parent_id', 'Child Categories')
    }

    def _check_recursion(self, cr, uid, ids):
        level = 100
        while len(ids):
            cr.execute('select distinct parent_id from hr_employee_category where id=ANY(%s)',(ids,))
            ids = filter(None, map(lambda x:x[0], cr.fetchall()))
            if not level:
                return False
            level -= 1
        return True

    _constraints = [
        (_check_recursion, 'Error ! You cannot create recursive Categories.', ['parent_id'])
    ]

hr_employee_category()

class hr_employee(osv.osv):
    _name = "hr.employee"
    _description = "Employee"
    _inherits = {'resource.resource':"resource_id"}
    _columns = {
        'country_id' : fields.many2one('res.country', 'Nationality'),
        'birthday' : fields.date("Birthday"),
        'ssnid': fields.char('SSN No', size=32, help='Social Security Number'),
        'sinid': fields.char('SIN No', size=32),
        'otherid': fields.char('Other ID', size=32),
        'gender': fields.selection([('',''),('male','Male'),('female','Female')], 'Gender'),
        'marital': fields.selection([('married','Married'),('unmarried','Unmarried'),('divorced','Divorced'),('other','Other')],'Marital Status', size=32),

        'address_id': fields.many2one('res.partner.address', 'Working Address'),
        'address_home_id': fields.many2one('res.partner.address', 'Home Address'),
        'work_phone': fields.related('address_id', 'phone', type='char', string='Work Phone'),
        'work_email': fields.related('address_id', 'email', type='char', string='Work E-mail'),
        'work_location': fields.char('Office Location', size=32),

        'notes': fields.text('Notes'),
        'parent_id': fields.many2one('hr.employee', 'Manager', select=True),
        'category_id' : fields.many2one('hr.employee.category', 'Category'),
        'child_ids': fields.one2many('hr.employee', 'parent_id','Subordinates'),
        'resource_id': fields.many2one('resource.resource','Resource',ondelete='cascade'),
    }
    _defaults = {
        'active' : lambda *a: True,
    }

    def _check_recursion(self, cr, uid, ids):
        level = 100
        while len(ids):
            cr.execute('select distinct parent_id from hr_employee where id =ANY(%s)',(ids,))
            ids = filter(None, map(lambda x:x[0], cr.fetchall()))
            if not level:
                return False
            level -= 1
        return True

    _constraints = [
        (_check_recursion, 'Error ! You cannot create recursive Hierarchy of Employees.', ['parent_id'])
    ]
<<<<<<< HEAD
=======

hr_employee()

class hr_timesheet(osv.osv):
    _name = "hr.timesheet"
    _description = "Timesheet Line"
    _columns = {
        'name' : fields.char("Name", size=64, required=True),
        'dayofweek': fields.selection([('0','Monday'),('1','Tuesday'),('2','Wednesday'),('3','Thursday'),('4','Friday'),('5','Saturday'),('6','Sunday')], 'Day of week'),
        'date_from' : fields.date('Starting date'),
        'hour_from' : fields.float('Work from', size=8, required=True),
        'hour_to' : fields.float("Work to", size=8, required=True),
        'tgroup_id' : fields.many2one("hr.timesheet.group", "Employee's timesheet group", select=True),
    }
    _order = 'dayofweek, hour_from'
hr_timesheet()

>>>>>>> 59ea9665

hr_employee()
# vim:expandtab:smartindent:tabstop=4:softtabstop=4:shiftwidth=4:<|MERGE_RESOLUTION|>--- conflicted
+++ resolved
@@ -94,26 +94,6 @@
     _constraints = [
         (_check_recursion, 'Error ! You cannot create recursive Hierarchy of Employees.', ['parent_id'])
     ]
-<<<<<<< HEAD
-=======
-
-hr_employee()
-
-class hr_timesheet(osv.osv):
-    _name = "hr.timesheet"
-    _description = "Timesheet Line"
-    _columns = {
-        'name' : fields.char("Name", size=64, required=True),
-        'dayofweek': fields.selection([('0','Monday'),('1','Tuesday'),('2','Wednesday'),('3','Thursday'),('4','Friday'),('5','Saturday'),('6','Sunday')], 'Day of week'),
-        'date_from' : fields.date('Starting date'),
-        'hour_from' : fields.float('Work from', size=8, required=True),
-        'hour_to' : fields.float("Work to", size=8, required=True),
-        'tgroup_id' : fields.many2one("hr.timesheet.group", "Employee's timesheet group", select=True),
-    }
-    _order = 'dayofweek, hour_from'
-hr_timesheet()
-
->>>>>>> 59ea9665
 
 hr_employee()
 # vim:expandtab:smartindent:tabstop=4:softtabstop=4:shiftwidth=4: