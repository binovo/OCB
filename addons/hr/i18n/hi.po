# Hindi translation for openobject-addons
# Copyright (c) 2014 Rosetta Contributors and Canonical Ltd 2014
# This file is distributed under the same license as the openobject-addons package.
# FIRST AUTHOR <EMAIL@ADDRESS>, 2014.
#
msgid ""
msgstr ""
<<<<<<< HEAD
"Project-Id-Version: openobject-addons\n"
"Report-Msgid-Bugs-To: FULL NAME <EMAIL@ADDRESS>\n"
"POT-Creation-Date: 2014-08-14 13:08+0000\n"
"PO-Revision-Date: 2014-08-14 16:10+0000\n"
"Last-Translator: FULL NAME <EMAIL@ADDRESS>\n"
"Language-Team: Hindi <hi@li.org>\n"
=======
"Project-Id-Version: Odoo 8.0\n"
"Report-Msgid-Bugs-To: \n"
"POT-Creation-Date: 2015-01-21 14:07+0000\n"
"PO-Revision-Date: 2016-06-03 04:50+0000\n"
"Last-Translator: Martin Trigaux\n"
"Language-Team: Hindi (http://www.transifex.com/odoo/odoo-8/language/hi/)\n"
>>>>>>> b9a006c1
"MIME-Version: 1.0\n"
"Content-Type: text/plain; charset=UTF-8\n"
"Content-Transfer-Encoding: 8bit\n"
"X-Launchpad-Export-Date: 2014-08-15 07:10+0000\n"
"X-Generator: Launchpad (build 17156)\n"

#. module: hr
#: code:addons/hr/hr.py:158
#, python-format
msgid "%s (copy)"
msgstr ""

#. module: hr
#: model:ir.actions.act_window,help:hr.open_view_employee_list_my
msgid ""
"<p class=\"oe_view_nocontent_create\">\n"
"                Click to add a new employee.\n"
"              </p><p>\n"
"                With just a quick glance on the Odoo employee screen, you\n"
"                can easily find all the information you need for each "
"person;\n"
"                contact data, job position, availability, etc.\n"
"              </p>\n"
"            "
msgstr ""

#. module: hr
#: model:ir.actions.act_window,help:hr.open_module_tree_department
msgid ""
"<p class=\"oe_view_nocontent_create\">\n"
"                Click to create a department.\n"
"              </p><p>\n"
"                Odoo's department structure is used to manage all documents\n"
"                related to employees by departments: expenses, timesheets,\n"
"                leaves and holidays, recruitments, etc.\n"
"              </p>\n"
"            "
msgstr ""

#. module: hr
#: model:ir.actions.act_window,help:hr.view_department_form_installer
msgid ""
"<p class=\"oe_view_nocontent_create\">\n"
"                Click to define a new department.\n"
"              </p><p>\n"
"                Your departments structure is used to manage all documents\n"
"                related to employees by departments: expenses and "
"timesheets,\n"
"                leaves and holidays, recruitments, etc.\n"
"              </p>\n"
"            "
msgstr ""

#. module: hr
#: model:ir.actions.act_window,help:hr.action_hr_job
msgid ""
"<p class=\"oe_view_nocontent_create\">\n"
"                Click to define a new job position.\n"
"              </p><p>\n"
"                Job Positions are used to define jobs and their "
"requirements.\n"
"                You can keep track of the number of employees you have per "
"job\n"
"                position and follow the evolution according to what you "
"planned\n"
"                for the future.\n"
"              </p><p>\n"
"                You can attach a survey to a job position. It will be used "
"in\n"
"                the recruitment process to evaluate the applicants for this "
"job\n"
"                position.\n"
"              </p>\n"
"            "
msgstr ""

#. module: hr
#: view:hr.employee:hr.view_employee_form
msgid "Active"
msgstr ""

#. module: hr
#: view:hr.config.settings:hr.view_human_resources_configuration
msgid "Additional Features"
msgstr ""

#. module: hr
#: field:hr.config.settings,module_account_analytic_analysis:0
msgid ""
"Allow invoicing based on timesheets (the sale application will be installed)"
msgstr ""

#. module: hr
#: field:hr.config.settings,module_hr_timesheet_sheet:0
msgid "Allow timesheets validation by managers"
msgstr ""

#. module: hr
#: view:hr.config.settings:hr.view_human_resources_configuration
msgid "Apply"
msgstr ""

#. module: hr
#: model:ir.ui.menu,name:hr.menu_open_view_attendance_reason_new_config
msgid "Attendance"
msgstr ""

#. module: hr
#: field:hr.employee,bank_account_id:0
msgid "Bank Account Number"
msgstr ""

#. module: hr
#: view:hr.employee:hr.view_employee_form
msgid "Birth"
msgstr ""

#. module: hr
#: help:hr.job,state:0
msgid ""
"By default 'Closed', set it to 'In Recruitment' if recruitment process is "
"going on for this job position."
msgstr ""

#. module: hr
#: view:hr.config.settings:hr.view_human_resources_configuration
msgid "Cancel"
msgstr ""

#. module: hr
#: field:hr.employee.category,child_ids:0
msgid "Child Categories"
msgstr ""

#. module: hr
#: field:hr.department,child_ids:0
msgid "Child Departments"
msgstr ""

#. module: hr
#: view:hr.employee:hr.view_employee_form
msgid "Citizenship & Other Info"
msgstr ""

#. module: hr
#: field:hr.employee,city:0
msgid "City"
msgstr ""

#. module: hr
#: view:hr.employee:hr.view_employee_filter
#: field:hr.employee,coach_id:0
msgid "Coach"
msgstr ""

#. module: hr
#: field:hr.employee,color:0
msgid "Color Index"
msgstr ""

#. module: hr
#: view:hr.department:hr.view_department_tree
msgid "Companies"
msgstr ""

#. module: hr
#: field:hr.department,company_id:0
#: view:hr.employee:hr.view_employee_filter
#: view:hr.job:hr.view_job_filter
#: field:hr.job,company_id:0
msgid "Company"
msgstr "संस्था"

#. module: hr
#: model:ir.ui.menu,name:hr.menu_hr_configuration
msgid "Configuration"
msgstr "कॉन्फ़िगरेशन"

#. module: hr
#: view:hr.config.settings:hr.view_human_resources_configuration
#: model:ir.actions.act_window,name:hr.action_human_resources_configuration
msgid "Configure Human Resources"
msgstr ""

#. module: hr
#: view:hr.employee:hr.view_employee_form
msgid "Contact Information"
msgstr ""

#. module: hr
#: view:hr.config.settings:hr.view_human_resources_configuration
msgid "Contracts"
msgstr ""

#. module: hr
#: model:ir.actions.act_window,name:hr.view_department_form_installer
msgid "Create Your Departments"
msgstr ""

#. module: hr
#: field:hr.config.settings,create_uid:0
#: field:hr.department,create_uid:0
#: field:hr.employee,create_uid:0
#: field:hr.employee.category,create_uid:0
#: field:hr.job,create_uid:0
msgid "Created by"
msgstr ""

#. module: hr
#: field:hr.config.settings,create_date:0
#: field:hr.department,create_date:0
#: field:hr.employee,create_date:0
#: field:hr.employee.category,create_date:0
#: field:hr.job,create_date:0
msgid "Created on"
msgstr ""

#. module: hr
#: field:hr.job,no_of_employee:0
msgid "Current Number of Employees"
msgstr ""

#. module: hr
#: field:hr.employee,birthday:0
msgid "Date of Birth"
msgstr ""

#. module: hr
#: help:hr.employee,message_last_post:0
#: help:hr.job,message_last_post:0
msgid "Date of the last message posted on the record."
msgstr ""

#. module: hr
#: view:hr.department:hr.view_department_filter
#: view:hr.employee:hr.view_employee_filter
#: field:hr.employee,department_id:0
#: view:hr.job:hr.view_job_filter
#: field:hr.job,department_id:0
msgid "Department"
msgstr "विभाग"

#. module: hr
#: field:hr.department,name:0
msgid "Department Name"
msgstr ""

#. module: hr
#: view:hr.department:hr.view_department_filter
#: model:ir.actions.act_window,name:hr.open_module_tree_department
#: model:ir.ui.menu,name:hr.menu_hr_department_tree
msgid "Departments"
msgstr ""

#. module: hr
#: field:res.users,display_employees_suggestions:0
msgid "Display Employees Suggestions"
msgstr ""

#. module: hr
#: selection:hr.employee,marital:0
msgid "Divorced"
msgstr ""

#. module: hr
#: field:hr.config.settings,module_hr_gamification:0
msgid "Drive engagement with challenges and badges"
msgstr ""

#. module: hr
#: view:hr.employee:hr.view_employee_form
#: model:ir.model,name:hr.model_hr_employee
msgid "Employee"
msgstr ""

#. module: hr
#: view:hr.employee.category:hr.view_employee_category_form
#: model:ir.model,name:hr.model_hr_employee_category
msgid "Employee Category"
msgstr ""

#. module: hr
#: field:hr.employee.category,name:0
msgid "Employee Tag"
msgstr ""

#. module: hr
#: model:ir.actions.act_window,name:hr.open_view_categ_form
#: model:ir.ui.menu,name:hr.menu_view_employee_category_form
msgid "Employee Tags"
msgstr ""

#. module: hr
#: help:hr.employee,bank_account_id:0
msgid "Employee bank salary account"
msgstr ""

#. module: hr
#: view:hr.employee:hr.view_employee_filter
#: view:hr.employee:hr.view_employee_tree
#: view:hr.employee:hr.view_partner_tree2
#: field:hr.employee.category,employee_ids:0
#: field:hr.job,employee_ids:0
#: model:ir.actions.act_window,name:hr.hr_employee_normal_action_tree
#: model:ir.actions.act_window,name:hr.open_view_employee_list
#: model:ir.actions.act_window,name:hr.open_view_employee_list_my
#: model:ir.ui.menu,name:hr.menu_open_view_employee_list_my
msgid "Employees"
msgstr ""

#. module: hr
#: view:hr.employee.category:hr.view_employee_category_list
#: view:hr.employee.category:hr.view_employee_category_tree
msgid "Employees Categories"
msgstr ""

#. module: hr
#: model:ir.actions.act_window,name:hr.open_view_employee_tree
msgid "Employees Structure"
msgstr ""

#. module: hr
#: constraint:hr.employee.category:0
msgid "Error! You cannot create recursive Categories."
msgstr ""

#. module: hr
#: constraint:hr.department:0
msgid "Error! You cannot create recursive departments."
msgstr ""

#. module: hr
#: constraint:hr.employee:0
msgid "Error! You cannot create recursive hierarchy of Employee(s)."
msgstr ""

#. module: hr
#: field:hr.job,no_of_recruitment:0
msgid "Expected New Employees"
msgstr ""

#. module: hr
#: help:hr.job,expected_employees:0
msgid ""
"Expected number of employees for this job position after new recruitment."
msgstr ""

#. module: hr
#: selection:hr.employee,gender:0
msgid "Female"
msgstr "स्त्री"

#. module: hr
#. openerp-web
#: code:addons/hr/static/src/xml/suggestions.xml:29
#: view:hr.employee:hr.hr_kanban_view_employees
#, python-format
msgid "Follow"
msgstr ""

#. module: hr
#: field:hr.employee,message_follower_ids:0
#: field:hr.job,message_follower_ids:0
msgid "Followers"
msgstr "फ़ॉलोअर्स"

#. module: hr
#: view:hr.employee:hr.hr_kanban_view_employees
msgid "Following"
msgstr ""

#. module: hr
#: field:hr.employee,gender:0
msgid "Gender"
msgstr ""

#. module: hr
#: view:hr.employee:hr.view_employee_filter
#: view:hr.job:hr.view_job_filter
msgid "Group By"
msgstr ""

#. module: hr
#: view:hr.employee:hr.view_employee_form
msgid "HR Settings"
msgstr ""

#. module: hr
#: field:hr.job,no_of_hired_employee:0
msgid "Hired Employees"
msgstr ""

#. module: hr
#: help:hr.employee,message_summary:0
#: help:hr.job,message_summary:0
msgid ""
"Holds the Chatter summary (number of messages, ...). This summary is "
"directly in html format in order to be inserted in kanban views."
msgstr ""

#. module: hr
#: field:hr.employee,address_home_id:0
msgid "Home Address"
msgstr ""

#. module: hr
#: model:ir.ui.menu,name:hr.menu_hr_main
#: model:ir.ui.menu,name:hr.menu_hr_reporting
#: model:ir.ui.menu,name:hr.menu_hr_root
#: model:ir.ui.menu,name:hr.menu_human_resources_configuration
msgid "Human Resources"
msgstr "मानव संसाधन"

#. module: hr
#: view:hr.config.settings:hr.view_human_resources_configuration
msgid "Human Resources Management"
msgstr ""

#. module: hr
#: field:hr.config.settings,id:0
#: field:hr.department,id:0
#: field:hr.employee,id:0
#: field:hr.employee.category,id:0
#: field:hr.job,id:0
msgid "ID"
msgstr ""

#. module: hr
#: field:hr.employee,identification_id:0
msgid "Identification No"
msgstr ""

#. module: hr
#: help:hr.employee,message_unread:0
#: help:hr.job,message_unread:0
msgid "If checked new messages require your attention."
msgstr ""

#. module: hr
#: view:hr.job:hr.view_job_filter
msgid "In Position"
msgstr ""

#. module: hr
#: view:hr.job:hr.view_job_filter
msgid "In Recruitment"
msgstr ""

#. module: hr
#: field:hr.config.settings,module_hr_attendance:0
msgid "Install attendances feature"
msgstr ""

#. module: hr
#: view:hr.config.settings:hr.view_human_resources_configuration
msgid "Install your country's payroll"
msgstr ""

#. module: hr
#: field:hr.employee,message_is_follower:0
#: field:hr.job,message_is_follower:0
msgid "Is a Follower"
msgstr ""

#. module: hr
#: view:hr.employee:hr.view_employee_filter
#: view:hr.job:hr.view_hr_job_form
#: view:hr.job:hr.view_hr_job_tree
#: view:hr.job:hr.view_job_filter
msgid "Job"
msgstr ""

#. module: hr
#: field:hr.job,description:0
msgid "Job Description"
msgstr ""

#. module: hr
#: field:hr.job,name:0
msgid "Job Name"
msgstr ""

#. module: hr
#: model:ir.model,name:hr.model_hr_job
msgid "Job Position"
msgstr ""

#. module: hr
#: model:ir.actions.act_window,name:hr.action_hr_job
#: model:ir.ui.menu,name:hr.menu_hr_job_position
msgid "Job Positions"
msgstr ""

#. module: hr
#: field:hr.employee,job_id:0
msgid "Job Title"
msgstr ""

#. module: hr
#: field:hr.department,jobs_ids:0
#: view:hr.job:hr.view_job_filter
msgid "Jobs"
msgstr ""

#. module: hr
#: field:hr.employee,message_last_post:0
#: field:hr.job,message_last_post:0
msgid "Last Message Date"
msgstr ""

#. module: hr
#: field:hr.config.settings,write_uid:0
#: field:hr.department,write_uid:0
#: field:hr.employee,write_uid:0
#: field:hr.employee.category,write_uid:0
#: field:hr.job,write_uid:0
msgid "Last Updated by"
msgstr ""

#. module: hr
#: field:hr.config.settings,write_date:0
#: field:hr.department,write_date:0
#: field:hr.employee,write_date:0
#: field:hr.employee.category,write_date:0
msgid "Last Updated on"
msgstr ""

#. module: hr
#: field:hr.employee,last_login:0
msgid "Latest Connection"
msgstr ""

#. module: hr
#: view:hr.job:hr.view_hr_job_form
msgid "Launch Recruitment"
msgstr ""

#. module: hr
#: model:ir.ui.menu,name:hr.menu_open_view_attendance_reason_config
msgid "Leaves"
msgstr ""

#. module: hr
#: field:hr.employee,login:0
msgid "Login"
msgstr ""

#. module: hr
#: selection:hr.employee,gender:0
msgid "Male"
msgstr ""

#. module: hr
#: field:hr.config.settings,module_hr_expense:0
msgid "Manage employees expenses"
msgstr ""

#. module: hr
#: field:hr.config.settings,module_hr_holidays:0
msgid "Manage holidays, leaves and allocation requests"
msgstr ""

#. module: hr
#: field:hr.config.settings,module_hr_payroll:0
msgid "Manage payroll"
msgstr ""

#. module: hr
#: field:hr.config.settings,module_hr_recruitment:0
msgid "Manage the recruitment process"
msgstr ""

#. module: hr
#: field:hr.config.settings,module_hr_timesheet:0
msgid "Manage timesheets"
msgstr ""

#. module: hr
#: field:hr.department,manager_id:0
#: view:hr.employee:hr.view_employee_filter
#: field:hr.employee,parent_id:0
msgid "Manager"
msgstr ""

#. module: hr
#: field:hr.employee,marital:0
msgid "Marital Status"
msgstr ""

#. module: hr
#: selection:hr.employee,marital:0
msgid "Married"
msgstr ""

#. module: hr
#: field:hr.employee,image_medium:0
msgid "Medium-sized photo"
msgstr ""

#. module: hr
#: help:hr.employee,image_medium:0
msgid ""
"Medium-sized photo of the employee. It is automatically resized as a "
"128x128px image, with aspect ratio preserved. Use this field in form views "
"or some kanban views."
msgstr ""

#. module: hr
#: field:hr.department,member_ids:0
msgid "Members"
msgstr ""

#. module: hr
#: field:hr.employee,message_ids:0
#: field:hr.job,message_ids:0
msgid "Messages"
msgstr ""

#. module: hr
#: help:hr.employee,message_ids:0
#: help:hr.job,message_ids:0
msgid "Messages and communication history"
msgstr "संदेश और संचार इतिहास"

#. module: hr
#: field:hr.department,complete_name:0
#: field:hr.employee,name_related:0
#: field:hr.employee.category,complete_name:0
msgid "Name"
msgstr ""

#. module: hr
#: field:hr.employee,country_id:0
msgid "Nationality"
msgstr ""

#. module: hr
#: field:hr.department,note:0
msgid "Note"
msgstr ""

#. module: hr
#: field:hr.employee,notes:0
msgid "Notes"
msgstr "टिप्पणियाँ"

#. module: hr
#: help:hr.job,no_of_employee:0
msgid "Number of employees currently occupying this job position."
msgstr ""

#. module: hr
#: sql_constraint:hr.job:0
msgid ""
"Number of hired employee must be less than expected number of employee in "
"recruitment."
msgstr ""

#. module: hr
#: help:hr.job,no_of_hired_employee:0
msgid ""
"Number of hired employees for this job position during recruitment phase."
msgstr ""

#. module: hr
#: help:hr.job,no_of_recruitment:0
msgid "Number of new employees you expect to recruit."
msgstr ""

#. module: hr
#: field:hr.employee,work_location:0
msgid "Office Location"
msgstr ""

#. module: hr
#: model:ir.actions.client,name:hr.action_client_hr_menu
msgid "Open HR Menu"
msgstr ""

#. module: hr
#: field:hr.config.settings,module_hr_evaluation:0
msgid "Organize employees periodic evaluation"
msgstr ""

#. module: hr
#: field:hr.employee,otherid:0
msgid "Other Id"
msgstr ""

#. module: hr
#: view:hr.employee:hr.view_employee_form
msgid "Other Information ..."
msgstr ""

#. module: hr
#: field:hr.department,parent_id:0
msgid "Parent Department"
msgstr ""

#. module: hr
#: field:hr.employee.category,parent_id:0
msgid "Parent Employee Tag"
msgstr ""

#. module: hr
#: field:hr.employee,passport_id:0
msgid "Passport No"
msgstr ""

#. module: hr
#: model:ir.actions.act_window,name:hr.open_payroll_modules
msgid "Payroll"
msgstr ""

#. module: hr
#: view:hr.employee:hr.view_employee_form
msgid "Personal Information"
msgstr ""

#. module: hr
#: field:hr.employee,image:0
msgid "Photo"
msgstr ""

#. module: hr
#: view:hr.employee:hr.view_employee_form
msgid "Position"
msgstr ""

#. module: hr
#: view:hr.employee:hr.view_employee_form
msgid "Public Information"
msgstr ""

#. module: hr
#: field:hr.config.settings,module_hr_contract:0
msgid "Record contracts per employee"
msgstr ""

#. module: hr
#: selection:hr.job,state:0
msgid "Recruitment Closed"
msgstr ""

#. module: hr
#: selection:hr.job,state:0
msgid "Recruitment in Progress"
msgstr ""

#. module: hr
#: view:hr.employee:hr.view_employee_form
msgid "Related User"
msgstr ""

#. module: hr
#: field:res.users,employee_ids:0
msgid "Related employees"
msgstr ""

#. module: hr
#: model:ir.ui.menu,name:hr.menu_hr_reporting_timesheet
msgid "Reports"
msgstr ""

#. module: hr
#: field:hr.job,requirements:0
msgid "Requirements"
msgstr ""

#. module: hr
#: field:hr.employee,resource_id:0
msgid "Resource"
msgstr ""

#. module: hr
#: field:hr.employee,sinid:0
msgid "SIN No"
msgstr "SIN नंबर"

#. module: hr
#: field:hr.employee,ssnid:0
msgid "SSN No"
msgstr ""

#. module: hr
#: selection:hr.employee,marital:0
msgid "Single"
msgstr ""

#. module: hr
#: field:hr.employee,image_small:0
msgid "Small-sized photo"
msgstr ""

#. module: hr
#: help:hr.employee,image_small:0
msgid ""
"Small-sized photo of the employee. It is automatically resized as a 64x64px "
"image, with aspect ratio preserved. Use this field anywhere a small image is "
"required."
msgstr ""

#. module: hr
#: help:hr.employee,sinid:0
msgid "Social Insurance Number"
msgstr ""

#. module: hr
#: help:hr.employee,ssnid:0
msgid "Social Security Number"
msgstr ""

#. module: hr
#: view:hr.employee:hr.view_employee_form
#: view:hr.job:hr.view_job_filter
#: field:hr.job,state:0
msgid "Status"
msgstr ""

#. module: hr
#: view:hr.job:hr.view_hr_job_form
msgid "Stop Recruitment"
msgstr ""

#. module: hr
#: model:ir.actions.act_window,name:hr.action2
msgid "Subordinate Hierarchy"
msgstr ""

#. module: hr
#: field:hr.employee,child_ids:0
msgid "Subordinates"
msgstr ""

#. module: hr
#. openerp-web
#: code:addons/hr/static/src/xml/suggestions.xml:15
#, python-format
msgid "Suggested Employees"
msgstr ""

#. module: hr
#: field:hr.employee,message_summary:0
#: field:hr.job,message_summary:0
msgid "Summary"
msgstr ""

#. module: hr
#: field:hr.employee,category_ids:0
msgid "Tags"
msgstr "टैग"

#. module: hr
#: view:hr.config.settings:hr.view_human_resources_configuration
msgid "Talent Management"
msgstr ""

#. module: hr
#: sql_constraint:hr.job:0
msgid ""
"The name of the job position must be unique per department in company!"
msgstr ""

#. module: hr
#: help:hr.employee,image:0
msgid ""
"This field holds the image used as photo for the employee, limited to "
"1024x1024px."
msgstr ""

#. module: hr
#: help:hr.config.settings,module_account_analytic_analysis:0
msgid ""
"This installs the module account_analytic_analysis, which will install sales "
"management too."
msgstr ""

#. module: hr
#: help:hr.config.settings,module_hr_attendance:0
msgid "This installs the module hr_attendance."
msgstr ""

#. module: hr
#: help:hr.config.settings,module_hr_contract:0
msgid "This installs the module hr_contract."
msgstr ""

#. module: hr
#: help:hr.config.settings,module_hr_evaluation:0
msgid "This installs the module hr_evaluation."
msgstr ""

#. module: hr
#: help:hr.config.settings,module_hr_expense:0
msgid "This installs the module hr_expense."
msgstr ""

#. module: hr
#: help:hr.config.settings,module_hr_gamification:0
msgid "This installs the module hr_gamification."
msgstr ""

#. module: hr
#: help:hr.config.settings,module_hr_holidays:0
msgid "This installs the module hr_holidays."
msgstr ""

#. module: hr
#: help:hr.config.settings,module_hr_payroll:0
msgid "This installs the module hr_payroll."
msgstr ""

#. module: hr
#: help:hr.config.settings,module_hr_recruitment:0
msgid "This installs the module hr_recruitment."
msgstr ""

#. module: hr
#: help:hr.config.settings,module_hr_timesheet:0
msgid "This installs the module hr_timesheet."
msgstr ""

#. module: hr
#: help:hr.config.settings,module_hr_timesheet_sheet:0
msgid "This installs the module hr_timesheet_sheet."
msgstr ""

#. module: hr
#: view:hr.config.settings:hr.view_human_resources_configuration
msgid "Time Tracking"
msgstr ""

#. module: hr
#: field:hr.job,expected_employees:0
msgid "Total Forecasted Employees"
msgstr ""

#. module: hr
#: view:hr.employee:hr.hr_kanban_view_employees
msgid "Unfollow"
msgstr ""

#. module: hr
#: field:hr.employee,message_unread:0
#: field:hr.job,message_unread:0
msgid "Unread Messages"
msgstr "अपठित संदेश"

#. module: hr
#: field:hr.job,write_date:0
msgid "Update Date"
msgstr ""

#. module: hr
#: model:ir.model,name:hr.model_res_users
msgid "Users"
msgstr ""

#. module: hr
#: code:addons/hr/hr.py:273
#, python-format
msgid "Welcome to %s! Please help him/her take the first steps with Odoo!"
msgstr ""

#. module: hr
#: selection:hr.employee,marital:0
msgid "Widower"
msgstr ""

#. module: hr
#: field:hr.employee,work_email:0
msgid "Work Email"
msgstr "कार्यालय ई-मेल"

#. module: hr
#: field:hr.employee,mobile_phone:0
msgid "Work Mobile"
msgstr ""

#. module: hr
#: field:hr.employee,work_phone:0
msgid "Work Phone"
msgstr "काम का दूरभाष"

#. module: hr
#: field:hr.employee,address_id:0
msgid "Working Address"
msgstr ""

#. module: hr
#: view:hr.department:hr.view_department_form
msgid "department"
msgstr ""

#. module: hr
#: view:hr.employee:hr.view_employee_form
msgid "e.g. Part Time"
msgstr ""

#. module: hr
#: view:hr.job:hr.view_hr_job_form
msgid "new employee(s) expected"
msgstr ""

#. module: hr
#: view:hr.job:hr.view_hr_job_form
msgid "no_of_recruitment"
msgstr ""<|MERGE_RESOLUTION|>--- conflicted
+++ resolved
@@ -1,30 +1,22 @@
-# Hindi translation for openobject-addons
-# Copyright (c) 2014 Rosetta Contributors and Canonical Ltd 2014
-# This file is distributed under the same license as the openobject-addons package.
-# FIRST AUTHOR <EMAIL@ADDRESS>, 2014.
-#
-msgid ""
-msgstr ""
-<<<<<<< HEAD
-"Project-Id-Version: openobject-addons\n"
-"Report-Msgid-Bugs-To: FULL NAME <EMAIL@ADDRESS>\n"
-"POT-Creation-Date: 2014-08-14 13:08+0000\n"
-"PO-Revision-Date: 2014-08-14 16:10+0000\n"
-"Last-Translator: FULL NAME <EMAIL@ADDRESS>\n"
-"Language-Team: Hindi <hi@li.org>\n"
-=======
+# Translation of Odoo Server.
+# This file contains the translation of the following modules:
+# * hr
+# 
+# Translators:
+# FIRST AUTHOR <EMAIL@ADDRESS>, 2014
+msgid ""
+msgstr ""
 "Project-Id-Version: Odoo 8.0\n"
 "Report-Msgid-Bugs-To: \n"
 "POT-Creation-Date: 2015-01-21 14:07+0000\n"
 "PO-Revision-Date: 2016-06-03 04:50+0000\n"
 "Last-Translator: Martin Trigaux\n"
 "Language-Team: Hindi (http://www.transifex.com/odoo/odoo-8/language/hi/)\n"
->>>>>>> b9a006c1
 "MIME-Version: 1.0\n"
 "Content-Type: text/plain; charset=UTF-8\n"
-"Content-Transfer-Encoding: 8bit\n"
-"X-Launchpad-Export-Date: 2014-08-15 07:10+0000\n"
-"X-Generator: Launchpad (build 17156)\n"
+"Content-Transfer-Encoding: \n"
+"Language: hi\n"
+"Plural-Forms: nplurals=2; plural=(n != 1);\n"
 
 #. module: hr
 #: code:addons/hr/hr.py:158
@@ -39,8 +31,7 @@
 "                Click to add a new employee.\n"
 "              </p><p>\n"
 "                With just a quick glance on the Odoo employee screen, you\n"
-"                can easily find all the information you need for each "
-"person;\n"
+"                can easily find all the information you need for each person;\n"
 "                contact data, job position, availability, etc.\n"
 "              </p>\n"
 "            "
@@ -66,8 +57,7 @@
 "                Click to define a new department.\n"
 "              </p><p>\n"
 "                Your departments structure is used to manage all documents\n"
-"                related to employees by departments: expenses and "
-"timesheets,\n"
+"                related to employees by departments: expenses and timesheets,\n"
 "                leaves and holidays, recruitments, etc.\n"
 "              </p>\n"
 "            "
@@ -79,18 +69,13 @@
 "<p class=\"oe_view_nocontent_create\">\n"
 "                Click to define a new job position.\n"
 "              </p><p>\n"
-"                Job Positions are used to define jobs and their "
-"requirements.\n"
-"                You can keep track of the number of employees you have per "
-"job\n"
-"                position and follow the evolution according to what you "
-"planned\n"
+"                Job Positions are used to define jobs and their requirements.\n"
+"                You can keep track of the number of employees you have per job\n"
+"                position and follow the evolution according to what you planned\n"
 "                for the future.\n"
 "              </p><p>\n"
-"                You can attach a survey to a job position. It will be used "
-"in\n"
-"                the recruitment process to evaluate the applicants for this "
-"job\n"
+"                You can attach a survey to a job position. It will be used in\n"
+"                the recruitment process to evaluate the applicants for this job\n"
 "                position.\n"
 "              </p>\n"
 "            "
@@ -99,7 +84,7 @@
 #. module: hr
 #: view:hr.employee:hr.view_employee_form
 msgid "Active"
-msgstr ""
+msgstr "सक्रिय"
 
 #. module: hr
 #: view:hr.config.settings:hr.view_human_resources_configuration
@@ -147,7 +132,7 @@
 #. module: hr
 #: view:hr.config.settings:hr.view_human_resources_configuration
 msgid "Cancel"
-msgstr ""
+msgstr "रद्द"
 
 #. module: hr
 #: field:hr.employee.category,child_ids:0
@@ -170,8 +155,7 @@
 msgstr ""
 
 #. module: hr
-#: view:hr.employee:hr.view_employee_filter
-#: field:hr.employee,coach_id:0
+#: view:hr.employee:hr.view_employee_filter field:hr.employee,coach_id:0
 msgid "Coach"
 msgstr ""
 
@@ -186,10 +170,8 @@
 msgstr ""
 
 #. module: hr
-#: field:hr.department,company_id:0
-#: view:hr.employee:hr.view_employee_filter
-#: view:hr.job:hr.view_job_filter
-#: field:hr.job,company_id:0
+#: field:hr.department,company_id:0 view:hr.employee:hr.view_employee_filter
+#: view:hr.job:hr.view_job_filter field:hr.job,company_id:0
 msgid "Company"
 msgstr "संस्था"
 
@@ -220,19 +202,15 @@
 msgstr ""
 
 #. module: hr
-#: field:hr.config.settings,create_uid:0
-#: field:hr.department,create_uid:0
-#: field:hr.employee,create_uid:0
-#: field:hr.employee.category,create_uid:0
+#: field:hr.config.settings,create_uid:0 field:hr.department,create_uid:0
+#: field:hr.employee,create_uid:0 field:hr.employee.category,create_uid:0
 #: field:hr.job,create_uid:0
 msgid "Created by"
 msgstr ""
 
 #. module: hr
-#: field:hr.config.settings,create_date:0
-#: field:hr.department,create_date:0
-#: field:hr.employee,create_date:0
-#: field:hr.employee.category,create_date:0
+#: field:hr.config.settings,create_date:0 field:hr.department,create_date:0
+#: field:hr.employee,create_date:0 field:hr.employee.category,create_date:0
 #: field:hr.job,create_date:0
 msgid "Created on"
 msgstr ""
@@ -248,17 +226,14 @@
 msgstr ""
 
 #. module: hr
-#: help:hr.employee,message_last_post:0
-#: help:hr.job,message_last_post:0
+#: help:hr.employee,message_last_post:0 help:hr.job,message_last_post:0
 msgid "Date of the last message posted on the record."
 msgstr ""
 
 #. module: hr
 #: view:hr.department:hr.view_department_filter
-#: view:hr.employee:hr.view_employee_filter
-#: field:hr.employee,department_id:0
-#: view:hr.job:hr.view_job_filter
-#: field:hr.job,department_id:0
+#: view:hr.employee:hr.view_employee_filter field:hr.employee,department_id:0
+#: view:hr.job:hr.view_job_filter field:hr.job,department_id:0
 msgid "Department"
 msgstr "विभाग"
 
@@ -293,7 +268,7 @@
 #: view:hr.employee:hr.view_employee_form
 #: model:ir.model,name:hr.model_hr_employee
 msgid "Employee"
-msgstr ""
+msgstr "कर्मचारी"
 
 #. module: hr
 #: view:hr.employee.category:hr.view_employee_category_form
@@ -321,8 +296,7 @@
 #: view:hr.employee:hr.view_employee_filter
 #: view:hr.employee:hr.view_employee_tree
 #: view:hr.employee:hr.view_partner_tree2
-#: field:hr.employee.category,employee_ids:0
-#: field:hr.job,employee_ids:0
+#: field:hr.employee.category,employee_ids:0 field:hr.job,employee_ids:0
 #: model:ir.actions.act_window,name:hr.hr_employee_normal_action_tree
 #: model:ir.actions.act_window,name:hr.open_view_employee_list
 #: model:ir.actions.act_window,name:hr.open_view_employee_list_my
@@ -397,8 +371,7 @@
 msgstr ""
 
 #. module: hr
-#: view:hr.employee:hr.view_employee_filter
-#: view:hr.job:hr.view_job_filter
+#: view:hr.employee:hr.view_employee_filter view:hr.job:hr.view_job_filter
 msgid "Group By"
 msgstr ""
 
@@ -413,8 +386,7 @@
 msgstr ""
 
 #. module: hr
-#: help:hr.employee,message_summary:0
-#: help:hr.job,message_summary:0
+#: help:hr.employee,message_summary:0 help:hr.job,message_summary:0
 msgid ""
 "Holds the Chatter summary (number of messages, ...). This summary is "
 "directly in html format in order to be inserted in kanban views."
@@ -439,11 +411,8 @@
 msgstr ""
 
 #. module: hr
-#: field:hr.config.settings,id:0
-#: field:hr.department,id:0
-#: field:hr.employee,id:0
-#: field:hr.employee.category,id:0
-#: field:hr.job,id:0
+#: field:hr.config.settings,id:0 field:hr.department,id:0
+#: field:hr.employee,id:0 field:hr.employee.category,id:0 field:hr.job,id:0
 msgid "ID"
 msgstr ""
 
@@ -453,10 +422,9 @@
 msgstr ""
 
 #. module: hr
-#: help:hr.employee,message_unread:0
-#: help:hr.job,message_unread:0
+#: help:hr.employee,message_unread:0 help:hr.job,message_unread:0
 msgid "If checked new messages require your attention."
-msgstr ""
+msgstr "sale"
 
 #. module: hr
 #: view:hr.job:hr.view_job_filter
@@ -479,23 +447,20 @@
 msgstr ""
 
 #. module: hr
-#: field:hr.employee,message_is_follower:0
-#: field:hr.job,message_is_follower:0
+#: field:hr.employee,message_is_follower:0 field:hr.job,message_is_follower:0
 msgid "Is a Follower"
 msgstr ""
 
 #. module: hr
-#: view:hr.employee:hr.view_employee_filter
-#: view:hr.job:hr.view_hr_job_form
-#: view:hr.job:hr.view_hr_job_tree
-#: view:hr.job:hr.view_job_filter
+#: view:hr.employee:hr.view_employee_filter view:hr.job:hr.view_hr_job_form
+#: view:hr.job:hr.view_hr_job_tree view:hr.job:hr.view_job_filter
 msgid "Job"
-msgstr ""
+msgstr "कार्य"
 
 #. module: hr
 #: field:hr.job,description:0
 msgid "Job Description"
-msgstr ""
+msgstr "नौकरी विवरण"
 
 #. module: hr
 #: field:hr.job,name:0
@@ -519,31 +484,25 @@
 msgstr ""
 
 #. module: hr
-#: field:hr.department,jobs_ids:0
-#: view:hr.job:hr.view_job_filter
+#: field:hr.department,jobs_ids:0 view:hr.job:hr.view_job_filter
 msgid "Jobs"
-msgstr ""
-
-#. module: hr
-#: field:hr.employee,message_last_post:0
-#: field:hr.job,message_last_post:0
+msgstr "कार्य"
+
+#. module: hr
+#: field:hr.employee,message_last_post:0 field:hr.job,message_last_post:0
 msgid "Last Message Date"
 msgstr ""
 
 #. module: hr
-#: field:hr.config.settings,write_uid:0
-#: field:hr.department,write_uid:0
-#: field:hr.employee,write_uid:0
-#: field:hr.employee.category,write_uid:0
+#: field:hr.config.settings,write_uid:0 field:hr.department,write_uid:0
+#: field:hr.employee,write_uid:0 field:hr.employee.category,write_uid:0
 #: field:hr.job,write_uid:0
 msgid "Last Updated by"
 msgstr ""
 
 #. module: hr
-#: field:hr.config.settings,write_date:0
-#: field:hr.department,write_date:0
-#: field:hr.employee,write_date:0
-#: field:hr.employee.category,write_date:0
+#: field:hr.config.settings,write_date:0 field:hr.department,write_date:0
+#: field:hr.employee,write_date:0 field:hr.employee.category,write_date:0
 msgid "Last Updated on"
 msgstr ""
 
@@ -598,8 +557,7 @@
 msgstr ""
 
 #. module: hr
-#: field:hr.department,manager_id:0
-#: view:hr.employee:hr.view_employee_filter
+#: field:hr.department,manager_id:0 view:hr.employee:hr.view_employee_filter
 #: field:hr.employee,parent_id:0
 msgid "Manager"
 msgstr ""
@@ -633,23 +591,20 @@
 msgstr ""
 
 #. module: hr
-#: field:hr.employee,message_ids:0
-#: field:hr.job,message_ids:0
+#: field:hr.employee,message_ids:0 field:hr.job,message_ids:0
 msgid "Messages"
-msgstr ""
-
-#. module: hr
-#: help:hr.employee,message_ids:0
-#: help:hr.job,message_ids:0
+msgstr "संदेश"
+
+#. module: hr
+#: help:hr.employee,message_ids:0 help:hr.job,message_ids:0
 msgid "Messages and communication history"
 msgstr "संदेश और संचार इतिहास"
 
 #. module: hr
-#: field:hr.department,complete_name:0
-#: field:hr.employee,name_related:0
+#: field:hr.department,complete_name:0 field:hr.employee,name_related:0
 #: field:hr.employee.category,complete_name:0
 msgid "Name"
-msgstr ""
+msgstr "नाम"
 
 #. module: hr
 #: field:hr.employee,country_id:0
@@ -818,8 +773,8 @@
 #: help:hr.employee,image_small:0
 msgid ""
 "Small-sized photo of the employee. It is automatically resized as a 64x64px "
-"image, with aspect ratio preserved. Use this field anywhere a small image is "
-"required."
+"image, with aspect ratio preserved. Use this field anywhere a small image is"
+" required."
 msgstr ""
 
 #. module: hr
@@ -833,11 +788,10 @@
 msgstr ""
 
 #. module: hr
-#: view:hr.employee:hr.view_employee_form
-#: view:hr.job:hr.view_job_filter
+#: view:hr.employee:hr.view_employee_form view:hr.job:hr.view_job_filter
 #: field:hr.job,state:0
 msgid "Status"
-msgstr ""
+msgstr "स्थिति"
 
 #. module: hr
 #: view:hr.job:hr.view_hr_job_form
@@ -862,10 +816,9 @@
 msgstr ""
 
 #. module: hr
-#: field:hr.employee,message_summary:0
-#: field:hr.job,message_summary:0
+#: field:hr.employee,message_summary:0 field:hr.job,message_summary:0
 msgid "Summary"
-msgstr ""
+msgstr "सारांश"
 
 #. module: hr
 #: field:hr.employee,category_ids:0
@@ -879,8 +832,7 @@
 
 #. module: hr
 #: sql_constraint:hr.job:0
-msgid ""
-"The name of the job position must be unique per department in company!"
+msgid "The name of the job position must be unique per department in company!"
 msgstr ""
 
 #. module: hr
@@ -893,8 +845,8 @@
 #. module: hr
 #: help:hr.config.settings,module_account_analytic_analysis:0
 msgid ""
-"This installs the module account_analytic_analysis, which will install sales "
-"management too."
+"This installs the module account_analytic_analysis, which will install sales"
+" management too."
 msgstr ""
 
 #. module: hr
@@ -963,8 +915,7 @@
 msgstr ""
 
 #. module: hr
-#: field:hr.employee,message_unread:0
-#: field:hr.job,message_unread:0
+#: field:hr.employee,message_unread:0 field:hr.job,message_unread:0
 msgid "Unread Messages"
 msgstr "अपठित संदेश"
 
@@ -1025,6 +976,6 @@
 msgstr ""
 
 #. module: hr
-#: view:hr.job:hr.view_hr_job_form
-msgid "no_of_recruitment"
+#: view:hr.config.settings:hr.view_human_resources_configuration
+msgid "or"
 msgstr ""