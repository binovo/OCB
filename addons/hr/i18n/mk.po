# Translation of Odoo Server.
# This file contains the translation of the following modules:
# * hr
#
# Translators:
# Aleksandar Vangelovski <aleksandarv@hbee.eu>, 2016
#, fuzzy
msgid ""
msgstr ""
"Project-Id-Version: Odoo 9.0\n"
"Report-Msgid-Bugs-To: \n"
<<<<<<< HEAD
"POT-Creation-Date: 2016-08-19 10:24+0000\n"
=======
"POT-Creation-Date: 2016-08-18 14:07+0000\n"
>>>>>>> bc1a0a32
"PO-Revision-Date: 2016-07-08 16:00+0000\n"
"Last-Translator: Aleksandar Vangelovski <aleksandarv@hbee.eu>\n"
"Language-Team: Macedonian (http://www.transifex.com/odoo/odoo-9/language/"
"mk/)\n"
"Language: mk\n"
"MIME-Version: 1.0\n"
"Content-Type: text/plain; charset=UTF-8\n"
"Content-Transfer-Encoding: \n"
"#-#-#-#-#  mk.po (Odoo 9.0)  #-#-#-#-#\n"
"Plural-Forms: nplurals=2; plural=(n % 10 == 1 && n % 100 != 11) ? 0 : 1;\n"
"#-#-#-#-#  mk.po (Odoo 9.0)  #-#-#-#-#\n"
"Plural-Forms: nplurals=2; plural=(n % 10 == 1 && n % 100 != 11) ? 0 : 1;\n"

#. module: hr
<<<<<<< HEAD
#: code:addons/hr/models/hr.py:76
=======
#: code:addons/hr/hr.py:120
>>>>>>> bc1a0a32
#, python-format
msgid "%s (copy)"
msgstr "%s (копија)"

#. module: hr
#: model:hr.job,website_description:hr.job_ceo
#: model:hr.job,website_description:hr.job_consultant
#: model:hr.job,website_description:hr.job_cto
#: model:hr.job,website_description:hr.job_developer
#: model:hr.job,website_description:hr.job_hrm
#: model:hr.job,website_description:hr.job_marketing
#: model:hr.job,website_description:hr.job_trainee
msgid "<i>Work in a fun atmosphere</i>"
msgstr ""

#. module: hr
#: model:hr.job,website_description:hr.job_ceo
#: model:hr.job,website_description:hr.job_consultant
#: model:hr.job,website_description:hr.job_cto
#: model:hr.job,website_description:hr.job_developer
#: model:hr.job,website_description:hr.job_hrm
#: model:hr.job,website_description:hr.job_marketing
#: model:hr.job,website_description:hr.job_trainee
msgid "<i>You are passionate</i>"
msgstr "<i>Вие сте страстни</i>"

#. module: hr
#: model:hr.job,website_description:hr.job_cto
#: model:hr.job,website_description:hr.job_developer
#: model:hr.job,website_description:hr.job_trainee
msgid "<i>You autonomously and quickly learn</i>"
msgstr ""

#. module: hr
#: model:hr.job,website_description:hr.job_ceo
#: model:hr.job,website_description:hr.job_consultant
#: model:hr.job,website_description:hr.job_hrm
#: model:hr.job,website_description:hr.job_marketing
msgid "<i>You easily manage them</i>"
msgstr ""

#. module: hr
#: model:ir.ui.view,arch_db:hr.hr_kanban_view_employees
msgid ""
"<span class=\"o_unfollow\">Unfollow</span>\n"
"                                    <span class=\"o_following\">Following</"
"span>"
msgstr ""

#. module: hr
#: model:ir.ui.view,arch_db:hr.hr_department_view_kanban
msgid "<span>Reports</span>"
msgstr "<span>Извештаи</span>"

#. module: hr
#: model:ir.ui.view,arch_db:hr.hr_department_view_kanban
msgid "<span>To Approve</span>"
msgstr "<span>Да се одобри</span>"

#. module: hr
#: model:ir.ui.view,arch_db:hr.hr_department_view_kanban
msgid "<span>To Do</span>"
msgstr ""

#. module: hr
#: model:hr.job,website_description:hr.job_ceo
#: model:hr.job,website_description:hr.job_consultant
#: model:hr.job,website_description:hr.job_cto
#: model:hr.job,website_description:hr.job_developer
#: model:hr.job,website_description:hr.job_hrm
#: model:hr.job,website_description:hr.job_marketing
#: model:hr.job,website_description:hr.job_trainee
msgid ""
"A full time job, with an attractive salary package in a small team of smart "
"people. You will start contract with a full technical and functional "
"training. If you are passionate, motivate and flexible apply for this job, "
"you will certainly join the best company ever."
msgstr ""

#. module: hr
#: model:hr.job,website_description:hr.job_ceo
#: model:hr.job,website_description:hr.job_consultant
#: model:hr.job,website_description:hr.job_cto
#: model:hr.job,website_description:hr.job_developer
#: model:hr.job,website_description:hr.job_hrm
#: model:hr.job,website_description:hr.job_marketing
#: model:hr.job,website_description:hr.job_trainee
msgid "A good job in a young and dynamic team"
msgstr "Добра работа во млад и динамичен тим"

#. module: hr
<<<<<<< HEAD
#: model:ir.model.fields,field_description:hr.field_hr_department_active
=======
>>>>>>> bc1a0a32
#: model:ir.model.fields,field_description:hr.field_hr_employee_active
msgid "Active"
msgstr "Активно"

#. module: hr
#: model:hr.job,website_description:hr.job_consultant
msgid "Analyse needs, write specification documents and quotation"
msgstr "Анализирај потреби, пишувај документи на спецификација и понуди"

#. module: hr
#: model:ir.ui.view,arch_db:hr.view_department_filter
#: model:ir.ui.view,arch_db:hr.view_employee_filter
msgid "Archived"
msgstr "Архивирано"

#. module: hr
#: model:ir.model.fields,field_description:hr.field_hr_employee_bank_account_id
msgid "Bank Account Number"
msgstr "Број на банкарска сметка"

#. module: hr
#: model:hr.job,website_description:hr.job_cto
msgid ""
"Because of our constant growth, we're now looking for people to reinforce "
"our team of enthusiastic chief technical officer. So if working on an open "
"source project in a friendly and cooperative atmosphere sounds like fun to "
"you, read on..."
msgstr ""

#. module: hr
#: model:hr.job,website_description:hr.job_ceo
#: model:hr.job,website_description:hr.job_consultant
#: model:hr.job,website_description:hr.job_developer
#: model:hr.job,website_description:hr.job_hrm
#: model:hr.job,website_description:hr.job_marketing
msgid ""
"Because of our constant growth, we're now looking for people to reinforce "
"our team of enthusiastic developers. So if working on an open source project "
"in a friendly and cooperative atmosphere sounds like fun to you, read on..."
msgstr ""

#. module: hr
#: model:hr.job,website_description:hr.job_trainee
msgid ""
"Because of our constant growth, we're now looking for people to reinforce "
"our team of enthusiastic trainees. So if working on an open source project "
"in a friendly and cooperative atmosphere sounds like fun to you, read on..."
msgstr ""

#. module: hr
#: model:ir.ui.view,arch_db:hr.view_employee_form
msgid "Birth"
msgstr "Раѓање"

#. module: hr
#: model:hr.job,name:hr.job_ceo
msgid "Chief Executive Officer"
msgstr ""

#. module: hr
#: model:hr.job,name:hr.job_cto
msgid "Chief Technical Officer"
msgstr ""

#. module: hr
#: model:ir.model.fields,field_description:hr.field_hr_department_child_ids
msgid "Child Departments"
msgstr "Подредени одделенија"

#. module: hr
#: model:ir.ui.view,arch_db:hr.view_employee_form
msgid "Citizenship & Other Information"
msgstr ""

#. module: hr
#: model:ir.model.fields,field_description:hr.field_hr_employee_city
msgid "City"
msgstr "Град"

#. module: hr
#: model:web.tip,description:hr.hr_tip_2
msgid "Click here to change the recruitment goal!"
msgstr "Кликнете тука за да ја смените целта на вработувањето!"

#. module: hr
#: model:ir.actions.act_window,help:hr.act_employee_from_department
#: model:ir.actions.act_window,help:hr.open_view_employee_list_my
msgid "Click to add a new employee."
msgstr "Кликнете да додадете нов вработен."

#. module: hr
#: model:ir.actions.act_window,help:hr.open_module_tree_department
msgid "Click to create a department."
msgstr "Кликнете да креирате оддел."

#. module: hr
#: model:ir.actions.act_window,help:hr.action_hr_job
msgid "Click to define a new job position."
msgstr ""

#. module: hr
#: model:hr.job,website_description:hr.job_ceo
#: model:hr.job,website_description:hr.job_consultant
#: model:hr.job,website_description:hr.job_cto
#: model:hr.job,website_description:hr.job_developer
#: model:hr.job,website_description:hr.job_hrm
#: model:hr.job,website_description:hr.job_marketing
#: model:hr.job,website_description:hr.job_trainee
msgid "Close to the perfection ..."
msgstr "Блиску до перфекција ..."

#. module: hr
#: model:ir.model.fields,field_description:hr.field_hr_employee_coach_id
#: model:ir.ui.view,arch_db:hr.view_employee_filter
msgid "Coach"
msgstr "Тренер"

#. module: hr
#: model:ir.model.fields,field_description:hr.field_hr_employee_code
msgid "Code"
msgstr "Код"

#. module: hr
#: model:ir.model.fields,field_description:hr.field_hr_department_color
#: model:ir.model.fields,field_description:hr.field_hr_employee_category_color
#: model:ir.model.fields,field_description:hr.field_hr_employee_color
msgid "Color Index"
msgstr "Индекс на бои"

#. module: hr
#: model:ir.ui.view,arch_db:hr.view_department_tree
msgid "Companies"
msgstr "Компании"

#. module: hr
#: model:ir.model.fields,field_description:hr.field_hr_department_company_id
#: model:ir.model.fields,field_description:hr.field_hr_employee_company_id
#: model:ir.model.fields,field_description:hr.field_hr_job_company_id
#: model:ir.ui.view,arch_db:hr.view_employee_filter
#: model:ir.ui.view,arch_db:hr.view_job_filter
msgid "Company"
msgstr "Компанија"

#. module: hr
#: model:ir.ui.menu,name:hr.menu_human_resources_configuration
msgid "Configuration"
msgstr "Конфигурација"

#. module: hr
#: model:hr.job,name:hr.job_consultant
msgid "Consultant"
msgstr "Консултант"

#. module: hr
#: model:ir.ui.view,arch_db:hr.view_employee_form
msgid "Contact Information"
msgstr "Контакт информации"

#. module: hr
#: model:hr.job,website_description:hr.job_cto
#: model:hr.job,website_description:hr.job_developer
#: model:hr.job,website_description:hr.job_trainee
msgid "Contributions to open source projects"
msgstr "Контрибуција на проекти со отворен код"
<<<<<<< HEAD
=======

#. module: hr
#: model:ir.actions.act_window,name:hr.view_department_form_installer
msgid "Create Your Departments"
msgstr "Креирајте Ваши оддели"
>>>>>>> bc1a0a32

#. module: hr
#: model:ir.model.fields,field_description:hr.field_hr_department_create_uid
#: model:ir.model.fields,field_description:hr.field_hr_employee_category_create_uid
#: model:ir.model.fields,field_description:hr.field_hr_employee_create_uid
#: model:ir.model.fields,field_description:hr.field_hr_job_create_uid
msgid "Created by"
msgstr "Креирано од"

#. module: hr
#: model:ir.model.fields,field_description:hr.field_hr_department_create_date
#: model:ir.model.fields,field_description:hr.field_hr_employee_category_create_date
#: model:ir.model.fields,field_description:hr.field_hr_employee_create_date
#: model:ir.model.fields,field_description:hr.field_hr_job_create_date
msgid "Created on"
msgstr "Креирано на"

#. module: hr
#: model:ir.model.fields,field_description:hr.field_hr_job_no_of_employee
msgid "Current Number of Employees"
msgstr "Моментален број на вработени"

#. module: hr
#: model:ir.model.fields,field_description:hr.field_hr_employee_birthday
msgid "Date of Birth"
msgstr "Датум на раѓање"

#. module: hr
#: model:hr.job,website_description:hr.job_ceo
#: model:hr.job,website_description:hr.job_hrm
#: model:hr.job,website_description:hr.job_marketing
msgid "Define a clear communication strategy"
msgstr ""

#. module: hr
#: model:ir.model.fields,help:hr.field_hr_employee_calendar_id
msgid "Define the schedule of resource"
msgstr "Дефинирај распоред на ресурси"

#. module: hr
#: model:hr.job,website_description:hr.job_consultant
msgid "Deliver generic Odoo functional training sessions"
msgstr ""

#. module: hr
#: model:ir.model,name:hr.model_hr_department
#: model:ir.model.fields,field_description:hr.field_hr_employee_department_id
#: model:ir.model.fields,field_description:hr.field_hr_job_department_id
#: model:ir.ui.view,arch_db:hr.view_department_filter
#: model:ir.ui.view,arch_db:hr.view_employee_filter
#: model:ir.ui.view,arch_db:hr.view_job_filter
msgid "Department"
msgstr "Одделение"

#. module: hr
#: model:ir.model.fields,field_description:hr.field_hr_department_name
msgid "Department Name"
msgstr "Име на оддел"

#. module: hr
#: model:ir.actions.act_window,name:hr.open_module_tree_department
#: model:ir.ui.menu,name:hr.menu_hr_department_tree
#: model:ir.ui.view,arch_db:hr.view_department_filter
msgid "Departments"
msgstr "Оддели"

#. module: hr
#: model:ir.model.fields,field_description:hr.field_hr_department_display_name
#: model:ir.model.fields,field_description:hr.field_hr_employee_category_display_name
#: model:ir.model.fields,field_description:hr.field_hr_employee_display_name
#: model:ir.model.fields,field_description:hr.field_hr_job_display_name
msgid "Display Name"
msgstr "Прикажи име"

#. module: hr
#: selection:hr.employee,marital:0
msgid "Divorced"
msgstr "Разведен"

#. module: hr
#: model:ir.model.fields,field_description:hr.field_hr_employee_time_efficiency
msgid "Efficiency Factor"
msgstr "Фактор на ефикасност"

#. module: hr
#: model:ir.model,name:hr.model_hr_employee
#: model:ir.ui.view,arch_db:hr.view_employee_form
msgid "Employee"
msgstr "Вработен"

#. module: hr
#: model:ir.model,name:hr.model_hr_employee_category
msgid "Employee Category"
msgstr "Категорија на вработен"

#. module: hr
#: model:ir.model.fields,field_description:hr.field_hr_employee_category_name
msgid "Employee Tag"
msgstr "Ознака на вработен"

#. module: hr
#: model:ir.actions.act_window,name:hr.open_view_categ_form
#: model:ir.ui.menu,name:hr.menu_view_employee_category_form
#: model:ir.ui.view,arch_db:hr.view_employee_category_form
msgid "Employee Tags"
msgstr "Ознаки за вработен"

#. module: hr
#: model:ir.model.fields,help:hr.field_hr_employee_bank_account_id
msgid "Employee bank salary account"
msgstr "Банкарска сметка за плата на вработен"

#. module: hr
#: model:ir.ui.view,arch_db:hr.view_employee_form
msgid "Employee's Name"
msgstr "Име на Вработениот"

#. module: hr
#: model:ir.actions.act_window,name:hr.act_employee_from_department
#: model:ir.actions.act_window,name:hr.open_view_employee_list
#: model:ir.actions.act_window,name:hr.open_view_employee_list_my
#: model:ir.model.fields,field_description:hr.field_hr_employee_category_employee_ids
#: model:ir.model.fields,field_description:hr.field_hr_job_employee_ids
#: model:ir.ui.menu,name:hr.menu_hr_root
#: model:ir.ui.menu,name:hr.menu_open_view_employee_list_my
#: model:ir.ui.view,arch_db:hr.hr_department_view_kanban
#: model:ir.ui.view,arch_db:hr.view_employee_filter
#: model:ir.ui.view,arch_db:hr.view_employee_tree
#: model:ir.ui.view,arch_db:hr.view_partner_tree2
msgid "Employees"
msgstr "Вработени"

#. module: hr
#: model:ir.actions.act_window,name:hr.open_view_employee_tree
msgid "Employees Structure"
msgstr "Структура на вработени"

#. module: hr
#: model:ir.ui.view,arch_db:hr.view_employee_category_list
msgid "Employees Tags"
msgstr ""

#. module: hr
<<<<<<< HEAD
#: code:addons/hr/models/hr.py:264
=======
#: code:addons/hr/hr.py:294 constraint:hr.department:0
>>>>>>> bc1a0a32
#, python-format
msgid "Error! You cannot create recursive departments."
msgstr "Грешка! Не може да креирате рекурсивни одделенија."

#. module: hr
<<<<<<< HEAD
#: code:addons/hr/models/hr.py:177
=======
#: code:addons/hr/hr.py:264 constraint:hr.employee:0
>>>>>>> bc1a0a32
#, python-format
msgid "Error! You cannot create recursive hierarchy of Employee(s)."
msgstr "Грешка! Не може да креирате рекурсивна хиерархија на вработени."

#. module: hr
#: model:ir.model.fields,field_description:hr.field_hr_job_no_of_recruitment
msgid "Expected New Employees"
msgstr "Очекувани нови вработени"

#. module: hr
#: model:ir.model.fields,help:hr.field_hr_job_expected_employees
msgid ""
"Expected number of employees for this job position after new recruitment."
msgstr ""
"Очекуван број на вработени за оваа работна позиција после новото вработување."

#. module: hr
#: model:hr.job,name:hr.job_developer
msgid "Experienced Developer"
msgstr ""

#. module: hr
#: selection:hr.employee,gender:0
msgid "Female"
msgstr "Женско"

#. module: hr
#: model:ir.ui.view,arch_db:hr.hr_kanban_view_employees
msgid "Follow"
msgstr "Следи"

#. module: hr
#: model:hr.job,website_description:hr.job_consultant
msgid "Follow and check the development part"
msgstr ""

#. module: hr
#: model:ir.ui.view,arch_db:hr.hr_kanban_view_employees
msgid "Followers"
msgstr "Пратители"

#. module: hr
#: model:ir.model.fields,field_description:hr.field_hr_employee_gender
msgid "Gender"
msgstr "Пол"

#. module: hr
#: model:web.tip,description:hr.hr_tip_1
msgid "Get all applications related to this job position."
msgstr ""

#. module: hr
#: model:hr.job,website_description:hr.job_developer
msgid "Good knowledge of HTML and Javascript"
msgstr ""

#. module: hr
#: model:hr.job,website_description:hr.job_cto
#: model:hr.job,website_description:hr.job_developer
#: model:hr.job,website_description:hr.job_trainee
msgid "Good knowledge of object oriented programming"
msgstr ""

#. module: hr
#: model:hr.job,website_description:hr.job_cto
#: model:hr.job,website_description:hr.job_developer
#: model:hr.job,website_description:hr.job_trainee
msgid "Good knowledge of the latest web technologies"
msgstr ""

#. module: hr
#: model:hr.job,website_description:hr.job_cto
#: model:hr.job,website_description:hr.job_developer
#: model:hr.job,website_description:hr.job_trainee
msgid "Good knowledge of the programming language"
msgstr ""

#. module: hr
#: model:hr.job,website_description:hr.job_cto
#: model:hr.job,website_description:hr.job_developer
#: model:hr.job,website_description:hr.job_trainee
msgid "Good knowledge of web design"
msgstr ""

#. module: hr
#: model:hr.job,website_description:hr.job_cto
#: model:hr.job,website_description:hr.job_developer
#: model:hr.job,website_description:hr.job_trainee
msgid "Good language skills in another language"
msgstr ""

#. module: hr
#: model:ir.ui.view,arch_db:hr.view_employee_filter
#: model:ir.ui.view,arch_db:hr.view_job_filter
msgid "Group By"
msgstr "Групирај по"

#. module: hr
#: model:ir.ui.view,arch_db:hr.view_employee_form
msgid "HR Settings"
msgstr "Подесување на човечки ресурси"

#. module: hr
#: model:hr.job,website_description:hr.job_consultant
msgid "Help with the configuration of the software"
msgstr ""

#. module: hr
#: model:hr.job,website_description:hr.job_hrm
msgid "Hire a team of great Human Resources people"
msgstr ""

#. module: hr
#: model:hr.job,website_description:hr.job_ceo
msgid "Hire a team of great executive people"
msgstr ""

#. module: hr
#: model:hr.job,website_description:hr.job_marketing
msgid "Hire a team of great marketing people"
msgstr ""

#. module: hr
#: model:ir.model.fields,field_description:hr.field_hr_job_no_of_hired_employee
msgid "Hired Employees"
msgstr "Ангажирани вработени"

#. module: hr
#: model:ir.model.fields,field_description:hr.field_hr_employee_address_home_id
msgid "Home Address"
msgstr "Домашна адреса"

#. module: hr
#: model:ir.model,name:hr.model_hr_department
#, fuzzy
msgid "Hr Department"
msgstr "Оддел на ЧР"

#. module: hr
#: model:ir.ui.menu,name:hr.menu_hr_main
msgid "Human Resources"
msgstr "Човечки ресурси"

#. module: hr
#: model:hr.job,name:hr.job_hrm
msgid "Human Resources Manager"
msgstr ""

#. module: hr
#: model:ir.model.fields,field_description:hr.field_hr_department_id
#: model:ir.model.fields,field_description:hr.field_hr_employee_category_id
#: model:ir.model.fields,field_description:hr.field_hr_employee_id
#: model:ir.model.fields,field_description:hr.field_hr_job_id
msgid "ID"
msgstr "ID"

#. module: hr
#: model:ir.model.fields,field_description:hr.field_hr_employee_identification_id
msgid "Identification No"
msgstr "Идентификација бр."

#. module: hr
#: model:ir.model.fields,help:hr.field_hr_employee_active
msgid ""
"If the active field is set to False, it will allow you to hide the resource "
"record without removing it."
msgstr ""
"Доколку активното поле е подесено на Грешка, ќе можете да го сокриете "
"записот на ресурсот без да го отстраните."

#. module: hr
#: model:hr.job,website_description:hr.job_ceo
#: model:hr.job,website_description:hr.job_hrm
#: model:hr.job,website_description:hr.job_marketing
msgid "Improve our communication to customers"
msgstr ""

#. module: hr
#: model:ir.ui.view,arch_db:hr.view_job_filter
msgid "In Position"
msgstr "Во позиција"

#. module: hr
#: model:ir.ui.view,arch_db:hr.view_job_filter
msgid "In Recruitment"
msgstr "При вработување"

#. module: hr
#: model:hr.job,website_description:hr.job_ceo
#: model:hr.job,website_description:hr.job_hrm
#: model:hr.job,website_description:hr.job_marketing
msgid "Increase opportunities"
msgstr "Зголеми ги можностите"

#. module: hr
#: model:hr.job,website_description:hr.job_ceo
#: model:hr.job,website_description:hr.job_hrm
#: model:hr.job,website_description:hr.job_marketing
msgid "Increase the visibility of the product"
msgstr "Зголемете ја видливоста на производот"

#. module: hr
#: model:ir.ui.view,arch_db:hr.view_employee_filter
#: model:ir.ui.view,arch_db:hr.view_hr_job_form
#: model:ir.ui.view,arch_db:hr.view_hr_job_tree
#: model:ir.ui.view,arch_db:hr.view_job_filter
msgid "Job"
msgstr "Работно место"

#. module: hr
#: model:ir.model.fields,field_description:hr.field_hr_job_description
msgid "Job Description"
msgstr "Опис на работно место"

#. module: hr
#: model:ir.model.fields,field_description:hr.field_hr_job_name
msgid "Job Name"
msgstr "Име на работно место"

#. module: hr
#: model:ir.model,name:hr.model_hr_job
msgid "Job Position"
msgstr "Работна позиција"

#. module: hr
#: model:ir.ui.view,arch_db:hr.view_hr_job_form
msgid "Job Position Name"
msgstr ""

#. module: hr
#: model:ir.actions.act_window,name:hr.action_hr_job
#: model:ir.ui.menu,name:hr.menu_hr_job_position
#: model:ir.ui.menu,name:hr.menu_hr_job_position_config
msgid "Job Positions"
msgstr "Работни позиции"

#. module: hr
#: model:ir.actions.act_window,help:hr.action_hr_job
msgid ""
"Job Positions are used to define jobs and their requirements.\n"
"                You can keep track of the number of employees you have per "
"job\n"
"                position and follow the evolution according to what you "
"planned\n"
"                for the future."
msgstr ""

#. module: hr
#: model:ir.model.fields,field_description:hr.field_hr_employee_job_id
msgid "Job Title"
msgstr "Звање"

#. module: hr
#: model:ir.model.fields,field_description:hr.field_hr_department_jobs_ids
#: model:ir.ui.view,arch_db:hr.view_job_filter
msgid "Jobs"
msgstr "Работни места"

#. module: hr
#: model:ir.model.fields,field_description:hr.field_hr_department___last_update
#: model:ir.model.fields,field_description:hr.field_hr_employee___last_update
#: model:ir.model.fields,field_description:hr.field_hr_employee_category___last_update
#: model:ir.model.fields,field_description:hr.field_hr_job___last_update
msgid "Last Modified on"
msgstr "Последна промена на"

#. module: hr
#: model:ir.model.fields,field_description:hr.field_hr_department_write_uid
#: model:ir.model.fields,field_description:hr.field_hr_employee_category_write_uid
#: model:ir.model.fields,field_description:hr.field_hr_employee_write_uid
#: model:ir.model.fields,field_description:hr.field_hr_job_write_uid
msgid "Last Updated by"
msgstr "Последно ажурирање од"

#. module: hr
#: model:ir.model.fields,field_description:hr.field_hr_department_write_date
#: model:ir.model.fields,field_description:hr.field_hr_employee_category_write_date
#: model:ir.model.fields,field_description:hr.field_hr_employee_write_date
#: model:ir.model.fields,field_description:hr.field_hr_job_write_date
msgid "Last Updated on"
msgstr "Последно ажурирање на"

#. module: hr
#: model:ir.model.fields,field_description:hr.field_hr_employee_last_login
msgid "Latest Connection"
msgstr "Последна конекција"

#. module: hr
#: model:ir.ui.view,arch_db:hr.view_hr_job_form
msgid "Launch Recruitment"
msgstr "Започни регрутација"

#. module: hr
#: model:hr.job,website_description:hr.job_marketing
msgid "Launch new marketing campaigns and offers"
msgstr ""

#. module: hr
#: model:hr.job,website_description:hr.job_hrm
msgid "Launch new products, Human Resources campaigns and offers"
msgstr ""

#. module: hr
#: model:hr.job,website_description:hr.job_ceo
msgid "Launch new products, marketing campaigns and offers"
msgstr ""

#. module: hr
#: model:ir.model.fields,field_description:hr.field_hr_employee_login
msgid "Login"
msgstr "Најава"

#. module: hr
#: selection:hr.employee,gender:0
msgid "Male"
msgstr "Машко"

#. module: hr
#: model:ir.model.fields,field_description:hr.field_hr_department_manager_id
#: model:ir.model.fields,field_description:hr.field_hr_employee_parent_id
#: model:ir.ui.view,arch_db:hr.view_employee_filter
msgid "Manager"
msgstr "Менаџер"

#. module: hr
#: model:ir.model.fields,field_description:hr.field_hr_employee_marital
msgid "Marital Status"
msgstr "Брачен статус"

#. module: hr
#: model:hr.job,name:hr.job_marketing
msgid "Marketing and Community Manager"
msgstr ""

#. module: hr
#: selection:hr.employee,marital:0
msgid "Married"
msgstr "Во брак"

#. module: hr
#: model:hr.job,website_description:hr.job_cto
#: model:hr.job,website_description:hr.job_developer
#: model:hr.job,website_description:hr.job_trainee
msgid "Master or engineer in computer science"
msgstr ""

#. module: hr
#: model:ir.model.fields,field_description:hr.field_hr_employee_image_medium
msgid "Medium-sized photo"
msgstr "Слика со средна големина"

#. module: hr
#: model:ir.model.fields,help:hr.field_hr_employee_image_medium
msgid ""
"Medium-sized photo of the employee. It is automatically resized as a "
"128x128px image, with aspect ratio preserved. Use this field in form views "
"or some kanban views."
msgstr ""
"Слика на вработениот со средна големина. Автоматски се променува големината "
"на сликата како 128x128px слика, со зачуван сооднос. Use this field in form "
"views or some kanban views."

#. module: hr
#: model:ir.model.fields,field_description:hr.field_hr_department_member_ids
msgid "Members"
msgstr "Членови"

#. module: hr
#: model:ir.ui.view,arch_db:hr.hr_kanban_view_employees
msgid "Messages"
msgstr "Пораки"

#. module: hr
#: model:ir.ui.view,arch_db:hr.hr_department_view_kanban
msgid "More <i class=\"fa fa-caret-down\"/>"
msgstr "Повеќе <i class=\"fa fa-caret-down\"/>"

#. module: hr
#: model:hr.job,website_description:hr.job_ceo
#: model:hr.job,website_description:hr.job_consultant
#: model:hr.job,website_description:hr.job_cto
#: model:hr.job,website_description:hr.job_developer
#: model:hr.job,website_description:hr.job_hrm
#: model:hr.job,website_description:hr.job_marketing
#: model:hr.job,website_description:hr.job_trainee
msgid "Must have ..."
msgstr ""

#. module: hr
#: model:ir.model.fields,field_description:hr.field_hr_employee_name
#: model:ir.model.fields,field_description:hr.field_hr_employee_name_related
msgid "Name"
msgstr "Име"

#. module: hr
#: model:ir.model.fields,field_description:hr.field_hr_employee_country_id
msgid "Nationality (Country)"
msgstr ""

#. module: hr
#: model:hr.job,website_description:hr.job_ceo
#: model:hr.job,website_description:hr.job_consultant
#: model:hr.job,website_description:hr.job_cto
#: model:hr.job,website_description:hr.job_developer
#: model:hr.job,website_description:hr.job_hrm
#: model:hr.job,website_description:hr.job_marketing
#: model:hr.job,website_description:hr.job_trainee
msgid "Nice to have"
msgstr ""

#. module: hr
#: model:ir.model.fields,field_description:hr.field_hr_department_note
msgid "Note"
msgstr "Белешка"

#. module: hr
#: model:ir.model.fields,field_description:hr.field_hr_employee_notes
msgid "Notes"
msgstr "Белешки"

#. module: hr
#: model:ir.model.fields,help:hr.field_hr_job_no_of_employee
msgid "Number of employees currently occupying this job position."
msgstr "Број на вработени кои моментално ја зафаќаат оваа работна позиција."

#. module: hr
#: model:ir.model.fields,help:hr.field_hr_job_no_of_hired_employee
msgid ""
"Number of hired employees for this job position during recruitment phase."
msgstr ""
"Број на ангажирани вработени на ова работно место за време на фазата на "
"регрутација."

#. module: hr
#: model:ir.model.fields,help:hr.field_hr_job_no_of_recruitment
msgid "Number of new employees you expect to recruit."
msgstr "Број на нови вработени кои очекувате да бидат вработени."

#. module: hr
#: model:ir.actions.act_window,help:hr.open_module_tree_department
msgid ""
"Odoo's department structure is used to manage all documents\n"
"                related to employees by departments: expenses, timesheets,\n"
"                leaves and holidays, recruitments, etc."
msgstr ""

#. module: hr
#: selection:hr.employee,gender:0
msgid "Other"
msgstr "Друго"

#. module: hr
#: model:ir.ui.view,arch_db:hr.view_employee_form
msgid "Other Information ..."
msgstr "Други информации..."

#. module: hr
#: model:hr.job,website_description:hr.job_ceo
#: model:hr.job,website_description:hr.job_consultant
#: model:hr.job,website_description:hr.job_cto
#: model:hr.job,website_description:hr.job_developer
#: model:hr.job,website_description:hr.job_hrm
#: model:hr.job,website_description:hr.job_marketing
#: model:hr.job,website_description:hr.job_trainee
msgid "Our staff at work"
msgstr ""

#. module: hr
#: model:ir.model.fields,field_description:hr.field_hr_department_parent_id
msgid "Parent Department"
msgstr "Надредено одделение"

#. module: hr
#: model:ir.model,name:hr.model_res_partner
msgid "Partner"
msgstr ""

#. module: hr
#: model:hr.job,website_description:hr.job_developer
msgid "Passion for the Internet and its culture"
msgstr ""

#. module: hr
#: model:ir.model.fields,field_description:hr.field_hr_employee_passport_id
msgid "Passport No"
msgstr "Број на пасош"

#. module: hr
#: model:ir.ui.view,arch_db:hr.view_employee_form
msgid "Personal Information"
msgstr "Лични информации"

#. module: hr
#: model:ir.model.fields,field_description:hr.field_hr_employee_image
msgid "Photo"
msgstr "Фотографија"

#. module: hr
#: model:hr.job,website_description:hr.job_ceo
#: model:hr.job,website_description:hr.job_consultant
#: model:hr.job,website_description:hr.job_cto
#: model:hr.job,website_description:hr.job_developer
#: model:hr.job,website_description:hr.job_hrm
#: model:hr.job,website_description:hr.job_marketing
#: model:hr.job,website_description:hr.job_trainee
msgid "Pictures of smart and enthusiastic people"
msgstr "Слики од паметни и ентузијастични луѓе"

#. module: hr
#: model:ir.ui.view,arch_db:hr.view_employee_form
msgid "Position"
msgstr "Позиција"

#. module: hr
#: model:hr.job,website_description:hr.job_cto
#: model:hr.job,website_description:hr.job_developer
#: model:hr.job,website_description:hr.job_trainee
msgid "Preferably 1 year of experience"
msgstr ""

#. module: hr
#: model:ir.ui.view,arch_db:hr.view_employee_form
msgid "Public Information"
msgstr "Јавна информација"

#. module: hr
#: model:hr.job,website_description:hr.job_consultant
msgid "Quantify and negotiate the resources required"
msgstr ""

#. module: hr
#: model:hr.job,website_description:hr.job_developer
msgid "Quick and autonomous learner"
msgstr ""

#. module: hr
#: selection:hr.job,state:0
msgid "Recruitment Closed"
msgstr "Регрутацијата е затворена"

#. module: hr
#: selection:hr.job,state:0
msgid "Recruitment in Progress"
msgstr "Регрутација во тек"

#. module: hr
#: model:ir.ui.view,arch_db:hr.view_employee_form
msgid "Related User"
msgstr "Поврзан корисник"

#. module: hr
#: model:ir.model.fields,field_description:hr.field_res_users_employee_ids
msgid "Related employees"
msgstr "Поврзани вработени"

#. module: hr
#: model:ir.model.fields,help:hr.field_hr_employee_user_id
msgid "Related user name for the resource to manage its access."
msgstr "Поврзано корисничко име за ресурсот за менаџирање на неговиот пристап."

#. module: hr
#: model:ir.ui.menu,name:hr.menu_hr_reporting_timesheet
msgid "Reports"
msgstr "Извештаи"

#. module: hr
#: model:ir.model.fields,field_description:hr.field_hr_job_requirements
msgid "Requirements"
msgstr "Барања"

#. module: hr
#: model:ir.model.fields,field_description:hr.field_hr_employee_resource_id
msgid "Resource"
msgstr "Ресурс"

#. module: hr
#: model:ir.model.fields,field_description:hr.field_hr_employee_resource_type
msgid "Resource Type"
msgstr "Тип на ресурс"

#. module: hr
#: model:hr.job,website_description:hr.job_ceo
#: model:hr.job,website_description:hr.job_consultant
#: model:hr.job,website_description:hr.job_cto
#: model:hr.job,website_description:hr.job_developer
#: model:hr.job,website_description:hr.job_hrm
#: model:hr.job,website_description:hr.job_marketing
#: model:hr.job,website_description:hr.job_trainee
msgid "Responsibilities"
msgstr "Одговорности"

#. module: hr
#: model:ir.model.fields,field_description:hr.field_hr_employee_sinid
msgid "SIN No"
msgstr "SIN No"

#. module: hr
#: model:ir.model.fields,field_description:hr.field_hr_employee_ssnid
msgid "SSN No"
msgstr "SSN No"

#. module: hr
#: model:hr.job,website_description:hr.job_ceo
#: model:hr.job,website_description:hr.job_hrm
#: model:hr.job,website_description:hr.job_marketing
msgid "Scale our events organization all around the world"
msgstr ""

#. module: hr
#: model:ir.model.fields,help:hr.field_hr_job_state
msgid ""
"Set whether the recruitment process is open or closed for this job position."
msgstr ""

#. module: hr
#: model:ir.ui.view,arch_db:hr.hr_department_view_kanban
msgid "Settings"
msgstr "Подесувања"

#. module: hr
#: selection:hr.employee,marital:0
msgid "Single"
msgstr "Самец"

#. module: hr
#: model:hr.job,website_description:hr.job_ceo
#: model:hr.job,website_description:hr.job_consultant
#: model:hr.job,website_description:hr.job_cto
#: model:hr.job,website_description:hr.job_developer
#: model:hr.job,website_description:hr.job_hrm
#: model:hr.job,website_description:hr.job_marketing
#: model:hr.job,website_description:hr.job_trainee
msgid "Skills"
msgstr ""

#. module: hr
#: model:ir.model.fields,field_description:hr.field_hr_employee_image_small
msgid "Small-sized photo"
msgstr "Слика со мала димензија"

#. module: hr
#: model:ir.model.fields,help:hr.field_hr_employee_image_small
msgid ""
"Small-sized photo of the employee. It is automatically resized as a 64x64px "
"image, with aspect ratio preserved. Use this field anywhere a small image is "
"required."
msgstr ""
"Слика на вработен со мала големина. Таа автоматски ја променува големината "
"како 64x64px слика, со зачувување на соодносот. Користете го ова поле секаде "
"каде што се бара помала слика."

#. module: hr
#: model:ir.model.fields,help:hr.field_hr_employee_sinid
msgid "Social Insurance Number"
msgstr "Број на социјално осигурување"

#. module: hr
#: model:ir.model.fields,help:hr.field_hr_employee_ssnid
msgid "Social Security Number"
msgstr "Број на социјално осигурување"

#. module: hr
#: model:ir.model.fields,field_description:hr.field_hr_job_state
#: model:ir.ui.view,arch_db:hr.view_employee_form
#: model:ir.ui.view,arch_db:hr.view_job_filter
msgid "Status"
msgstr "Статус"

#. module: hr
#: model:ir.ui.view,arch_db:hr.view_hr_job_form
msgid "Stop Recruitment"
msgstr "Прекини вработување"

#. module: hr
#: model:ir.actions.act_window,name:hr.hr_employee_action_subordinate_hierachy
msgid "Subordinate Hierarchy"
msgstr "Хиерархија на подредени"

#. module: hr
#: model:ir.model.fields,field_description:hr.field_hr_employee_child_ids
msgid "Subordinates"
msgstr "Подредени"

#. module: hr
#: sql_constraint:hr.employee.category:0
msgid "Tag name already exists !"
msgstr "Името на тагот веќе постои !"

#. module: hr
#: model:ir.model.fields,field_description:hr.field_hr_employee_category_ids
msgid "Tags"
msgstr "Етикети"

#. module: hr
#: model:hr.job,website_description:hr.job_consultant
msgid "Take part in the consulting services"
msgstr ""

#. module: hr
#: model:hr.job,website_description:hr.job_developer
msgid "Team spirit and good communication"
msgstr ""

#. module: hr
#: sql_constraint:hr.job:0
msgid "The name of the job position must be unique per department in company!"
msgstr ""
"Името на работното место мора да биде уникатно по оддел во компанијата!"

#. module: hr
#: model:ir.model.fields,help:hr.field_hr_employee_time_efficiency
msgid ""
"This field depict the efficiency of the resource to complete tasks. e.g  "
"resource put alone on a phase of 5 days with 5 tasks assigned to him, will "
"show a load of 100% for this phase by default, but if we put a efficiency of "
"200%, then his load will only be 50%."
msgstr ""
"Ова поле ја одразува ефикасноста на ресурсот во извршување на задачите. на "
"пр. ресурсот кој е поставен сам на фаза од 5 дена со 5 задачи кои му се "
"доделени, стандардно ќе покаже оптоварување од 100% за оваа фаза, но доколку "
"поставиме ефикасност од 200%, тогаш ова оптоварување ќе биде само 50%."

#. module: hr
#: model:ir.model.fields,help:hr.field_hr_employee_image
msgid ""
"This field holds the image used as photo for the employee, limited to "
"1024x1024px."
msgstr ""
"Ова поле ја држи сликата која се користи како фотографија на вработениот, "
"ограничено на 1024x1024px."

#. module: hr
#: model:ir.model.fields,field_description:hr.field_hr_job_expected_employees
msgid "Total Forecasted Employees"
msgstr "Вкупно предвидени вработени"

#. module: hr
#: model:hr.job,name:hr.job_trainee
msgid "Trainee"
msgstr ""

#. module: hr
#: model:hr.job,website_description:hr.job_marketing
msgid "Transform our product into a suite of well positioned business Apps"
msgstr ""

#. module: hr
#: model:ir.ui.view,arch_db:hr.hr_kanban_view_employees
#: model:ir.ui.view,arch_db:hr.view_department_filter
#: model:ir.ui.view,arch_db:hr.view_employee_filter
#: model:ir.ui.view,arch_db:hr.view_job_filter
msgid "Unread Messages"
msgstr "Непрочитани Пораки"

#. module: hr
<<<<<<< HEAD
#: model:ir.model.fields,help:hr.field_hr_employee_login
msgid "Used to log into the system"
msgstr ""

#. module: hr
=======
>>>>>>> bc1a0a32
#: model:ir.model.fields,field_description:hr.field_hr_employee_user_id
msgid "User"
msgstr "Корисник"

#. module: hr
#: model:ir.model,name:hr.model_res_users
msgid "Users"
msgstr "Корисници"

#. module: hr
#: model:hr.job,website_description:hr.job_consultant
msgid ""
"We are looking for a motivated and results-driven Functional Consultant! You "
"will take part in the consulting services we provide to our partners and "
"customers, on the functional side. Your job start from the quotation to the "
"customer to the delivery to the customer. You listen the customer and try to "
"give him the best service. You report to the head of consulting service and "
"will be coached by a senior consultant."
msgstr ""

#. module: hr
#: model:hr.job,website_description:hr.job_hrm
msgid ""
"We are looking for a passionated Human Resources Manager to help us make "
"products people love to use. We need someone who is ambitious, passionated, "
"and ..... not afraid to start new things, a lot of new things and scale them."
msgstr ""

#. module: hr
#: model:hr.job,website_description:hr.job_ceo
msgid ""
"We are looking for a passionated executive manager to help us make products "
"people love to use. We need someone who is ambitious, passionated, and ..... "
"not afraid to start new things, a lot of new things and scale them."
msgstr ""

#. module: hr
#: model:hr.job,website_description:hr.job_marketing
msgid ""
"We are looking for a passionated marketer manager to help us make products "
"people love to use. We need someone who is ambitious, passionated, and ..... "
"not afraid to start new things, a lot of new things and scale them."
msgstr ""

#. module: hr
#: model:hr.job,website_description:hr.job_ceo
#: model:hr.job,website_description:hr.job_consultant
#: model:hr.job,website_description:hr.job_cto
#: model:hr.job,website_description:hr.job_developer
#: model:hr.job,website_description:hr.job_hrm
#: model:hr.job,website_description:hr.job_marketing
#: model:hr.job,website_description:hr.job_trainee
msgid "What we offer"
msgstr ""

#. module: hr
#: model:hr.job,website_description:hr.job_ceo
#: model:hr.job,website_description:hr.job_consultant
#: model:hr.job,website_description:hr.job_cto
#: model:hr.job,website_description:hr.job_developer
#: model:hr.job,website_description:hr.job_hrm
#: model:hr.job,website_description:hr.job_marketing
#: model:hr.job,website_description:hr.job_trainee
msgid "What you will do ..."
msgstr ""

#. module: hr
#: selection:hr.employee,marital:0
msgid "Widower"
msgstr "Вдовец"

#. module: hr
#: model:hr.job,website_description:hr.job_consultant
msgid "Will report to the Head of Professional Services"
msgstr ""

#. module: hr
#: model:ir.actions.act_window,help:hr.act_employee_from_department
#: model:ir.actions.act_window,help:hr.open_view_employee_list_my
msgid ""
"With just a quick glance on the Odoo employee screen, you\n"
"                can easily find all the information you need for each "
"person;\n"
"                contact data, job position, availability, etc."
msgstr ""

#. module: hr
#: model:hr.job,website_description:hr.job_ceo
#: model:hr.job,website_description:hr.job_consultant
#: model:hr.job,website_description:hr.job_cto
#: model:hr.job,website_description:hr.job_developer
#: model:hr.job,website_description:hr.job_hrm
#: model:hr.job,website_description:hr.job_marketing
#: model:hr.job,website_description:hr.job_trainee
msgid ""
"With our product, which is a suite of 3000 business apps. It is fully open "
"source, full featured and it’s online offer is 3 times cheaper than "
"traditional competitors. We have 2.000.000 users, and we're growing fast."
msgstr ""

#. module: hr
#: model:ir.model.fields,field_description:hr.field_hr_employee_work_email
msgid "Work Email"
msgstr "Службен Емаил"

#. module: hr
#: model:ir.model.fields,field_description:hr.field_hr_employee_work_location
msgid "Work Location"
msgstr "Работна локација"

#. module: hr
#: model:ir.model.fields,field_description:hr.field_hr_employee_mobile_phone
msgid "Work Mobile"
msgstr "Службен мобилен телефон"

#. module: hr
#: model:ir.model.fields,field_description:hr.field_hr_employee_work_phone
msgid "Work Phone"
msgstr "Службен телефон"

#. module: hr
#: model:ir.model.fields,field_description:hr.field_hr_employee_address_id
msgid "Working Address"
msgstr "Адреса на работа"

#. module: hr
#: model:ir.model.fields,field_description:hr.field_hr_employee_calendar_id
msgid "Working Time"
msgstr "Работно време"

#. module: hr
#: model:hr.job,website_description:hr.job_marketing
msgid "Write attractive content"
msgstr ""

#. module: hr
#: model:hr.job,website_description:hr.job_hrm
msgid "Write attractive content and build up Human Resources materials"
msgstr ""

#. module: hr
#: model:hr.job,website_description:hr.job_ceo
msgid "Write attractive content and build up executive materials"
msgstr ""

#. module: hr
#: model:hr.job,website_description:hr.job_consultant
msgid "You are a quick and autonomous learner"
msgstr ""

#. module: hr
#: model:hr.job,website_description:hr.job_consultant
msgid "You are an excellent communicator and negotiator"
msgstr ""

#. module: hr
#: model:hr.job,website_description:hr.job_ceo
#: model:hr.job,website_description:hr.job_hrm
#: model:hr.job,website_description:hr.job_marketing
msgid "You are approachable, honest and fun team player"
msgstr ""

#. module: hr
#: model:hr.job,website_description:hr.job_consultant
msgid "You are available immediately"
msgstr ""

#. module: hr
#: model:hr.job,website_description:hr.job_ceo
#: model:hr.job,website_description:hr.job_hrm
#: model:hr.job,website_description:hr.job_marketing
msgid "You are creative"
msgstr ""

#. module: hr
#: model:hr.job,website_description:hr.job_consultant
msgid "You are ready to travel in US"
msgstr ""

#. module: hr
#: model:hr.job,website_description:hr.job_ceo
#: model:hr.job,website_description:hr.job_hrm
#: model:hr.job,website_description:hr.job_marketing
msgid "You are ready to work in a dynamic company"
msgstr ""

#. module: hr
#: model:ir.actions.act_window,help:hr.action_hr_job
msgid ""
"You can attach a survey to a job position. It will be used in\n"
"                the recruitment process to evaluate the applicants for this "
"job\n"
"                position."
msgstr ""

#. module: hr
#: model:hr.job,website_description:hr.job_consultant
msgid "You have 2 or 3 years of experience"
msgstr ""

#. module: hr
#: model:hr.job,website_description:hr.job_consultant
msgid "You have a Master degree in Business Management"
msgstr "Имате магистерски степен на образование во бизнис менаџерството"

#. module: hr
#: model:hr.job,website_description:hr.job_consultant
#: model:hr.job,website_description:hr.job_marketing
msgid "You have an affinity with the IT world"
msgstr ""

#. module: hr
#: model:hr.job,website_description:hr.job_ceo
#: model:hr.job,website_description:hr.job_hrm
#: model:hr.job,website_description:hr.job_marketing
msgid "You have an affinity with the product"
msgstr ""

#. module: hr
#: model:hr.job,website_description:hr.job_consultant
msgid "You have good knowledge in accounting"
msgstr ""

#. module: hr
#: model:hr.job,website_description:hr.job_consultant
msgid "You speak a third language"
msgstr ""

#. module: hr
#: model:hr.job,website_description:hr.job_consultant
msgid "You speak fluently French and English"
msgstr ""

#. module: hr
#: model:hr.job,website_description:hr.job_cto
#: model:hr.job,website_description:hr.job_trainee
msgid ""
"You will be responsible for developing and improving applications. You will "
"work autonomously as well as                     coordinate and supervise "
"small distributed development teams for specific projects. You will become a "
"technical                 expert of the product."
msgstr ""

#. module: hr
#: model:hr.job,website_description:hr.job_developer
msgid ""
"You will be responsible for developing and improving applications. You will "
"work autonomously as well as coordinate and supervise small distributed "
"development teams for specific projects. You will become a technical expert "
"of the product."
msgstr ""

#. module: hr
#: model:hr.job,website_description:hr.job_ceo
#: model:hr.job,website_description:hr.job_hrm
#: model:hr.job,website_description:hr.job_marketing
msgid ""
"You will be responsible for developing and improving product communication. "
"You will work autonomously as well as coordinate and supervise small "
"distributed development teams for specific projects. You will become a "
"techinical expert of the product."
msgstr ""

#. module: hr
#: model:hr.job,website_description:hr.job_cto
#: model:hr.job,website_description:hr.job_developer
#: model:hr.job,website_description:hr.job_trainee
msgid "You will become a technical expert of the product."
msgstr ""

#. module: hr
#: model:hr.job,website_description:hr.job_developer
msgid "You will initially be coached by senior developers"
msgstr ""

#. module: hr
#: model:hr.job,website_description:hr.job_cto
msgid "You will initially be coached by senior technical officer"
msgstr ""

#. module: hr
#: model:hr.job,website_description:hr.job_trainee
msgid "You will initially be coached by senior trainees"
msgstr ""

#. module: hr
#: model:hr.job,website_description:hr.job_cto
#: model:hr.job,website_description:hr.job_developer
#: model:hr.job,website_description:hr.job_trainee
msgid "You will report to the head of R&amp;D"
msgstr ""

#. module: hr
#: model:hr.job,website_description:hr.job_developer
msgid "You will work closely with all developers"
msgstr ""

#. module: hr
#: model:hr.job,website_description:hr.job_cto
msgid "You will work closely with all technical officer"
msgstr ""

#. module: hr
#: model:hr.job,website_description:hr.job_trainee
msgid "You will work closely with all trainees"
msgstr ""

#. module: hr
<<<<<<< HEAD
=======
#: model:ir.actions.act_window,help:hr.view_department_form_installer
msgid ""
"Your departments structure is used to manage all documents\n"
"                related to employees by departments: expenses and "
"timesheets,\n"
"                leaves and holidays, recruitments, etc."
msgstr ""

#. module: hr
>>>>>>> bc1a0a32
#: model:ir.ui.view,arch_db:hr.view_department_form
msgid "department"
msgstr "оддел"

#. module: hr
#: model:ir.ui.view,arch_db:hr.view_employee_form
msgid "e.g. Part Time"
msgstr "на пр. пола работно време"

#~ msgid "Action Needed"
#~ msgstr "Потребна е акција"

<<<<<<< HEAD
#~ msgid "Click to define a new department."
#~ msgstr "Кликнете да дефинирате нов оддел."

#~ msgid "Create Your Departments"
#~ msgstr "Креирајте Ваши оддели"

=======
>>>>>>> bc1a0a32
#~ msgid "Date of the last message posted on the record."
#~ msgstr "Датум на испраќање на последната порака"

#~ msgid "Followers (Channels)"
#~ msgstr "Пратители (Канали)"

#~ msgid "Followers (Partners)"
#~ msgstr "Пратители (Партнери)"

<<<<<<< HEAD
=======
#~ msgid "HR Department"
#~ msgstr "Оддел на ЧР"

>>>>>>> bc1a0a32
#~ msgid "If checked new messages require your attention."
#~ msgstr "Доколку е штиклирано, новите пораки го бараат вашето внимание."

#~ msgid "If checked, new messages require your attention."
#~ msgstr "Доколку е штиклирано, новите пораки го бараат вашето вниманите."

#~ msgid "Is Follower"
#~ msgstr "е следач"

#~ msgid "Last Message Date"
#~ msgstr "Датум на последна порака"

#~ msgid "Number of Actions"
#~ msgstr "Број на акции"

#~ msgid "Number of messages which requires an action"
#~ msgstr "Број на пораки за кои ѝм е потребна акција"

#~ msgid "Number of unread messages"
#~ msgstr "Број на непрочитани пораки"

#~ msgid "Open HR Menu"
#~ msgstr "Отвори мени Човечки ресурси"

#~ msgid "Subscriptions"
#~ msgstr "Претплати"

#~ msgid "Unread Messages Counter"
#~ msgstr "Тезга на непрочитаните пораки"

#~ msgid "Update Date"
#~ msgstr "Ажурирај датум"<|MERGE_RESOLUTION|>--- conflicted
+++ resolved
@@ -9,11 +9,7 @@
 msgstr ""
 "Project-Id-Version: Odoo 9.0\n"
 "Report-Msgid-Bugs-To: \n"
-<<<<<<< HEAD
-"POT-Creation-Date: 2016-08-19 10:24+0000\n"
-=======
 "POT-Creation-Date: 2016-08-18 14:07+0000\n"
->>>>>>> bc1a0a32
 "PO-Revision-Date: 2016-07-08 16:00+0000\n"
 "Last-Translator: Aleksandar Vangelovski <aleksandarv@hbee.eu>\n"
 "Language-Team: Macedonian (http://www.transifex.com/odoo/odoo-9/language/"
@@ -28,11 +24,7 @@
 "Plural-Forms: nplurals=2; plural=(n % 10 == 1 && n % 100 != 11) ? 0 : 1;\n"
 
 #. module: hr
-<<<<<<< HEAD
-#: code:addons/hr/models/hr.py:76
-=======
 #: code:addons/hr/hr.py:120
->>>>>>> bc1a0a32
 #, python-format
 msgid "%s (copy)"
 msgstr "%s (копија)"
@@ -124,10 +116,6 @@
 msgstr "Добра работа во млад и динамичен тим"
 
 #. module: hr
-<<<<<<< HEAD
-#: model:ir.model.fields,field_description:hr.field_hr_department_active
-=======
->>>>>>> bc1a0a32
 #: model:ir.model.fields,field_description:hr.field_hr_employee_active
 msgid "Active"
 msgstr "Активно"
@@ -138,7 +126,6 @@
 msgstr "Анализирај потреби, пишувај документи на спецификација и понуди"
 
 #. module: hr
-#: model:ir.ui.view,arch_db:hr.view_department_filter
 #: model:ir.ui.view,arch_db:hr.view_employee_filter
 msgid "Archived"
 msgstr "Архивирано"
@@ -222,6 +209,11 @@
 #: model:ir.actions.act_window,help:hr.open_module_tree_department
 msgid "Click to create a department."
 msgstr "Кликнете да креирате оддел."
+
+#. module: hr
+#: model:ir.actions.act_window,help:hr.view_department_form_installer
+msgid "Click to define a new department."
+msgstr "Кликнете да дефинирате нов оддел."
 
 #. module: hr
 #: model:ir.actions.act_window,help:hr.action_hr_job
@@ -292,14 +284,11 @@
 #: model:hr.job,website_description:hr.job_trainee
 msgid "Contributions to open source projects"
 msgstr "Контрибуција на проекти со отворен код"
-<<<<<<< HEAD
-=======
 
 #. module: hr
 #: model:ir.actions.act_window,name:hr.view_department_form_installer
 msgid "Create Your Departments"
 msgstr "Креирајте Ваши оддели"
->>>>>>> bc1a0a32
 
 #. module: hr
 #: model:ir.model.fields,field_description:hr.field_hr_department_create_uid
@@ -443,21 +432,13 @@
 msgstr ""
 
 #. module: hr
-<<<<<<< HEAD
-#: code:addons/hr/models/hr.py:264
-=======
 #: code:addons/hr/hr.py:294 constraint:hr.department:0
->>>>>>> bc1a0a32
 #, python-format
 msgid "Error! You cannot create recursive departments."
 msgstr "Грешка! Не може да креирате рекурсивни одделенија."
 
 #. module: hr
-<<<<<<< HEAD
-#: code:addons/hr/models/hr.py:177
-=======
 #: code:addons/hr/hr.py:264 constraint:hr.employee:0
->>>>>>> bc1a0a32
 #, python-format
 msgid "Error! You cannot create recursive hierarchy of Employee(s)."
 msgstr "Грешка! Не може да креирате рекурсивна хиерархија на вработени."
@@ -589,12 +570,6 @@
 #: model:ir.model.fields,field_description:hr.field_hr_employee_address_home_id
 msgid "Home Address"
 msgstr "Домашна адреса"
-
-#. module: hr
-#: model:ir.model,name:hr.model_hr_department
-#, fuzzy
-msgid "Hr Department"
-msgstr "Оддел на ЧР"
 
 #. module: hr
 #: model:ir.ui.menu,name:hr.menu_hr_main
@@ -847,6 +822,7 @@
 msgstr ""
 
 #. module: hr
+#: model:ir.model.fields,field_description:hr.field_hr_department_complete_name
 #: model:ir.model.fields,field_description:hr.field_hr_employee_name
 #: model:ir.model.fields,field_description:hr.field_hr_employee_name_related
 msgid "Name"
@@ -1213,14 +1189,6 @@
 msgstr "Непрочитани Пораки"
 
 #. module: hr
-<<<<<<< HEAD
-#: model:ir.model.fields,help:hr.field_hr_employee_login
-msgid "Used to log into the system"
-msgstr ""
-
-#. module: hr
-=======
->>>>>>> bc1a0a32
 #: model:ir.model.fields,field_description:hr.field_hr_employee_user_id
 msgid "User"
 msgstr "Корисник"
@@ -1529,8 +1497,6 @@
 msgstr ""
 
 #. module: hr
-<<<<<<< HEAD
-=======
 #: model:ir.actions.act_window,help:hr.view_department_form_installer
 msgid ""
 "Your departments structure is used to manage all documents\n"
@@ -1540,7 +1506,6 @@
 msgstr ""
 
 #. module: hr
->>>>>>> bc1a0a32
 #: model:ir.ui.view,arch_db:hr.view_department_form
 msgid "department"
 msgstr "оддел"
@@ -1553,15 +1518,6 @@
 #~ msgid "Action Needed"
 #~ msgstr "Потребна е акција"
 
-<<<<<<< HEAD
-#~ msgid "Click to define a new department."
-#~ msgstr "Кликнете да дефинирате нов оддел."
-
-#~ msgid "Create Your Departments"
-#~ msgstr "Креирајте Ваши оддели"
-
-=======
->>>>>>> bc1a0a32
 #~ msgid "Date of the last message posted on the record."
 #~ msgstr "Датум на испраќање на последната порака"
 
@@ -1571,12 +1527,9 @@
 #~ msgid "Followers (Partners)"
 #~ msgstr "Пратители (Партнери)"
 
-<<<<<<< HEAD
-=======
 #~ msgid "HR Department"
 #~ msgstr "Оддел на ЧР"
 
->>>>>>> bc1a0a32
 #~ msgid "If checked new messages require your attention."
 #~ msgstr "Доколку е штиклирано, новите пораки го бараат вашето внимание."
 
