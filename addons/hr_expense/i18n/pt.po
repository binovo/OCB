--- conflicted
+++ resolved
@@ -8,11 +8,7 @@
 msgstr ""
 "Project-Id-Version: Odoo 9.0\n"
 "Report-Msgid-Bugs-To: \n"
-<<<<<<< HEAD
-"POT-Creation-Date: 2016-08-19 10:24+0000\n"
-=======
 "POT-Creation-Date: 2016-08-18 14:07+0000\n"
->>>>>>> bc1a0a32
 "PO-Revision-Date: 2016-02-20 10:40+0000\n"
 "Last-Translator: Martin Trigaux\n"
 "Language-Team: Portuguese (http://www.transifex.com/odoo/odoo-9/language/"
@@ -39,46 +35,25 @@
 #, fuzzy
 msgid "<strong>Manager:</strong>"
 msgstr "<strong>Data:</strong>"
-<<<<<<< HEAD
 
 #. module: hr_expense
 #: model:ir.ui.view,arch_db:hr_expense.report_expense
 #, fuzzy
 msgid "<strong>Status:</strong>"
 msgstr "<strong>Data:</strong>"
-=======
->>>>>>> bc1a0a32
-
-#. module: hr_expense
-#: model:ir.ui.view,arch_db:hr_expense.report_expense
-#, fuzzy
-msgid "<strong>Status:</strong>"
-msgstr "<strong>Data:</strong>"
-
-#. module: hr_expense
-<<<<<<< HEAD
+
+#. module: hr_expense
+#: model:ir.ui.view,arch_db:hr_expense.report_expense
+msgid "<strong>Total</strong>"
+msgstr "<strong>Total</strong>"
+
+#. module: hr_expense
 #: model:ir.model.fields,field_description:hr_expense.field_hr_expense_account_id
 #, fuzzy
 msgid "Account"
 msgstr "Conta de Analítica"
 
 #. module: hr_expense
-#: model:ir.model.fields,field_description:hr_expense.field_hr_expense_accounting_date
-msgid "Accounting Date"
-msgstr ""
-=======
-#: model:ir.ui.view,arch_db:hr_expense.report_expense
-msgid "<strong>Total</strong>"
-msgstr "<strong>Total</strong>"
-
-#. module: hr_expense
-#: model:ir.model.fields,field_description:hr_expense.field_hr_expense_account_id
-#, fuzzy
-msgid "Account"
-msgstr "Conta de Analítica"
->>>>>>> bc1a0a32
-
-#. module: hr_expense
 #: model:product.product,name:hr_expense.air_ticket
 #: model:product.template,name:hr_expense.air_ticket_product_template
 msgid "Air Flight"
@@ -196,10 +171,7 @@
 msgstr "Data"
 
 #. module: hr_expense
-<<<<<<< HEAD
-=======
 #: model:ir.model,name:hr_expense.model_hr_department
->>>>>>> bc1a0a32
 #: model:ir.model.fields,field_description:hr_expense.field_hr_expense_department_id
 #: model:ir.ui.view,arch_db:hr_expense.view_hr_expense_filter
 msgid "Department"
@@ -316,21 +288,13 @@
 msgstr "Despesas por Mês"
 
 #. module: hr_expense
-<<<<<<< HEAD
-#: code:addons/hr_expense/models/hr_expense.py:210
-=======
 #: code:addons/hr_expense/models/hr_expense.py:209
->>>>>>> bc1a0a32
 #, python-format
 msgid "Expenses must belong to the same Employee."
 msgstr "Despesa tem de pertencer ao mesmo funcionário"
 
 #. module: hr_expense
-<<<<<<< HEAD
-#: code:addons/hr_expense/models/hr_expense.py:213
-=======
 #: code:addons/hr_expense/models/hr_expense.py:212
->>>>>>> bc1a0a32
 #, python-format
 msgid ""
 "Expenses must have an expense journal specified to generate accounting "
@@ -396,12 +360,6 @@
 msgstr "Estadia em hotel"
 
 #. module: hr_expense
-#: model:ir.model,name:hr_expense.model_hr_department
-#, fuzzy
-msgid "Hr Department"
-msgstr "Departamento de RH"
-
-#. module: hr_expense
 #: model:ir.model,name:hr_expense.model_hr_expense_refuse_wizard
 msgid "Hr Expense refuse Reason wizard"
 msgstr ""
@@ -475,11 +433,7 @@
 msgstr "Novas mensagens"
 
 #. module: hr_expense
-<<<<<<< HEAD
-#: code:addons/hr_expense/models/hr_expense.py:278
-=======
 #: code:addons/hr_expense/models/hr_expense.py:276
->>>>>>> bc1a0a32
 #, python-format
 msgid ""
 "No Expense account found for the product %s (or for it's category), please "
@@ -487,21 +441,13 @@
 msgstr ""
 
 #. module: hr_expense
-<<<<<<< HEAD
-#: code:addons/hr_expense/models/hr_expense.py:246
-=======
 #: code:addons/hr_expense/models/hr_expense.py:244
->>>>>>> bc1a0a32
 #, python-format
 msgid "No Home Address found for the employee %s, please configure one."
 msgstr ""
 
 #. module: hr_expense
-<<<<<<< HEAD
-#: code:addons/hr_expense/models/hr_expense.py:242
-=======
 #: code:addons/hr_expense/models/hr_expense.py:240
->>>>>>> bc1a0a32
 #, python-format
 msgid "No credit account found for the %s journal, please configure one."
 msgstr ""
@@ -535,11 +481,7 @@
 msgstr "Pagamento por"
 
 #. module: hr_expense
-<<<<<<< HEAD
-#: code:addons/hr_expense/models/hr_expense.py:282
-=======
 #: code:addons/hr_expense/models/hr_expense.py:280
->>>>>>> bc1a0a32
 #, python-format
 msgid ""
 "Please configure Default Expense account for Product expense: "
@@ -606,8 +548,7 @@
 
 #. module: hr_expense
 #: model:ir.ui.menu,name:hr_expense.menu_hr_expense
-#, fuzzy
-msgid "Reports"
+msgid "Reporting"
 msgstr "Relatórios"
 
 #. module: hr_expense
@@ -616,11 +557,7 @@
 msgstr ""
 
 #. module: hr_expense
-<<<<<<< HEAD
-#: code:addons/hr_expense/models/hr_expense.py:78
-=======
 #: code:addons/hr_expense/models/hr_expense.py:77
->>>>>>> bc1a0a32
 #, python-format
 msgid ""
 "Selected Unit of Measure does not belong to the same category as the product "
@@ -641,7 +578,6 @@
 
 #. module: hr_expense
 #: model:ir.model.fields,field_description:hr_expense.field_hr_expense_state
-#: model:ir.ui.view,arch_db:hr_expense.view_hr_expense_filter
 msgid "Status"
 msgstr "Estado"
 
@@ -760,41 +696,25 @@
 msgstr ""
 
 #. module: hr_expense
-<<<<<<< HEAD
-#: code:addons/hr_expense/models/hr_expense.py:112
-=======
 #: code:addons/hr_expense/models/hr_expense.py:111
->>>>>>> bc1a0a32
 #, python-format
 msgid "You can only delete draft or refused expenses!"
 msgstr "Apenas pode apagar despesas em rascunho ou recusadas!"
 
 #. module: hr_expense
-<<<<<<< HEAD
-#: code:addons/hr_expense/models/hr_expense.py:207
-=======
 #: code:addons/hr_expense/models/hr_expense.py:206
->>>>>>> bc1a0a32
 #, python-format
 msgid "You can only generate accounting entry for approved expense(s)."
 msgstr "Apenas pode gerar entrada na contabilidade para despesas aprovadas."
 
 #. module: hr_expense
-<<<<<<< HEAD
-#: code:addons/hr_expense/models/hr_expense.py:118
-=======
 #: code:addons/hr_expense/models/hr_expense.py:117
->>>>>>> bc1a0a32
 #, python-format
 msgid "You can only submit draft expenses!"
 msgstr "Apenas pode submeter despesas em rascunho!"
 
 #. module: hr_expense
-<<<<<<< HEAD
-#: code:addons/hr_expense/models/hr_expense.py:129
-=======
 #: code:addons/hr_expense/models/hr_expense.py:128
->>>>>>> bc1a0a32
 #, python-format
 msgid ""
 "Your Expense %s has been refused.<br/><ul "
@@ -838,12 +758,9 @@
 #~ msgid "Followers (Partners)"
 #~ msgstr "Seguidores (Parceiros)"
 
-<<<<<<< HEAD
-=======
 #~ msgid "HR Department"
 #~ msgstr "Departamento de RH"
 
->>>>>>> bc1a0a32
 #~ msgid "If checked new messages require your attention."
 #~ msgstr "Se marcado, há novas mensagens que pedem a sua atenção."
 
