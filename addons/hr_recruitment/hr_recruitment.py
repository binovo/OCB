# -*- coding: utf-8 -*-
##############################################################################
#
#    OpenERP, Open Source Management Solution
#    Copyright (C) 2004-2009 Tiny SPRL (<http://tiny.be>).
#
#    This program is free software: you can redistribute it and/or modify
#    it under the terms of the GNU Affero General Public License as
#    published by the Free Software Foundation, either version 3 of the
#    License, or (at your option) any later version.
#
#    This program is distributed in the hope that it will be useful,
#    but WITHOUT ANY WARRANTY; without even the implied warranty of
#    MERCHANTABILITY or FITNESS FOR A PARTICULAR PURPOSE.  See the
#    GNU Affero General Public License for more details.
#
#    You should have received a copy of the GNU Affero General Public License
#    along with this program.  If not, see <http://www.gnu.org/licenses/>.
#
##############################################################################

import time
import tools

from base_status.base_stage import base_stage
from datetime import datetime
from osv import fields, osv
from tools.translate import _

AVAILABLE_STATES = [
    ('draft', 'New'),
    ('cancel', 'Refused'),
    ('open', 'In Progress'),
    ('pending', 'Pending'),
    ('done', 'Hired')
]

AVAILABLE_PRIORITIES = [
    ('', ''),
    ('5', 'Not Good'),
    ('4', 'On Average'),
    ('3', 'Good'),
    ('2', 'Very Good'),
    ('1', 'Excellent')
]

class hr_recruitment_source(osv.osv):
    """ Sources of HR Recruitment """
    _name = "hr.recruitment.source"
    _description = "Source of Applicants"
    _columns = {
        'name': fields.char('Source Name', size=64, required=True, translate=True),
    }

class hr_recruitment_stage(osv.osv):
    """ Stage of HR Recruitment """
    _name = "hr.recruitment.stage"
    _description = "Stage of Recruitment"
    _order = 'sequence'
    _columns = {
        'name': fields.char('Name', size=64, required=True, translate=True),
        'sequence': fields.integer('Sequence', help="Gives the sequence order when displaying a list of stages."),
        'department_id':fields.many2one('hr.department', 'Specific to a Department', help="Stages of the recruitment process may be different per department. If this stage is common to all departments, keep this field empty."),
        'state': fields.selection(AVAILABLE_STATES, 'State', required=True, help="The related state for the stage. The state of your document will automatically change according to the selected stage. Example, a stage is related to the state 'Close', when your document reach this stage, it will be automatically closed."),
        'fold': fields.boolean('Hide in views if empty', help="This stage is not visible, for example in status bar or kanban view, when there are no records in that stage to display."),
        'requirements': fields.text('Requirements'),
    }
    _defaults = {
        'sequence': 1,
        'state': 'draft',
        'fold': False,
    }

class hr_recruitment_degree(osv.osv):
    """ Degree of HR Recruitment """
    _name = "hr.recruitment.degree"
    _description = "Degree of Recruitment"
    _columns = {
        'name': fields.char('Name', size=64, required=True, translate=True),
        'sequence': fields.integer('Sequence', help="Gives the sequence order when displaying a list of degrees."),
    }
    _defaults = {
        'sequence': 1,
    }
    _sql_constraints = [
        ('name_uniq', 'unique (name)', 'The name of the Degree of Recruitment must be unique!')
    ]

class hr_applicant(base_stage, osv.Model):
    _name = "hr.applicant"
    _description = "Applicant"
    _order = "id desc"
    _inherit = ['mail.thread', 'ir.needaction_mixin']

    def _get_default_department_id(self, cr, uid, context=None):
        """ Gives default department by checking if present in the context """
        return (self._resolve_department_id_from_context(cr, uid, context=context) or False)

    def _get_default_stage_id(self, cr, uid, context=None):
        """ Gives default stage_id """
        department_id = self._get_default_department_id(cr, uid, context=context)
        return self.stage_find(cr, uid, [], department_id, [('state', '=', 'draft')], context=context)

    def _resolve_department_id_from_context(self, cr, uid, context=None):
        """ Returns ID of department based on the value of 'default_department_id'
            context key, or None if it cannot be resolved to a single
            department.
        """
        if context is None:
            context = {}
        if type(context.get('default_department_id')) in (int, long):
            return context.get('default_department_id')
        if isinstance(context.get('default_department_id'), basestring):
            department_name = context['default_department_id']
            department_ids = self.pool.get('hr.department').name_search(cr, uid, name=department_name, context=context)
            if len(department_ids) == 1:
                return int(department_ids[0][0])
        return None

    def _read_group_stage_ids(self, cr, uid, ids, domain, read_group_order=None, access_rights_uid=None, context=None):
        access_rights_uid = access_rights_uid or uid
        stage_obj = self.pool.get('hr.recruitment.stage')
        order = stage_obj._order
        # lame hack to allow reverting search, should just work in the trivial case
        if read_group_order == 'stage_id desc':
            order = "%s desc" % order
        # retrieve section_id from the context and write the domain
        # - ('id', 'in', 'ids'): add columns that should be present
        # - OR ('department_id', '=', False), ('fold', '=', False): add default columns that are not folded
        # - OR ('department_id', 'in', department_id), ('fold', '=', False) if department_id: add department columns that are not folded
        department_id = self._resolve_department_id_from_context(cr, uid, context=context)
        search_domain = []
        if department_id:
            search_domain += ['|', ('department_id', '=', department_id)]
        search_domain += ['|', ('id', 'in', ids), ('department_id', '=', False)]
        stage_ids = stage_obj._search(cr, uid, search_domain, order=order, access_rights_uid=access_rights_uid, context=context)
        result = stage_obj.name_get(cr, access_rights_uid, stage_ids, context=context)
        # restore order of the search
        result.sort(lambda x,y: cmp(stage_ids.index(x[0]), stage_ids.index(y[0])))

        fold = {}
        for stage in stage_obj.browse(cr, access_rights_uid, stage_ids, context=context):
            fold[stage.id] = stage.fold or False
        return result, fold

    def _compute_day(self, cr, uid, ids, fields, args, context=None):
        """
        @param cr: the current row, from the database cursor,
        @param uid: the current user’s ID for security checks,
        @param ids: List of Openday’s IDs
        @return: difference between current date and log date
        @param context: A standard dictionary for contextual values
        """
        res = {}
        for issue in self.browse(cr, uid, ids, context=context):
            for field in fields:
                res[issue.id] = {}
                duration = 0
                ans = False
                hours = 0

                if field in ['day_open']:
                    if issue.date_open:
                        date_create = datetime.strptime(issue.create_date, "%Y-%m-%d %H:%M:%S")
                        date_open = datetime.strptime(issue.date_open, "%Y-%m-%d %H:%M:%S")
                        ans = date_open - date_create

                elif field in ['day_close']:
                    if issue.date_closed:
                        date_create = datetime.strptime(issue.create_date, "%Y-%m-%d %H:%M:%S")
                        date_close = datetime.strptime(issue.date_closed, "%Y-%m-%d %H:%M:%S")
                        ans = date_close - date_create
                if ans:
                    duration = float(ans.days)
                    res[issue.id][field] = abs(float(duration))
        return res

    _columns = {
        'name': fields.char('Subject', size=128, required=True),
        'active': fields.boolean('Active', help="If the active field is set to false, it will allow you to hide the case without removing it."),
        'description': fields.text('Description'),
        'email_from': fields.char('Email', size=128, help="These people will receive email."),
        'email_cc': fields.text('Watchers Emails', size=252, help="These email addresses will be added to the CC field of all inbound and outbound emails for this record before being sent. Separate multiple email addresses with a comma"),
        'probability': fields.float('Probability'),
        'partner_id': fields.many2one('res.partner', 'Contact'),
        'create_date': fields.datetime('Creation Date', readonly=True, select=True),
        'write_date': fields.datetime('Update Date', readonly=True),
        'stage_id': fields.many2one ('hr.recruitment.stage', 'Stage',
                        domain="['&', ('fold', '=', False), '|', ('department_id', '=', department_id), ('department_id', '=', False)]"),
        'state': fields.related('stage_id', 'state', type="selection", store=True,
                selection=AVAILABLE_STATES, string="State", readonly=True,
                help='The state is set to \'Draft\', when a case is created.\
                      If the case is in progress the state is set to \'Open\'.\
                      When the case is over, the state is set to \'Done\'.\
                      If the case needs to be reviewed then the state is \
                      set to \'Pending\'.'),
        'categ_ids': fields.many2many('hr.applicant_category', string='Tags'),
        'company_id': fields.many2one('res.company', 'Company'),
        'user_id': fields.many2one('res.users', 'Responsible'),
        # Applicant Columns
        'date_closed': fields.datetime('Closed', readonly=True, select=True),
        'date_open': fields.datetime('Opened', readonly=True, select=True),
        'date': fields.datetime('Date'),
        'date_action': fields.date('Next Action Date'),
        'title_action': fields.char('Next Action', size=64),
        'priority': fields.selection(AVAILABLE_PRIORITIES, 'Appreciation'),
        'job_id': fields.many2one('hr.job', 'Applied Job'),
        'salary_proposed_extra': fields.char('Proposed Salary Extra', size=100, help="Salary Proposed by the Organisation, extra advantages"),
        'salary_expected_extra': fields.char('Expected Salary Extra', size=100, help="Salary Expected by Applicant, extra advantages"),
        'salary_proposed': fields.float('Proposed Salary', help="Salary Proposed by the Organisation"),
        'salary_expected': fields.float('Expected Salary', help="Salary Expected by Applicant"),
        'availability': fields.integer('Availability'),
        'partner_name': fields.char("Applicant's Name", size=64),
        'partner_phone': fields.char('Phone', size=32),
        'partner_mobile': fields.char('Mobile', size=32),
        'type_id': fields.many2one('hr.recruitment.degree', 'Degree'),
        'department_id': fields.many2one('hr.department', 'Department'),
        'survey': fields.related('job_id', 'survey_id', type='many2one', relation='survey', string='Survey'),
        'response': fields.integer("Response"),
        'reference': fields.char('Referred By', size=128),
        'source_id': fields.many2one('hr.recruitment.source', 'Source'),
        'day_open': fields.function(_compute_day, string='Days to Open', \
                                multi='day_open', type="float", store=True),
        'day_close': fields.function(_compute_day, string='Days to Close', \
                                multi='day_close', type="float", store=True),
        'color': fields.integer('Color Index'),
        'emp_id': fields.many2one('hr.employee', 'employee'),
        'user_email': fields.related('user_id', 'email', type='char', string='User Email', readonly=True),
    }

    _defaults = {
        'active': lambda *a: 1,
        'user_id':  lambda s, cr, uid, c: uid,
        'email_from': lambda s, cr, uid, c: s._get_default_email(cr, uid, c),
        'stage_id': lambda s, cr, uid, c: s._get_default_stage_id(cr, uid, c),
        'department_id': lambda s, cr, uid, c: s._get_default_department_id(cr, uid, c),
        'priority': lambda *a: '',
        'company_id': lambda s, cr, uid, c: s.pool.get('res.company')._company_default_get(cr, uid, 'hr.applicant', context=c),
        'color': 0,
    }

    _group_by_full = {
        'stage_id': _read_group_stage_ids
    }

<<<<<<< HEAD

    def onchange_job(self, cr, uid, ids, job, context=None):
=======
    def onchange_job(self,cr, uid, ids, job, context=None):
>>>>>>> f285c0e4
        result = {}

        if job:
            job_obj = self.pool.get('hr.job')
            result['department_id'] = job_obj.browse(cr, uid, job, context=context).department_id.id
            return {'value': result}
        return {'value': {'department_id': False}}

    def onchange_department_id(self, cr, uid, ids, department_id=False, context=None):
        obj_recru_stage = self.pool.get('hr.recruitment.stage')
        stage_ids = obj_recru_stage.search(cr, uid, ['|',('department_id','=',department_id),('department_id','=',False)], context=context)
        stage_id = stage_ids and stage_ids[0] or False
        return {'value': {'stage_id': stage_id}}

    def stage_find(self, cr, uid, cases, section_id, domain=[], order='sequence', context=None):
        """ Override of the base.stage method
            Parameter of the stage search taken from the lead:
            - department_id: if set, stages must belong to this section or
              be a default case
        """
        if isinstance(cases, (int, long)):
            cases = self.browse(cr, uid, cases, context=context)
        # collect all section_ids
        department_ids = []
        if section_id:
            department_ids.append(section_id)
        for case in cases:
            if case.department_id:
                department_ids.append(case.department_id.id)
        # OR all section_ids and OR with case_default
        search_domain = []
        if department_ids:
            search_domain += ['|', ('department_id', 'in', department_ids)]
        search_domain.append(('department_id', '=', False))
        # AND with the domain in parameter
        search_domain += list(domain)
        # perform search, return the first found
        stage_ids = self.pool.get('hr.recruitment.stage').search(cr, uid, search_domain, order=order, context=context)
        if stage_ids:
            return stage_ids[0]
        return False

    def action_makeMeeting(self, cr, uid, ids, context=None):
        """ This opens Meeting's calendar view to schedule meeting on current applicant
            @return: Dictionary value for created Meeting view
        """
        applicant = self.browse(cr, uid, ids[0], context)
        category = self.pool.get('ir.model.data').get_object(cr, uid, 'hr_recruitment', 'categ_meet_interview', context)
        res = self.pool.get('ir.actions.act_window').for_xml_id(cr, uid, 'base_calendar', 'action_crm_meeting', context)
        res['context'] = {
            'default_partner_ids': applicant.partner_id and [applicant.partner_id.id] or False,
            'default_user_id': uid,
            'default_state': 'open',
            'default_name': applicant.name,
            'default_categ_ids': category and [category.id] or False,
        }
        return res

    def action_print_survey(self, cr, uid, ids, context=None):
        """
        If response is available then print this response otherwise print survey form(print template of the survey).

        @param self: The object pointer
        @param cr: the current row, from the database cursor,
        @param uid: the current user’s ID for security checks,
        @param ids: List of Survey IDs
        @param context: A standard dictionary for contextual values
        @return: Dictionary value for print survey form.
        """
        if context is None:
            context = {}
        record = self.browse(cr, uid, ids, context=context)
        record = record and record[0]
        context.update({'survey_id': record.survey.id, 'response_id': [record.response], 'response_no': 0, })
        value = self.pool.get("survey").action_print_survey(cr, uid, ids, context=context)
        return value

    def message_new(self, cr, uid, msg, custom_values=None, context=None):
        """ Overrides mail_thread message_new that is called by the mailgateway
            through message_process.
            This override updates the document according to the email.
        """
        if custom_values is None: custom_values = {}
        custom_values.update({
            'name':  msg.get('subject') or _("No Subject"),
            'description': msg.get('body'),
            'email_from': msg.get('from'),
            'email_cc': msg.get('cc'),
            'user_id': False,
        })
        if msg.get('priority'):
            custom_values['priority'] = msg.get('priority')
        return super(hr_applicant,self).message_new(cr, uid, msg, custom_values=custom_values, context=context)

    def message_update(self, cr, uid, ids, msg, update_vals=None, context=None):
        """ Override mail_thread message_update that is called by the mailgateway
            through message_process.
            This method updates the document according to the email.
        """
        if isinstance(ids, (str, int, long)):
            ids = [ids]
        if update_vals is None: vals = {}

        update_vals.update({
            'description': msg.get('body'),
            'email_from': msg.get('from'),
            'email_cc': msg.get('cc'),
        })
        if msg.get('priority'):
            update_vals['priority'] = msg.get('priority')

        maps = {
            'cost': 'planned_cost',
            'revenue': 'planned_revenue',
            'probability': 'probability',
        }
        for line in msg.get('body', '').split('\n'):
            line = line.strip()
            res = tools.misc.command_re.match(line)
            if res and maps.get(res.group(1).lower(), False):
                key = maps.get(res.group(1).lower())
                update_vals[key] = res.group(2).lower()

        return super(hr_applicant, self).message_update(cr, uids, ids, update_vals=update_vals, context=context)

    def create(self, cr, uid, vals, context=None):
        obj_id = super(hr_applicant, self).create(cr, uid, vals, context=context)
        self.create_send_note(cr, uid, [obj_id], context=context)
        return obj_id

    def case_open(self, cr, uid, ids, context=None):
        """
            open Request of the applicant for the hr_recruitment
        """
        res = super(hr_applicant, self).case_open(cr, uid, ids, context)
        date = self.read(cr, uid, ids, ['date_open'])[0]
        if not date['date_open']:
            self.write(cr, uid, ids, {'date_open': time.strftime('%Y-%m-%d %H:%M:%S'),})
        return res

    def case_close(self, cr, uid, ids, context=None):
        res = super(hr_applicant, self).case_close(cr, uid, ids, context)
        return res

    def case_close_with_emp(self, cr, uid, ids, context=None):
        if context is None:
            context = {}
        hr_employee = self.pool.get('hr.employee')
        model_data = self.pool.get('ir.model.data')
        act_window = self.pool.get('ir.actions.act_window')
        emp_id = False
        for applicant in self.browse(cr, uid, ids, context=context):
            address_id = False
            if applicant.partner_id:
                address_id = self.pool.get('res.partner').address_get(cr,uid,[applicant.partner_id.id],['contact'])['contact']
            if applicant.job_id:
                applicant.job_id.write({'no_of_recruitment': applicant.job_id.no_of_recruitment - 1})
                emp_id = hr_employee.create(cr,uid,{'name': applicant.partner_name or applicant.name,
                                                     'job_id': applicant.job_id.id,
                                                     'address_home_id': address_id,
                                                     'department_id': applicant.department_id.id
                                                     })
                self.write(cr, uid, [applicant.id], {'emp_id': emp_id}, context=context)
                self.case_close(cr, uid, [applicant.id], context)
            else:
                raise osv.except_osv(_('Warning!'),_('You must define Applied Job for this applicant.'))

        action_model, action_id = model_data.get_object_reference(cr, uid, 'hr', 'open_view_employee_list')
        dict_act_window = act_window.read(cr, uid, action_id, [])
        if emp_id:
            dict_act_window['res_id'] = emp_id
        dict_act_window['view_mode'] = 'form,tree'
        return dict_act_window

    def case_cancel(self, cr, uid, ids, context=None):
        """Overrides cancel for crm_case for setting probability
        """
        res = super(hr_applicant, self).case_cancel(cr, uid, ids, context)
        self.write(cr, uid, ids, {'probability' : 0.0})
        return res

    def case_pending(self, cr, uid, ids, context=None):
        """Marks case as pending"""
        res = super(hr_applicant, self).case_pending(cr, uid, ids, context)
        self.write(cr, uid, ids, {'probability' : 0.0})
        return res

    def case_reset(self, cr, uid, ids, context=None):
        """Resets case as draft
        """
        res = super(hr_applicant, self).case_reset(cr, uid, ids, context)
        self.write(cr, uid, ids, {'date_open': False, 'date_closed': False})
        return res

    def set_priority(self, cr, uid, ids, priority, *args):
        """Set applicant priority
        """
        return self.write(cr, uid, ids, {'priority' : priority})

    def set_high_priority(self, cr, uid, ids, *args):
        """Set applicant priority to high
        """
        return self.set_priority(cr, uid, ids, '1')

    def set_normal_priority(self, cr, uid, ids, *args):
        """Set applicant priority to normal
        """
        return self.set_priority(cr, uid, ids, '3')

    # -------------------------------------------------------
    # OpenChatter methods and notifications
    # -------------------------------------------------------

    def stage_set_send_note(self, cr, uid, ids, stage_id, context=None):
        """ Override of the (void) default notification method. """
        if not stage_id: return True
        stage_name = self.pool.get('hr.recruitment.stage').name_get(cr, uid, [stage_id], context=context)[0][1]
        return self.message_post(cr, uid, ids, body= _("Stage changed to <b>%s</b>.") % (stage_name), context=context)

    def case_get_note_msg_prefix(self, cr, uid, id, context=None):
		return 'Applicant'

    def case_open_send_note(self, cr, uid, ids, context=None):
        message = _("Applicant has been set <b>in progress</b>.")
        return self.message_post(cr, uid, ids, body=message, context=context)

    def case_close_send_note(self, cr, uid, ids, context=None):
        if context is None:
            context = {}
        for applicant in self.browse(cr, uid, ids, context=context):
            if applicant.emp_id:
                message = _("Applicant has been <b>hired</b> and created as an employee.")
                self.message_post(cr, uid, [applicant.id], body=message, context=context)
            else:
                message = _("Applicant has been <b>hired</b>.")
                self.message_post(cr, uid, [applicant.id], body=message, context=context)
        return True

    def case_cancel_send_note(self, cr, uid, ids, context=None):
        msg = 'Applicant <b>refused</b>.'
        return self.message_post(cr, uid, ids, body=msg, context=context)

    def case_reset_send_note(self,  cr, uid, ids, context=None):
        message =_("Applicant has been set as <b>new</b>.")
        return self.message_post(cr, uid, ids, body=message, context=context)

    def create_send_note(self, cr, uid, ids, context=None):
        message = _("Applicant has been <b>created</b>.")
        return self.message_post(cr, uid, ids, body=message, context=context)


class hr_job(osv.osv):
    _inherit = "hr.job"
    _name = "hr.job"
    _inherits = {'mail.alias': 'alias_id'}
    _columns = {
        'survey_id': fields.many2one('survey', 'Interview Form', help="Choose an interview form for this job position and you will be able to print/answer this interview from all applicants who apply for this job"),
        'alias_id': fields.many2one('mail.alias', 'Alias', ondelete="cascade", required=True,
                                    help="Email alias for this job position. New emails will automatically "
                                         "create new applicants for this job position."),
    }

    _defaults = {
        'alias_domain': False, # always hide alias during creation
    }

    def _auto_init(self, cr, context=None):
        """Installation hook to create aliases for all jobs and avoid constraint errors."""
        self.pool.get('mail.alias').migrate_to_alias(cr, self._name, self._table, super(hr_job,self)._auto_init,
            self._columns['alias_id'], 'name', alias_prefix='job+', alias_defaults={'job_id': 'id'}, context=context)

    def create(self, cr, uid, vals, context=None):
        mail_alias = self.pool.get('mail.alias')
        if not vals.get('alias_id'):
            vals.pop('alias_name', None) # prevent errors during copy()
            alias_id = mail_alias.create_unique_alias(cr, uid,
                          # Using '+' allows using subaddressing for those who don't
                          # have a catchall domain setup.
                          {'alias_name': 'jobs+'+vals['name']},
                          model_name="hr.applicant",
                          context=context)
            vals['alias_id'] = alias_id
        res = super(hr_job, self).create(cr, uid, vals, context)
        mail_alias.write(cr, uid, [vals['alias_id']], {"alias_defaults": {'job_id': res}}, context)
        return res

    def unlink(self, cr, uid, ids, context=None):
        # Cascade-delete mail aliases as well, as they should not exist without the job position.
        mail_alias = self.pool.get('mail.alias')
        alias_ids = [job.alias_id.id for job in self.browse(cr, uid, ids, context=context) if job.alias_id]
        res = super(hr_job, self).unlink(cr, uid, ids, context=context)
        mail_alias.unlink(cr, uid, alias_ids, context=context)
        return res

    def action_print_survey(self, cr, uid, ids, context=None):
        if context is None:
            context = {}
        datas = {}
        record = self.browse(cr, uid, ids, context=context)[0]
        if record.survey_id:
            datas['ids'] = [record.survey_id.id]
        datas['model'] = 'survey.print'
        context.update({'response_id': [0], 'response_no': 0,})
        return {
                'type': 'ir.actions.report.xml',
                'report_name': 'survey.form',
                'datas': datas,
                'context' : context,
                'nodestroy':True,
            }

class applicant_category(osv.osv):
    """ Category of applicant """
    _name = "hr.applicant_category"
    _description = "Category of applicant"
    _columns = {
        'name': fields.char('Name', size=64, required=True, translate=True),
    }

# vim:expandtab:smartindent:tabstop=4:softtabstop=4:shiftwidth=4:<|MERGE_RESOLUTION|>--- conflicted
+++ resolved
@@ -243,12 +243,7 @@
         'stage_id': _read_group_stage_ids
     }
 
-<<<<<<< HEAD
-
     def onchange_job(self, cr, uid, ids, job, context=None):
-=======
-    def onchange_job(self,cr, uid, ids, job, context=None):
->>>>>>> f285c0e4
         result = {}
 
         if job:
@@ -499,7 +494,6 @@
         message = _("Applicant has been <b>created</b>.")
         return self.message_post(cr, uid, ids, body=message, context=context)
 
-
 class hr_job(osv.osv):
     _inherit = "hr.job"
     _name = "hr.job"
@@ -510,7 +504,6 @@
                                     help="Email alias for this job position. New emails will automatically "
                                          "create new applicants for this job position."),
     }
-
     _defaults = {
         'alias_domain': False, # always hide alias during creation
     }
@@ -553,12 +546,12 @@
         datas['model'] = 'survey.print'
         context.update({'response_id': [0], 'response_no': 0,})
         return {
-                'type': 'ir.actions.report.xml',
-                'report_name': 'survey.form',
-                'datas': datas,
-                'context' : context,
-                'nodestroy':True,
-            }
+            'type': 'ir.actions.report.xml',
+            'report_name': 'survey.form',
+            'datas': datas,
+            'context' : context,
+            'nodestroy':True,
+        }
 
 class applicant_category(osv.osv):
     """ Category of applicant """
