--- conflicted
+++ resolved
@@ -365,12 +365,8 @@
         self.write(cr, uid, [res_id], vals, context)
         return res_id
 
-<<<<<<< HEAD
     # Dead Code
     def message_update(self, cr, uid, ids, msg, vals={}, default_act='pending', context=None):
-=======
-    def message_update(self, cr, uid, ids, msg, vals=None, default_act='pending', context=None):
->>>>>>> 28359857
         if isinstance(ids, (str, int, long)):
             ids = [ids]
         if vals is None:
