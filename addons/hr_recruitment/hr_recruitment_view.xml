<?xml version="1.0"?>
<openerp>
    <data>
        <menuitem
            id="menu_hr_recruitment_recruitment"
            name="Recruitment"
            parent="hr.menu_hr_configuration"
            sequence="40" />

    # ------------------------------------------------------
    # Job Categories
    # ------------------------------------------------------

    <record id="hr_job_categ_action" model="ir.actions.act_window">
        <field name="name">Applicant Categories</field>
        <field name="res_model">crm.case.categ</field>
        <field name="view_type">form</field>
        <field name="view_id" ref="crm.crm_case_categ_tree-view"/>
        <field name="domain">[('object_id.model', '=', 'hr.applicant')]</field>
        <field name="context" eval="{'object_id': ref('model_hr_applicant')}"/>
    </record>
    # ------------------------------------------------------
    # Stage
    # ------------------------------------------------------
    <record id="hr_job_stage_act" model="ir.actions.act_window">
        <field name="name">Recruitment / Applicants Stages</field>
        <field name="res_model">hr.recruitment.stage</field>
        <field name="view_type">form</field>
        <field name="domain">[]</field>
        <field name="context">{}</field>
        <field name="help">Define here your stages of the recruitment process, for example: qualification call, first interview, second interview, refused, hired.</field>
    </record>


    # ------------------------------------------------------
    # Jobs
    # ------------------------------------------------------

    <record model="ir.ui.view" id="crm_case_tree_view_job">
        <field name="name">Applicants</field>
        <field name="model">hr.applicant</field>
        <field name="type">tree</field>
        <field name="arch" type="xml">
            <tree string="Applicants" fonts="bold:needaction_pending==True" colors="grey:state in ('cancel','done');blue:state=='pending'">
                <field name="needaction_pending" invisible="1"/>
                <field name="create_date" groups="base.group_no_one"/>
                <field name="name" string="Subject"/>
                <field name="partner_name"/>
                <field name="email_from"/>
                <field name="partner_phone"/>
                <field name="job_id"/>
                <field name="stage_id"/>
                <field name="title_action" invisible="context.get('invisible_next_action', True)"/>
                <field name="date_action" invisible="context.get('invisible_next_date', True)"/>
                <field name="source_id" invisible="1"/>
                <field name="survey" invisible="1"/>
                <field name="response" invisible="1"/>
                <field name="priority"/>
                <field name="type_id" invisible="1"/>
                <field name="availability" invisible="1"/>
                <field name="department_id" invisible="context.get('invisible_department', True)"/>
                <field name="user_id"/>
<<<<<<< HEAD
                <field name="state"/>
=======
                <field name="state" groups="base.group_no_one"/>
                <button name="case_open" string="In Progress" states="draft,pending" type="object" icon="gtk-go-forward" groups="base.group_no_one"/>
                <button name="case_pending" string="Pending" states="draft,open" type="object" icon="gtk-media-pause" groups="base.group_no_one"/>
>>>>>>> f9e6b60c
            </tree>
        </field>
    </record>

    <record model="ir.ui.view" id="crm_case_form_view_job">
        <field name="name">Jobs - Recruitment Form</field>
        <field name="model">hr.applicant</field>
        <field name="type">form</field>
        <field name="arch" type="xml">
            <form layout="manual">
            <div class="oe_form_topbar">
                <button name="%(action_hr_recruitment_hired_employee)d" string="Hire" type="action"
                        states="open,pending"/>
                <button name="case_open" string="Open" type="object"
                        states="draft,pending"/>
                <button name="case_pending" string="Pending" type="object"
                        states="open"/>
                <button name="case_reset" string="Reset to New" type="object"
                        states="done,cancel"/>
                <button name="case_cancel" string="Refuse" type="object"
                        states="draft,open,pending"/>
                <button name="stage_previous" string="Previous" type="object"
                        states="open" icon="gtk-go-back"/>
                <button name="stage_next" string="Next" type="object"
                        states="open" icon="gtk-go-forward"/>
                <div class="oe_right">
                    <field name="stage_id" nolabel="1" widget="statusbar"/>
                </div>
                <div class="oe_clear"/>
            </div>
            <sheet string="Jobs - Recruitment Form" layout="auto">
                <group colspan="4" col="4">
                    <field name="name" string="Subject"/>
                    <group colspan="2" col="4">
                        <field name="partner_name"/>
                        <button name="action_makeMeeting" type="object" string="Meeting" icon="gtk-index"/>
                        <button string="Send New Email" name="%(mail.action_email_compose_message_wizard)d" icon="terp-mail-message-new" type="action"/>
                    </group>
                    <field name="user_id"/>
                    <field name="job_id" on_change="onchange_job(job_id)"/>
                    <field name="department_id" widget="selection" on_change="onchange_department_id(department_id)"/>
                    <field name="state" groups="base.group_no_one"/>
                    <field name="date_action"/>
                    <group colspan="2" col="8">
                        <field name="title_action"/>
                        <field name="survey" invisible="1"/>
                        <button name="action_print_survey" string="Interview" type="object" icon="gtk-print" attrs="{'readonly':[('survey','=',False)]}"/>
                        <button name="%(survey.action_view_survey_question_message)d" string="Answer" type="action" icon="gtk-execute" context="{'survey_id': survey, 'response_id': [response], 'response_no':0 ,'active' : response, 'object' : 'hr.applicant'}" attrs="{'readonly':[('survey','=',False)]}"/>
                        <field name="response" invisible="1"/>
                    </group>
                    <newline/>
                </group>
                <notebook colspan="4">
                    <page string="Job Info">
                        <group col="3" colspan="2">
                            <separator colspan="3" string="Contact"/>
                            <field name="partner_id" on_change="onchange_partner_id(partner_id, email_from)"/>
                            <button string="Create Partner"
                                    name="%(action_hr_recruitment_partner_create)d"
                                    icon="gtk-index" type="action" attrs="{'readonly':[('partner_id','!=',False)]}" groups="base.group_partner_manager"/>
                            <newline/>
                            <field name="email_from" colspan="3"/>
                            <field name="partner_phone" colspan="3"/>
                            <field name="partner_mobile" colspan="3"/>
                        </group>
                        <group col="3" colspan="2">
                            <separator colspan="3" string="Contract Data"/>
                            <field name="availability" colspan="3"/>
                            <field name="salary_expected"/>
                            <field name="salary_expected_extra" nolabel="1"/>
                            <field name="salary_proposed"/>
                            <field name="salary_proposed_extra" nolabel="1"/>
                        </group>
                        <group col="2" colspan="2">
                            <separator colspan="2" string="Qualification"/>
                            <field name="type_id"/>
                            <field name="priority" string="Appreciation"/>
                            <field name="source_id"/>
                            <field name="reference"/>
                        </group>
                        <group col="2" colspan="2">
                           <separator colspan="2" string="Dates"/>
                           <field name="create_date"/>
                           <field name="write_date"/>
                           <field name="date_closed"/>
                           <field name="date_open"/>
                        </group>
                   </page>
                 <page string="Notes">
                     <field name="description" nolabel="1" colspan="4"/>
                 </page>
                </notebook>
            </sheet>
            <div class="oe_form_bottom">
                <field name="message_ids_social" colspan="4" widget="ThreadView" nolabel="1"/>
            </div>
            </form>
        </field>
    </record>


    <record model="ir.ui.view" id="crm_case_graph_view_job">
        <field name="name">Jobs - Recruitment Graph</field>
        <field name="model">hr.applicant</field>
        <field name="type">graph</field>
        <field name="arch" type="xml">
              <graph string="Cases By Stage and Estimates" type="bar" orientation="vertical">
                <field name="job_id"/>
                <field name="salary_expected" operator="+"/>
                <field name="state" group="True"/>
            </graph>
        </field>
    </record>

    <record id="view_crm_case_jobs_filter" model="ir.ui.view">
        <field name="name">Jobs - Recruitment Search</field>
        <field name="model">hr.applicant</field>
        <field name="type">search</field>
        <field name="arch" type="xml">
            <search string="Search Jobs">
               <filter icon="terp-document-new" string="New" name="filter_new" 
                   domain="[('state','=','draft')]"
                   help="All Initial Jobs"
               />
               <filter icon="terp-camera_test" string="In Progress" name="filter_inprogress"
                   domain="[('state','=','open')]"
                   help="Open Jobs"
               />
               <filter icon="terp-gtk-media-pause" string="Pending"
                   domain="[('state','=','pending')]"
                   help="Pending Jobs"
               />
               <separator orientation="vertical"/>
               <filter icon="terp-gtk-jump-to-ltr" string="Next Actions"
                    context="{'invisible_next_action':False, 'invisible_next_date':False}"
                    domain="[('date_action','&lt;&gt;',False)]"
                    help="Filter and view on next actions and date"/>
               <separator orientation="vertical"/>
               <field name="partner_name" filter_domain="['|','|',('name','ilike',self),('partner_name','ilike',self),('email_from','ilike',self)]" string="Subject / Applicant"/>
               <field name="job_id" widget="selection"/>
               <field name="user_id">
                    <filter domain="[('user_id','=',False)]" help="Unassigned Recruitments" icon="terp-personal-" />
               </field>
               <newline/>
                <group expand="0" string="Group By...">
                    <filter string="Responsible" icon="terp-personal" domain="[]"  context="{'group_by':'user_id'}"/>
                    <filter string="Department" icon="terp-personal+" domain="[]" context="{'group_by':'department_id'}"/>
                    <separator orientation="vertical"/>
                    <filter string="Job" icon="terp-gtk-select-all" domain="[]" context="{'group_by':'job_id'}"/>
                    <filter string="Degree" icon="terp-gtk-select-all" domain="[]" context="{'group_by':'type_id'}"/>
                    <filter string="Availability" icon="terp-camera_test" domain="[]" context="{'group_by':'availability'}"/>
                    <separator orientation="vertical"/>
                    <filter string="Appreciation" icon="terp-face-plain" domain="[]" context="{'group_by':'priority'}"/>
                    <filter string="Stage" icon="terp-stage" domain="[]" context="{'group_by':'stage_id'}"/>
                    <filter string="Status" icon="terp-stock_effects-object-colorize" domain="[]" context="{'group_by':'state'}"/>
                    <filter string="Source" icon="terp-face-plain" domain="[]" context="{'group_by':'source_id'}"/>
                    <separator orientation="vertical" groups="base.group_no_one"/>
                    <filter string="Creation Date" icon="terp-go-month" domain="[]" context="{'group_by':'create_date'}" groups="base.group_no_one"/>
                </group>
           </search>
        </field>
    </record>

    <!-- CRM Lead Calendar View -->

    <record model="ir.ui.view" id="hr_applicant_calendar_view">
        <field name="name">Hr Applicants Calendar</field>
        <field name="model">hr.applicant</field>
        <field name="type">calendar</field>
        <field name="priority" eval="2"/>
        <field name="arch" type="xml">
            <calendar string="Applicants"
                date_start="date_action" color="user_id">
                <field name="name" />
                <field name="partner_name" />
                <field name="stage_id" />
            </calendar>
        </field>
    </record>

    <!-- hr Applicant Kanban View -->

    <record model="ir.ui.view" id="hr_kanban_view_applicant">
        <field name="name">Hr Applicants kanban</field>
        <field name="model">hr.applicant</field>
        <field name="type">kanban</field>
        <field name="arch" type="xml">
            <kanban default_group_by="stage_id">
                <field name="color"/>
                <field name="state" groups="base.group_no_one"/>
                <field name="priority"/>
                <field name="survey"/>
                <field name="user_id"/>
                <field name="user_email"/>
                <templates>
                    <t t-name="partner-infos">
                        <div t-if="record.partner_phone.raw_value">
                            Phone: <field name="partner_phone"/>
                        </div>
                        <div t-if="record.partner_mobile.raw_value">
                            Mobile: <field name="partner_mobile"/>
                        </div>
                    </t>
                    <t t-name="kanban-box">
                        <t t-if="record.priority.raw_value == 1" t-set="border">oe_kanban_color_red</t>
                        <div t-attf-class="#{kanban_color(record.color.raw_value)} #{border || ''}">
                            <div class="oe_kanban_box oe_kanban_color_border">
                                <table class="oe_kanban_table oe_kanban_box_header oe_kanban_color_bgdark oe_kanban_color_border oe_kanban_draghandle">
                                <tr>
                                    <td align="left" valign="middle" class="oe_kanban_title" tooltip="partner-infos">
                                        <field name="partner_name"/>
                                        <t t-if="!record.partner_name.raw_value">
                                            <field name="email_from"/>
                                        </t>
                                    </td>
                                    <td valign="top" width="22"><img t-att-src="kanban_gravatar(record.user_email.value, 22)" class="oe_kanban_gravatar" t-att-title="record.user_id.value"/></td>
                                </tr>
                                </table>
                                <div class="oe_kanban_box_content oe_kanban_color_bglight oe_kanban_box_show_onclick_trigger oe_kanban_color_border">
                                    <div class="oe_kanban_right">
                                        <span class="oe_kanban_highlight">
                                            <t t-set="priority" t-value="record.priority.raw_value || 5"/>
                                            <a type="object" name="set_priority" args="['3']" t-if="priority gt 3">
                                                <img src="/web/static/src/img/icons/star-off.png" width="16" height="16"/>
                                            </a>
                                            <a type="object" name="set_priority" args="['5']" t-if="priority lte 3">
                                                <img t-attf-src="/web/static/src/img/icons/star-#{priority lte 3 ? 'on' : 'off'}.png" width="16" height="16"/>
                                            </a>
                                            <a type="object" name="set_priority" args="['2']">
                                                <img t-attf-src="/web/static/src/img/icons/star-#{priority lte 2 ? 'on' : 'off'}.png" width="16" height="16"/>
                                            </a>
                                            <a type="object" name="set_priority" args="['1']">
                                                <img t-attf-src="/web/static/src/img/icons/star-#{priority == 1 ? 'on' : 'off'}.png" width="16" height="16"/>
                                            </a>
                                        </span>
                                    </div>

                                    <field name="job_id"/>
                                    <t t-if="!record.job_id.raw_value">
                                        <field name="name"/>
                                    </t>

                                    <div class="oe_kanban_clear" style="padding-top: 4px"/>

                                    <div t-if="record.type_id.raw_value or record.source_id.raw_value">
                                        <span t-if="record.type_id.raw_value" class="oe_kanban_highlight oe_kanban_button" style="font-size: 100%%">
                                            <field name="type_id"/>
                                        </span>
                                        <span t-if="record.source_id.raw_value" class="oe_kanban_highlight oe_kanban_button" style="font-size: 100%%">
                                            <field name="source_id"/>
                                        </span>
                                    </div>
                                    <div t-if="record.date_action.raw_value or record.title_action.raw_value">
                                        <i t-if="record.date_action.raw_value"><field name="date_action"/> :</i> <field name="title_action"/>
                                    </div>
                                </div>
                                <div class="oe_kanban_buttons_set oe_kanban_color_border oe_kanban_color_bglight oe_kanban_box_show_onclick">
                                    <div class="oe_kanban_left">
                                        <a string="Edit" icon="gtk-edit" type="edit"/>
                                        <a string="Delete" icon="gtk-close" type="delete"/>
                                        <a string="Change Color" icon="color-picker" type="color" name="color"/>
                                        <a string="Send New Email" name="%(mail.action_email_compose_message_wizard)d" icon="terp-mail-message-new" type="action"/>
                                        <a string="Add Internal Note" name="%(crm.action_crm_add_note)d" context="{'model': 'crm.lead' }" icon="terp-document-new" type="action"/>
                                        <a string="Schedule Meeting" name="action_makeMeeting" type="object" icon="stock_calendar"/>
                                        <a t-if="record.survey.raw_value" name="action_print_survey" type="object" string="Print Interview" icon="gtk-print" />
                                    </div>
                                    <div class="oe_kanban_right">
                                        <a name="case_cancel" string="Refuse" states="draft,open,pending" type="object" icon="gtk-cancel"/>
                                        <a name="case_open" string="In Progress" states="draft,pending" type="object" icon="kanban-apply"/>
                                        <a name="case_pending" string="Pending" states="open" type="object" icon="kanban-pause"/>
                                        <a name="%(action_hr_recruitment_hired_employee)d" string="Hire" states="open,pending" type="action" icon="terp-partner"/>
                                    </div>
                                    <br class="oe_kanban_clear"/>
                                </div>
                            </div>
                        </div>
                    </t>
                </templates>
            </kanban>
        </field>
    </record>
    # ------------------------------------------------------
    # HR Job
    # ------------------------------------------------------

    <record id="hr_job_survey" model="ir.ui.view">
        <field name="name">hr.job.form1</field>
        <field name="model">hr.job</field>
        <field name="type">form</field>
        <field name="inherit_id" ref="hr.view_hr_job_form"/>
        <field name="arch" type="xml">
            <field name="department_id" position="after">
                <field name="survey_id"/>
            </field>
        </field>
    </record>

<!-- Stage Tree View -->

    <record model="ir.ui.view" id="hr_recruitment_stage_tree">
        <field name="name">hr.recruitment.stage.tree</field>
        <field name="model">hr.recruitment.stage</field>
        <field name="type">tree</field>
        <field name="arch" type="xml">
            <tree string="Stages">
                <field name="sequence" invisible="1"/>
                <field name="name"/>
                <field name="department_id"/>
                <field name="state"/>
            </tree>
        </field>
    </record>

<!-- Stage Form View -->

    <record model="ir.ui.view" id="hr_recruitment_stage_form">
        <field name="name">hr.recruitment.stage.form</field>
        <field name="model">hr.recruitment.stage</field>
        <field name="type">form</field>
        <field name="arch" type="xml">
            <form string="Stage">
                <group colspan="4" col="6">
                    <separator string="Stage Definition" colspan="6"/>
                    <field name="name" select="1"/>
                    <field name="department_id"/>
                    <field name="sequence"/>
                    <field name="state"/>
                </group>
                <separator string="Requirements" colspan="4"/>
                <field name="requirements" nolabel="1" colspan="4"/>
            </form>
        </field>
    </record>

<!-- Stage Action -->

    <record id="hr_recruitment_stage_act" model="ir.actions.act_window">
        <field name="name">Stages</field>
        <field name="res_model">hr.recruitment.stage</field>
        <field name="view_type">form</field>
        <field name="view_id" ref="hr_recruitment_stage_tree"/>
        <field name="help"> Check if the following stages are matching your recruitment process. Don't forget to specify the department if your recruitment process is different according to the job position.</field>
    </record>

    <menuitem
        id="menu_hr_recruitment_stage"
        name="Stages"
        parent="menu_hr_recruitment_recruitment"
        action="hr_recruitment_stage_act"
        sequence="1"/>

<!-- Degree Tree View -->

    <record model="ir.ui.view" id="hr_recruitment_degree_tree">
        <field name="name">hr.recruitment.degree.tree</field>
        <field name="model">hr.recruitment.degree</field>
        <field name="type">tree</field>
        <field name="arch" type="xml">
            <tree string="Degree">
                <field name="sequence" invisible="1"/>
                <field name="name"/>
            </tree>
        </field>
    </record>

<!-- Degree Form View -->

    <record model="ir.ui.view" id="hr_recruitment_degree_form">
        <field name="name">hr.recruitment.degree.form</field>
        <field name="model">hr.recruitment.degree</field>
        <field name="type">form</field>
        <field name="arch" type="xml">
            <form string="Degree">
                    <field name="name" select="1"/>
                    <field name="sequence"/>
            </form>
        </field>
    </record>

<!-- Degree Action -->

    <record id="hr_recruitment_degree_action" model="ir.actions.act_window">
        <field name="name">Degree</field>
        <field name="res_model">hr.recruitment.degree</field>
        <field name="view_type">form</field>
        <field name="view_id" ref="hr_recruitment_degree_tree"/>
    </record>

     <menuitem
            id="menu_hr_recruitment_degree"
            name="Degrees"
            parent="menu_hr_recruitment_recruitment"
            action="hr_recruitment_degree_action"
            sequence="5" groups="base.group_no_one"/>

<!-- Source Tree View -->

    <record model="ir.ui.view" id="hr_recruitment_source_tree">
        <field name="name">hr.recruitment.source.tree</field>
        <field name="model">hr.recruitment.source</field>
        <field name="type">tree</field>
        <field name="arch" type="xml">
            <tree string="Sources of Applicants">
                <field name="name"/>
            </tree>
        </field>
    </record>
    <record model="ir.ui.view" id="hr_recruitment_source_form">
        <field name="name">hr.recruitment.source.form</field>
        <field name="model">hr.recruitment.source</field>
        <field name="type">form</field>
        <field name="arch" type="xml">
            <form string="Sources of Applicants">
                <field name="name"/>
            </form>
        </field>
    </record>
    <record id="hr_recruitment_source_action" model="ir.actions.act_window">
        <field name="name">Sources of Applicants</field>
        <field name="res_model">hr.recruitment.source</field>
        <field name="view_type">form</field>
    </record>

     <menuitem
            id="menu_hr_recruitment_source"
            parent="menu_hr_recruitment_recruitment"
            action="hr_recruitment_source_action"
            sequence="10" groups="base.group_no_one"/>


    </data>
</openerp><|MERGE_RESOLUTION|>--- conflicted
+++ resolved
@@ -60,13 +60,7 @@
                 <field name="availability" invisible="1"/>
                 <field name="department_id" invisible="context.get('invisible_department', True)"/>
                 <field name="user_id"/>
-<<<<<<< HEAD
-                <field name="state"/>
-=======
                 <field name="state" groups="base.group_no_one"/>
-                <button name="case_open" string="In Progress" states="draft,pending" type="object" icon="gtk-go-forward" groups="base.group_no_one"/>
-                <button name="case_pending" string="Pending" states="draft,open" type="object" icon="gtk-media-pause" groups="base.group_no_one"/>
->>>>>>> f9e6b60c
             </tree>
         </field>
     </record>
