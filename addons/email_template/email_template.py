--- conflicted
+++ resolved
@@ -412,19 +412,6 @@
         # create a mail_mail based on values, without attachments
         values = self.generate_email(cr, uid, template_id, res_id, context=context)
         assert values.get('email_from'), 'email_from is missing or empty after template rendering, send_mail() cannot proceed'
-<<<<<<< HEAD
-        
-        #Convert Partner_to (a string of ID) into recipient_ids'
-        recipient_ids = []
-        if 'partner_to' in values:
-            if values['partner_to']:
-                partner_to = values['partner_to'].split(',')
-                for partner_id in partner_to:  
-                    recipient_ids.append((4,partner_id))
-                values['recipient_ids'] = recipient_ids
-            del values['partner_to']  
-            
-=======
 
         # process partner_to field that is a comma separated list of partner_ids -> recipient_ids
         # NOTE: only usable if force_send is True, because otherwise the value is
@@ -436,7 +423,6 @@
             tpl_partner_ids = [pid for pid in partner_to.split(',') if pid]
             values['recipient_ids'] += [(4, pid) for pid in self.pool['res.partner'].exists(cr, SUPERUSER_ID, tpl_partner_ids, context=context)]
 
->>>>>>> ced63415
         attachment_ids = values.pop('attachment_ids', [])
         attachments = values.pop('attachments', [])
         msg_id = mail_mail.create(cr, uid, values, context=context)
