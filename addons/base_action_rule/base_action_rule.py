# -*- coding: utf-8 -*-
##############################################################################
#
#    OpenERP, Open Source Management Solution
#    Copyright (C) 2004-2010 Tiny SPRL (<http://tiny.be>).
#
#    This program is free software: you can redistribute it and/or modify
#    it under the terms of the GNU Affero General Public License as
#    published by the Free Software Foundation, either version 3 of the
#    License, or (at your option) any later version.
#
#    This program is distributed in the hope that it will be useful,
#    but WITHOUT ANY WARRANTY; without even the implied warranty of
#    MERCHANTABILITY or FITNESS FOR A PARTICULAR PURPOSE.  See the
#    GNU Affero General Public License for more details.
#
#    You should have received a copy of the GNU Affero General Public License
#    along with this program.  If not, see <http://www.gnu.org/licenses/>.
#
##############################################################################

from osv import fields, osv, orm
from tools.translate import _
from datetime import datetime
from datetime import timedelta
<<<<<<< HEAD
import pooler
=======
from tools.safe_eval import safe_eval
import pooler 
>>>>>>> 558352fb
import re
import time
import tools

class base_action_rule(osv.osv):
    """ Base Action Rules """

    _name = 'base.action.rule'
    _description = 'Action Rules'

    def _state_get(self, cr, uid, context={}):
        """ Get State
            @param self: The object pointer
            @param cr: the current row, from the database cursor,
            @param uid: the current user’s ID for security checks,
            @param context: A standard dictionary for contextual values """
        return self.state_get(cr, uid, context=context)

    def state_get(self, cr, uid, context={}):
        """ Get State
            @param self: The object pointer
            @param cr: the current row, from the database cursor,
            @param uid: the current user’s ID for security checks,
            @param context: A standard dictionary for contextual values """
        return [('', '')]

    def priority_get(self, cr, uid, context={}):
        """ Get Priority
            @param self: The object pointer
            @param cr: the current row, from the database cursor,
            @param uid: the current user’s ID for security checks,
            @param context: A standard dictionary for contextual values """
        return [('', '')]

    _columns = {
        'name':  fields.char('Rule Name', size=64, required=True),
        'model_id': fields.many2one('ir.model', 'Object', required=True),
        'create_date': fields.datetime('Create Date', readonly=1),
        'active': fields.boolean('Active', help="If the active field is set to False,\
 it will allow you to hide the rule without removing it."),
        'sequence': fields.integer('Sequence', help="Gives the sequence order \
when displaying a list of rules."),
        'trg_date_type':  fields.selection([
            ('none', 'None'),
            ('create', 'Creation Date'),
            ('action_last', 'Last Action Date'),
            ('date', 'Date'),
            ('deadline', 'Deadline'),
            ], 'Trigger Date', size=16),
        'trg_date_range': fields.integer('Delay after trigger date', \
                                         help="Delay After Trigger Date,\
specifies you can put a negative number. If you need a delay before the \
trigger date, like sending a reminder 15 minutes before a meeting."),
        'trg_date_range_type': fields.selection([('minutes', 'Minutes'), ('hour', 'Hours'), \
                                ('day', 'Days'), ('month', 'Months')], 'Delay type'),
        'trg_user_id':  fields.many2one('res.users', 'Responsible'),
        'trg_partner_id': fields.many2one('res.partner', 'Partner'),
        'trg_partner_categ_id': fields.many2one('res.partner.category', 'Partner Category'),
        'trg_state_from': fields.selection(_state_get, 'State', size=16),
        'trg_state_to': fields.selection(_state_get, 'Button Pressed', size=16),

        'act_method': fields.char('Call Object Method', size=64),
        'act_user_id': fields.many2one('res.users', 'Set Responsible to'),
        'act_state': fields.selection(_state_get, 'Set State to', size=16),
        'act_email_cc': fields.char('Add Watchers (Cc)', size=250, help="\
These people will receive a copy of the future communication between partner \
and users by email"),
        'act_remind_partner': fields.boolean('Remind Partner', help="Check \
this if you want the rule to send a reminder by email to the partner."),
        'act_remind_user': fields.boolean('Remind Responsible', help="Check \
this if you want the rule to send a reminder by email to the user."),
        'act_reply_to': fields.char('Reply-To', size=64),
        'act_remind_attach': fields.boolean('Remind with Attachment', help="Check this if you want that all documents attached to the object be attached to the reminder email sent."),
        'act_mail_to_user': fields.boolean('Mail to Responsible', help="Check\
 this if you want the rule to send an email to the responsible person."),
        'act_mail_to_watchers': fields.boolean('Mail to Watchers (CC)',
                                                help="Check this if you want \
the rule to mark CC(mail to any other person defined in actions)."),
        'act_mail_to_email': fields.char('Mail to these Emails', size=128, \
        help="Email-id of the persons whom mail is to be sent"),
        'act_mail_body': fields.text('Mail body', help="Content of mail"),
        'regex_name': fields.char('Regex on Resource Name', size=128, help="Regular expression for matching name of the resource\
\ne.g.: 'urgent.*' will search for records having name starting with the string 'urgent'\
<<<<<<< HEAD
\nNote: This is case sensitive search."),
        'server_action_id': fields.many2one('ir.actions.server', 'Server Action', help="Describes the action name.\neg:on which object which action to be taken on basis of which condition"),
        'filter_id':fields.many2one('ir.filters', 'Filter', required=False),
=======
\nNote: This is case sensitive search."), 
        'server_action_id': fields.many2one('ir.actions.server', 'Server Action', help="Describes the action name.\neg:on which object which action to be taken on basis of which condition"), 
        'filter_id':fields.many2one('ir.filters', 'Filter', required=False), 
        'act_email_from' : fields.char('Email From', size=64, required=False,
                help="Use a python expression to specify the right field on which one than we will use for the 'From' field of the header"),
>>>>>>> 558352fb
    }

    _defaults = {
        'active': lambda *a: True,
        'trg_date_type': lambda *a: 'none',
        'trg_date_range_type': lambda *a: 'day',
        'act_mail_to_user': lambda *a: 0,
        'act_remind_partner': lambda *a: 0,
        'act_remind_user': lambda *a: 0,
        'act_mail_to_watchers': lambda *a: 0,
    }

    _order = 'sequence'

    def onchange_model_id(self, cr, uid, ids, name):
        #This is not a good solution as it will affect the domain only on onchange
        res = {'domain':{'filter_id':[]}}
        if name:
            model_name = self.pool.get('ir.model').read(cr, uid, [name], ['model'])
            if model_name:
                mod_name = model_name[0]['model']
                res['domain'] = {'filter_id': [('model_id','=',mod_name)]}
        else:
            res['value'] = {'filter_id':False}
        return res

    def pre_action(self, cr, uid, ids, model, context=None):
        # Searching for action rules
        cr.execute("SELECT model.model, rule.id  FROM base_action_rule rule \
                        LEFT JOIN ir_model model on (model.id = rule.model_id) \
                        where active")
        res = cr.fetchall()
        # Check if any rule matching with current object
        for obj_name, rule_id in res:
            if not (model == obj_name):
                continue
            else:
                obj = self.pool.get(obj_name)
                self._action(cr, uid, [rule_id], obj.browse(cr, uid, ids, context=context), context=context)
        return True

    def _create(self, old_create, model, context=None):
        if not context:
            context  = {}
        def make_call_old(cr, uid, vals, context=context):
            new_id = old_create(cr, uid, vals, context=context)
            if not context.get('action'):
                self.pre_action(cr, uid, [new_id], model, context=context)
            return new_id
        return make_call_old

    def _write(self, old_write, model, context=None):
        if not context:
            context  = {}
        def make_call_old(cr, uid, ids, vals, context=context):
            if isinstance(ids, (str, int, long)):
                ids = [ids]
            if not context.get('action'):
                self.pre_action(cr, uid, ids, model, context=context)
            return old_write(cr, uid, ids, vals, context=context)
        return make_call_old

    def _register_hook(self, cr, uid, ids, context=None):
        if not context:
            context = {}
        for action_rule in self.browse(cr, uid, ids, context=context):
            model = action_rule.model_id.model
            obj_pool = self.pool.get(model)
            if not hasattr(obj_pool, 'base_action_ruled'):
                obj_pool.create = self._create(obj_pool.create, model, context=context)
                obj_pool.write = self._write(obj_pool.write, model, context=context)
                obj_pool.base_action_ruled = True

        return True
    def create(self, cr, uid, vals, context=None):
        res_id = super(base_action_rule, self).create(cr, uid, vals, context)
        self._register_hook(cr, uid, [res_id], context=context)
        return res_id

    def write(self, cr, uid, ids, vals, context=None):
        res = super(base_action_rule, self).write(cr, uid, ids, vals, context)
        self._register_hook(cr, uid, ids, context=context)
        return res

    def _check(self, cr, uid, automatic=False, use_new_cursor=False, \
                       context=None):
        """
        This Function is call by scheduler.
        """
        rule_pool = self.pool.get('base.action.rule')
        rule_ids = rule_pool.search(cr, uid, [], context=context)
        return self._register_hook(cr, uid, rule_ids, context=context)


    def format_body(self, body):
        """ Foramat Action rule's body
            @param self: The object pointer """
        return body and tools.ustr(body) or ''

    def format_mail(self, obj, body):
        """ Foramat Mail
            @param self: The object pointer """

        data = {
            'object_id': obj.id,
            'object_subject': hasattr(obj, 'name') and obj.name or False,
            'object_date': hasattr(obj, 'date') and obj.date or False,
            'object_description': hasattr(obj, 'description') and obj.description or False,
            'object_user': hasattr(obj, 'user_id') and (obj.user_id and obj.user_id.name) or '/',
            'object_user_email': hasattr(obj, 'user_id') and (obj.user_id and \
                                    obj.user_id.address_id and obj.user_id.address_id.email) or '/',
            'object_user_phone': hasattr(obj, 'user_id') and (obj.user_id and\
                                     obj.user_id.address_id and obj.user_id.address_id.phone) or '/',
            'partner': hasattr(obj, 'partner_id') and (obj.partner_id and obj.partner_id.name) or '/',
            'partner_email': hasattr(obj, 'partner_address_id') and (obj.partner_address_id and\
                                         obj.partner_address_id.email) or '/',
        }
        return self.format_body(body % data)

    def email_send(self, cr, uid, obj, emails, body, emailfrom=None, context=None):
        """ send email
            @param self: The object pointer
            @param cr: the current row, from the database cursor,
            @param uid: the current user’s ID for security checks,
            @param email: pass the emails
            @param emailfrom: Pass name the email From else False
            @param context: A standard dictionary for contextual values """

        if not emailfrom:
            emailfrom = tools.config.get('email_from', False)

        if context is None:
            context = {}

        body = self.format_mail(obj, body)
        if not emailfrom:
            if hasattr(obj, 'user_id')  and obj.user_id and obj.user_id.address_id and\
                        obj.user_id.address_id.email:
                emailfrom = obj.user_id.address_id.email

        name = '[%d] %s' % (obj.id, tools.ustr(obj.name))
        emailfrom = tools.ustr(emailfrom)
        reply_to = emailfrom
        if not emailfrom:
            raise osv.except_osv(_('Error!'),
                    _("No E-Mail ID Found for your Company address!"))
        return tools.email_send(emailfrom, emails, name, body, reply_to=reply_to, openobject_id=str(obj.id))


    def do_check(self, cr, uid, action, obj, context=None):
        """ check Action
            @param self: The object pointer
            @param cr: the current row, from the database cursor,
            @param uid: the current user’s ID for security checks,
            @param context: A standard dictionary for contextual values """
<<<<<<< HEAD
        ok = True
=======
        if context is None:
            context = {}
        ok = True 
>>>>>>> 558352fb
        if action.filter_id:
            if action.model_id.model == action.filter_id.model_id:
                context.update(eval(action.filter_id.context))
                obj_ids = obj._table.search(cr, uid, eval(action.filter_id.domain), context=context)
                if not obj.id in obj_ids:
                    ok = False
            else:
                ok = False
        if getattr(obj, 'user_id', False):
            ok = ok and (not action.trg_user_id.id or action.trg_user_id.id==obj.user_id.id)
        if getattr(obj, 'partner_id', False):
            ok = ok and (not action.trg_partner_id.id or action.trg_partner_id.id==obj.partner_id.id)
            ok = ok and (
                not action.trg_partner_categ_id.id or
                (
                    obj.partner_id.id and
                    (action.trg_partner_categ_id.id in map(lambda x: x.id, obj.partner_id.category_id or []))
                )
            )
        state_to = context.get('state_to', False)
        state = getattr(obj, 'state', False)
        if state:
            ok = ok and (not action.trg_state_from or action.trg_state_from==state)
        if state_to:
            ok = ok and (not action.trg_state_to or action.trg_state_to==state_to)
        elif action.trg_state_to:
            ok = False
        reg_name = action.regex_name
        result_name = True
        if reg_name:
            ptrn = re.compile(str(reg_name))
            _result = ptrn.search(str(obj.name))
            if not _result:
                result_name = False
        regex_n = not reg_name or result_name
        ok = ok and regex_n
        return ok

    def do_action(self, cr, uid, action, model_obj, obj, context=None):
        """ Do Action
            @param self: The object pointer
            @param cr: the current row, from the database cursor,
            @param uid: the current user’s ID for security checks,
            @param action: pass action
            @param model_obj: pass Model object
            @param context: A standard dictionary for contextual values """
        if context is None:
            context = {}

        if action.server_action_id:
            context.update({'active_id':obj.id, 'active_ids':[obj.id]})
            self.pool.get('ir.actions.server').run(cr, uid, [action.server_action_id.id], context)
        write = {}

        if hasattr(obj, 'user_id') and action.act_user_id:
            obj.user_id = action.act_user_id
            write['user_id'] = action.act_user_id.id
        if hasattr(obj, 'date_action_last'):
            write['date_action_last'] = time.strftime('%Y-%m-%d %H:%M:%S')
        if hasattr(obj, 'state') and action.act_state:
            obj.state = action.act_state
            write['state'] = action.act_state

        if hasattr(obj, 'categ_id') and action.act_categ_id:
            obj.categ_id = action.act_categ_id
            write['categ_id'] = action.act_categ_id.id

        model_obj.write(cr, uid, [obj.id], write, context)

        if hasattr(model_obj, 'remind_user') and action.act_remind_user:
            model_obj.remind_user(cr, uid, [obj.id], context, attach=action.act_remind_attach)
        if hasattr(model_obj, 'remind_partner') and action.act_remind_partner:
            model_obj.remind_partner(cr, uid, [obj.id], context, attach=action.act_remind_attach)
        if action.act_method:
            getattr(model_obj, 'act_method')(cr, uid, [obj.id], action, context)

        emails = []
        if hasattr(obj, 'user_id') and action.act_mail_to_user:
            if obj.user_id and obj.user_id.address_id:
                emails.append(obj.user_id.address_id.email)

        if action.act_mail_to_watchers:
            emails += (action.act_email_cc or '').split(',')
        if action.act_mail_to_email:
            emails += (action.act_mail_to_email or '').split(',')
        emails = filter(None, emails)
        if len(emails) and action.act_mail_body:
            emails = list(set(emails))
            email_from = safe_eval(action.act_email_from, {}, {
                'user' : self.pool.get('res.users').browse(cr, uid, uid, context=context),
                'obj' : obj,
            })
            def to_email(text):
                return re.findall(r'([^ ,<@]+@[^> ,]+)', text or '')
            emails = to_email(','.join(filter(None, emails)))
            email_froms = to_email(email_from)
            if email_froms:
                self.email_send(cr, uid, obj, emails, action.act_mail_body, emailfrom=email_froms[0])
        return True

    def _action(self, cr, uid, ids, objects, scrit=None, context=None):
        """ Do Action
            @param self: The object pointer
            @param cr: the current row, from the database cursor,
            @param uid: the current user’s ID for security checks,
            @param ids: List of Basic Action Rule’s IDs,
            @param objects: pass objects
            @param context: A standard dictionary for contextual values """
        if context is None:
            context = {}


        context.update({'action': True})
        if not scrit:
            scrit = []

        for action in self.browse(cr, uid, ids, context):
            model_obj = self.pool.get(action.model_id.model)
            for obj in objects:
                ok = self.do_check(cr, uid, action, obj, context=context)
                if not ok:
                    continue

                base = False
                if action.trg_date_type=='create' and hasattr(obj, 'create_date'):
                    base = datetime.strptime(obj.create_date[:19], '%Y-%m-%d %H:%M:%S')
                elif action.trg_date_type=='action_last' and hasattr(obj, 'create_date'):
                    if hasattr(obj, 'date_action_last') and obj.date_action_last:
                        base = datetime.strptime(obj.date_action_last, '%Y-%m-%d %H:%M:%S')
                    else:
                        base = datetime.strptime(obj.create_date[:19], '%Y-%m-%d %H:%M:%S')
                elif action.trg_date_type=='deadline' and hasattr(obj, 'date_deadline') \
                                and obj.date_deadline:
                    base = datetime.strptime(obj.date_deadline, '%Y-%m-%d %H:%M:%S')
                elif action.trg_date_type=='date' and hasattr(obj, 'date') and obj.date:
                    base = datetime.strptime(obj.date, '%Y-%m-%d %H:%M:%S')
                if base:
                    fnct = {
                        'minutes': lambda interval: timedelta(minutes=interval),
                        'day': lambda interval: timedelta(days=interval),
                        'hour': lambda interval: timedelta(hours=interval),
                        'month': lambda interval: timedelta(months=interval),
                    }
                    d = base + fnct[action.trg_date_range_type](action.trg_date_range)
                    dt = d.strftime('%Y-%m-%d %H:%M:%S')
                    ok = False
                    if hasattr(obj, 'date_action_last') and hasattr(obj, 'date_action_next'):
                        ok = (dt <= time.strftime('%Y-%m-%d %H:%M:%S')) and \
                                ((not obj.date_action_next) or \
                                (dt >= obj.date_action_next and \
                                obj.date_action_last < obj.date_action_next))
                        if not ok:
                            if not obj.date_action_next or dt < obj.date_action_next:
                                obj.date_action_next = dt
                                model_obj.write(cr, uid, [obj.id], {'date_action_next': dt}, context)
                else:
                    ok = action.trg_date_type == 'none'

                if ok:
                    self.do_action(cr, uid, action, model_obj, obj, context)
                    break
        context.update({'action': False})
        return True

    def _check_mail(self, cr, uid, ids, context=None):
        """ Check Mail
            @param self: The object pointer
            @param cr: the current row, from the database cursor,
            @param uid: the current user’s ID for security checks,
            @param ids: List of Action Rule’s IDs
            @param context: A standard dictionary for contextual values """

        empty = orm.browse_null()
        rule_obj = self.pool.get('base.action.rule')
        for rule in self.browse(cr, uid, ids):
            if rule.act_mail_body:
                try:
                    rule_obj.format_mail(empty, rule.act_mail_body)
                except (ValueError, KeyError, TypeError):
                    return False
        return True

    _constraints = [
        (_check_mail, 'Error: The mail is not well formated', ['act_mail_body']),
    ]

base_action_rule()


class ir_cron(osv.osv):
    _inherit = 'ir.cron'

    def _poolJobs(self, db_name, check=False):
        try:
            db = pooler.get_db(db_name)
        except:
            return False
        cr = db.cursor()
        try:
            next = datetime.now().strftime('%Y-%m-%d %H:00:00')
            # Putting nextcall always less than current time in order to call it every time
            cr.execute('UPDATE ir_cron set nextcall = \'%s\' where numbercall<>0 and active and model=\'base.action.rule\' ' % (next))
        finally:
            cr.commit()
            cr.close()

        super(ir_cron, self)._poolJobs(db_name, check=check)

ir_cron()


# vim:expandtab:smartindent:tabstop=4:softtabstop=4:shiftwidth=4:<|MERGE_RESOLUTION|>--- conflicted
+++ resolved
@@ -23,12 +23,8 @@
 from tools.translate import _
 from datetime import datetime
 from datetime import timedelta
-<<<<<<< HEAD
+from tools.safe_eval import safe_eval
 import pooler
-=======
-from tools.safe_eval import safe_eval
-import pooler 
->>>>>>> 558352fb
 import re
 import time
 import tools
@@ -112,17 +108,11 @@
         'act_mail_body': fields.text('Mail body', help="Content of mail"),
         'regex_name': fields.char('Regex on Resource Name', size=128, help="Regular expression for matching name of the resource\
 \ne.g.: 'urgent.*' will search for records having name starting with the string 'urgent'\
-<<<<<<< HEAD
 \nNote: This is case sensitive search."),
         'server_action_id': fields.many2one('ir.actions.server', 'Server Action', help="Describes the action name.\neg:on which object which action to be taken on basis of which condition"),
         'filter_id':fields.many2one('ir.filters', 'Filter', required=False),
-=======
-\nNote: This is case sensitive search."), 
-        'server_action_id': fields.many2one('ir.actions.server', 'Server Action', help="Describes the action name.\neg:on which object which action to be taken on basis of which condition"), 
-        'filter_id':fields.many2one('ir.filters', 'Filter', required=False), 
         'act_email_from' : fields.char('Email From', size=64, required=False,
                 help="Use a python expression to specify the right field on which one than we will use for the 'From' field of the header"),
->>>>>>> 558352fb
     }
 
     _defaults = {
@@ -278,13 +268,9 @@
             @param cr: the current row, from the database cursor,
             @param uid: the current user’s ID for security checks,
             @param context: A standard dictionary for contextual values """
-<<<<<<< HEAD
-        ok = True
-=======
         if context is None:
             context = {}
-        ok = True 
->>>>>>> 558352fb
+        ok = True
         if action.filter_id:
             if action.model_id.model == action.filter_id.model_id:
                 context.update(eval(action.filter_id.context))
