--- conflicted
+++ resolved
@@ -7,15 +7,10 @@
 	-->
 
         <record id="minimal_0" model="account.account">
-<<<<<<< HEAD
             <field name="code">x 0</field>
             <field name="name">Chart For Automated Tests</field>
             <field name="close_method">none</field>
-=======
-            <field name="code">0</field>
-            <field name="name">Minimal account chart</field>
->>>>>>> 169fe1ed
-            <field eval="0" name="parent_id"/>
+            <field eval="False" name="parent_id"/>
             <field name="type">view</field>
             <field name="note">
 This chart of account is used for automated testing purpose. It is installed
