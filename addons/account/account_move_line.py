--- conflicted
+++ resolved
@@ -941,12 +941,7 @@
             'type': type,
             'line_id': map(lambda x: (4, x, False), ids),
             'line_partial_ids': map(lambda x: (3, x, False), ids)
-<<<<<<< HEAD
-        })
-=======
         }, context=reconcile_context)
-        wf_service = netsvc.LocalService("workflow")
->>>>>>> d0a0b7d9
         # the id of the move.reconcile is written in the move.line (self) by the create method above
         # because of the way the line_id are defined: (4, x, False)
         for id in ids:
