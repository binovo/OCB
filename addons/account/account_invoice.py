--- conflicted
+++ resolved
@@ -1152,22 +1152,6 @@
     def _refund_cleanup_lines(self, cr, uid, lines, context=None):
         clean_lines = []
         for line in lines:
-<<<<<<< HEAD
-            del line['id']
-            del line['invoice_id']
-            for field in ('company_id', 'partner_id', 'account_id', 'product_id',
-                          'uos_id', 'account_analytic_id', 'tax_code_id', 'base_code_id'):
-                if line.get(field):
-                    line[field] = line[field][0]
-            if 'invoice_line_tax_id' in line:
-                line['invoice_line_tax_id'] = [(6,0, line.get('invoice_line_tax_id', [])) ]
-        return map(lambda x: (0,0,x), lines)
-
-    def refund(self, cr, uid, ids, date=None, period_id=None, description=None, journal_id=None):
-        invoices = self.read(cr, uid, ids, ['name', 'type', 'number', 'reference', 'comment', 'date_due', 'partner_id', 'partner_contact', 'partner_insite', 'partner_ref', 'payment_term', 'account_id', 'currency_id', 'invoice_line', 'tax_line', 'journal_id', 'company_id', 'user_id', 'fiscal_position'])
-        obj_invoice_line = self.pool.get('account.invoice.line')
-        obj_invoice_tax = self.pool.get('account.invoice.tax')
-=======
             clean_line = {}
             for field in line._all_columns.keys():
                 if line._all_columns[field].column._type == 'many2one':
@@ -1196,7 +1180,6 @@
             :param integer journal_id: account.journal from the wizard
             :return: dict of value to create() the refund
         """
->>>>>>> 1e9d0c49
         obj_journal = self.pool.get('account.journal')
 
         type_dict = {
@@ -1207,11 +1190,11 @@
         }
         invoice_data = {}
         for field in ['name', 'reference', 'comment', 'date_due', 'partner_id', 'company_id',
-                'account_id', 'currency_id', 'payment_term']:
+                'account_id', 'currency_id', 'payment_term', 'user_id', 'fiscal_position']:
             if invoice._all_columns[field].column._type == 'many2one':
                 invoice_data[field] = invoice[field].id
             else:
-                invoice_data[field] = invoice[field] and invoice[field] or False
+                invoice_data[field] = invoice[field] if invoice[field] else False
 
         invoice_lines = self._refund_cleanup_lines(cr, uid, invoice.invoice_line, context=context)
 
@@ -1236,40 +1219,20 @@
             'journal_id': refund_journal_ids and refund_journal_ids[0] or False,
         })
         if period_id:
-            invoice_data.update({
-                'period_id': period_id,
-            })
-<<<<<<< HEAD
-            if period_id:
-                invoice.update({
-                    'period_id': period_id,
-                })
-            if description:
-                invoice.update({
-                    'name': description,
-                })
-            # take the id part of the tuple returned for many2one fields
-            for field in ('partner_id', 'company_id',
-                    'account_id', 'currency_id', 'payment_term', 'journal_id',
-                    'user_id', 'fiscal_position'):
-                invoice[field] = invoice[field] and invoice[field][0]
-=======
+            invoice_data['period_id'] = period_id
         if description:
-            invoice_data.update({
-                'name': description,
-            })
+            invoice_data['name'] = description
         return invoice_data
 
     def refund(self, cr, uid, ids, date=None, period_id=None, description=None, journal_id=None, context=None):
         new_ids = []
         for invoice in self.browse(cr, uid, ids, context=context):
-            invoice = self._prepare_refund(cr, uid, invoice, 
+            invoice = self._prepare_refund(cr, uid, invoice,
                                                 date=date,
                                                 period_id=period_id,
                                                 description=description,
                                                 journal_id=journal_id,
                                                 context=context)
->>>>>>> 1e9d0c49
             # create the new invoice
             new_ids.append(self.create(cr, uid, invoice, context=context))
 
