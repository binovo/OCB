--- conflicted
+++ resolved
@@ -1535,22 +1535,16 @@
             result.update({'price_unit': res.list_price, 'invoice_line_tax_id': tax_id})
         result['name'] = res.partner_ref
 
-<<<<<<< HEAD
-        result['uos_id'] = uom_id or res.uom_id.id
-        if res.description_sale and type and type.startswith('out_'):
-            result['name'] += '\n'+res.description_sale
-        if res.description_purchase and type and type.startswith('in_'):
-            result['name'] += '\n'+res.description_purchase
-=======
         result['uos_id'] = res.uom_id.id
         if uom_id:
             uom = product_uom_obj.browse(cr, uid, uom_id)
             if res.uom_id.category_id.id == uom.category_id.id:
                 result['uos_id'] = uom_id
 
-        if res.description:
-            result['name'] += '\n'+res.description
->>>>>>> 69f87cd3
+        if res.description_sale and type and type.startswith('out_'):
+            result['name'] += '\n'+res.description_sale
+        if res.description_purchase and type and type.startswith('in_'):
+            result['name'] += '\n'+res.description_purchase
 
         domain = {'uos_id':[('category_id','=',res.uom_id.category_id.id)]}
 
