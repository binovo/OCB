--- conflicted
+++ resolved
@@ -2,11 +2,7 @@
 
 from datetime import datetime
 import time
-<<<<<<< HEAD
-from odoo import api, models
-=======
 from odoo import api, models, _
->>>>>>> 0a089f87
 from odoo.exceptions import UserError
 from odoo.tools import DEFAULT_SERVER_DATE_FORMAT
 
@@ -75,11 +71,7 @@
     @api.model
     def render_html(self, docids, data=None):
         if not data.get('form'):
-<<<<<<< HEAD
             raise UserError(_("Some data are missing, this report cannot be printed."))
-=======
-            raise UserError(_("Form content is missing, this report cannot be printed."))
->>>>>>> 0a089f87
 
         data['computed'] = {}
 
