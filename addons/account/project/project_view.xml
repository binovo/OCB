<?xml version="1.0" encoding="utf-8"?>
<openerp>
    <data>

        <record id="view_account_analytic_account_list" model="ir.ui.view">
            <field name="name">account.analytic.account.list</field>
            <field name="model">account.analytic.account</field>
            <field name="type">tree</field>
            <field eval="8" name="priority"/>
            <field name="arch" type="xml">
                <tree toolbar="1" colors="red:(date&lt;current_date);black:(date&gt;=current_date);black:(date==False)" string="Analytic Accounts">
                    <field name="code"/>
                    <field name="complete_name"/>
                    <field name="quantity"/>
                    <field name="quantity_max"/>
                    <field name="date"/>
                    <field name="user_id" invisible="1"/>
                    <field name="parent_id" invisible="1"/>
                    <field name="partner_id" invisible="1"/>
                    <field name="state" invisible="1"/>
                </tree>
            </field>
        </record>

        <record id="view_account_analytic_account_search" model="ir.ui.view">
            <field name="name">account.analytic.account.search</field>
            <field name="model">account.analytic.account</field>
            <field name="type">search</field>
            <field name="arch" type="xml">
                <search string="Analytic Account">
                    <group col="8" colspan="4">
                        <filter icon="terp-gtk-media-pause" string="Pending" domain="[('state','=','pending')]" help="Pending Accounts"/>
                        <filter icon="terp-camera_test" string="Current" domain="[('state','=','open')]" help="Current Accounts"/>
                        <separator orientation="vertical"/>
                        <filter icon="terp-go-today" string="Overdue Account" domain="[('date','&lt;',time.strftime('%%Y-%%m-%%d'))]" help="Analytic Accounts with a past deadline."/>
                        <separator orientation="vertical"/>
                        <field name="name" select="1"/>
                        <field name="code" select="1"/>
                        <field name="partner_id" select="1"/>
                        <field name="user_id" widget="selection"/>
                    </group>
                    <newline/>
                    <group expand="0" string="Group By...">
                        <filter string="Manager" icon="terp-personal" domain="[]" context="{'group_by':'user_id'}"/>
                        <filter string="Associated Partner" icon="terp-partner" domain="[]" context="{'group_by':'partner_id'}"/>
                        <separator orientation="vertical"/>
                        <filter string="Parent" icon="terp-folder-orange" domain="[]" context="{'group_by':'parent_id'}"/>
                        <filter string="State" icon="terp-folder-green" domain="[]" context="{'group_by':'state'}"/>
                    </group>
                </search>
            </field>
        </record>

        <record id="view_account_analytic_account_tree" model="ir.ui.view">
            <field name="name">account.analytic.account.tree</field>
            <field name="model">account.analytic.account</field>
            <field name="type">tree</field>
            <field name="field_parent">child_complete_ids</field>
            <field name="arch" type="xml">
                <tree colors="blue:type in ('view');red:(date&lt;current_date);black:(date&gt;=current_date);black:(date==False)" string="Analytic account" toolbar="1">
                    <field name="name"/>
                    <field name="code"/>
                    <field name="quantity"/>
                    <field name="quantity_max"/>
                    <field name="debit"/>
                    <field name="credit"/>
                    <field name="balance"/>
                    <field name="currency_id" groups="base.group_extended"/>
                    <field name="date" invisible="1"/>
                    <field name="user_id" invisible="1"/>
                    <field name="partner_id" invisible="1"/>
                    <field name="parent_id" invisible="1"/>
                    <field name="type"/>
                </tree>
            </field>
        </record>

        <record id="view_account_analytic_account_form" model="ir.ui.view">
            <field name="name">account.analytic.account.form</field>
            <field name="model">account.analytic.account</field>
            <field name="type">form</field>
            <field name="arch" type="xml">
                <form string="Analytic account">
                    <group colspan="4" col="6">
                        <field name="name" select="1" colspan="4"/>
                        <field name="code" select="1"/>
                        <field name="parent_id" on_change="on_change_parent(parent_id)" groups="base.group_extended" domain="[('type','=','view')]"/>
                        <field name="company_id" on_change="on_change_company(company_id)" select="2" widget="selection" groups="base.group_multi_company" attrs="{'required': [('type','&lt;&gt;','view')]}"/>
                        <field name="type" select="2"/>
                    </group>
                    <notebook colspan="4">
                        <page string="Account Data">
<<<<<<< HEAD
                            <field name="partner_id" select="1" on_change="onchange_partner_id(partner_id)"/>
                            <field name="contact_id" invisible="1"/>
                            <field name="currency_id" select="1"/>
=======
                            <field name="partner_id"/>
                            <field name="contact_id"/>
                            <field name="currency_id"/>
>>>>>>> 154ee1ca
                            <newline/>
                            <field name="date_start"/>
                            <field name="date"/>
                            <newline/>
                            <field name="quantity_max"/>
                            <field name="user_id"/>
                        </page>
                        <page string="Description">
                            <field colspan="4" name="description" nolabel="1"/>
                        </page>
                    </notebook>
                </form>
            </field>
        </record>

        <record id="action_account_analytic_account_form" model="ir.actions.act_window">
            <field name="name">Analytic Accounts</field>
            <field name="type">ir.actions.act_window</field>
            <field name="res_model">account.analytic.account</field>
            <field name="view_type">form</field>
            <field name="view_mode">tree,graph,form</field>
            <field name="view_id" ref="view_account_analytic_account_tree"/>
            <field name="search_view_id" ref="account.view_account_analytic_account_search"/>
        </record>
        <menuitem action="action_account_analytic_account_form" id="account_analytic_def_account"
            parent="menu_analytic_accounting"
            groups="analytic.group_analytic_accounting"/>

        <record id="act_account_renew_view" model="ir.actions.act_window">
            <field name="name">Accounts to Renew</field>
            <field name="type">ir.actions.act_window</field>
            <field name="res_model">account.analytic.account</field>
            <field name="view_type">form</field>
            <field name="view_mode">tree,form</field>
            <field name="domain">[('date','&lt;',time.strftime('%Y-%m-%d %H:%M:%S'))]</field>
            <field name="filter" eval="True"/>
        </record>

        <record id="action_account_analytic_account_tree2" model="ir.actions.act_window">
            <field name="name">Chart of Analytic Accounts</field>
            <field name="res_model">account.analytic.account</field>
            <field name="view_type">tree</field>
            <field name="view_id" ref="view_account_analytic_account_tree"/>
            <field name="domain">[('parent_id','=',False)]</field>
            <field name="help">The normal chart of accounts has a structure defined by the legal requirement of the country. The analytic chart of account structure should reflect your own business needs in term of costs/revenues reporting. They are usually structured by contracts, projects, products or departements. Most of the OpenERP operations (invoices, timesheets, expenses, etc) generate analytic entries on the related account.</field>
        </record>

        <menuitem groups="analytic.group_analytic_accounting" id="next_id_40"
            name="Analytic" parent="account.menu_finance_generic_reporting"
            sequence="4"/>

        <record id="view_account_analytic_line_form" model="ir.ui.view">
            <field name="name">account.analytic.line.form</field>
            <field name="model">account.analytic.line</field>
            <field name="type">form</field>
            <field name="arch" type="xml">
                <form string="Analytic Entry">
                    <group colspan="4" col="6">
                        <field name="name"/>
                        <field name="ref"/>
                        <field name="account_id"/>
                        <field name="journal_id"/>
                        <field name="date"/>
                        <field name="company_id" groups="base.group_multi_company"/>
                    </group>
                    <group colspan="2" col="4">
                        <separator string="Amount" colspan="4"/>
                        <field name="amount" colspan="4"/>
                        <field name="amount_currency" colspan="2"/>
                        <field name="currency_id" colspan="2" nolabel="1"/>
                    </group>
                    <group colspan="2" col="4">
                        <separator string="Product Information" colspan="4"/>
                        <field name="product_id" colspan="4"/>
                        <field name="unit_amount" colspan="2"/>
                        <field name="product_uom_id" colspan="2" nolabel="1"/>
                    </group>
                    <group colspan="2" col="2" groups="base.group_extended">
                        <separator string="General Accounting" colspan="2"/>
                        <field name="general_account_id"/>
                        <field name="move_id" readonly="1"/>
                    </group>
                </form>
            </field>
        </record>
        <record id="view_account_analytic_line_tree" model="ir.ui.view">
            <field name="name">account.analytic.line.tree</field>
            <field name="model">account.analytic.line</field>
            <field name="type">tree</field>
            <field name="arch" type="xml">
                <tree editable="top" string="Analytic Entries">
                    <field name="date"/>
                    <field name="ref" invisible="context.get('to_invoice', False)"/>
                    <field name="name"/>
                    <field name="journal_id" invisible="context.get('to_invoice', False)"/>
                    <field name="amount" sum="Total" invisible="context.get('to_invoice', False)"/>
                    <field name="product_id" on_change="on_change_unit_amount(product_id, unit_amount, company_id, product_uom_id, journal_id)" invisible="not context.get('to_invoice', False)"/>
                    <field name="unit_amount" on_change="on_change_unit_amount(product_id, unit_amount, company_id, product_uom_id)" sum="Total Quantity" invisible="not context.get('to_invoice', False)"/>
                    <field name="product_uom_id" on_change="on_change_unit_amount(product_id, unit_amount, company_id, product_uom_id)" invisible="not context.get('to_invoice', False)"/>
                    <field domain="[('type','=','normal')]" name="account_id"/>
                    <field name="general_account_id" invisible="context.get('to_invoice', False)"/>
                    <field name="user_id" invisible="1" />
                </tree>
            </field>
        </record>
        <record id="view_account_analytic_line_filter" model="ir.ui.view">
            <field name="name">account.analytic.line.select</field>
            <field name="model">account.analytic.line</field>
            <field name="type">search</field>
            <field name="arch" type="xml">
                <search string="Search Analytic Lines">
                    <group col='6' colspan='4'>
                        <filter name="sales" string="Sales" domain="[('journal_id.type','=','sale')]" icon="terp-camera_test" help="Analytic Journal Items related to a sale journal."/>
                        <filter name="purchases" string="Purchases" domain="[('journal_id.type','=','purchase')]" icon="terp-purchase" help="Analytic Journal Items related to a purchase journal."/>
                        <filter name="others" string="Others" domain="[('journal_id.type','in',('cash','general','situation'))]" icon="terp-folder-orange"/>
                        <separator orientation="vertical"/>
                        <field name="date"/>
                        <field name="name"/>
                        <field name="account_id"/>
                        <field name="user_id">
                            <filter string="My Entries" domain="[('user_id','=',uid)]" icon="terp-personal"/>
                        </field>
                    </group>
					<newline/>
                    <group expand="0" string="Extended Filters...">
                        <field name="journal_id" widget="selection"/>
                        <field name="product_id" widget="selection"/>
                        <field name="amount" select="1"/>
                    </group>
                    <newline/>
                    <group string="Group By..." expand="0">
                        <filter string="Account" context="{'group_by':'account_id'}" groups="base.group_extended" icon="terp-folder-green"/>
                        <filter string="Journal" context="{'group_by':'journal_id'}" icon="terp-folder-orange"/>
                        <filter string="User" context="{'group_by':'user_id'}" icon="terp-personal"/>
                        <separator orientation="vertical"/>
                        <filter string="Fin.Account" context="{'group_by':'general_account_id'}" icon="terp-folder-green"/>
                        <separator orientation="vertical"/>
                        <filter string="Product" context="{'group_by':'product_id'}" icon="terp-accessories-archiver"/>
                    </group>
                </search>
            </field>
        </record>
        <record id="action_account_analytic_line_form" model="ir.actions.act_window">
            <field name="name">Analytic Entries</field>
            <field name="type">ir.actions.act_window</field>
            <field name="res_model">account.analytic.line</field>
            <field name="view_type">form</field>
            <field name="context">{"search_default_user_id":uid}</field>
            <field name="view_id" ref="view_account_analytic_line_tree"/>
        </record>

        <!-- Entries by Line -->

        <record id="action_account_tree1" model="ir.actions.act_window">
            <field name="name">Analytic Items</field>
            <field name="res_model">account.analytic.line</field>
            <field name="view_type">form</field>
            <field name="view_mode">tree,form</field>
            <field name="domain">[('account_id','child_of',[active_id])]</field>
            <field name="context">{'account_id':active_id}</field>
            <field name="search_view_id" ref="view_account_analytic_line_filter"/>
        </record>
        <record id="ir_open_account_analytic_account" model="ir.values">
            <field eval="'tree_but_open'" name="key2"/>
            <field eval="'account.analytic.account'" name="model"/>
            <field name="name">Open Account Tree</field>
            <field eval="'ir.actions.act_window,%d'%action_account_tree1" name="value"/>
            <field eval="True" name="object"/>
        </record>

        <record id="account_analytic_line_extended_form" model="ir.ui.view">
            <field name="name">account.analytic.line.extended_form</field>
            <field name="model">account.analytic.line</field>
            <field name="type">form</field>
            <field name="arch" type="xml">
                <form string="Project line">
                    <field name="name"/>
                    <field name="account_id" groups="base.group_extended"/>
                    <field name="date" on_change="on_change_unit_amount(product_id, unit_amount, company_id, product_uom_id)"/>
                    <field name="journal_id"/>
                    <field name="unit_amount" on_change="on_change_unit_amount(product_id, unit_amount, company_id, product_uom_id)"/>
                    <field name="product_id" on_change="on_change_unit_amount(product_id, unit_amount, company_id, product_uom_id, journal_id)"/>
                    <field name="product_uom_id" on_change="on_change_unit_amount(product_id, unit_amount, company_id, product_uom_id)"/>
                    <field invisible="True" name="general_account_id"/>
                    <field name="amount"/>
                    <field name="currency_id" />
                    <field name="amount_currency" />
                    <field name="company_id" on_change="on_change_unit_amount(product_id, unit_amount, company_id, product_uom_id)"/>
                </form>
            </field>
        </record>
        <record id="action_account_analytic_account_line_extended_form" model="ir.actions.act_window">
            <field name="name">account.analytic.line.extended</field>
            <field name="type">ir.actions.act_window</field>
            <field name="res_model">account.analytic.line</field>
            <field name="view_type">form</field>
            <field name="view_id" ref="account_analytic_line_extended_form"/>
        </record>

        #
        # Analytic Journal
        #

        <record id="view_account_analytic_journal_tree" model="ir.ui.view">
            <field name="name">account.analytic.journal.tree</field>
            <field name="model">account.analytic.journal</field>
            <field name="type">tree</field>
            <field name="arch" type="xml">
                <tree string="Analytic Journal">
                    <field name="code"/>
                    <field name="name"/>
                    <field name="type"/>
                </tree>
            </field>
        </record>

        <record id="view_analytic_journal_search" model="ir.ui.view">
            <field name="name">account.analytic.journal.search</field>
            <field name="model">account.analytic.journal</field>
            <field name="type">search</field>
            <field name="arch" type="xml">
                <search string="Analytic Journals">
                  <group>
                      <field name="code"/>
                      <field name="name"/>
                      <field name="type"/>
                  </group>
                  <newline/>
                    <group expand="0" string="Group By...">
                        <filter string="Type" icon="terp-stock_symbol-selection" domain="[]" context="{'group_by':'type'}"/>
                    </group>
                </search>
            </field>
        </record>

        <record id="view_account_analytic_journal_form" model="ir.ui.view">
            <field name="name">account.analytic.journal.form</field>
            <field name="model">account.analytic.journal</field>
            <field name="type">form</field>
            <field name="arch" type="xml">
                <form string="Analytic Journal">
                    <field name="name" select="1"/>
                    <field name="code" select="1"/>
                    <field name="type" select="2"/>
                    <field name="active" select="2"/>
                    <field name="company_id" groups="base.group_multi_company" widget="selection"/>
                </form>
            </field>
        </record>
        <record id="action_account_analytic_journal_form" model="ir.actions.act_window">
            <field name="name">Analytic Journals</field>
            <field name="res_model">account.analytic.journal</field>
            <field name="view_type">form</field>
            <field name="view_mode">tree,form</field>
            <field name="search_view_id" ref="view_analytic_journal_search" />
        </record>
        <menuitem groups="analytic.group_analytic_accounting" action="action_account_analytic_journal_form" id="account_def_analytic_journal" parent="menu_analytic_accounting" sequence="5"/>

        #
        # Open journal entries
        #

        <record id="action_account_analytic_journal_open_form" model="ir.actions.act_window">
            <field name="name">Analytic Journal Items</field>
            <field name="res_model">account.analytic.line</field>
            <field name="view_type">form</field>
            <field name="view_mode">tree,form</field>
        </record>
        <menuitem groups="analytic.group_analytic_accounting"
            action="action_account_analytic_journal_open_form"
            id="account_analytic_journal_entries"
            parent="menu_finance_entries"/>

        #
        # Reporting
        #

        <record id="action_account_analytic_journal_tree" model="ir.actions.act_window">
            <field name="name">Print Analytic Journals</field>
            <field name="res_model">account.analytic.journal</field>
            <field name="view_type">tree</field>
            <field name="help">To print an analytics (or costs) journal for a given period. The report give code, move name, account number, general amount and analytic amount.</field>
        </record>
        <menuitem groups="analytic.group_analytic_accounting"
            action="action_account_analytic_journal_tree"
            id="account_analytic_journal_print" parent="account.next_id_40"/>

        #
        # Statistics
        #

        <record id="report_hr_timesheet_invoice_journal_form" model="ir.ui.view">
            <field name="name">report.hr.timesheet.invoice.journal.form</field>
            <field name="model">report.hr.timesheet.invoice.journal</field>
            <field name="type">form</field>
            <field name="arch" type="xml">
                <form string="Analytic Entries Stats">
                    <field name="name" select="1"/>
                    <field name="account_id" select="1"/>
                    <field name="journal_id" select="2"/>
                </form>
            </field>
        </record>


        <record id="report_hr_timesheet_invoice_journal_tree" model="ir.ui.view">
            <field name="name">report.hr.timesheet.invoice.journal.tree</field>
            <field name="model">report.hr.timesheet.invoice.journal</field>
            <field name="type">tree</field>
            <field name="arch" type="xml">
                <tree string="Analytic Entries Stats">
                    <field name="name"/>
                    <field name="month"/>
                    <field name="account_id"/>
                    <field name="journal_id"/>
                    <field name="quantity"/>
                    <field name="revenue"/>
                    <field name="cost"/>
                </tree>
            </field>
        </record>

        <record id="report_hr_timesheet_invoice_journal_graph" model="ir.ui.view">
            <field name="name">report.hr.timesheet.invoice.journal.graph</field>
            <field name="model">report.hr.timesheet.invoice.journal</field>
            <field name="type">graph</field>
            <field name="arch" type="xml">
                <graph string="Analytic Entries Stats" type="bar">
                    <field name="name"/>
                    <field name="month"/>
                    <field name="cost" operator="+"/>
                    <field name="revenue" operator="+"/>
                    <field group="True" name="journal_id"/>
                </graph>
            </field>
        </record>

        <record id="report_hr_timesheet_invoice_journal_search" model="ir.ui.view">
            <field name="name">report.hr.timesheet.invoice.journal.search</field>
            <field name="model">report.hr.timesheet.invoice.journal</field>
            <field name="type">search</field>
            <field name="arch" type="xml">
                <search string="Analytic Entries Stats">
                    <group col="8" colspan="4">
                        <filter icon="terp-go-year" string="This Year" domain="[('name','=',time.strftime('%%Y'))]" help="Sale journal in this year"/>
                           <filter icon="terp-go-month" string="This Month" domain="[('month','=',time.strftime('%%m'))]" help="Sale journal in this month"/>
                           <separator orientation="vertical"/>
                        <field name="name" select="1"/>
                           <field name="month" select="1"/>
                        <field name="account_id" select="1"/>
                    </group>
                </search>
            </field>
        </record>

        <act_window
            context="{'search_default_account_id': [active_id], 'search_default_user_id': False, 'default_account_id': active_id}"
            id="act_acc_analytic_acc_5_report_hr_timesheet_invoice_journal"
            name="All Analytic Entries"
            res_model="account.analytic.line"
            src_model="account.analytic.account"
            view_mode="tree,form"
            view_type="form"/>

        <record id="view_account_journal_1" model="ir.ui.view">
            <field name="name">account.journal.form.1</field>
            <field name="model">account.journal</field>
            <field name="inherit_id" ref="account.view_account_journal_form"/>
            <field name="type">form</field>
            <field name="arch" type="xml">
                <field name="currency" position="after">
                    <field name="analytic_journal_id"/>
                </field>
            </field>
        </record>

     <record id="analytic_accounts_graph" model="ir.ui.view">
            <field name="name">analytic.accounts.graph</field>
            <field name="model">account.analytic.account</field>
            <field name="type">graph</field>
            <field name="arch" type="xml">
                <graph string="Analytic Account Statistics" type="bar">
                    <field name="complete_name"/>
                    <field name="balance" operator="+"/>
                </graph>
            </field>
     </record>

    </data>
</openerp><|MERGE_RESOLUTION|>--- conflicted
+++ resolved
@@ -90,15 +90,9 @@
                     </group>
                     <notebook colspan="4">
                         <page string="Account Data">
-<<<<<<< HEAD
-                            <field name="partner_id" select="1" on_change="onchange_partner_id(partner_id)"/>
-                            <field name="contact_id" invisible="1"/>
-                            <field name="currency_id" select="1"/>
-=======
-                            <field name="partner_id"/>
+                            <field name="partner_id" on_change="onchange_partner_id(partner_id)"/>
                             <field name="contact_id"/>
                             <field name="currency_id"/>
->>>>>>> 154ee1ca
                             <newline/>
                             <field name="date_start"/>
                             <field name="date"/>
