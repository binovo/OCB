--- conflicted
+++ resolved
@@ -607,28 +607,6 @@
         if context.get('default_journal_id', False):
             currency = self.env['account.journal'].browse(context['default_journal_id']).currency_id
         return currency
-
-<<<<<<< HEAD
-    @api.depends('move_id.line_ids', 'move_id.line_ids.tax_line_id', 'move_id.line_ids.debit', 'move_id.line_ids.credit')
-    def _compute_tax_base_amount(self):
-        for move_line in self:
-            if move_line.tax_line_id:
-                base_lines = move_line.move_id.line_ids.filtered(lambda line: move_line.tax_line_id in line.tax_ids)
-                move_line.tax_base_amount = abs(sum(base_lines.mapped('balance')))
-            else:
-                move_line.tax_base_amount = 0
-=======
-    @api.depends('debit', 'credit', 'move_id.matched_percentage', 'move_id.journal_id')
-    def _compute_cash_basis(self):
-        for move_line in self:
-            if move_line.journal_id.type in ('sale', 'purchase'):
-                move_line.debit_cash_basis = move_line.debit * move_line.move_id.matched_percentage
-                move_line.credit_cash_basis = move_line.credit * move_line.move_id.matched_percentage
-            else:
-                move_line.debit_cash_basis = move_line.debit
-                move_line.credit_cash_basis = move_line.credit
-            move_line.balance_cash_basis = move_line.debit_cash_basis - move_line.credit_cash_basis
->>>>>>> 40967986
 
     @api.depends('move_id')
     def _compute_parent_state(self):
@@ -711,24 +689,10 @@
         if {'debit', 'credit', 'partner_id', 'account_id'}.isdisjoint(fields):
             return rec
         #compute the default credit/debit of the next line in case of a manual entry
-<<<<<<< HEAD
-        AccountMove = self.env['account.move']
-        balance = 0
-        for line in AccountMove.resolve_2many_commands(
-                'line_ids', self._context['line_ids'], fields=['credit', 'debit']):
-            balance += line.get('debit', 0) - line.get('credit', 0)
-        if len(self._context['line_ids']) > 1:
-            lines = AccountMove.resolve_2many_commands('line_ids', self._context['line_ids'][-2:], fields=['partner_id', 'account_id'])
-            if lines[0].get('partner_id', False) == lines[1].get('partner_id', False):
-                rec.update({'partner_id': lines[0].get('partner_id', False)})
-            if lines[0].get('account_id', False) == lines[1].get('account_id', False):
-                rec.update({'account_id': lines[0].get('account_id', False)})
-=======
         move = self.env['account.move'].new({'line_ids': self._context['line_ids']})
         balance = 0
         for line in move.line_ids:
             balance += line.debit - line.credit
->>>>>>> 40967986
         if balance < 0:
             rec.update({'debit': -balance})
         if balance > 0:
