--- conflicted
+++ resolved
@@ -176,14 +176,9 @@
 
     @api.onchange('internal_type')
     def onchange_internal_type(self):
-<<<<<<< HEAD
         self.reconcile = self.internal_type in ('receivable', 'payable')
-=======
-        if self.internal_type in ('receivable', 'payable'):
-            self.reconcile = True
         if self.internal_type == 'liquidity':
             self.reconcile = False
->>>>>>> fd122aec
 
     @api.onchange('code')
     def onchange_code(self):
