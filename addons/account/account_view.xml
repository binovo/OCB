--- conflicted
+++ resolved
@@ -1447,8 +1447,7 @@
 
         <act_window domain="[('partner_id', '=', active_id), ('account_id.type', 'in', ['receivable', 'payable']), ('reconcile_id','=',False)]" id="act_account_partner_account_move_unreconciled" name="Unreconciled Receivables &amp; Payables" res_model="account.move.line" src_model="res.partner"/>
 
-<<<<<<< HEAD
-        <act_window domain="[('partner_id', '=', active_id), ('account_id.type', 'in', ['receivable', 'payable'])]" id="act_account_partner_account_move_all" name="All Receivables &amp; Payables" res_model="account.move.line" src_model="res.partner"/>
+        <act_window domain="[('partner_id', '=', active_id), ('account_id.type', 'in', ['receivable', 'payable'])]" id="act_account_partner_account_move_all" name="Receivables &amp; Payables" res_model="account.move.line" src_model="res.partner"/>
 		
 		<act_window domain="[('partner_id', '=', active_id)]" id="act_account_partner_account_move" name="All Account Entries" res_model="account.move.line" src_model="res.partner"/>
 
@@ -1494,8 +1493,6 @@
             <field name="restart">onskip</field>
         </record>
 
-=======
->>>>>>> 6428a539
         <record id="view_account_addtmpl_wizard_form" model="ir.ui.view">
             <field name="name">Account Add wizard</field>
             <field name="model">account.addtmpl.wizard</field>
