--- conflicted
+++ resolved
@@ -10,13 +10,8 @@
 "Project-Id-Version: Odoo 9.0\n"
 "Report-Msgid-Bugs-To: \n"
 "POT-Creation-Date: 2015-09-07 14:41+0000\n"
-<<<<<<< HEAD
-"PO-Revision-Date: 2015-10-20 17:06+0000\n"
-"Last-Translator: Ivica Dimjašević <ivica.dimjasevic@storm.hr>\n"
-=======
 "PO-Revision-Date: 2015-11-21 14:27+0000\n"
 "Last-Translator: Davor Bojkić <bole@dajmi5.com>\n"
->>>>>>> b2939537
 "Language-Team: Croatian (http://www.transifex.com/odoo/odoo-9/language/hr/)\n"
 "MIME-Version: 1.0\n"
 "Content-Type: text/plain; charset=UTF-8\n"
@@ -223,7 +218,7 @@
 #. module: report_webkit
 #: selection:ir.header_webkit,format:0
 msgid "DLE 26 110 x 220 mm"
-msgstr ""
+msgstr "DLE 26 110 x 220 mm"
 
 #. module: report_webkit
 #: model:ir.model.fields,field_description:report_webkit.field_ir_header_img_display_name
@@ -240,12 +235,12 @@
 #. module: report_webkit
 #: selection:ir.header_webkit,format:0
 msgid "Executive 4   7.5 x 10 inches, 190.5 x 254 mm"
-msgstr ""
+msgstr "Executive 4   7.5 x 10 inches, 190.5 x 254 mm"
 
 #. module: report_webkit
 #: selection:ir.header_webkit,format:0
 msgid "Folio 27  210 x 330 mm"
-msgstr ""
+msgstr "Folio 27  210 x 330 mm"
 
 #. module: report_webkit
 #: model:ir.ui.view,arch_db:report_webkit.header_webkit
@@ -308,7 +303,7 @@
 #. module: report_webkit
 #: selection:ir.header_webkit,format:0
 msgid "Ledger  28  431.8 x 279.4 mm"
-msgstr ""
+msgstr "Ledger  28  431.8 x 279.4 mm"
 
 #. module: report_webkit
 #: model:ir.model.fields,field_description:report_webkit.field_ir_header_webkit_margin_left
@@ -417,7 +412,7 @@
 #. module: report_webkit
 #: selection:ir.header_webkit,format:0
 msgid "Tabloid 29 279.4 x 431.8 mm"
-msgstr ""
+msgstr "Tabloid 29 279.4 x 431.8 mm"
 
 #. module: report_webkit
 #: code:addons/report_webkit/webkit_report.py:191
