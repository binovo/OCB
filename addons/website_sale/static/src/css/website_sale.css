--- conflicted
+++ resolved
@@ -192,12 +192,7 @@
   .col-md-9 .oe-height-6 {
     height: 570px; }
   .col-md-9 .oe-height-8 {
-<<<<<<< HEAD
     height: 760px; } }
-=======
-    height: 760px;
-  }
-}
 /* ---- Cart ---- */
 .oe_cart a span.visible-xs-inline, #modal_optional_products a span.visible-xs-inline {
   display: none !important;
@@ -271,7 +266,6 @@
     display: inline !important;
   }
 }
->>>>>>> 222b2d33
 /* ---- Product list style ---- */
 @media (min-width: 400px) {
   .oe_product.oe_list {
