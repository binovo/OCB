--- conflicted
+++ resolved
@@ -39,7 +39,6 @@
             'order': order
         }
 
-<<<<<<< HEAD
     @api.multi
     def _cart_find_product_line(self, product_id=None, line_id=None, **kwargs):
         self.ensure_one()
@@ -52,20 +51,7 @@
     def _website_product_id_change(self, order_id, product_id, qty=0):
         order = self.sudo().browse(order_id)
         product_context = dict(self.env.context)
-=======
-    def _cart_find_product_line(self, cr, uid, ids, product_id=None, line_id=None, context=None, **kwargs):
-        for so in self.browse(cr, uid, ids, context=context):
-            domain = [('order_id', '=', so.id), ('product_id', '=', product_id)]
-            if line_id:
-                domain += [('id', '=', line_id)]
-            return self.pool.get('sale.order.line').search(cr, SUPERUSER_ID, domain, context=context)
-
-    def _website_product_id_change(self, cr, uid, ids, order_id, product_id, qty=0, context=None):
-        context = dict(context or {})
-        order = self.pool['sale.order'].browse(cr, SUPERUSER_ID, order_id, context=context)
-        product_context = context.copy()
         product_context.setdefault('lang', order.partner_id.lang)
->>>>>>> 21c7ef8b
         product_context.update({
             'partner': order.partner_id.id,
             'quantity': qty,
