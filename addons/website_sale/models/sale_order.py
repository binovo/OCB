--- conflicted
+++ resolved
@@ -124,20 +124,6 @@
             return random.sample(accessory_products, min(len(accessory_products), 3))
 
 
-<<<<<<< HEAD
-=======
-class SaleOrderLine(models.Model):
-    _inherit = "sale.order.line"
-
-    discounted_price = fields.Float(compute='_compute_discounted_price', digits=dp.get_precision('Product Price'))
-
-    @api.depends('price_unit', 'discount')
-    def _compute_discounted_price(self):
-        for line in self:
-            line.discounted_price = line.price_unit * (1.0 - line.discount / 100.0)
-
-
->>>>>>> 3a2147d9
 class Website(models.Model):
     _inherit = 'website'
 
