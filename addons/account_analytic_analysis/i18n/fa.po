--- conflicted
+++ resolved
@@ -1,18 +1,3 @@
-<<<<<<< HEAD
-# Persian translation for openobject-addons
-# Copyright (c) 2014 Rosetta Contributors and Canonical Ltd 2014
-# This file is distributed under the same license as the openobject-addons package.
-# FIRST AUTHOR <EMAIL@ADDRESS>, 2014.
-#
-msgid ""
-msgstr ""
-"Project-Id-Version: openobject-addons\n"
-"Report-Msgid-Bugs-To: FULL NAME <EMAIL@ADDRESS>\n"
-"POT-Creation-Date: 2014-09-23 16:27+0000\n"
-"PO-Revision-Date: 2014-08-14 16:10+0000\n"
-"Last-Translator: FULL NAME <EMAIL@ADDRESS>\n"
-"Language-Team: Persian <fa@li.org>\n"
-=======
 # Translation of Odoo Server.
 # This file contains the translation of the following modules:
 # * account_analytic_analysis
@@ -26,12 +11,11 @@
 "PO-Revision-Date: 2016-07-22 23:08+0000\n"
 "Last-Translator: Martin Trigaux\n"
 "Language-Team: Persian (http://www.transifex.com/odoo/odoo-8/language/fa/)\n"
->>>>>>> 84f9cdd1
 "MIME-Version: 1.0\n"
 "Content-Type: text/plain; charset=UTF-8\n"
-"Content-Transfer-Encoding: 8bit\n"
-"X-Launchpad-Export-Date: 2014-09-24 08:55+0000\n"
-"X-Generator: Launchpad (build 17196)\n"
+"Content-Transfer-Encoding: \n"
+"Language: fa\n"
+"Plural-Forms: nplurals=1; plural=0;\n"
 
 #. module: account_analytic_analysis
 #: model:email.template,body_html:account_analytic_analysis.account_analytic_cron_email_template
@@ -52,27 +36,14 @@
 "        % for account in accounts:\n"
 "        <tr>\n"
 "            <td>${partner.name}</td>\n"
-<<<<<<< HEAD
-"            <td><a "
-"href=\"${ctx[\"base_url\"]}/#action=${ctx[\"action_id\"]}&id=${account.id}&vi"
-"ew_type=form\">${account.name}</a></td>\n"
-"            <td>${account.date_start} to ${account.date and account.date or "
-"'???'}</td>\n"
-=======
 "            <td><a href=\"${ctx[\"base_url\"]}/#action=${ctx[\"action_id\"]}&id=${account.id}&view_type=form\">${account.name}</a></td>\n"
 "            <td>${account.date_start} to ${account.date and account.date or '???'}</td>\n"
->>>>>>> 84f9cdd1
 "            <td>\n"
 "            % if account.quantity_max != 0.0:\n"
 "                ${account.remaining_hours}/${account.quantity_max} units\n"
 "            % endif\n"
 "            </td>\n"
-<<<<<<< HEAD
-"            <td>${account.partner_id.phone or ''}, "
-"${account.partner_id.email or ''}</td>\n"
-=======
 "            <td>${account.partner_id.phone or ''}, ${account.partner_id.email or ''}</td>\n"
->>>>>>> 84f9cdd1
 "        </tr>\n"
 "        % endfor\n"
 "    % endfor\n"
@@ -124,12 +95,7 @@
 "                    Click here to create a template of contract.\n"
 "                </p><p>\n"
 "                    Templates are used to prefigure contract/project that \n"
-<<<<<<< HEAD
-"                    can be selected by the salespeople to quickly configure "
-"the\n"
-=======
 "                    can be selected by the salespeople to quickly configure the\n"
->>>>>>> 84f9cdd1
 "                    terms and conditions of the contract.\n"
 "                </p>\n"
 "            "
@@ -141,18 +107,9 @@
 "<p class=\"oe_view_nocontent_create\">\n"
 "                    Click to create a new contract.\n"
 "                </p><p>\n"
-<<<<<<< HEAD
-"                    Use contracts to follow tasks, issues, timesheets or "
-"invoicing based on\n"
-"                    work done, expenses and/or sales orders. Odoo will "
-"automatically manage\n"
-"                    the alerts for the renewal of the contracts to the right "
-"salesperson.\n"
-=======
 "                    Use contracts to follow tasks, issues, timesheets or invoicing based on\n"
 "                    work done, expenses and/or sales orders. Odoo will automatically manage\n"
 "                    the alerts for the renewal of the contracts to the right salesperson.\n"
->>>>>>> 84f9cdd1
 "                </p>\n"
 "            "
 msgstr ""
@@ -161,12 +118,7 @@
 #: model:ir.actions.act_window,help:account_analytic_analysis.action_sales_order
 msgid ""
 "<p class=\"oe_view_nocontent_create\">\n"
-<<<<<<< HEAD
-"                Click to create a quotation that can be converted into a "
-"sales\n"
-=======
 "                Click to create a quotation that can be converted into a sales\n"
->>>>>>> 84f9cdd1
 "                order.\n"
 "              </p><p>\n"
 "                Use sale orders to track everything that should be invoiced\n"
@@ -185,15 +137,8 @@
 "                end date is passed or the working effort is higher than the\n"
 "                maximum authorized one.\n"
 "              </p><p>\n"
-<<<<<<< HEAD
-"                Odoo automatically sets contracts to be renewed in a "
-"pending\n"
-"                state. After the negociation, the salesman should close or "
-"renew\n"
-=======
 "                Odoo automatically sets contracts to be renewed in a pending\n"
 "                state. After the negociation, the salesman should close or renew\n"
->>>>>>> 84f9cdd1
 "                pending contracts.\n"
 "              </p>\n"
 "            "
@@ -204,15 +149,8 @@
 msgid ""
 "<p>\n"
 "                You will find here timesheets and purchases you did for\n"
-<<<<<<< HEAD
-"                contracts that can be reinvoiced to the customer.  If you "
-"want\n"
-"                to record new activities to invoice, you should use the "
-"timesheet\n"
-=======
 "                contracts that can be reinvoiced to the customer.  If you want\n"
 "                to record new activities to invoice, you should use the timesheet\n"
->>>>>>> 84f9cdd1
 "                menu instead.\n"
 "              </p>\n"
 "            "
@@ -226,31 +164,6 @@
 #. module: account_analytic_analysis
 #: view:account.analytic.account:account_analytic_analysis.view_account_analytic_account_overdue_search
 msgid "Account Manager"
-<<<<<<< HEAD
-msgstr ""
-
-#. module: account_analytic_analysis
-#: help:sale.config.settings,group_template_required:0
-msgid ""
-"Allows you to set the template field as required when creating an analytic "
-"account or a contract."
-msgstr ""
-
-#. module: account_analytic_analysis
-#: field:account.analytic.invoice.line,analytic_account_id:0
-#: field:account_analytic_analysis.summary.month,account_id:0
-#: field:account_analytic_analysis.summary.user,account_id:0
-#: model:ir.model,name:account_analytic_analysis.model_account_analytic_account
-msgid "Analytic Account"
-msgstr ""
-
-#. module: account_analytic_analysis
-#: help:account.analytic.account,ca_theorical:0
-msgid ""
-"Based on the costs you had on the project, what would have been the revenue "
-"if all these costs have been invoiced at the normal sale price provided by "
-"the pricelist."
-=======
 msgstr "مدیر حساب"
 
 #. module: account_analytic_analysis
@@ -279,30 +192,15 @@
 #. module: account_analytic_analysis
 #: view:account.analytic.account:account_analytic_analysis.view_account_analytic_account_overdue_search
 msgid "Cancelled"
->>>>>>> 84f9cdd1
-msgstr ""
-
-#. module: account_analytic_analysis
-#: view:account.analytic.account:account_analytic_analysis.view_account_analytic_account_overdue_search
-<<<<<<< HEAD
-msgid "Cancelled"
-=======
+msgstr ""
+
+#. module: account_analytic_analysis
+#: view:account.analytic.account:account_analytic_analysis.view_account_analytic_account_overdue_search
 msgid "Cancelled contracts"
->>>>>>> 84f9cdd1
-msgstr ""
-
-#. module: account_analytic_analysis
-#: view:account.analytic.account:account_analytic_analysis.view_account_analytic_account_overdue_search
-<<<<<<< HEAD
-msgid "Cancelled contracts"
-=======
-msgid "Closed"
->>>>>>> 84f9cdd1
-msgstr ""
-
-#. module: account_analytic_analysis
-#: view:account.analytic.account:account_analytic_analysis.view_account_analytic_account_overdue_search
-<<<<<<< HEAD
+msgstr ""
+
+#. module: account_analytic_analysis
+#: view:account.analytic.account:account_analytic_analysis.view_account_analytic_account_overdue_search
 msgid "Closed"
 msgstr ""
 
@@ -334,34 +232,6 @@
 msgstr ""
 
 #. module: account_analytic_analysis
-=======
-msgid "Closed contracts"
-msgstr ""
-
-#. module: account_analytic_analysis
-#: help:account.analytic.account,remaining_hours_to_invoice:0
-msgid ""
-"Computed using the formula: Expected on timesheets - Total invoiced on "
-"timesheets"
-msgstr ""
-
-#. module: account_analytic_analysis
-#: help:account.analytic.account,real_margin:0
-msgid "Computed using the formula: Invoiced Amount - Total Costs."
-msgstr ""
-
-#. module: account_analytic_analysis
-#: help:account.analytic.account,revenue_per_hour:0
-msgid "Computed using the formula: Invoiced Amount / Total Time"
-msgstr ""
-
-#. module: account_analytic_analysis
-#: help:account.analytic.account,remaining_ca:0
-msgid "Computed using the formula: Max Invoice Price - Invoiced Amount."
-msgstr ""
-
-#. module: account_analytic_analysis
->>>>>>> 84f9cdd1
 #: help:account.analytic.account,remaining_hours:0
 msgid "Computed using the formula: Maximum Time - Total Worked Time"
 msgstr ""
@@ -428,16 +298,12 @@
 #. module: account_analytic_analysis
 #: field:account.analytic.invoice.line,create_uid:0
 msgid "Created by"
-<<<<<<< HEAD
-msgstr ""
-=======
 msgstr "ایجاد شده توسط"
->>>>>>> 84f9cdd1
 
 #. module: account_analytic_analysis
 #: field:account.analytic.invoice.line,create_date:0
 msgid "Created on"
-msgstr ""
+msgstr "ایجاد شده در"
 
 #. module: account_analytic_analysis
 #: view:account.analytic.account:account_analytic_analysis.view_account_analytic_account_overdue_search
@@ -457,7 +323,6 @@
 #. module: account_analytic_analysis
 #: field:account.analytic.account,recurring_next_date:0
 msgid "Date of Next Invoice"
-<<<<<<< HEAD
 msgstr ""
 
 #. module: account_analytic_analysis
@@ -483,53 +348,18 @@
 #. module: account_analytic_analysis
 #: view:account.analytic.account:account_analytic_analysis.view_account_analytic_account_overdue_search
 msgid "End date is in the next month"
-=======
-msgstr ""
-
-#. module: account_analytic_analysis
-#: help:account.analytic.account,last_worked_date:0
-msgid "Date of the latest work done on this account."
-msgstr ""
-
-#. module: account_analytic_analysis
-#: selection:account.analytic.account,recurring_rule_type:0
-msgid "Day(s)"
-msgstr ""
-
-#. module: account_analytic_analysis
-#: field:account.analytic.invoice.line,name:0
-msgid "Description"
->>>>>>> 84f9cdd1
-msgstr ""
-
-#. module: account_analytic_analysis
-#: view:account.analytic.account:account_analytic_analysis.view_account_analytic_account_overdue_search
-<<<<<<< HEAD
+msgstr ""
+
+#. module: account_analytic_analysis
+#: view:account.analytic.account:account_analytic_analysis.view_account_analytic_account_overdue_search
 msgid "End date passed or prepaid unit consumed"
 msgstr ""
 
 #. module: account_analytic_analysis
-#: code:addons/account_analytic_analysis/account_analytic_analysis.py:674
-=======
-msgid "End Month"
-msgstr ""
-
-#. module: account_analytic_analysis
-#: view:account.analytic.account:account_analytic_analysis.view_account_analytic_account_overdue_search
-msgid "End date is in the next month"
-msgstr ""
-
-#. module: account_analytic_analysis
-#: view:account.analytic.account:account_analytic_analysis.view_account_analytic_account_overdue_search
-msgid "End date passed or prepaid unit consumed"
-msgstr ""
-
-#. module: account_analytic_analysis
 #: code:addons/account_analytic_analysis/account_analytic_analysis.py:681
->>>>>>> 84f9cdd1
 #, python-format
 msgid "Error!"
-msgstr ""
+msgstr "خطا!"
 
 #. module: account_analytic_analysis
 #: field:account.analytic.account,hours_qtt_est:0
@@ -545,32 +375,11 @@
 msgstr ""
 
 #. module: account_analytic_analysis
-<<<<<<< HEAD
 #: view:account.analytic.account:account_analytic_analysis.account_analytic_account_form_form
 msgid "Expected"
 msgstr ""
 
 #. module: account_analytic_analysis
-=======
-#: field:account.analytic.account,hours_qtt_est:0
-msgid "Estimation of Hours to Invoice"
-msgstr ""
-
-#. module: account_analytic_analysis
-#: help:account.analytic.account,remaining_total:0
-msgid ""
-"Expectation of remaining income for this contract. Computed as the sum of "
-"remaining subtotals which, in turn, are computed as the maximum between "
-"'(Estimation - Invoiced)' and 'To Invoice' amounts"
-msgstr ""
-
-#. module: account_analytic_analysis
-#: view:account.analytic.account:account_analytic_analysis.account_analytic_account_form_form
-msgid "Expected"
-msgstr ""
-
-#. module: account_analytic_analysis
->>>>>>> 84f9cdd1
 #: view:account.analytic.account:account_analytic_analysis.view_account_analytic_account_overdue_search
 msgid "Expired or consumed"
 msgstr ""
@@ -610,11 +419,7 @@
 #: field:account_analytic_analysis.summary.month,id:0
 #: field:account_analytic_analysis.summary.user,id:0
 msgid "ID"
-<<<<<<< HEAD
-msgstr ""
-=======
 msgstr "شناسه"
->>>>>>> 84f9cdd1
 
 #. module: account_analytic_analysis
 #: help:account.analytic.account,ca_to_invoice:0
@@ -668,11 +473,7 @@
 #. module: account_analytic_analysis
 #: view:account.analytic.account:account_analytic_analysis.account_analytic_account_form_form
 msgid "Invoicing"
-<<<<<<< HEAD
-msgstr ""
-=======
 msgstr "صدور فاکتور"
->>>>>>> 84f9cdd1
 
 #. module: account_analytic_analysis
 #: field:account.analytic.account,last_invoice_date:0
@@ -682,16 +483,12 @@
 #. module: account_analytic_analysis
 #: field:account.analytic.invoice.line,write_uid:0
 msgid "Last Updated by"
-<<<<<<< HEAD
-msgstr ""
-=======
 msgstr "آخرین به روز رسانی توسط"
->>>>>>> 84f9cdd1
 
 #. module: account_analytic_analysis
 #: field:account.analytic.invoice.line,write_date:0
 msgid "Last Updated on"
-msgstr ""
+msgstr "آخرین به روز رسانی در"
 
 #. module: account_analytic_analysis
 #: model:res.groups,name:account_analytic_analysis.group_template_required
@@ -707,11 +504,7 @@
 #: field:account.analytic.account,month_ids:0
 #: field:account_analytic_analysis.summary.month,month:0
 msgid "Month"
-<<<<<<< HEAD
-msgstr ""
-=======
 msgstr "ماه"
->>>>>>> 84f9cdd1
 
 #. module: account_analytic_analysis
 #: selection:account.analytic.account,recurring_rule_type:0
@@ -719,25 +512,18 @@
 msgstr ""
 
 #. module: account_analytic_analysis
-<<<<<<< HEAD
-#: code:addons/account_analytic_analysis/account_analytic_analysis.py:669
-#, python-format
-msgid "No Customer Defined!"
-msgstr ""
-
-#. module: account_analytic_analysis
-#: view:account.analytic.account:account_analytic_analysis.account_analytic_account_form_form
-msgid "No order to invoice, create"
-=======
 #: code:addons/account_analytic_analysis/account_analytic_analysis.py:676
 #, python-format
 msgid "No Customer Defined!"
->>>>>>> 84f9cdd1
-msgstr ""
-
-#. module: account_analytic_analysis
-#: view:account.analytic.account:account_analytic_analysis.account_analytic_account_form_form
-<<<<<<< HEAD
+msgstr ""
+
+#. module: account_analytic_analysis
+#: view:account.analytic.account:account_analytic_analysis.account_analytic_account_form_form
+msgid "No order to invoice, create"
+msgstr ""
+
+#. module: account_analytic_analysis
+#: view:account.analytic.account:account_analytic_analysis.account_analytic_account_form_form
 msgid "Nothing to invoice, create"
 msgstr ""
 
@@ -756,52 +542,10 @@
 msgstr ""
 
 #. module: account_analytic_analysis
-=======
-msgid "No order to invoice, create"
-msgstr ""
-
-#. module: account_analytic_analysis
-#: view:account.analytic.account:account_analytic_analysis.account_analytic_account_form_form
-msgid "Nothing to invoice, create"
-msgstr ""
-
-#. module: account_analytic_analysis
-#: help:account.analytic.account,hours_qtt_non_invoiced:0
-msgid ""
-"Number of time (hours/days) (from journal of type 'general') that can be "
-"invoiced if you invoice based on analytic account."
-msgstr ""
-
-#. module: account_analytic_analysis
-#: help:account.analytic.account,hours_qtt_invoiced:0
-msgid ""
-"Number of time (hours/days) that can be invoiced plus those that already "
-"have been invoiced."
-msgstr ""
-
-#. module: account_analytic_analysis
->>>>>>> 84f9cdd1
 #: help:account.analytic.account,hours_quantity:0
 msgid ""
 "Number of time you spent on the analytic account (from timesheet). It "
 "computes quantities on all journal of type 'general'."
-<<<<<<< HEAD
-msgstr ""
-
-#. module: account_analytic_analysis
-#: field:account.analytic.account,invoice_on_timesheets:0
-msgid "On Timesheets"
-msgstr ""
-
-#. module: account_analytic_analysis
-#: field:account.analytic.account,is_overdue_quantity:0
-msgid "Overdue Quantity"
-msgstr ""
-
-#. module: account_analytic_analysis
-#: view:account.analytic.account:account_analytic_analysis.view_account_analytic_account_overdue_search
-msgid "Parent"
-=======
 msgstr ""
 
 #. module: account_analytic_analysis
@@ -833,24 +577,6 @@
 #: code:addons/account_analytic_analysis/account_analytic_analysis.py:682
 #, python-format
 msgid "Please define a sale journal for the company \"%s\"."
->>>>>>> 84f9cdd1
-msgstr ""
-
-#. module: account_analytic_analysis
-#: view:account.analytic.account:account_analytic_analysis.view_account_analytic_account_overdue_search
-<<<<<<< HEAD
-msgid "Partner"
-msgstr ""
-
-#. module: account_analytic_analysis
-#: view:account.analytic.account:account_analytic_analysis.view_account_analytic_account_overdue_search
-msgid "Pending contracts"
-msgstr ""
-
-#. module: account_analytic_analysis
-#: code:addons/account_analytic_analysis/account_analytic_analysis.py:675
-#, python-format
-msgid "Please define a sale journal for the company \"%s\"."
 msgstr ""
 
 #. module: account_analytic_analysis
@@ -864,20 +590,9 @@
 msgstr ""
 
 #. module: account_analytic_analysis
-=======
-msgid "Pricelist"
-msgstr ""
-
-#. module: account_analytic_analysis
-#: field:account.analytic.invoice.line,product_id:0
-msgid "Product"
-msgstr ""
-
-#. module: account_analytic_analysis
->>>>>>> 84f9cdd1
 #: field:account.analytic.invoice.line,quantity:0
 msgid "Quantity"
-msgstr ""
+msgstr "تعداد"
 
 #. module: account_analytic_analysis
 #: field:account.analytic.account,real_margin:0
@@ -920,7 +635,6 @@
 #. module: account_analytic_analysis
 #: field:account.analytic.account,recurring_interval:0
 msgid "Repeat Every"
-<<<<<<< HEAD
 msgstr ""
 
 #. module: account_analytic_analysis
@@ -934,23 +648,7 @@
 msgstr ""
 
 #. module: account_analytic_analysis
-#: code:addons/account_analytic_analysis/account_analytic_analysis.py:543
-=======
-msgstr ""
-
-#. module: account_analytic_analysis
-#: help:account.analytic.account,recurring_interval:0
-msgid "Repeat every (Days/Week/Month/Year)"
-msgstr ""
-
-#. module: account_analytic_analysis
-#: field:account.analytic.account,revenue_per_hour:0
-msgid "Revenue per Time (real)"
-msgstr ""
-
-#. module: account_analytic_analysis
 #: code:addons/account_analytic_analysis/account_analytic_analysis.py:550
->>>>>>> 84f9cdd1
 #, python-format
 msgid "Sales Order Lines to Invoice of %s"
 msgstr ""
@@ -959,7 +657,6 @@
 #: view:account.analytic.account:account_analytic_analysis.account_analytic_account_form_form
 #: model:ir.actions.act_window,name:account_analytic_analysis.action_sales_order
 msgid "Sales Orders"
-<<<<<<< HEAD
 msgstr ""
 
 #. module: account_analytic_analysis
@@ -978,26 +675,6 @@
 msgstr ""
 
 #. module: account_analytic_analysis
-=======
-msgstr ""
-
-#. module: account_analytic_analysis
-#: view:account.analytic.account:account_analytic_analysis.view_account_analytic_account_overdue_search
-msgid "Start Month"
-msgstr ""
-
-#. module: account_analytic_analysis
-#: view:account.analytic.account:account_analytic_analysis.view_account_analytic_account_overdue_search
-msgid "Status"
-msgstr ""
-
-#. module: account_analytic_analysis
-#: field:account.analytic.invoice.line,price_subtotal:0
-msgid "Sub Total"
-msgstr ""
-
-#. module: account_analytic_analysis
->>>>>>> 84f9cdd1
 #: help:account.analytic.account,fix_price_to_invoice:0
 msgid "Sum of quotations for this contract."
 msgstr ""
@@ -1010,11 +687,7 @@
 #. module: account_analytic_analysis
 #: view:account.analytic.account:account_analytic_analysis.view_account_analytic_account_overdue_search
 msgid "Template"
-<<<<<<< HEAD
-msgstr ""
-=======
 msgstr "پوسته"
->>>>>>> 84f9cdd1
 
 #. module: account_analytic_analysis
 #: field:account.analytic.account,theorical_margin:0
@@ -1038,11 +711,7 @@
 msgstr ""
 
 #. module: account_analytic_analysis
-<<<<<<< HEAD
-#: code:addons/account_analytic_analysis/account_analytic_analysis.py:652
-=======
 #: code:addons/account_analytic_analysis/account_analytic_analysis.py:659
->>>>>>> 84f9cdd1
 #, python-format
 msgid "Timesheets to Invoice of %s"
 msgstr ""
@@ -1050,20 +719,12 @@
 #. module: account_analytic_analysis
 #: view:account.analytic.account:account_analytic_analysis.account_analytic_account_form_form
 msgid "To Invoice"
-<<<<<<< HEAD
-msgstr ""
-=======
 msgstr "قابل فاکتور"
->>>>>>> 84f9cdd1
 
 #. module: account_analytic_analysis
 #: view:account.analytic.account:account_analytic_analysis.view_account_analytic_account_overdue_search
 msgid "To Renew"
-<<<<<<< HEAD
-msgstr ""
-=======
 msgstr "برای بازبینی"
->>>>>>> 84f9cdd1
 
 #. module: account_analytic_analysis
 #: view:account.analytic.account:account_analytic_analysis.account_analytic_account_form_form
@@ -1078,7 +739,6 @@
 #. module: account_analytic_analysis
 #: field:account.analytic.account,est_total:0
 msgid "Total Estimation"
-<<<<<<< HEAD
 msgstr ""
 
 #. module: account_analytic_analysis
@@ -1098,27 +758,6 @@
 msgstr ""
 
 #. module: account_analytic_analysis
-=======
-msgstr ""
-
-#. module: account_analytic_analysis
-#: field:account.analytic.account,invoiced_total:0
-msgid "Total Invoiced"
-msgstr ""
-
-#. module: account_analytic_analysis
-#: field:account.analytic.account,remaining_total:0
-msgid "Total Remaining"
-msgstr ""
-
-#. module: account_analytic_analysis
-#: field:account_analytic_analysis.summary.month,unit_amount:0
-#: field:account_analytic_analysis.summary.user,unit_amount:0
-msgid "Total Time"
-msgstr ""
-
-#. module: account_analytic_analysis
->>>>>>> 84f9cdd1
 #: field:account.analytic.account,hours_quantity:0
 msgid "Total Worked Time"
 msgstr ""
@@ -1164,7 +803,6 @@
 #: view:account.analytic.account:account_analytic_analysis.account_analytic_account_form_form
 msgid "Units Consumed"
 msgstr ""
-<<<<<<< HEAD
 
 #. module: account_analytic_analysis
 #: view:account.analytic.account:account_analytic_analysis.account_analytic_account_form_form
@@ -1178,21 +816,6 @@
 msgstr ""
 
 #. module: account_analytic_analysis
-=======
-
-#. module: account_analytic_analysis
-#: view:account.analytic.account:account_analytic_analysis.account_analytic_account_form_form
-msgid "Units Remaining"
-msgstr ""
-
-#. module: account_analytic_analysis
-#: field:account.analytic.account,user_ids:0
-#: field:account_analytic_analysis.summary.user,user:0
-msgid "User"
-msgstr ""
-
-#. module: account_analytic_analysis
->>>>>>> 84f9cdd1
 #: selection:account.analytic.account,recurring_rule_type:0
 msgid "Week(s)"
 msgstr ""
@@ -1212,11 +835,7 @@
 msgstr ""
 
 #. module: account_analytic_analysis
-<<<<<<< HEAD
-#: code:addons/account_analytic_analysis/account_analytic_analysis.py:669
-=======
 #: code:addons/account_analytic_analysis/account_analytic_analysis.py:676
->>>>>>> 84f9cdd1
 #, python-format
 msgid "You must first select a Customer for Contract %s!"
 msgstr ""
