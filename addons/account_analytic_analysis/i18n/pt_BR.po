--- conflicted
+++ resolved
@@ -1,19 +1,3 @@
-<<<<<<< HEAD
-# Brazilian Portuguese translation for openobject-addons
-# Copyright (c) 2014 Rosetta Contributors and Canonical Ltd 2014
-# This file is distributed under the same license as the openobject-addons package.
-# FIRST AUTHOR <EMAIL@ADDRESS>, 2014.
-#
-msgid ""
-msgstr ""
-"Project-Id-Version: openobject-addons\n"
-"Report-Msgid-Bugs-To: FULL NAME <EMAIL@ADDRESS>\n"
-"POT-Creation-Date: 2014-09-23 16:27+0000\n"
-"PO-Revision-Date: 2014-09-07 00:14+0000\n"
-"Last-Translator: Fábio Martinelli - http://zupy.com.br "
-"<webmaster@zupy.com.br>\n"
-"Language-Team: Brazilian Portuguese <pt_BR@li.org>\n"
-=======
 # Translation of Odoo Server.
 # This file contains the translation of the following modules:
 # * account_analytic_analysis
@@ -30,12 +14,11 @@
 "PO-Revision-Date: 2016-07-09 17:10+0000\n"
 "Last-Translator: grazziano <g.negocios@outlook.com.br>\n"
 "Language-Team: Portuguese (Brazil) (http://www.transifex.com/odoo/odoo-8/language/pt_BR/)\n"
->>>>>>> 96502490
 "MIME-Version: 1.0\n"
 "Content-Type: text/plain; charset=UTF-8\n"
-"Content-Transfer-Encoding: 8bit\n"
-"X-Launchpad-Export-Date: 2014-09-24 08:55+0000\n"
-"X-Generator: Launchpad (build 17196)\n"
+"Content-Transfer-Encoding: \n"
+"Language: pt_BR\n"
+"Plural-Forms: nplurals=2; plural=(n > 1);\n"
 
 #. module: account_analytic_analysis
 #: model:email.template,body_html:account_analytic_analysis.account_analytic_cron_email_template
@@ -56,18 +39,14 @@
 "        % for account in accounts:\n"
 "        <tr>\n"
 "            <td>${partner.name}</td>\n"
-"            <td><a "
-"href=\"${ctx[\"base_url\"]}/#action=${ctx[\"action_id\"]}&id=${account.id}&vi"
-"ew_type=form\">${account.name}</a></td>\n"
-"            <td>${account.date_start} to ${account.date and account.date or "
-"'???'}</td>\n"
+"            <td><a href=\"${ctx[\"base_url\"]}/#action=${ctx[\"action_id\"]}&id=${account.id}&view_type=form\">${account.name}</a></td>\n"
+"            <td>${account.date_start} to ${account.date and account.date or '???'}</td>\n"
 "            <td>\n"
 "            % if account.quantity_max != 0.0:\n"
 "                ${account.remaining_hours}/${account.quantity_max} units\n"
 "            % endif\n"
 "            </td>\n"
-"            <td>${account.partner_id.phone or ''}, "
-"${account.partner_id.email or ''}</td>\n"
+"            <td>${account.partner_id.phone or ''}, ${account.partner_id.email or ''}</td>\n"
 "        </tr>\n"
 "        % endfor\n"
 "    % endfor\n"
@@ -105,11 +84,7 @@
 "</pre>\n"
 "\n"
 "            "
-<<<<<<< HEAD
-msgstr ""
-=======
 msgstr "\nOlá ${object.name},\n\n% macro account_table(values):\n<table cellspacing=\"1\" border=\"1\" cellpadding=\"4\">\n    <tr>\n        <th>Cliente</th>\n        <th>Contrato</th>\n        <th>Datas</th>\n        <th>Unidades Pré-pagas</th>\n        <th>Contato</th>\n    </tr>\n    % pelo parceiro, contas em valores:\n        % para as contas em contas:\n        <tr>\n            <td>${partner.name}</td>\n            <td><a href=\"${ctx[\"base_url\"]}/#action=${ctx[\"action_id\"]}&id=${account.id}&view_type=form\">${account.name}</a></td>\n            <td>${account.date_start} até ${account.date and account.date or '???'}</td>\n            <td>\n            % if account.quantity_max != 0.0:\n                ${account.remaining_hours}/${account.quantity_max} units\n            % endif\n            </td>\n            <td>${account.partner_id.phone or ''}, ${account.partner_id.e-mail or ''}</td>\n        </tr>\n        % endfor\n    % endfor\n</table>\n% endmacro \n\n% if \"new\" in ctx[\"data\"]:\n    <h2>Os seguintes contratos acabaram de vencer: </h2>\n    ${account_table(ctx[\"data\"][\"new\"].iteritems())}\n% endif\n\n% if \"old\" in ctx[\"data\"]:\n    <h2>Os seguintes contratos ainda não foram processados: </h2>\n    ${account_table(ctx[\"data\"][\"old\"].iteritems())}\n% endif\n\n% if \"future\" in ctx[\"data\"]:\n    <h2>Os seguintes contratos irão vencer em menos de um mês: </h2>\n    ${account_table(ctx[\"data\"][\"future\"].iteritems())}\n% endif\n\n<p>\n    Você pode verificar todos os contratos a serem renovados usando o menu:\n</p>\n<ul>\n    <li>Vendas / Faturamento / Contratos a renovar</li>\n</ul>\n<p>\n    Obrigado,\n</p>\n\n<pre>\n-- \nE-mail Automático do Odoo\n</pre>\n\n            "
->>>>>>> 96502490
 
 #. module: account_analytic_analysis
 #: help:account.analytic.account,toinvoice_total:0
@@ -123,26 +98,11 @@
 "                    Click here to create a template of contract.\n"
 "                </p><p>\n"
 "                    Templates are used to prefigure contract/project that \n"
-"                    can be selected by the salespeople to quickly configure "
-"the\n"
+"                    can be selected by the salespeople to quickly configure the\n"
 "                    terms and conditions of the contract.\n"
 "                </p>\n"
 "            "
-<<<<<<< HEAD
-msgstr ""
-"<p class=\"oe_view_nocontent_create\">\n"
-"                    Clique aqui para criar um modelo de contrato.\n"
-"                </p><p>\n"
-"                    Modelos são utilizados para pré definir "
-"contratos/projetos que \n"
-"                    podem ser selecionados pela equipe de vendas para "
-"rapidamente descrever os \n"
-"                    termos e condições do contrato.\n"
-"                </p>\n"
-"            "
-=======
 msgstr "<p class=\"oe_view_nocontent_create\">\nClique aqui para criar um modelo de contrato.\n</p><p>\nModelos são utilizados para pré definir contratos/projetos que \npodem ser selecionados pela equipe de vendas para rapidamente descrever os \ntermos e condições do contrato.\n</p>\n            "
->>>>>>> 96502490
 
 #. module: account_analytic_analysis
 #: model:ir.actions.act_window,help:account_analytic_analysis.action_account_analytic_overdue_all
@@ -150,56 +110,25 @@
 "<p class=\"oe_view_nocontent_create\">\n"
 "                    Click to create a new contract.\n"
 "                </p><p>\n"
-"                    Use contracts to follow tasks, issues, timesheets or "
-"invoicing based on\n"
-"                    work done, expenses and/or sales orders. Odoo will "
-"automatically manage\n"
-"                    the alerts for the renewal of the contracts to the right "
-"salesperson.\n"
+"                    Use contracts to follow tasks, issues, timesheets or invoicing based on\n"
+"                    work done, expenses and/or sales orders. Odoo will automatically manage\n"
+"                    the alerts for the renewal of the contracts to the right salesperson.\n"
 "                </p>\n"
 "            "
-msgstr ""
+msgstr "<p class=\"oe_view_nocontent_create\">\nClique para criar um novo contrato.\n</p><p>\nUse os contratos para seguir tarefas, incidentes, planilhas de horas ou faturamento baseado no\ntrabalho executado, despesas e ou pedidos de vendas. O Odoo irá gerenciar os alertas para a renovação do contrato para a pessoa responsável automaticamente.\n</p>\n            "
+
+#. module: account_analytic_analysis
+#: model:ir.actions.act_window,help:account_analytic_analysis.action_sales_order
+msgid ""
 "<p class=\"oe_view_nocontent_create\">\n"
-"                    Clique para criar um novo contrato.\n"
-"                </p><p>\n"
-"                    Use os contratos para seguir tarefas, questões, "
-"planilhas de horas ou faturamento baseado no\n"
-"                    trabalho executado, despesas e ou pedidos de vendas. O "
-"Odoo irá gerenciar os alertas para a renovação do contrato para a pessoa "
-"responsável automaticamente.\n"
-"                </p>\n"
-"            "
-<<<<<<< HEAD
-=======
-msgstr "<p class=\"oe_view_nocontent_create\">\nClique para criar um novo contrato.\n</p><p>\nUse os contratos para seguir tarefas, incidentes, planilhas de horas ou faturamento baseado no\ntrabalho executado, despesas e ou pedidos de vendas. O Odoo irá gerenciar os alertas para a renovação do contrato para a pessoa responsável automaticamente.\n</p>\n            "
->>>>>>> 96502490
-
-#. module: account_analytic_analysis
-#: model:ir.actions.act_window,help:account_analytic_analysis.action_sales_order
-msgid ""
-"<p class=\"oe_view_nocontent_create\">\n"
-"                Click to create a quotation that can be converted into a "
-"sales\n"
+"                Click to create a quotation that can be converted into a sales\n"
 "                order.\n"
 "              </p><p>\n"
 "                Use sale orders to track everything that should be invoiced\n"
 "                at a fix price on a contract.\n"
 "              </p>\n"
 "            "
-<<<<<<< HEAD
-msgstr ""
-"<p class=\"oe_view_nocontent_create\">\n"
-"                Clique para criar uma cotação que será convertida em um "
-"Pedido de Vendas.\n"
-"              </p><p>\n"
-"                Use os pedidos de vendas para acompanhar tudo o que precisa "
-"ser\n"
-"faturado com um valor fixo em um contrato.\n"
-"              </p>\n"
-"            "
-=======
 msgstr "<p class=\"oe_view_nocontent_create\">\nClique para criar uma cotação que será convertida em um Pedido de Vendas.\n</p><p>\nUse as ordens de vendas para acompanhar tudo o que precisa ser\nfaturado com um valor fixo em um contrato.\n</p>\n            "
->>>>>>> 96502490
 
 #. module: account_analytic_analysis
 #: model:ir.actions.act_window,help:account_analytic_analysis.action_account_analytic_overdue
@@ -211,55 +140,24 @@
 "                end date is passed or the working effort is higher than the\n"
 "                maximum authorized one.\n"
 "              </p><p>\n"
-"                Odoo automatically sets contracts to be renewed in a "
-"pending\n"
-"                state. After the negociation, the salesman should close or "
-"renew\n"
+"                Odoo automatically sets contracts to be renewed in a pending\n"
+"                state. After the negociation, the salesman should close or renew\n"
 "                pending contracts.\n"
 "              </p>\n"
 "            "
-msgstr ""
-"<p class=\"oe_view_nocontent_create\">\n"
-"                Clique para definir um novo contrato.\n"
-"              </p><p>\n"
-"                Aqui você irá encontrar os contratos a serem renovados por "
-"que a data de término foi ultrapassada\n"
-"                ou o tabalho executado é maior que o máximo autorizado.\n"
-"              </p><p>\n"
-"                O Odoo define os contratos a serem renovados como pendentes "
-"automaticamente.\n"
-"                Após a negociação, o vendedor deve finalizar ou renovar os "
-"contratos pendentes.\n"
-"              </p>\n"
-"            "
+msgstr "<p class=\"oe_view_nocontent_create\">\n                Clique para definir um novo contrato.\n              </p><p>\n                Aqui você irá encontrar os contratos a serem renovados por que a data de término foi ultrapassada\n                ou o tabalho executado é maior que o máximo autorizado.\n              </p><p>\n                O Odoo define os contratos a serem renovados como pendentes automaticamente.\n                Após a negociação, o vendedor deve finalizar ou renovar os contratos pendentes.\n              </p>\n            "
 
 #. module: account_analytic_analysis
 #: model:ir.actions.act_window,help:account_analytic_analysis.action_hr_tree_invoiced_all
 msgid ""
 "<p>\n"
 "                You will find here timesheets and purchases you did for\n"
-"                contracts that can be reinvoiced to the customer.  If you "
-"want\n"
-"                to record new activities to invoice, you should use the "
-"timesheet\n"
+"                contracts that can be reinvoiced to the customer.  If you want\n"
+"                to record new activities to invoice, you should use the timesheet\n"
 "                menu instead.\n"
 "              </p>\n"
 "            "
-<<<<<<< HEAD
-msgstr ""
-"<p>\n"
-"                Aqui você irá encontrar planilhas de horas e compras que "
-"você fez para\n"
-"                contratos que podem ser refaturados para o cliente. Se ao "
-"invés disto\n"
-"                você desejar registrar novas atividades para faturar, você "
-"deve utilizar o \n"
-"                menu planilha de horas.\n"
-"              </p>\n"
-"            "
-=======
 msgstr "<p>\nAqui você irá encontrar planilhas de horas e compras que você fez para\ncontratos que podem ser refaturados para o cliente. Se ao invés disto\nvocê desejar registrar novas atividades para faturar, você deve utilizar o \nmenu planilha de horas.\n</p>\n            "
->>>>>>> 96502490
 
 #. module: account_analytic_analysis
 #: view:account.analytic.account:account_analytic_analysis.account_analytic_account_form_form
@@ -276,13 +174,7 @@
 msgid ""
 "Allows you to set the template field as required when creating an analytic "
 "account or a contract."
-<<<<<<< HEAD
-msgstr ""
-"Permite a você ajustar os campos do modelo como obrigatório quando estiver "
-"criando uma conta analítica ou um contrato."
-=======
 msgstr "Permite a você definir os campos do modelo como necessário quando estiver criando uma conta analítica ou um contrato."
->>>>>>> 96502490
 
 #. module: account_analytic_analysis
 #: field:account.analytic.invoice.line,analytic_account_id:0
@@ -298,10 +190,7 @@
 "Based on the costs you had on the project, what would have been the revenue "
 "if all these costs have been invoiced at the normal sale price provided by "
 "the pricelist."
-msgstr ""
-"Com base nos custos que você teve no projeto, qual seria a receita se todos "
-"os custos tivessem sido faturados a um preço de vendas padrão, como indicado "
-"na lista de preços (sem descontos)."
+msgstr "Com base nos custos que você teve no projeto, qual seria a receita se todos os custos tivessem sido faturados a um preço de vendas padrão, como indicado na lista de preços (sem descontos)."
 
 #. module: account_analytic_analysis
 #: view:account.analytic.account:account_analytic_analysis.view_account_analytic_account_overdue_search
@@ -316,7 +205,7 @@
 #. module: account_analytic_analysis
 #: view:account.analytic.account:account_analytic_analysis.view_account_analytic_account_overdue_search
 msgid "Closed"
-msgstr "Finalizado"
+msgstr "Fechado"
 
 #. module: account_analytic_analysis
 #: view:account.analytic.account:account_analytic_analysis.view_account_analytic_account_overdue_search
@@ -328,9 +217,7 @@
 msgid ""
 "Computed using the formula: Expected on timesheets - Total invoiced on "
 "timesheets"
-msgstr ""
-"Calculado usando a fórmula: Esperado nas planilhas de horas - Total faturado "
-"nas planilhas de horas"
+msgstr "Calculado usando a fórmula: Esperado nas planilhas de horas - Total faturado nas planilhas de horas"
 
 #. module: account_analytic_analysis
 #: help:account.analytic.account,real_margin:0
@@ -345,12 +232,7 @@
 #. module: account_analytic_analysis
 #: help:account.analytic.account,remaining_ca:0
 msgid "Computed using the formula: Max Invoice Price - Invoiced Amount."
-<<<<<<< HEAD
-msgstr ""
-"Calculado utilizando a fórmula: Preço máximo de fatura - Valor Faturado"
-=======
 msgstr "Calculado utilizando a fórmula: Preço Máximo de Fatura - Valor Faturado"
->>>>>>> 96502490
 
 #. module: account_analytic_analysis
 #: help:account.analytic.account,remaining_hours:0
@@ -477,7 +359,7 @@
 msgstr "Data final ultrapassada ou unidades pré-pagas utilizadas"
 
 #. module: account_analytic_analysis
-#: code:addons/account_analytic_analysis/account_analytic_analysis.py:674
+#: code:addons/account_analytic_analysis/account_analytic_analysis.py:681
 #, python-format
 msgid "Error!"
 msgstr "Erro!"
@@ -493,10 +375,7 @@
 "Expectation of remaining income for this contract. Computed as the sum of "
 "remaining subtotals which, in turn, are computed as the maximum between "
 "'(Estimation - Invoiced)' and 'To Invoice' amounts"
-msgstr ""
-"Expectativa de receitas para este contrato. Calculado como a soma dos "
-"subtotais restantes, que por sua vez, são calculados com o valor máximo "
-"entre '(Estimado - Faturado)' e 'Valores para Faturar'"
+msgstr "Expectativa de receitas para este contrato. Calculado como a soma dos subtotais restantes, que por sua vez, são calculados com o valor máximo entre '(Estimado - Faturado)' e 'Valores para Faturar'"
 
 #. module: account_analytic_analysis
 #: view:account.analytic.account:account_analytic_analysis.account_analytic_account_form_form
@@ -550,9 +429,7 @@
 msgid ""
 "If invoice from analytic account, the remaining amount you can invoice to "
 "the customer based on the total costs."
-msgstr ""
-"Valor restante, baseado no custo total, que poderá ser cobrado do cliente se "
-"faturado a partir da conta analítica,"
+msgstr "Valor restante, baseado no custo total, que poderá ser cobrado do cliente se faturado a partir da conta analítica,"
 
 #. module: account_analytic_analysis
 #: help:account.analytic.account,last_invoice_date:0
@@ -564,9 +441,7 @@
 msgid ""
 "If invoice from the costs, this is the date of the latest work or cost that "
 "have been invoiced."
-msgstr ""
-"Se faturar a partir dos custos, esta é a data do último trabalho ou custo "
-"que foi faturado."
+msgstr "Se faturar a partir dos custos, esta é a data do último trabalho ou custo que foi faturado."
 
 #. module: account_analytic_analysis
 #: view:account.analytic.account:account_analytic_analysis.view_account_analytic_account_overdue_search
@@ -640,7 +515,7 @@
 msgstr "Mês(es)"
 
 #. module: account_analytic_analysis
-#: code:addons/account_analytic_analysis/account_analytic_analysis.py:669
+#: code:addons/account_analytic_analysis/account_analytic_analysis.py:676
 #, python-format
 msgid "No Customer Defined!"
 msgstr "Nenhum Cliente Definido!"
@@ -660,39 +535,21 @@
 msgid ""
 "Number of time (hours/days) (from journal of type 'general') that can be "
 "invoiced if you invoice based on analytic account."
-<<<<<<< HEAD
-msgstr ""
-"Número de horas (horas/dia) (do diário to tipo 'geral') que podem ser "
-"faturado se você emite fatura baseado em conta analítica."
-=======
 msgstr "Número de horas (horas/dias) (do diário to tipo 'geral') que podem ser faturadas se você emite fatura baseada em conta analítica."
->>>>>>> 96502490
 
 #. module: account_analytic_analysis
 #: help:account.analytic.account,hours_qtt_invoiced:0
 msgid ""
 "Number of time (hours/days) that can be invoiced plus those that already "
 "have been invoiced."
-<<<<<<< HEAD
-msgstr ""
-"Númeo de horas (horas/dia) que podem ser faturadas mais aquelas que já "
-"tenham sido faturadas."
-=======
 msgstr "Númeo de horas (horas/dias) que podem ser faturadas mais aquelas que já tenham sido faturadas."
->>>>>>> 96502490
 
 #. module: account_analytic_analysis
 #: help:account.analytic.account,hours_quantity:0
 msgid ""
 "Number of time you spent on the analytic account (from timesheet). It "
 "computes quantities on all journal of type 'general'."
-<<<<<<< HEAD
-msgstr ""
-"Número de horas que você gastou na conta analítica (da planilha). Isto "
-"calcula as quantidades de todos os diários do tipo 'geral'."
-=======
 msgstr "Número de horas que você gastou na conta analítica (da planilha de horas). Isto calcula as quantidades de todos os diários do tipo 'geral'."
->>>>>>> 96502490
 
 #. module: account_analytic_analysis
 #: field:account.analytic.account,invoice_on_timesheets:0
@@ -720,7 +577,7 @@
 msgstr "Contratos pendentes"
 
 #. module: account_analytic_analysis
-#: code:addons/account_analytic_analysis/account_analytic_analysis.py:675
+#: code:addons/account_analytic_analysis/account_analytic_analysis.py:682
 #, python-format
 msgid "Please define a sale journal for the company \"%s\"."
 msgstr "Por favor defina um diário para a empresa \"%s\"."
@@ -794,7 +651,7 @@
 msgstr "Receita por Hora (real)"
 
 #. module: account_analytic_analysis
-#: code:addons/account_analytic_analysis/account_analytic_analysis.py:543
+#: code:addons/account_analytic_analysis/account_analytic_analysis.py:550
 #, python-format
 msgid "Sales Order Lines to Invoice of %s"
 msgstr "Linhas do Pedido de Venda para Faturar de %s"
@@ -857,7 +714,7 @@
 msgstr "Planilhas de Horas"
 
 #. module: account_analytic_analysis
-#: code:addons/account_analytic_analysis/account_analytic_analysis.py:652
+#: code:addons/account_analytic_analysis/account_analytic_analysis.py:659
 #, python-format
 msgid "Timesheets to Invoice of %s"
 msgstr "Quadros de horários para Faturar de %s"
@@ -918,9 +775,7 @@
 msgid ""
 "Total of costs for this account. It includes real costs (from invoices) and "
 "indirect costs, like time spent on timesheets."
-msgstr ""
-"Total dos custos para esta conta. Inclui custos reais (de faturas) e custos "
-"indiretos, tais como o tempo gasto no apontamento de horas."
+msgstr "Total dos custos para esta conta. Inclui custos reais (de faturas) e custos indiretos, tais como o tempo gasto no apontamento de horas."
 
 #. module: account_analytic_analysis
 #: field:account.analytic.account,toinvoice_total:0
@@ -975,16 +830,7 @@
 "                            pricelist of the contract which uses the price\n"
 "                            defined on the product related (e.g timesheet \n"
 "                            products are defined on each employee)."
-<<<<<<< HEAD
-msgstr ""
-"Quanto refaturar os custos, O Odoo usa a lista de preços\n"
-"                            do contrato que usa o preço definido\n"
-"                            no produto relacionado (ex Produtos de planilha "
-"de hora \n"
-"                            são definidos em cada funcionário)."
-=======
 msgstr "Quando refatura os custos, o Odoo usa a lista de preços\ndo contrato que usa o preço definido\nno produto relacionado (ex. Produtos de planilha de hora \nsão definidos em cada funcionário)."
->>>>>>> 96502490
 
 #. module: account_analytic_analysis
 #: selection:account.analytic.account,recurring_rule_type:0
@@ -992,7 +838,7 @@
 msgstr "Ano(s)"
 
 #. module: account_analytic_analysis
-#: code:addons/account_analytic_analysis/account_analytic_analysis.py:669
+#: code:addons/account_analytic_analysis/account_analytic_analysis.py:676
 #, python-format
 msgid "You must first select a Customer for Contract %s!"
 msgstr "Você deve selecionar primeiro um Cliente para o Contrato %s!"
@@ -1006,12 +852,7 @@
 #: model:res.groups,comment:account_analytic_analysis.group_template_required
 msgid ""
 "the field template of the analytic accounts and contracts will be required."
-<<<<<<< HEAD
-msgstr ""
-"o modelo de campo nas contas analíticas e contratos serão obrigatórios."
-=======
 msgstr "o modelo de campo nas contas analíticas e contratos serão necessários."
->>>>>>> 96502490
 
 #. module: account_analytic_analysis
 #: view:account.analytic.account:account_analytic_analysis.account_analytic_account_form_form
@@ -1019,19 +860,14 @@
 "{'required': "
 "[('type','=','contract'),'|','|',('fix_price_invoices','=',True), "
 "('invoice_on_timesheets', '=', True), ('recurring_invoices', '=', True)]}"
-msgstr ""
-"{'required': "
-"[('type','=','contract'),'|','|',('fix_price_invoices','=',True), "
-"('invoice_on_timesheets', '=', True), ('recurring_invoices', '=', True)]}"
+msgstr "{'required': [('type','=','contract'),'|','|',('fix_price_invoices','=',True), ('invoice_on_timesheets', '=', True), ('recurring_invoices', '=', True)]}"
 
 #. module: account_analytic_analysis
 #: view:account.analytic.account:account_analytic_analysis.view_account_analytic_account_template_required
 msgid ""
 "{'required': [('type','=','contract')], 'invisible': [('type','in',['view', "
 "'normal','template'])]}"
-msgstr ""
-"{'required': [('type','=','contract')], 'invisible': [('type','in',['view', "
-"'normal','template'])]}"
+msgstr "{'required': [('type','=','contract')], 'invisible': [('type','in',['view', 'normal','template'])]}"
 
 #. module: account_analytic_analysis
 #: view:account.analytic.account:account_analytic_analysis.account_analytic_account_form_form
