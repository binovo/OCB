--- conflicted
+++ resolved
@@ -1,18 +1,3 @@
-<<<<<<< HEAD
-# Spanish (Mexico) translation for openobject-addons
-# Copyright (c) 2014 Rosetta Contributors and Canonical Ltd 2014
-# This file is distributed under the same license as the openobject-addons package.
-# FIRST AUTHOR <EMAIL@ADDRESS>, 2014.
-#
-msgid ""
-msgstr ""
-"Project-Id-Version: openobject-addons\n"
-"Report-Msgid-Bugs-To: FULL NAME <EMAIL@ADDRESS>\n"
-"POT-Creation-Date: 2014-09-23 16:27+0000\n"
-"PO-Revision-Date: 2014-08-14 16:10+0000\n"
-"Last-Translator: FULL NAME <EMAIL@ADDRESS>\n"
-"Language-Team: Spanish (Mexico) <es_MX@li.org>\n"
-=======
 # Translation of Odoo Server.
 # This file contains the translation of the following modules:
 # * account_analytic_analysis
@@ -28,12 +13,11 @@
 "PO-Revision-Date: 2016-01-27 20:05+0000\n"
 "Last-Translator: Luis Guzman <ark@switnet.org>\n"
 "Language-Team: Spanish (Mexico) (http://www.transifex.com/odoo/odoo-8/language/es_MX/)\n"
->>>>>>> 3ff4dae5
 "MIME-Version: 1.0\n"
 "Content-Type: text/plain; charset=UTF-8\n"
-"Content-Transfer-Encoding: 8bit\n"
-"X-Launchpad-Export-Date: 2014-09-24 08:55+0000\n"
-"X-Generator: Launchpad (build 17196)\n"
+"Content-Transfer-Encoding: \n"
+"Language: es_MX\n"
+"Plural-Forms: nplurals=2; plural=(n != 1);\n"
 
 #. module: account_analytic_analysis
 #: model:email.template,body_html:account_analytic_analysis.account_analytic_cron_email_template
@@ -54,27 +38,14 @@
 "        % for account in accounts:\n"
 "        <tr>\n"
 "            <td>${partner.name}</td>\n"
-<<<<<<< HEAD
-"            <td><a "
-"href=\"${ctx[\"base_url\"]}/#action=${ctx[\"action_id\"]}&id=${account.id}&vi"
-"ew_type=form\">${account.name}</a></td>\n"
-"            <td>${account.date_start} to ${account.date and account.date or "
-"'???'}</td>\n"
-=======
 "            <td><a href=\"${ctx[\"base_url\"]}/#action=${ctx[\"action_id\"]}&id=${account.id}&view_type=form\">${account.name}</a></td>\n"
 "            <td>${account.date_start} to ${account.date and account.date or '???'}</td>\n"
->>>>>>> 3ff4dae5
 "            <td>\n"
 "            % if account.quantity_max != 0.0:\n"
 "                ${account.remaining_hours}/${account.quantity_max} units\n"
 "            % endif\n"
 "            </td>\n"
-<<<<<<< HEAD
-"            <td>${account.partner_id.phone or ''}, "
-"${account.partner_id.email or ''}</td>\n"
-=======
 "            <td>${account.partner_id.phone or ''}, ${account.partner_id.email or ''}</td>\n"
->>>>>>> 3ff4dae5
 "        </tr>\n"
 "        % endfor\n"
 "    % endfor\n"
@@ -112,20 +83,12 @@
 "</pre>\n"
 "\n"
 "            "
-<<<<<<< HEAD
-msgstr ""
-=======
 msgstr "\nHola ${object.name},\n\n% macro account_table(values):\n<table cellspacing=\"1\" border=\"1\" cellpadding=\"4\">\n    <tr>\n        <th>Cliente</th>\n        <th>Contrato</th>\n        <th>Fecha</th>\n        <th>Unidades Prepagadas</th>\n        <th>Contacto</th>\n    </tr>\n    % for partner, accounts in values:\n        % for account in accounts:\n        <tr>\n            <td>${partner.name}</td>\n            <td><a href=\"${ctx[\"base_url\"]}/#action=${ctx[\"action_id\"]}&id=${account.id}&view_type=form\">${account.name}</a></td>\n            <td>${account.date_start} to ${account.date and account.date or '???'}</td>\n            <td>\n            % if account.quantity_max != 0.0:\n                ${account.remaining_hours}/${account.quantity_max} units\n            % endif\n            </td>\n            <td>${account.partner_id.phone or ''}, ${account.partner_id.email or ''}</td>\n        </tr>\n        % endfor\n    % endfor\n</table>\n% endmacro \n\n% if \"new\" in ctx[\"data\"]:\n    <h2>Los siguientes contratos han expirados: </h2>\n    ${account_table(ctx[\"data\"][\"new\"].iteritems())}\n% endif\n\n% if \"old\" in ctx[\"data\"]:\n    <h2>Los siguientes contratos aun no han sido procesados: </h2>\n    ${account_table(ctx[\"data\"][\"old\"].iteritems())}\n% endif\n\n% if \"future\" in ctx[\"data\"]:\n    <h2>Los siguientes contratos expirarán en menos de un mes: </h2>\n    ${account_table(ctx[\"data\"][\"future\"].iteritems())}\n% endif\n\n<p>\n    Puede revisar todos los contratos para ser renovados usando el menu:\n</p>\n<ul>\n    <li>Sales / Invoicing / Contracts to Renew</li>\n</ul>\n<p>\n    Gracias,\n</p>\n\n<pre>\n-- \nOdoo Automatic Email\n</pre>\n\n            "
->>>>>>> 3ff4dae5
 
 #. module: account_analytic_analysis
 #: help:account.analytic.account,toinvoice_total:0
 msgid " Sum of everything that could be invoiced for this contract."
-<<<<<<< HEAD
-msgstr " Suma de todo lo que puede ser facturado en este contrato."
-=======
-msgstr ""
->>>>>>> 3ff4dae5
+msgstr ""
 
 #. module: account_analytic_analysis
 #: model:ir.actions.act_window,help:account_analytic_analysis.template_of_contract_action
@@ -134,29 +97,11 @@
 "                    Click here to create a template of contract.\n"
 "                </p><p>\n"
 "                    Templates are used to prefigure contract/project that \n"
-<<<<<<< HEAD
-"                    can be selected by the salespeople to quickly configure "
-"the\n"
-=======
 "                    can be selected by the salespeople to quickly configure the\n"
->>>>>>> 3ff4dae5
 "                    terms and conditions of the contract.\n"
 "                </p>\n"
 "            "
 msgstr ""
-<<<<<<< HEAD
-"<p class=\"oe_view_nocontent_create\">\n"
-"                    Click aquí para crear una plantilla de contrato.\n"
-"                </p><p>\n"
-"                    Las plantillas son utilizadas para pre-configurar "
-"contratos/proyectos que \n"
-"                    que pueden ser seleccionados por los agentes de ventas "
-"para configurar rápidamente los\n"
-"                    términos y condiciones del contrato.\n"
-"                </p>\n"
-"            "
-=======
->>>>>>> 3ff4dae5
 
 #. module: account_analytic_analysis
 #: model:ir.actions.act_window,help:account_analytic_analysis.action_account_analytic_overdue_all
@@ -164,18 +109,9 @@
 "<p class=\"oe_view_nocontent_create\">\n"
 "                    Click to create a new contract.\n"
 "                </p><p>\n"
-<<<<<<< HEAD
-"                    Use contracts to follow tasks, issues, timesheets or "
-"invoicing based on\n"
-"                    work done, expenses and/or sales orders. Odoo will "
-"automatically manage\n"
-"                    the alerts for the renewal of the contracts to the right "
-"salesperson.\n"
-=======
 "                    Use contracts to follow tasks, issues, timesheets or invoicing based on\n"
 "                    work done, expenses and/or sales orders. Odoo will automatically manage\n"
 "                    the alerts for the renewal of the contracts to the right salesperson.\n"
->>>>>>> 3ff4dae5
 "                </p>\n"
 "            "
 msgstr ""
@@ -184,12 +120,7 @@
 #: model:ir.actions.act_window,help:account_analytic_analysis.action_sales_order
 msgid ""
 "<p class=\"oe_view_nocontent_create\">\n"
-<<<<<<< HEAD
-"                Click to create a quotation that can be converted into a "
-"sales\n"
-=======
 "                Click to create a quotation that can be converted into a sales\n"
->>>>>>> 3ff4dae5
 "                order.\n"
 "              </p><p>\n"
 "                Use sale orders to track everything that should be invoiced\n"
@@ -208,15 +139,8 @@
 "                end date is passed or the working effort is higher than the\n"
 "                maximum authorized one.\n"
 "              </p><p>\n"
-<<<<<<< HEAD
-"                Odoo automatically sets contracts to be renewed in a "
-"pending\n"
-"                state. After the negociation, the salesman should close or "
-"renew\n"
-=======
 "                Odoo automatically sets contracts to be renewed in a pending\n"
 "                state. After the negociation, the salesman should close or renew\n"
->>>>>>> 3ff4dae5
 "                pending contracts.\n"
 "              </p>\n"
 "            "
@@ -227,40 +151,17 @@
 msgid ""
 "<p>\n"
 "                You will find here timesheets and purchases you did for\n"
-<<<<<<< HEAD
-"                contracts that can be reinvoiced to the customer.  If you "
-"want\n"
-"                to record new activities to invoice, you should use the "
-"timesheet\n"
-=======
 "                contracts that can be reinvoiced to the customer.  If you want\n"
 "                to record new activities to invoice, you should use the timesheet\n"
->>>>>>> 3ff4dae5
 "                menu instead.\n"
 "              </p>\n"
 "            "
 msgstr ""
-<<<<<<< HEAD
-"<p>\n"
-"                Encontrara aqui las hojas de trabajo y compras que ha "
-"realizado para\n"
-"                contratos que pueden ser refacturados al cliente. Si desea "
-"agregar \n"
-"                nuevas lineas para facturar, debe utilizar el menú de hoja "
-"de trabajo.\n"
-"              </p>\n"
-"            "
-=======
->>>>>>> 3ff4dae5
 
 #. module: account_analytic_analysis
 #: view:account.analytic.account:account_analytic_analysis.account_analytic_account_form_form
 msgid "Account Analytic Lines"
-<<<<<<< HEAD
-msgstr ""
-=======
 msgstr "Líneas de Cuenta Análitica"
->>>>>>> 3ff4dae5
 
 #. module: account_analytic_analysis
 #: view:account.analytic.account:account_analytic_analysis.view_account_analytic_account_overdue_search
@@ -273,11 +174,6 @@
 "Allows you to set the template field as required when creating an analytic "
 "account or a contract."
 msgstr ""
-<<<<<<< HEAD
-"Le permite configurar el campo plantilla como se requiera cuando se crea una "
-"cuenta analítica o contrato."
-=======
->>>>>>> 3ff4dae5
 
 #. module: account_analytic_analysis
 #: field:account.analytic.invoice.line,analytic_account_id:0
@@ -294,12 +190,6 @@
 "if all these costs have been invoiced at the normal sale price provided by "
 "the pricelist."
 msgstr ""
-<<<<<<< HEAD
-"﻿Basado en los costes que tenía en el proyecto, lo que habría sido el "
-"ingreso si todos estos costes se hubieran facturado con el precio de venta "
-"normal proporcionado por la lista de precios."
-=======
->>>>>>> 3ff4dae5
 
 #. module: account_analytic_analysis
 #: view:account.analytic.account:account_analytic_analysis.view_account_analytic_account_overdue_search
@@ -319,11 +209,7 @@
 #. module: account_analytic_analysis
 #: view:account.analytic.account:account_analytic_analysis.view_account_analytic_account_overdue_search
 msgid "Closed contracts"
-<<<<<<< HEAD
-msgstr ""
-=======
 msgstr "Cierre de contratos"
->>>>>>> 3ff4dae5
 
 #. module: account_analytic_analysis
 #: help:account.analytic.account,remaining_hours_to_invoice:0
@@ -335,65 +221,37 @@
 #. module: account_analytic_analysis
 #: help:account.analytic.account,real_margin:0
 msgid "Computed using the formula: Invoiced Amount - Total Costs."
-<<<<<<< HEAD
-msgstr "Calculado utilizando la fórmula: Importe facturado - Costos totales."
-=======
-msgstr ""
->>>>>>> 3ff4dae5
+msgstr ""
 
 #. module: account_analytic_analysis
 #: help:account.analytic.account,revenue_per_hour:0
 msgid "Computed using the formula: Invoiced Amount / Total Time"
-<<<<<<< HEAD
-msgstr "Calculado utilizando la fórmula: Importe facturado / Tiempo total"
-=======
-msgstr ""
->>>>>>> 3ff4dae5
+msgstr ""
 
 #. module: account_analytic_analysis
 #: help:account.analytic.account,remaining_ca:0
 msgid "Computed using the formula: Max Invoice Price - Invoiced Amount."
 msgstr ""
-<<<<<<< HEAD
-"Calculado usando la fórmula: Precio máx. factura - Importe facturado."
-=======
->>>>>>> 3ff4dae5
 
 #. module: account_analytic_analysis
 #: help:account.analytic.account,remaining_hours:0
 msgid "Computed using the formula: Maximum Time - Total Worked Time"
 msgstr ""
-<<<<<<< HEAD
-"Calculado utilizando la formula: Tiempo Maximo - Tiempo Total Trabajado"
-=======
->>>>>>> 3ff4dae5
 
 #. module: account_analytic_analysis
 #: help:account.analytic.account,theorical_margin:0
 msgid "Computed using the formula: Theoretical Revenue - Total Costs"
-<<<<<<< HEAD
-msgstr "Calculado utilizando la formula: Ingresos Teóricos - Costos totales"
-=======
-msgstr ""
->>>>>>> 3ff4dae5
+msgstr ""
 
 #. module: account_analytic_analysis
 #: help:account.analytic.account,real_margin_rate:0
 msgid "Computes using the formula: (Real Margin / Total Costs) * 100."
-<<<<<<< HEAD
-msgstr "Calcula utilizando la fórmula: (Margen real / Costes totales) * 100."
-=======
-msgstr ""
->>>>>>> 3ff4dae5
+msgstr ""
 
 #. module: account_analytic_analysis
 #: view:account.analytic.account:account_analytic_analysis.view_account_analytic_account_overdue_search
 msgid "Contract"
-<<<<<<< HEAD
-msgstr "Contrato"
-=======
-msgstr ""
->>>>>>> 3ff4dae5
+msgstr ""
 
 #. module: account_analytic_analysis
 #: model:ir.actions.act_window,name:account_analytic_analysis.template_of_contract_action
@@ -411,11 +269,7 @@
 #: model:ir.actions.act_window,name:account_analytic_analysis.action_account_analytic_overdue_all
 #: model:ir.ui.menu,name:account_analytic_analysis.menu_action_account_analytic_overdue_all
 msgid "Contracts"
-<<<<<<< HEAD
-msgstr "Contratos"
-=======
-msgstr ""
->>>>>>> 3ff4dae5
+msgstr ""
 
 #. module: account_analytic_analysis
 #: view:account.analytic.account:account_analytic_analysis.view_account_analytic_account_overdue_search
@@ -425,51 +279,22 @@
 #. module: account_analytic_analysis
 #: view:account.analytic.account:account_analytic_analysis.view_account_analytic_account_overdue_search
 msgid "Contracts in progress (open, draft)"
-<<<<<<< HEAD
 msgstr ""
 
 #. module: account_analytic_analysis
 #: view:account.analytic.account:account_analytic_analysis.view_account_analytic_account_overdue_search
 msgid "Contracts not assigned"
-msgstr "No tiene contratos asignados"
+msgstr ""
 
 #. module: account_analytic_analysis
 #: view:account.analytic.account:account_analytic_analysis.view_account_analytic_account_overdue_search
 msgid "Contracts that are not assigned to an account manager."
-msgstr "Contratos que no han sido asignados a un gerente de cuenta"
+msgstr ""
 
 #. module: account_analytic_analysis
 #: model:ir.actions.act_window,name:account_analytic_analysis.action_account_analytic_overdue
 #: model:ir.ui.menu,name:account_analytic_analysis.menu_action_account_analytic_overdue
 msgid "Contracts to Renew"
-msgstr "Contratos a renovar"
-
-#. module: account_analytic_analysis
-#: field:account.analytic.invoice.line,create_uid:0
-msgid "Created by"
-msgstr ""
-
-#. module: account_analytic_analysis
-#: field:account.analytic.invoice.line,create_date:0
-msgid "Created on"
-msgstr ""
-=======
-msgstr ""
-
-#. module: account_analytic_analysis
-#: view:account.analytic.account:account_analytic_analysis.view_account_analytic_account_overdue_search
-msgid "Contracts not assigned"
-msgstr ""
-
-#. module: account_analytic_analysis
-#: view:account.analytic.account:account_analytic_analysis.view_account_analytic_account_overdue_search
-msgid "Contracts that are not assigned to an account manager."
-msgstr ""
-
-#. module: account_analytic_analysis
-#: model:ir.actions.act_window,name:account_analytic_analysis.action_account_analytic_overdue
-#: model:ir.ui.menu,name:account_analytic_analysis.menu_action_account_analytic_overdue
-msgid "Contracts to Renew"
 msgstr ""
 
 #. module: account_analytic_analysis
@@ -481,7 +306,6 @@
 #: field:account.analytic.invoice.line,create_date:0
 msgid "Created on"
 msgstr "Creado en"
->>>>>>> 3ff4dae5
 
 #. module: account_analytic_analysis
 #: view:account.analytic.account:account_analytic_analysis.view_account_analytic_account_overdue_search
@@ -491,20 +315,12 @@
 #. module: account_analytic_analysis
 #: field:account.analytic.account,last_worked_date:0
 msgid "Date of Last Cost/Work"
-<<<<<<< HEAD
-msgstr "Fecha del último costo/trabajo"
-=======
-msgstr ""
->>>>>>> 3ff4dae5
+msgstr ""
 
 #. module: account_analytic_analysis
 #: field:account.analytic.account,last_worked_invoiced_date:0
 msgid "Date of Last Invoiced Cost"
-<<<<<<< HEAD
-msgstr "Fecha del último costo facturado"
-=======
-msgstr ""
->>>>>>> 3ff4dae5
+msgstr ""
 
 #. module: account_analytic_analysis
 #: field:account.analytic.account,recurring_next_date:0
@@ -514,11 +330,7 @@
 #. module: account_analytic_analysis
 #: help:account.analytic.account,last_worked_date:0
 msgid "Date of the latest work done on this account."
-<<<<<<< HEAD
-msgstr "Fecha del último trabajo realizado en esta cuenta."
-=======
-msgstr ""
->>>>>>> 3ff4dae5
+msgstr ""
 
 #. module: account_analytic_analysis
 #: selection:account.analytic.account,recurring_rule_type:0
@@ -533,11 +345,7 @@
 #. module: account_analytic_analysis
 #: view:account.analytic.account:account_analytic_analysis.view_account_analytic_account_overdue_search
 msgid "End Month"
-<<<<<<< HEAD
-msgstr ""
-=======
 msgstr "Final del Mes"
->>>>>>> 3ff4dae5
 
 #. module: account_analytic_analysis
 #: view:account.analytic.account:account_analytic_analysis.view_account_analytic_account_overdue_search
@@ -550,19 +358,15 @@
 msgstr ""
 
 #. module: account_analytic_analysis
-<<<<<<< HEAD
-#: code:addons/account_analytic_analysis/account_analytic_analysis.py:674
-=======
 #: code:addons/account_analytic_analysis/account_analytic_analysis.py:681
->>>>>>> 3ff4dae5
 #, python-format
 msgid "Error!"
-msgstr ""
+msgstr "¡Error!"
 
 #. module: account_analytic_analysis
 #: field:account.analytic.account,hours_qtt_est:0
 msgid "Estimation of Hours to Invoice"
-msgstr "Estimacion de horas a facturar."
+msgstr ""
 
 #. module: account_analytic_analysis
 #: help:account.analytic.account,remaining_total:0
@@ -571,14 +375,11 @@
 "remaining subtotals which, in turn, are computed as the maximum between "
 "'(Estimation - Invoiced)' and 'To Invoice' amounts"
 msgstr ""
-"Expectativa de ingresos restantes para este contrato. Calculado como la suma "
-"de los subtotales restantes que, a su vez, se calculan como el máximo entre "
-"'(Estimación - facturado)' y cantidades 'a facturar'"
 
 #. module: account_analytic_analysis
 #: view:account.analytic.account:account_analytic_analysis.account_analytic_account_form_form
 msgid "Expected"
-msgstr "Esperado"
+msgstr ""
 
 #. module: account_analytic_analysis
 #: view:account.analytic.account:account_analytic_analysis.view_account_analytic_account_overdue_search
@@ -586,7 +387,6 @@
 msgstr ""
 
 #. module: account_analytic_analysis
-<<<<<<< HEAD
 #: view:account.analytic.account:account_analytic_analysis.view_account_analytic_account_overdue_search
 msgid "Expiring soon"
 msgstr ""
@@ -594,7 +394,7 @@
 #. module: account_analytic_analysis
 #: field:account.analytic.account,fix_price_invoices:0
 msgid "Fixed Price"
-msgstr "Precio fijo"
+msgstr ""
 
 #. module: account_analytic_analysis
 #: field:account.analytic.account,recurring_invoices:0
@@ -609,93 +409,31 @@
 #. module: account_analytic_analysis
 #: model:ir.model,name:account_analytic_analysis.model_account_analytic_analysis_summary_user
 msgid "Hours Summary by User"
-msgstr "Resumen de horas por usuario"
+msgstr ""
 
 #. module: account_analytic_analysis
 #: model:ir.model,name:account_analytic_analysis.model_account_analytic_analysis_summary_month
 msgid "Hours summary by month"
-msgstr "Resumen de horas por mes"
-
-#. module: account_analytic_analysis
-=======
-#: field:account.analytic.account,hours_qtt_est:0
-msgid "Estimation of Hours to Invoice"
-msgstr ""
-
-#. module: account_analytic_analysis
-#: help:account.analytic.account,remaining_total:0
-msgid ""
-"Expectation of remaining income for this contract. Computed as the sum of "
-"remaining subtotals which, in turn, are computed as the maximum between "
-"'(Estimation - Invoiced)' and 'To Invoice' amounts"
-msgstr ""
-
-#. module: account_analytic_analysis
-#: view:account.analytic.account:account_analytic_analysis.account_analytic_account_form_form
-msgid "Expected"
-msgstr ""
-
-#. module: account_analytic_analysis
-#: view:account.analytic.account:account_analytic_analysis.view_account_analytic_account_overdue_search
-msgid "Expired or consumed"
-msgstr ""
-
-#. module: account_analytic_analysis
-#: view:account.analytic.account:account_analytic_analysis.view_account_analytic_account_overdue_search
-msgid "Expiring soon"
-msgstr ""
-
-#. module: account_analytic_analysis
-#: field:account.analytic.account,fix_price_invoices:0
-msgid "Fixed Price"
-msgstr ""
-
-#. module: account_analytic_analysis
-#: field:account.analytic.account,recurring_invoices:0
-msgid "Generate recurring invoices automatically"
-msgstr ""
-
-#. module: account_analytic_analysis
-#: view:account.analytic.account:account_analytic_analysis.view_account_analytic_account_overdue_search
-msgid "Group By"
-msgstr ""
-
-#. module: account_analytic_analysis
-#: model:ir.model,name:account_analytic_analysis.model_account_analytic_analysis_summary_user
-msgid "Hours Summary by User"
-msgstr ""
-
-#. module: account_analytic_analysis
-#: model:ir.model,name:account_analytic_analysis.model_account_analytic_analysis_summary_month
-msgid "Hours summary by month"
-msgstr ""
-
-#. module: account_analytic_analysis
->>>>>>> 3ff4dae5
+msgstr ""
+
+#. module: account_analytic_analysis
 #: field:account.analytic.invoice.line,id:0
 #: field:account_analytic_analysis.summary.month,id:0
 #: field:account_analytic_analysis.summary.user,id:0
 msgid "ID"
-<<<<<<< HEAD
-msgstr ""
-=======
 msgstr "ID"
->>>>>>> 3ff4dae5
 
 #. module: account_analytic_analysis
 #: help:account.analytic.account,ca_to_invoice:0
 msgid ""
 "If invoice from analytic account, the remaining amount you can invoice to "
 "the customer based on the total costs."
-<<<<<<< HEAD
-msgstr ""
-"Si factura desde contabilidad analítica, el importe restante que puede "
-"facturar al cliente basado en los costos totales."
+msgstr ""
 
 #. module: account_analytic_analysis
 #: help:account.analytic.account,last_invoice_date:0
 msgid "If invoice from the costs, this is the date of the latest invoiced."
-msgstr "Si factura desde costos, esta es la fecha de lo último facturado"
+msgstr ""
 
 #. module: account_analytic_analysis
 #: help:account.analytic.account,last_worked_invoiced_date:0
@@ -703,8 +441,6 @@
 "If invoice from the costs, this is the date of the latest work or cost that "
 "have been invoiced."
 msgstr ""
-"﻿Si factura a partir de los costos, ésta es la fecha del último trabajo o "
-"costo que se ha facturado."
 
 #. module: account_analytic_analysis
 #: view:account.analytic.account:account_analytic_analysis.view_account_analytic_account_overdue_search
@@ -724,17 +460,17 @@
 #. module: account_analytic_analysis
 #: view:account.analytic.account:account_analytic_analysis.account_analytic_account_form_form
 msgid "Invoiced"
-msgstr "Facturado"
+msgstr ""
 
 #. module: account_analytic_analysis
 #: field:account.analytic.account,ca_invoiced:0
 msgid "Invoiced Amount"
-msgstr "Importe facturado"
+msgstr ""
 
 #. module: account_analytic_analysis
 #: field:account.analytic.account,hours_qtt_invoiced:0
 msgid "Invoiced Time"
-msgstr "Tiempo facturado"
+msgstr ""
 
 #. module: account_analytic_analysis
 #: view:account.analytic.account:account_analytic_analysis.account_analytic_account_form_form
@@ -744,231 +480,32 @@
 #. module: account_analytic_analysis
 #: field:account.analytic.account,last_invoice_date:0
 msgid "Last Invoice Date"
-msgstr "Ultima fecha de factura"
+msgstr ""
 
 #. module: account_analytic_analysis
 #: field:account.analytic.invoice.line,write_uid:0
 msgid "Last Updated by"
-msgstr ""
+msgstr "Ultima actualizacion por"
 
 #. module: account_analytic_analysis
 #: field:account.analytic.invoice.line,write_date:0
 msgid "Last Updated on"
-msgstr ""
+msgstr "Ultima actualización realizada"
 
 #. module: account_analytic_analysis
 #: model:res.groups,name:account_analytic_analysis.group_template_required
 msgid "Mandatory use of templates in contracts"
-msgstr "Uso obligatorio de plantillas en contratos"
+msgstr ""
 
 #. module: account_analytic_analysis
 #: field:sale.config.settings,group_template_required:0
 msgid "Mandatory use of templates."
-msgstr "Uso obligatorio de plantillas"
+msgstr ""
 
 #. module: account_analytic_analysis
 #: field:account.analytic.account,month_ids:0
 #: field:account_analytic_analysis.summary.month,month:0
 msgid "Month"
-msgstr "Mes"
-
-#. module: account_analytic_analysis
-#: selection:account.analytic.account,recurring_rule_type:0
-msgid "Month(s)"
-msgstr ""
-
-#. module: account_analytic_analysis
-#: code:addons/account_analytic_analysis/account_analytic_analysis.py:669
-#, python-format
-msgid "No Customer Defined!"
-msgstr ""
-
-#. module: account_analytic_analysis
-#: view:account.analytic.account:account_analytic_analysis.account_analytic_account_form_form
-msgid "No order to invoice, create"
-msgstr "No existe orden a facturar"
-
-#. module: account_analytic_analysis
-#: view:account.analytic.account:account_analytic_analysis.account_analytic_account_form_form
-msgid "Nothing to invoice, create"
-msgstr "Nada por facturar"
-
-#. module: account_analytic_analysis
-#: help:account.analytic.account,hours_qtt_non_invoiced:0
-msgid ""
-"Number of time (hours/days) (from journal of type 'general') that can be "
-"invoiced if you invoice based on analytic account."
-msgstr ""
-"Número de tiempo(horas/días) (desde diario de tipo 'general') que pueden ser "
-"facturados si su factura está basada en cuentas analíticas"
-
-#. module: account_analytic_analysis
-#: help:account.analytic.account,hours_qtt_invoiced:0
-msgid ""
-"Number of time (hours/days) that can be invoiced plus those that already "
-"have been invoiced."
-msgstr ""
-"Cantidad de tiempo(horas/días) que pueden ser facturadas más las que ya han "
-"sido facturadas."
-
-#. module: account_analytic_analysis
-#: help:account.analytic.account,hours_quantity:0
-msgid ""
-"Number of time you spent on the analytic account (from timesheet). It "
-"computes quantities on all journal of type 'general'."
-msgstr ""
-"Cantidad de tiempo que utilizaste en la cuenta analítica (Hoja de trabajo). "
-"Calcula cantidades en todos los diarios de tipo 'General'."
-
-#. module: account_analytic_analysis
-#: field:account.analytic.account,invoice_on_timesheets:0
-msgid "On Timesheets"
-msgstr "En hojas de trabajo"
-
-#. module: account_analytic_analysis
-#: field:account.analytic.account,is_overdue_quantity:0
-msgid "Overdue Quantity"
-msgstr "Cantidad sobrepasada"
-
-#. module: account_analytic_analysis
-#: view:account.analytic.account:account_analytic_analysis.view_account_analytic_account_overdue_search
-msgid "Parent"
-msgstr "Padre"
-
-#. module: account_analytic_analysis
-#: view:account.analytic.account:account_analytic_analysis.view_account_analytic_account_overdue_search
-msgid "Partner"
-msgstr "Empresa"
-
-#. module: account_analytic_analysis
-#: view:account.analytic.account:account_analytic_analysis.view_account_analytic_account_overdue_search
-msgid "Pending contracts"
-msgstr ""
-
-#. module: account_analytic_analysis
-#: code:addons/account_analytic_analysis/account_analytic_analysis.py:675
-#, python-format
-msgid "Please define a sale journal for the company \"%s\"."
-msgstr ""
-
-#. module: account_analytic_analysis
-#: view:account.analytic.account:account_analytic_analysis.view_account_analytic_account_overdue_search
-msgid "Pricelist"
-msgstr ""
-
-#. module: account_analytic_analysis
-#: field:account.analytic.invoice.line,product_id:0
-msgid "Product"
-msgstr ""
-
-#. module: account_analytic_analysis
-#: field:account.analytic.invoice.line,quantity:0
-msgid "Quantity"
-msgstr ""
-
-#. module: account_analytic_analysis
-#: field:account.analytic.account,real_margin:0
-msgid "Real Margin"
-msgstr "Margen real"
-
-#. module: account_analytic_analysis
-#: field:account.analytic.account,real_margin_rate:0
-msgid "Real Margin Rate (%)"
-msgstr "Tasa de margen real (%)"
-
-#. module: account_analytic_analysis
-#: field:account.analytic.account,recurring_rule_type:0
-msgid "Recurrency"
-msgstr ""
-
-#. module: account_analytic_analysis
-#: view:account.analytic.account:account_analytic_analysis.account_analytic_account_form_form
-msgid "Recurring Invoices"
-msgstr ""
-
-#. module: account_analytic_analysis
-#: view:account.analytic.account:account_analytic_analysis.account_analytic_account_form_form
-msgid "Remaining"
-msgstr "Restante"
-=======
-msgstr ""
-
-#. module: account_analytic_analysis
-#: help:account.analytic.account,last_invoice_date:0
-msgid "If invoice from the costs, this is the date of the latest invoiced."
-msgstr ""
-
-#. module: account_analytic_analysis
-#: help:account.analytic.account,last_worked_invoiced_date:0
-msgid ""
-"If invoice from the costs, this is the date of the latest work or cost that "
-"have been invoiced."
-msgstr ""
-
-#. module: account_analytic_analysis
-#: view:account.analytic.account:account_analytic_analysis.view_account_analytic_account_overdue_search
-msgid "In Progress"
-msgstr ""
-
-#. module: account_analytic_analysis
-#: field:account.analytic.account,recurring_invoice_line_ids:0
-msgid "Invoice Lines"
-msgstr ""
-
-#. module: account_analytic_analysis
-#: help:account.analytic.account,recurring_rule_type:0
-msgid "Invoice automatically repeat at specified interval"
-msgstr ""
-
-#. module: account_analytic_analysis
-#: view:account.analytic.account:account_analytic_analysis.account_analytic_account_form_form
-msgid "Invoiced"
-msgstr ""
-
-#. module: account_analytic_analysis
-#: field:account.analytic.account,ca_invoiced:0
-msgid "Invoiced Amount"
-msgstr ""
-
-#. module: account_analytic_analysis
-#: field:account.analytic.account,hours_qtt_invoiced:0
-msgid "Invoiced Time"
-msgstr ""
-
-#. module: account_analytic_analysis
-#: view:account.analytic.account:account_analytic_analysis.account_analytic_account_form_form
-msgid "Invoicing"
-msgstr "Facturación"
-
-#. module: account_analytic_analysis
-#: field:account.analytic.account,last_invoice_date:0
-msgid "Last Invoice Date"
-msgstr ""
-
-#. module: account_analytic_analysis
-#: field:account.analytic.invoice.line,write_uid:0
-msgid "Last Updated by"
-msgstr "Ultima actualizacion por"
-
-#. module: account_analytic_analysis
-#: field:account.analytic.invoice.line,write_date:0
-msgid "Last Updated on"
-msgstr "Ultima actualización realizada"
-
-#. module: account_analytic_analysis
-#: model:res.groups,name:account_analytic_analysis.group_template_required
-msgid "Mandatory use of templates in contracts"
-msgstr ""
-
-#. module: account_analytic_analysis
-#: field:sale.config.settings,group_template_required:0
-msgid "Mandatory use of templates."
-msgstr ""
-
-#. module: account_analytic_analysis
-#: field:account.analytic.account,month_ids:0
-#: field:account_analytic_analysis.summary.month,month:0
-msgid "Month"
 msgstr ""
 
 #. module: account_analytic_analysis
@@ -1083,16 +620,11 @@
 #: view:account.analytic.account:account_analytic_analysis.account_analytic_account_form_form
 msgid "Remaining"
 msgstr ""
->>>>>>> 3ff4dae5
 
 #. module: account_analytic_analysis
 #: field:account.analytic.account,remaining_ca:0
 msgid "Remaining Revenue"
-<<<<<<< HEAD
-msgstr "Ingreso restante"
-=======
-msgstr ""
->>>>>>> 3ff4dae5
+msgstr ""
 
 #. module: account_analytic_analysis
 #: field:account.analytic.account,fix_price_to_invoice:0
@@ -1100,19 +632,6 @@
 #: field:account.analytic.account,remaining_hours_to_invoice:0
 #: field:account.analytic.account,timesheet_ca_invoiced:0
 msgid "Remaining Time"
-<<<<<<< HEAD
-msgstr "Tiempo restante"
-
-#. module: account_analytic_analysis
-#: field:account.analytic.account,recurring_interval:0
-msgid "Repeat Every"
-msgstr ""
-
-#. module: account_analytic_analysis
-#: help:account.analytic.account,recurring_interval:0
-msgid "Repeat every (Days/Week/Month/Year)"
-msgstr ""
-=======
 msgstr ""
 
 #. module: account_analytic_analysis
@@ -1124,22 +643,14 @@
 #: help:account.analytic.account,recurring_interval:0
 msgid "Repeat every (Days/Week/Month/Year)"
 msgstr "Repetir cada (Días/Semana/Mes/Año)"
->>>>>>> 3ff4dae5
 
 #. module: account_analytic_analysis
 #: field:account.analytic.account,revenue_per_hour:0
 msgid "Revenue per Time (real)"
-<<<<<<< HEAD
-msgstr "Beneficio por tiempo(real)"
-
-#. module: account_analytic_analysis
-#: code:addons/account_analytic_analysis/account_analytic_analysis.py:543
-=======
 msgstr ""
 
 #. module: account_analytic_analysis
 #: code:addons/account_analytic_analysis/account_analytic_analysis.py:550
->>>>>>> 3ff4dae5
 #, python-format
 msgid "Sales Order Lines to Invoice of %s"
 msgstr ""
@@ -1148,11 +659,7 @@
 #: view:account.analytic.account:account_analytic_analysis.account_analytic_account_form_form
 #: model:ir.actions.act_window,name:account_analytic_analysis.action_sales_order
 msgid "Sales Orders"
-<<<<<<< HEAD
-msgstr "Orden de Venta"
-=======
-msgstr ""
->>>>>>> 3ff4dae5
+msgstr ""
 
 #. module: account_analytic_analysis
 #: view:account.analytic.account:account_analytic_analysis.view_account_analytic_account_overdue_search
@@ -1162,11 +669,7 @@
 #. module: account_analytic_analysis
 #: view:account.analytic.account:account_analytic_analysis.view_account_analytic_account_overdue_search
 msgid "Status"
-<<<<<<< HEAD
-msgstr "Estado"
-=======
 msgstr "Estatus"
->>>>>>> 3ff4dae5
 
 #. module: account_analytic_analysis
 #: field:account.analytic.invoice.line,price_subtotal:0
@@ -1176,83 +679,32 @@
 #. module: account_analytic_analysis
 #: help:account.analytic.account,fix_price_to_invoice:0
 msgid "Sum of quotations for this contract."
-<<<<<<< HEAD
-msgstr "Suma de las cotizaciones para este contrato"
+msgstr ""
 
 #. module: account_analytic_analysis
 #: help:account.analytic.account,timesheet_ca_invoiced:0
 msgid "Sum of timesheet lines invoiced for this contract."
 msgstr ""
-"Suma de las lineas de la hoja de trabajo facturadas para este contrato."
 
 #. module: account_analytic_analysis
 #: view:account.analytic.account:account_analytic_analysis.view_account_analytic_account_overdue_search
 msgid "Template"
-msgstr ""
+msgstr "Plantilla"
 
 #. module: account_analytic_analysis
 #: field:account.analytic.account,theorical_margin:0
 msgid "Theoretical Margin"
-msgstr "Márgen teórico"
+msgstr ""
 
 #. module: account_analytic_analysis
 #: field:account.analytic.account,ca_theorical:0
 msgid "Theoretical Revenue"
-msgstr "Ingresos teóricos"
+msgstr ""
 
 #. module: account_analytic_analysis
 #: model:ir.actions.act_window,name:account_analytic_analysis.action_hr_tree_invoiced_all
 #: model:ir.ui.menu,name:account_analytic_analysis.menu_action_hr_tree_invoiced_all
 msgid "Time & Materials to Invoice"
-msgstr "Tiempo y materiales a facturar."
-
-#. module: account_analytic_analysis
-#: view:account.analytic.account:account_analytic_analysis.account_analytic_account_form_form
-msgid "Timesheets"
-msgstr "Hojas de trabajo"
-
-#. module: account_analytic_analysis
-#: code:addons/account_analytic_analysis/account_analytic_analysis.py:652
-#, python-format
-msgid "Timesheets to Invoice of %s"
-msgstr ""
-
-#. module: account_analytic_analysis
-#: view:account.analytic.account:account_analytic_analysis.account_analytic_account_form_form
-msgid "To Invoice"
-msgstr "Para facturar"
-
-#. module: account_analytic_analysis
-#: view:account.analytic.account:account_analytic_analysis.view_account_analytic_account_overdue_search
-msgid "To Renew"
-msgstr "Para renovar"
-=======
-msgstr ""
-
-#. module: account_analytic_analysis
-#: help:account.analytic.account,timesheet_ca_invoiced:0
-msgid "Sum of timesheet lines invoiced for this contract."
-msgstr ""
-
-#. module: account_analytic_analysis
-#: view:account.analytic.account:account_analytic_analysis.view_account_analytic_account_overdue_search
-msgid "Template"
-msgstr "Plantilla"
-
-#. module: account_analytic_analysis
-#: field:account.analytic.account,theorical_margin:0
-msgid "Theoretical Margin"
-msgstr ""
-
-#. module: account_analytic_analysis
-#: field:account.analytic.account,ca_theorical:0
-msgid "Theoretical Revenue"
-msgstr ""
-
-#. module: account_analytic_analysis
-#: model:ir.actions.act_window,name:account_analytic_analysis.action_hr_tree_invoiced_all
-#: model:ir.ui.menu,name:account_analytic_analysis.menu_action_hr_tree_invoiced_all
-msgid "Time & Materials to Invoice"
 msgstr ""
 
 #. module: account_analytic_analysis
@@ -1275,7 +727,6 @@
 #: view:account.analytic.account:account_analytic_analysis.view_account_analytic_account_overdue_search
 msgid "To Renew"
 msgstr ""
->>>>>>> 3ff4dae5
 
 #. module: account_analytic_analysis
 #: view:account.analytic.account:account_analytic_analysis.account_analytic_account_form_form
@@ -1285,66 +736,38 @@
 #. module: account_analytic_analysis
 #: field:account.analytic.account,total_cost:0
 msgid "Total Costs"
-<<<<<<< HEAD
-msgstr "Costos totales"
-=======
-msgstr ""
->>>>>>> 3ff4dae5
+msgstr ""
 
 #. module: account_analytic_analysis
 #: field:account.analytic.account,est_total:0
 msgid "Total Estimation"
-<<<<<<< HEAD
-msgstr "Estimación Total"
-=======
-msgstr ""
->>>>>>> 3ff4dae5
+msgstr ""
 
 #. module: account_analytic_analysis
 #: field:account.analytic.account,invoiced_total:0
 msgid "Total Invoiced"
-<<<<<<< HEAD
-msgstr "Total Facturado"
-=======
 msgstr "Facturación Total"
->>>>>>> 3ff4dae5
 
 #. module: account_analytic_analysis
 #: field:account.analytic.account,remaining_total:0
 msgid "Total Remaining"
-<<<<<<< HEAD
-msgstr "Total restante"
-=======
-msgstr ""
->>>>>>> 3ff4dae5
+msgstr ""
 
 #. module: account_analytic_analysis
 #: field:account_analytic_analysis.summary.month,unit_amount:0
 #: field:account_analytic_analysis.summary.user,unit_amount:0
 msgid "Total Time"
-<<<<<<< HEAD
-msgstr "Tiempo Total"
-=======
-msgstr ""
->>>>>>> 3ff4dae5
+msgstr ""
 
 #. module: account_analytic_analysis
 #: field:account.analytic.account,hours_quantity:0
 msgid "Total Worked Time"
-<<<<<<< HEAD
-msgstr "Tiempo total trabajado"
-=======
-msgstr ""
->>>>>>> 3ff4dae5
+msgstr ""
 
 #. module: account_analytic_analysis
 #: help:account.analytic.account,ca_invoiced:0
 msgid "Total customer invoiced amount for this account."
-<<<<<<< HEAD
-msgstr "Importe total facturado al cliente para esta cuenta."
-=======
-msgstr ""
->>>>>>> 3ff4dae5
+msgstr ""
 
 #. module: account_analytic_analysis
 #: help:account.analytic.account,total_cost:0
@@ -1352,42 +775,6 @@
 "Total of costs for this account. It includes real costs (from invoices) and "
 "indirect costs, like time spent on timesheets."
 msgstr ""
-<<<<<<< HEAD
-"Costos totales para esta cuenta. Incluye costos reales (desde facturas) y "
-"costos indirectos, como el tiempo empleado en hojas de trabajo (horarios)."
-
-#. module: account_analytic_analysis
-#: field:account.analytic.account,toinvoice_total:0
-msgid "Total to Invoice"
-msgstr "Total a facturar"
-
-#. module: account_analytic_analysis
-#: field:account.analytic.account,ca_to_invoice:0
-msgid "Uninvoiced Amount"
-msgstr "Importe no facturado"
-
-#. module: account_analytic_analysis
-#: field:account.analytic.account,hours_qtt_non_invoiced:0
-msgid "Uninvoiced Time"
-msgstr "Tiempo sin facturar"
-
-#. module: account_analytic_analysis
-#: field:account.analytic.invoice.line,price_unit:0
-msgid "Unit Price"
-msgstr ""
-
-#. module: account_analytic_analysis
-#: field:account.analytic.invoice.line,uom_id:0
-msgid "Unit of Measure"
-msgstr ""
-
-#. module: account_analytic_analysis
-#: view:account.analytic.account:account_analytic_analysis.account_analytic_account_form_form
-msgid "Units Consumed"
-msgstr ""
-
-#. module: account_analytic_analysis
-=======
 
 #. module: account_analytic_analysis
 #: field:account.analytic.account,toinvoice_total:0
@@ -1420,7 +807,6 @@
 msgstr ""
 
 #. module: account_analytic_analysis
->>>>>>> 3ff4dae5
 #: view:account.analytic.account:account_analytic_analysis.account_analytic_account_form_form
 msgid "Units Remaining"
 msgstr ""
@@ -1429,20 +815,12 @@
 #: field:account.analytic.account,user_ids:0
 #: field:account_analytic_analysis.summary.user,user:0
 msgid "User"
-<<<<<<< HEAD
-msgstr "Usuario"
-=======
-msgstr ""
->>>>>>> 3ff4dae5
+msgstr ""
 
 #. module: account_analytic_analysis
 #: selection:account.analytic.account,recurring_rule_type:0
 msgid "Week(s)"
-<<<<<<< HEAD
-msgstr ""
-=======
 msgstr "Semana(s)"
->>>>>>> 3ff4dae5
 
 #. module: account_analytic_analysis
 #: view:account.analytic.account:account_analytic_analysis.account_analytic_account_form_form
@@ -1459,11 +837,7 @@
 msgstr ""
 
 #. module: account_analytic_analysis
-<<<<<<< HEAD
-#: code:addons/account_analytic_analysis/account_analytic_analysis.py:669
-=======
 #: code:addons/account_analytic_analysis/account_analytic_analysis.py:676
->>>>>>> 3ff4dae5
 #, python-format
 msgid "You must first select a Customer for Contract %s!"
 msgstr ""
@@ -1471,21 +845,13 @@
 #. module: account_analytic_analysis
 #: view:account.analytic.account:account_analytic_analysis.account_analytic_account_form_form
 msgid "or view"
-<<<<<<< HEAD
-msgstr "o vista"
-=======
-msgstr ""
->>>>>>> 3ff4dae5
+msgstr ""
 
 #. module: account_analytic_analysis
 #: model:res.groups,comment:account_analytic_analysis.group_template_required
 msgid ""
 "the field template of the analytic accounts and contracts will be required."
 msgstr ""
-<<<<<<< HEAD
-"El campo plantilla de las cuentas analíticas y contratos será requerido"
-=======
->>>>>>> 3ff4dae5
 
 #. module: account_analytic_analysis
 #: view:account.analytic.account:account_analytic_analysis.account_analytic_account_form_form
@@ -1501,20 +867,11 @@
 "{'required': [('type','=','contract')], 'invisible': [('type','in',['view', "
 "'normal','template'])]}"
 msgstr ""
-<<<<<<< HEAD
-"{'required': [('type','=','contract')], 'invisible': [('type','in',['view', "
-"'normal','template'])]}"
-=======
->>>>>>> 3ff4dae5
 
 #. module: account_analytic_analysis
 #: view:account.analytic.account:account_analytic_analysis.account_analytic_account_form_form
 msgid "⇒ Invoice"
-<<<<<<< HEAD
-msgstr "Facturar"
-=======
-msgstr ""
->>>>>>> 3ff4dae5
+msgstr ""
 
 #. module: account_analytic_analysis
 #: view:account.analytic.account:account_analytic_analysis.account_analytic_account_form_form
