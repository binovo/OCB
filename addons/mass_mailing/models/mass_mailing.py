# -*- coding: utf-8 -*-
# Part of Odoo. See LICENSE file for full copyright and licensing details.

from datetime import datetime
import random

from odoo import api, fields, models, _
from odoo.exceptions import UserError
from odoo.tools.safe_eval import safe_eval as eval


class MassMailingTag(models.Model):
    """Model of categories of mass mailing, i.e. marketing, newsletter, ... """
    _name = 'mail.mass_mailing.tag'
    _description = 'Mass Mailing Tag'
    _order = 'name'

    name = fields.Char(required=True)
    color = fields.Integer(string='Color Index')

    _sql_constraints = [
            ('name_uniq', 'unique (name)', "Tag name already exists !"),
    ]


class MassMailingList(models.Model):
    """Model of a contact list. """
    _name = 'mail.mass_mailing.list'
    _order = 'name'
    _description = 'Mailing List'

    def _default_popup_content(self):
        return """<div class="modal-header text-center">
    <h3 class="modal-title mt8">Odoo Presents</h3>
</div>
<div class="o_popup_message">
    <font>7</font>
    <strong>Business Hacks</strong>
    <span> to<br/>boost your marketing</span>
</div>
<p class="o_message_paragraph">Join our Marketing newsletter and get <strong>this white paper instantly</strong></p>"""

    name = fields.Char(string='Mailing List', required=True)
    active = fields.Boolean(default=True)
    create_date = fields.Datetime(string='Creation Date')
    contact_nbr = fields.Integer(compute="_compute_contact_nbr", string='Number of Contacts')
    popup_content = fields.Html(string="Website Popup Content", translate=True, sanitize=False, default=_default_popup_content)
    popup_redirect_url = fields.Char(string="Website Popup Redirect URL", default='/')

    def _compute_contact_nbr(self):
        contacts_data = self.env['mail.mass_mailing.contact'].read_group([('list_id', 'in', self.ids), ('opt_out', '!=', True)], ['list_id'], ['list_id'])
        mapped_data = dict([(c['list_id'][0], c['list_id_count']) for c in contacts_data])
        for mailing_list in self:
            mailing_list.contact_nbr = mapped_data.get(mailing_list.id, 0)

class MassMailingContact(models.Model):
    """Model of a contact. This model is different from the partner model
    because it holds only some basic information: name, email. The purpose is to
    be able to deal with large contact list to email without bloating the partner
    base."""
    _name = 'mail.mass_mailing.contact'
    _inherit = 'mail.thread'
    _description = 'Mass Mailing Contact'
    _order = 'email'
    _rec_name = 'email'

    name = fields.Char()
    email = fields.Char(required=True)
    create_date = fields.Datetime(string='Create Date')
    list_id = fields.Many2one(
        'mail.mass_mailing.list', string='Mailing List',
        ondelete='cascade', required=True, default=lambda self: self.env['mail.mass_mailing.list'].search([], limit=1, order='id desc'))
    opt_out = fields.Boolean(string='Opt Out', help='The contact has chosen not to receive mails anymore from this list')
    unsubscription_date = fields.Datetime(string='Unsubscription Date')
    message_bounce = fields.Integer(string='Bounce', help='Counter of the number of bounced emails for this contact.')

    @api.model
    def create(self, vals):
        if 'opt_out' in vals:
            vals['unsubscription_date'] = vals['opt_out'] and fields.Datetime.now()
        return super(MassMailingContact, self).create(vals)

    @api.multi
    def write(self, vals):
        if 'opt_out' in vals:
            vals['unsubscription_date'] = vals['opt_out'] and fields.Datetime.now()
        return super(MassMailingContact, self).write(vals)

    def get_name_email(self, name):
        name, email = self.env['res.partner']._parse_partner_name(name)
        if name and not email:
            email = name
        if email and not name:
            name = email
        return name, email

    @api.model
    def name_create(self, name):
        name, email = self.get_name_email(name)
        contact = self.create({'name': name, 'email': email})
        return contact.name_get()[0]

    @api.model
    def add_to_list(self, name, list_id):
        name, email = self.get_name_email(name)
        contact = self.create({'name': name, 'email': email, 'list_id': list_id})
        return contact.name_get()[0]

    @api.multi
    def message_get_default_recipients(self):
        return dict((record.id, {'partner_ids': [], 'email_to': record.email, 'email_cc': False}) for record in self)

    def message_receive_bounce(self, mail_id=None):
        """Called by ``message_process`` when a bounce email (such as Undelivered
        Mail Returned to Sender) is received for an existing thread. As contacts
        do not inherit form mail.thread, we have to define this method to be able
        to track bounces (see mail.thread for more details). """
        for contact in self:
            contact.message_bounce = contact.message_bounce + 1


class MassMailingStage(models.Model):

    """Stage for mass mailing campaigns. """
    _name = 'mail.mass_mailing.stage'
    _description = 'Mass Mailing Campaign Stage'
    _order = 'sequence'

    name = fields.Char(required=True, translate=True)
    sequence = fields.Integer()


class MassMailingCampaign(models.Model):
    """Model of mass mailing campaigns. """
    _name = "mail.mass_mailing.campaign"
    _description = 'Mass Mailing Campaign'
    _rec_name = "campaign_id"
    _inherits = {'utm.campaign': 'campaign_id'}

    stage_id = fields.Many2one('mail.mass_mailing.stage', string='Stage', required=True, 
        default=lambda self: self.env['mail.mass_mailing.stage'].search([], limit=1))
    user_id = fields.Many2one(
        'res.users', string='Responsible',
        required=True, default=lambda self: self.env.uid)
    campaign_id = fields.Many2one('utm.campaign', 'campaign_id',
        required=True, ondelete='cascade',  help="This name helps you tracking your different campaign efforts, e.g. Fall_Drive, Christmas_Special")
    source_id = fields.Many2one('utm.source', string='Source',
            help="This is the link source, e.g. Search Engine, another domain,or name of email list", default=lambda self: self.env.ref('utm.utm_source_newsletter'))
    medium_id = fields.Many2one('utm.medium', string='Medium',
            help="This is the delivery method, e.g. Postcard, Email, or Banner Ad", default=lambda self: self.env.ref('utm.utm_medium_email'))
    tag_ids = fields.Many2many(
        'mail.mass_mailing.tag', 'mail_mass_mailing_tag_rel',
        'tag_id', 'campaign_id', string='Tags')
    mass_mailing_ids = fields.One2many(
        'mail.mass_mailing', 'mass_mailing_campaign_id',
        string='Mass Mailings')
    unique_ab_testing = fields.Boolean(string='AB Testing',
        help='If checked, recipients will be mailed only once, allowing to send '
             'various mailings in a single campaign to test the effectiveness '
             'of the mailings.')
    color = fields.Integer(string='Color Index')
    clicks_ratio = fields.Integer(compute="_compute_clicks_ratio", string="Number of clicks")
    # stat fields
    total = fields.Integer(compute="_compute_statistics")
    scheduled = fields.Integer(compute="_compute_statistics")
    failed = fields.Integer(compute="_compute_statistics")
    sent = fields.Integer(compute="_compute_statistics", string="Sent Emails")
    delivered = fields.Integer(compute="_compute_statistics")
    opened = fields.Integer(compute="_compute_statistics")
    replied = fields.Integer(compute="_compute_statistics")
    bounced = fields.Integer(compute="_compute_statistics")
    received_ratio = fields.Integer(compute="_compute_statistics", string='Received Ratio')
    opened_ratio = fields.Integer(compute="_compute_statistics", string='Opened Ratio')
    replied_ratio = fields.Integer(compute="_compute_statistics", string='Replied Ratio')
    bounced_ratio = fields.Integer(compute="_compute_statistics", string='Bounced Ratio')
    total_mailings = fields.Integer(compute="_compute_total_mailings", string='Mailings')

    def _compute_clicks_ratio(self):
        self.env.cr.execute("""
            SELECT COUNT(DISTINCT(stats.id)) AS nb_mails, COUNT(DISTINCT(clicks.mail_stat_id)) AS nb_clicks, stats.mass_mailing_campaign_id AS id
            FROM mail_mail_statistics AS stats
            LEFT OUTER JOIN link_tracker_click AS clicks ON clicks.mail_stat_id = stats.id
            WHERE stats.mass_mailing_campaign_id IN %s
            GROUP BY stats.mass_mailing_campaign_id
        """, (tuple(self.ids), ))

        campaign_data = self.env.cr.dictfetchall()
        mapped_data = dict([(c['id'], 100 * c['nb_clicks'] / c['nb_mails']) for c in campaign_data])
        for campaign in self:
            campaign.clicks_ratio = mapped_data.get(campaign.id, 0)

    def _compute_statistics(self):
        """ Compute statistics of the mass mailing campaign """
        self.env.cr.execute("""
            SELECT
                c.id as campaign_id,
                COUNT(s.id) AS total,
                COUNT(CASE WHEN s.sent is not null THEN 1 ELSE null END) AS sent,
                COUNT(CASE WHEN s.scheduled is not null AND s.sent is null AND s.exception is null THEN 1 ELSE null END) AS scheduled,
                COUNT(CASE WHEN s.scheduled is not null AND s.sent is null AND s.exception is not null THEN 1 ELSE null END) AS failed,
                COUNT(CASE WHEN s.id is not null AND s.bounced is null THEN 1 ELSE null END) AS delivered,
                COUNT(CASE WHEN s.opened is not null THEN 1 ELSE null END) AS opened,
                COUNT(CASE WHEN s.replied is not null THEN 1 ELSE null END) AS replied ,
                COUNT(CASE WHEN s.bounced is not null THEN 1 ELSE null END) AS bounced
            FROM
                mail_mail_statistics s
            RIGHT JOIN
                mail_mass_mailing_campaign c
                ON (c.id = s.mass_mailing_campaign_id)
            WHERE
                c.id IN %s
            GROUP BY
                c.id
        """, (tuple(self.ids), ))

        for row in self.env.cr.dictfetchall():
            total = row['total'] or 1
            row['delivered'] = row['sent'] - row['bounced']
            row['received_ratio'] = 100.0 * row['delivered'] / total
            row['opened_ratio'] = 100.0 * row['opened'] / total
            row['replied_ratio'] = 100.0 * row['replied'] / total
            row['bounced_ratio'] = 100.0 * row['bounced'] / total
            self.browse(row.pop('campaign_id')).update(row)

    def _compute_total_mailings(self):
        campaign_data = self.env['mail.mass_mailing'].read_group(
            [('mass_mailing_campaign_id', 'in', self.ids)],
            ['mass_mailing_campaign_id'], ['mass_mailing_campaign_id'])
        mapped_data = dict([(c['mass_mailing_campaign_id'][0], c['mass_mailing_campaign_id_count']) for c in campaign_data])
        for campaign in self:
            campaign.total_mailings = mapped_data.get(campaign.id, 0)

    def get_recipients(self, model=None):
        """Return the recipients of a mailing campaign. This is based on the statistics
        build for each mailing. """
        res = dict.fromkeys(self.ids, {})
        for campaign in self:
            domain = [('mass_mailing_campaign_id', '=', campaign.id)]
            if model:
                domain += [('model', '=', model)]
            res[campaign.id] = set(self.env['mail.mail.statistics'].search(domain).mapped('res_id'))
        return res

    @api.model
    def read_group(self, domain, fields, groupby, offset=0, limit=None, orderby=False, lazy=True):
        """ Override read_group to always display all states. """
        if groupby and groupby[0] == "stage_id":
            # Default result structure
            states_read = self.env['mail.mass_mailing.stage'].search_read([], ['name'])
            states = [(state['id'], state['name']) for state in states_read]
            read_group_all_states = [{
                '__context': {'group_by': groupby[1:]},
                '__domain': domain + [('stage_id', '=', state_value)],
                'stage_id': state_value,
                'state_count': 0,
            } for state_value, state_name in states]
            # Get standard results
            read_group_res = super(MassMailingCampaign, self).read_group(domain, fields, groupby, offset=offset, limit=limit, orderby=orderby)
            # Update standard results with default results
            result = []
            for state_value, state_name in states:
                res = filter(lambda x: x['stage_id'] == (state_value, state_name), read_group_res)
                if not res:
                    res = filter(lambda x: x['stage_id'] == state_value, read_group_all_states)
                res[0]['stage_id'] = [state_value, state_name]
                result.append(res[0])
            return result
        else:
            return super(MassMailingCampaign, self).read_group(domain, fields, groupby, offset=offset, limit=limit, orderby=orderby)


class MassMailing(models.Model):
    """ MassMailing models a wave of emails for a mass mailign campaign.
    A mass mailing is an occurence of sending emails. """

    _name = 'mail.mass_mailing'
    _description = 'Mass Mailing'
    # number of periods for tracking mail_mail statistics
    _period_number = 6
    _order = 'sent_date DESC'
    _inherits = {'utm.source': 'source_id'}
    _rec_name = "source_id"

    @api.model
    def default_get(self, fields):
        res = super(MassMailing, self).default_get(fields)
        if 'reply_to_mode' in fields and not 'reply_to_mode' in res and res.get('mailing_model'):
            if res['mailing_model'] in ['res.partner', 'mail.mass_mailing.contact']:
                res['reply_to_mode'] = 'email'
            else:
                res['reply_to_mode'] = 'thread'
        return res

    def _get_mailing_model(self):
        res = []
        for model_name in self.env:
            model = self.env[model_name]
            if hasattr(model, '_mail_mass_mailing') and getattr(model, '_mail_mass_mailing'):
                if getattr(model, 'message_mass_mailing_enabled'):
                    res.append((model._name, model.message_mass_mailing_enabled()))
                else:
                    res.append((model._name, model._mail_mass_mailing))
        res.append(('mail.mass_mailing.contact', _('Mailing List')))
        return res

    # indirections for inheritance
    _mailing_model = lambda self: self._get_mailing_model()

    active = fields.Boolean(default=True)
    email_from = fields.Char(string='From', required=True,
        default=lambda self: self.env['mail.message']._get_default_from())
    create_date = fields.Datetime(string='Creation Date')
    sent_date = fields.Datetime(string='Sent Date', oldname='date', copy=False)
    schedule_date = fields.Datetime(string='Schedule in the Future')
    body_html = fields.Html(string='Body', translate=True)
    attachment_ids = fields.Many2many('ir.attachment', 'mass_mailing_ir_attachments_rel',
        'mass_mailing_id', 'attachment_id', string='Attachments')
    keep_archives = fields.Boolean(string='Keep Archives')
    mass_mailing_campaign_id = fields.Many2one('mail.mass_mailing.campaign', string='Mass Mailing Campaign')
    campaign_id = fields.Many2one('utm.campaign', string='Campaign',
                                  help="This name helps you tracking your different campaign efforts, e.g. Fall_Drive, Christmas_Special")
    source_id = fields.Many2one('utm.source', string='Subject', required=True, ondelete='cascade',
                                help="This is the link source, e.g. Search Engine, another domain, or name of email list")
    medium_id = fields.Many2one('utm.medium', string='Medium',
                                help="This is the delivery method, e.g. Postcard, Email, or Banner Ad", default=lambda self: self.env.ref('utm.utm_medium_email'))
    clicks_ratio = fields.Integer(compute="_compute_clicks_ratio", string="Number of Clicks")
    state = fields.Selection([('draft', 'Draft'), ('in_queue', 'In Queue'), ('sending', 'Sending'), ('done', 'Sent')],
        string='Status', required=True, copy=False, default='draft')
    color = fields.Integer(related='mass_mailing_campaign_id.color', string='Color Index')
    # mailing options
    reply_to_mode = fields.Selection(
        [('thread', 'Followers of leads/applicants'), ('email', 'Specified Email Address')],
        string='Reply-To Mode', required=True)
    reply_to = fields.Char(string='Reply To', help='Preferred Reply-To Address',
        default=lambda self: self.env['mail.message']._get_default_from())
    # recipients
    mailing_model = fields.Selection(selection=_mailing_model, string='Recipients Model', required=True, default='mail.mass_mailing.contact')
    mailing_domain = fields.Char(string='Domain', oldname='domain', default=[])
    contact_list_ids = fields.Many2many('mail.mass_mailing.list', 'mail_mass_mailing_list_rel',
        string='Mailing Lists')
    contact_ab_pc = fields.Integer(string='A/B Testing percentage',
        help='Percentage of the contacts that will be mailed. Recipients will be taken randomly.', default=100)
    # statistics data
    statistics_ids = fields.One2many('mail.mail.statistics', 'mass_mailing_id', string='Emails Statistics')
    total = fields.Integer(compute="_compute_total")
    scheduled = fields.Integer(compute="_compute_statistics")
    failed = fields.Integer(compute="_compute_statistics")
    sent = fields.Integer(compute="_compute_statistics")
    delivered = fields.Integer(compute="_compute_statistics")
    opened = fields.Integer(compute="_compute_statistics")
    replied = fields.Integer(compute="_compute_statistics")
    bounced = fields.Integer(compute="_compute_statistics")
    failed = fields.Integer(compute="_compute_statistics")
    received_ratio = fields.Integer(compute="_compute_statistics", string='Received Ratio')
    opened_ratio = fields.Integer(compute="_compute_statistics", string='Opened Ratio')
    replied_ratio = fields.Integer(compute="_compute_statistics", string='Replied Ratio')
    bounced_ratio = fields.Integer(compute="_compute_statistics", String='Bounced Ratio')
    next_departure = fields.Datetime(compute="_compute_next_departure", string='Next Departure')

    def _compute_total(self):
        for mass_mailing in self:
            mass_mailing.total = len(mass_mailing.sudo().get_recipients())

    def _compute_clicks_ratio(self):
        self.env.cr.execute("""
            SELECT COUNT(DISTINCT(stats.id)) AS nb_mails, COUNT(DISTINCT(clicks.mail_stat_id)) AS nb_clicks, stats.mass_mailing_id AS id
            FROM mail_mail_statistics AS stats
            LEFT OUTER JOIN link_tracker_click AS clicks ON clicks.mail_stat_id = stats.id
            WHERE stats.mass_mailing_id IN %s
            GROUP BY stats.mass_mailing_id
        """, (tuple(self.ids), ))

        mass_mailing_data = self.env.cr.dictfetchall()
        mapped_data = dict([(m['id'], 100 * m['nb_clicks'] / m['nb_mails']) for m in mass_mailing_data])
        for mass_mailing in self:
            mass_mailing.clicks_ratio = mapped_data.get(mass_mailing.id, 0)

    def _compute_statistics(self):
        """ Compute statistics of the mass mailing """
        self.env.cr.execute("""
            SELECT
                m.id as mailing_id,
                COUNT(s.id) AS total,
                COUNT(CASE WHEN s.sent is not null THEN 1 ELSE null END) AS sent,
                COUNT(CASE WHEN s.scheduled is not null AND s.sent is null AND s.exception is null THEN 1 ELSE null END) AS scheduled,
                COUNT(CASE WHEN s.scheduled is not null AND s.sent is null AND s.exception is not null THEN 1 ELSE null END) AS failed,
                COUNT(CASE WHEN s.sent is not null AND s.bounced is null THEN 1 ELSE null END) AS delivered,
                COUNT(CASE WHEN s.opened is not null THEN 1 ELSE null END) AS opened,
                COUNT(CASE WHEN s.replied is not null THEN 1 ELSE null END) AS replied,
                COUNT(CASE WHEN s.bounced is not null THEN 1 ELSE null END) AS bounced,
                COUNT(CASE WHEN s.exception is not null THEN 1 ELSE null END) AS failed
            FROM
                mail_mail_statistics s
            RIGHT JOIN
                mail_mass_mailing m
                ON (m.id = s.mass_mailing_id)
            WHERE
                m.id IN %s
            GROUP BY
                m.id
        """, (tuple(self.ids), ))
        for row in self.env.cr.dictfetchall():
            total = row.pop('total') or 1
            row['received_ratio'] = 100.0 * row['delivered'] / total
            row['opened_ratio'] = 100.0 * row['opened'] / total
            row['replied_ratio'] = 100.0 * row['replied'] / total
            row['bounced_ratio'] = 100.0 * row['bounced'] / total
            self.browse(row.pop('mailing_id')).update(row)

    def _compute_next_departure(self):
        cron_next_call = self.env.ref('mass_mailing.ir_cron_mass_mailing_queue').sudo().nextcall
        for mass_mailing in self:
            schedule_date = mass_mailing.schedule_date
            if schedule_date:
                if datetime.now() > fields.Datetime.from_string(schedule_date):
                    mass_mailing.next_departure = cron_next_call
                else:
                    mass_mailing.next_departure = schedule_date
            else:
<<<<<<< HEAD
                mass_mailing.next_departure = cron_next_call

    @api.onchange('mass_mailing_campaign_id')
    def _onchange_mass_mailing_campaign_id(self):
        if self.mass_mailing_campaign_id:
            dic = {'campaign_id': self.mass_mailing_campaign_id.campaign_id,
                   'source_id': self.mass_mailing_campaign_id.source_id,
                   'medium_id': self.mass_mailing_campaign_id.medium_id}
            self.update(dic)

    @api.onchange('mailing_model', 'contact_list_ids')
    def _onchange_model_and_list(self):
        if self.mailing_model == 'mail.mass_mailing.contact':
            if self.contact_list_ids:
                self.mailing_domain = "[('list_id', 'in', %s), ('opt_out', '=', False)]" % self.contact_list_ids.ids
=======
                result[mass_mailing.id] = cron_next_call
        return result

    def _get_total(self, cr, uid, ids, name, arg, context=None):
        mass_mailings = self.browse(cr, uid, ids, context=context)

        result = {}
        for mass_mailing in mass_mailings:
            mailing = self.browse(cr, uid, mass_mailing.id, context=context)
            result[mass_mailing.id] = len(self.get_recipients(cr, SUPERUSER_ID, mailing, context=context))
        return result

    # indirections for inheritance
    _mailing_model = lambda self, *args, **kwargs: self._get_mailing_model(*args, **kwargs)

    _columns = {
        'active': fields.boolean('Active'),
        'email_from': fields.char('From', required=True),
        'create_date': fields.datetime('Creation Date'),
        'sent_date': fields.datetime('Sent Date', oldname='date', copy=False),
        'schedule_date': fields.datetime('Schedule in the Future'),
        'body_html': fields.html('Body', translate=True, sanitize=False),
        'attachment_ids': fields.many2many(
            'ir.attachment', 'mass_mailing_ir_attachments_rel',
            'mass_mailing_id', 'attachment_id', 'Attachments'
        ),
        'keep_archives': fields.boolean('Keep Archives'),
        'mass_mailing_campaign_id': fields.many2one(
            'mail.mass_mailing.campaign', 'Mass Mailing Campaign',
            ondelete='set null',
        ),
        'campaign_id': fields.many2one('utm.campaign', 'Campaign', 
            help="This name helps you tracking your different campaign efforts, e.g. Fall_Drive, Christmas_Special"),
        'source_id':fields.many2one('utm.source', 'Subject', required=True, ondelete='cascade',
            help="This is the link source, e.g. Search Engine, another domain, or name of email list"),
        'medium_id': fields.many2one('utm.medium', 'Medium', 
            help="This is the delivery method, e.g. Postcard, Email, or Banner Ad"),
        'clicks_ratio': fields.function(
            _get_clicks_ratio, string="Number of Clicks",
            type="integer",
        ),
        'state': fields.selection(
            [('draft', 'Draft'), ('in_queue', 'In Queue'), ('sending', 'Sending'), ('done', 'Sent')],
            string='Status', required=True, copy=False
        ),
        'color': fields.related(
            'mass_mailing_campaign_id', 'color',
            type='integer', string='Color Index',
        ),
        # mailing options
        'reply_to_mode': fields.selection(
            [('thread', 'Followers of leads/applicants'), ('email', 'Specified Email Address')],
            string='Reply-To Mode', required=True,
        ),
        'reply_to': fields.char('Reply To', help='Preferred Reply-To Address'),
        # recipients
        'mailing_model': fields.selection(_mailing_model, string='Recipients Model', required=True),
        'mailing_domain': fields.char('Domain', oldname='domain'),
        'contact_list_ids': fields.many2many(
            'mail.mass_mailing.list', 'mail_mass_mailing_list_rel',
            string='Mailing Lists',
        ),
        'contact_ab_pc': fields.integer(
            'A/B Testing percentage',
            help='Percentage of the contacts that will be mailed. Recipients will be taken randomly.'
        ),
        # statistics data
        'statistics_ids': fields.one2many(
            'mail.mail.statistics', 'mass_mailing_id',
            'Emails Statistics',
        ),
        'total': fields.function(
            _get_total, string='Total',
            type='integer',
        ),
        'scheduled': fields.function(
            _get_statistics, string='Scheduled',
            type='integer', multi='_get_statistics',
        ),
        'failed': fields.function(
            _get_statistics, string='Failed',
            type='integer', multi='_get_statistics',
        ),
        'sent': fields.function(
            _get_statistics, string='Sent',
            type='integer', multi='_get_statistics',
        ),
        'delivered': fields.function(
            _get_statistics, string='Delivered',
            type='integer', multi='_get_statistics',
        ),
        'opened': fields.function(
            _get_statistics, string='Opened',
            type='integer', multi='_get_statistics',
        ),
        'replied': fields.function(
            _get_statistics, string='Replied',
            type='integer', multi='_get_statistics',
        ),
        'bounced': fields.function(
            _get_statistics, string='Bounced',
            type='integer', multi='_get_statistics',
        ),
        'failed': fields.function(
            _get_statistics, string='Failed',
            type='integer', multi='_get_statistics',
        ),
        'received_ratio': fields.function(
            _get_statistics, string='Received Ratio',
            type='integer', multi='_get_statistics',
        ),
        'opened_ratio': fields.function(
            _get_statistics, string='Opened Ratio',
            type='integer', multi='_get_statistics',
        ),
        'replied_ratio': fields.function(
            _get_statistics, string='Replied Ratio',
            type='integer', multi='_get_statistics',
        ),
        'bounced_ratio': fields.function(
            _get_statistics, String='Bouncded Ratio',
            type='integer', multi='_get_statistics',
        ),
        'next_departure': fields.function(
            _get_next_departure, string='Next Departure',
            type='datetime'
        ),
    }

    def mass_mailing_statistics_action(self, cr, uid, ids, context=None):
        res = self.pool['ir.actions.act_window'].for_xml_id(cr, uid, 'mass_mailing', 'action_view_mass_mailing_statistics', context=context)
        link_click_ids = self.pool['link.tracker.click'].search(cr, uid, [('mass_mailing_id', 'in', ids)], context=context)
        res['domain'] = [('id', 'in', link_click_ids)]
        return res

    def default_get(self, cr, uid, fields, context=None):
        res = super(MassMailing, self).default_get(cr, uid, fields, context=context)
        if 'reply_to_mode' in fields and not 'reply_to_mode' in res and res.get('mailing_model'):
            if res['mailing_model'] in ['res.partner', 'mail.mass_mailing.contact']:
                res['reply_to_mode'] = 'email'
>>>>>>> c88c70e9
            else:
                self.mailing_domain = "[('list_id', '=', False)]"
        elif 'opt_out' in self.env[self.mailing_model]._fields:
            self.mailing_domain = "[('opt_out', '=', False)]"
        else:
            self.mailing_domain = []
        self.body_html = "on_change_model_and_list"

    #------------------------------------------------------
    # Technical stuff
    #------------------------------------------------------

    @api.multi
    def copy(self, default=None):
        self.ensure_one()
        default = dict(default or {},
                       name=_('%s (copy)') % self.name)
        return super(MassMailing, self).copy(default=default)

    @api.model
    def read_group(self, domain, fields, groupby, offset=0, limit=None, orderby=False, lazy=True):
        """ Override read_group to always display all states. """
        if groupby and groupby[0] == "state":
            # Default result structure
            # states = self._get_state_list(cr, uid, context=context)
            states = [('draft', _('Draft')), ('in_queue', _('In Queue')), ('sending', _('Sending')), ('done', _('Sent'))]
            read_group_all_states = [{
                '__context': {'group_by': groupby[1:]},
                '__domain': domain + [('state', '=', state_value)],
                'state': state_value,
                'state_count': 0,
            } for state_value, state_name in states]
            # Get standard results
            read_group_res = super(MassMailing, self).read_group(domain, fields, groupby, offset=offset, limit=limit, orderby=orderby)
            # Update standard results with default results
            result = []
            for state_value, state_name in states:
                res = filter(lambda x: x['state'] == state_value, read_group_res)
                if not res:
                    res = filter(lambda x: x['state'] == state_value, read_group_all_states)
                res[0]['state'] = [state_value, state_name]
                result.append(res[0])
            return result
        else:
            return super(MassMailing, self).read_group(domain, fields, groupby, offset=offset, limit=limit, orderby=orderby)

    def update_opt_out(self, email, res_ids, value):
        model = self.env[self.mailing_model]
        if 'opt_out' in model._fields:
            email_fname = 'email_from'
            if 'email' in model._fields:
                email_fname = 'email'
            records = model.search([('id', 'in', res_ids), (email_fname, 'ilike', email)])
            records.write({'opt_out': value})

    #------------------------------------------------------
    # Views & Actions
    #------------------------------------------------------

    @api.multi
    def action_duplicate(self):
        self.ensure_one()
        mass_mailing_copy = self.copy()
        if mass_mailing_copy:
            return {
                'type': 'ir.actions.act_window',
                'view_type': 'form',
                'view_mode': 'form',
                'res_model': 'mail.mass_mailing',
                'res_id': mass_mailing_copy.id,
                'context': self.env.context,
                'flags': {'initial_mode': 'edit'},
            }
        return False

    @api.multi
    def action_test_mailing(self):
        self.ensure_one()
        ctx = dict(self.env.context, default_mass_mailing_id=self.id)
        return {
            'name': _('Test Mailing'),
            'type': 'ir.actions.act_window',
            'view_mode': 'form',
            'res_model': 'mail.mass_mailing.test',
            'target': 'new',
            'context': ctx,
        }

    @api.multi
    def put_in_queue(self):
        self.write({'sent_date': fields.Datetime.now(), 'state': 'in_queue'})

    @api.multi
    def cancel_mass_mailing(self):
        self.write({'state': 'draft'})

    @api.multi
    def retry_failed_mail(self):
        failed_mails = self.env['mail.mail'].search([('mailing_id', 'in', self.ids), ('state', '=', 'exception')])
        failed_mails.mapped('statistics_ids').unlink()
        failed_mails.unlink()
        self.write({'state': 'in_queue'})

    #------------------------------------------------------
    # Email Sending
    #------------------------------------------------------

    def get_recipients(self):
        if self.mailing_domain:
            domain = eval(self.mailing_domain)
            res_ids = self.env[self.mailing_model].search(domain).ids
        else:
            res_ids = []
            domain = [('id', 'in', res_ids)]

        # randomly choose a fragment
        if self.contact_ab_pc < 100:
            contact_nbr = self.env[self.mailing_model].search_count(domain)
            topick = int(contact_nbr / 100.0 * self.contact_ab_pc)
            if self.mass_mailing_campaign_id and self.mass_mailing_campaign_id.unique_ab_testing:
                already_mailed = self.mass_mailing_campaign_id.get_recipients()[self.mass_mailing_campaign_id.id]
            else:
                already_mailed = set([])
            remaining = set(res_ids).difference(already_mailed)
            if topick > len(remaining):
                topick = len(remaining)
            res_ids = random.sample(remaining, topick)
        return res_ids

    def get_remaining_recipients(self):
        res_ids = self.get_recipients()
        already_mailed = self.env['mail.mail.statistics'].search_read([('model', '=', self.mailing_model),
                                                                     ('res_id', 'in', res_ids),
                                                                     ('mass_mailing_id', '=', self.id)], ['res_id'])
        already_mailed_res_ids = [record['res_id'] for record in already_mailed]
        return list(set(res_ids) - set(already_mailed_res_ids))

    def send_mail(self):
        author_id = self.env.user.partner_id.id
        for mailing in self:
            # instantiate an email composer + send emails
            res_ids = mailing.get_remaining_recipients()
            if not res_ids:
                raise UserError(_('Please select recipients.'))

            # Convert links in absolute URLs before the application of the shortener
            mailing.body_html = self.env['mail.template']._replace_local_links(mailing.body_html)

            composer_values = {
                'author_id': author_id,
                'attachment_ids': [(4, attachment.id) for attachment in mailing.attachment_ids],
                'body': mailing.convert_links()[mailing.id],
                'subject': mailing.name,
                'model': mailing.mailing_model,
                'email_from': mailing.email_from,
                'record_name': False,
                'composition_mode': 'mass_mail',
                'mass_mailing_id': mailing.id,
                'mailing_list_ids': [(4, l.id) for l in mailing.contact_list_ids],
                'no_auto_thread': mailing.reply_to_mode != 'thread',
            }
            if mailing.reply_to_mode == 'email':
                composer_values['reply_to'] = mailing.reply_to

            composer = self.env['mail.compose.message'].with_context(active_ids=res_ids).create(composer_values)
            composer.with_context(active_ids=res_ids).send_mail(auto_commit=True)
            mailing.state = 'done'
        return True

    def convert_links(self):
        res = {}
        for mass_mailing in self:
            utm_mixin = mass_mailing.mass_mailing_campaign_id if mass_mailing.mass_mailing_campaign_id else mass_mailing
            html = mass_mailing.body_html if mass_mailing.body_html else ''

            vals = {'mass_mailing_id': mass_mailing.id}

            if mass_mailing.mass_mailing_campaign_id:
                vals['mass_mailing_campaign_id'] = mass_mailing.mass_mailing_campaign_id.id
            if utm_mixin.campaign_id:
                vals['campaign_id'] = utm_mixin.campaign_id.id
            if utm_mixin.source_id:
                vals['source_id'] = utm_mixin.source_id.id
            if utm_mixin.medium_id:
                vals['medium_id'] = utm_mixin.medium_id.id

            res[mass_mailing.id] = self.env['link.tracker'].convert_links(html, vals, blacklist=['/unsubscribe_from_list'])

        return res

    @api.model
    def _process_mass_mailing_queue(self):
        mass_mailings = self.search([('state', 'in', ('in_queue', 'sending')), '|', ('schedule_date', '<', fields.Datetime.now()), ('schedule_date', '=', False)])
        for mass_mailing in mass_mailings:
            if len(mass_mailing.get_remaining_recipients()) > 0:
                mass_mailing.state = 'sending'
                mass_mailing.send_mail()
            else:
                mass_mailing.state = 'done'<|MERGE_RESOLUTION|>--- conflicted
+++ resolved
@@ -312,7 +312,7 @@
     create_date = fields.Datetime(string='Creation Date')
     sent_date = fields.Datetime(string='Sent Date', oldname='date', copy=False)
     schedule_date = fields.Datetime(string='Schedule in the Future')
-    body_html = fields.Html(string='Body', translate=True)
+    body_html = fields.Html(string='Body', translate=True, sanitize=False)
     attachment_ids = fields.Many2many('ir.attachment', 'mass_mailing_ir_attachments_rel',
         'mass_mailing_id', 'attachment_id', string='Attachments')
     keep_archives = fields.Boolean(string='Keep Archives')
@@ -417,7 +417,6 @@
                 else:
                     mass_mailing.next_departure = schedule_date
             else:
-<<<<<<< HEAD
                 mass_mailing.next_departure = cron_next_call
 
     @api.onchange('mass_mailing_campaign_id')
@@ -433,148 +432,6 @@
         if self.mailing_model == 'mail.mass_mailing.contact':
             if self.contact_list_ids:
                 self.mailing_domain = "[('list_id', 'in', %s), ('opt_out', '=', False)]" % self.contact_list_ids.ids
-=======
-                result[mass_mailing.id] = cron_next_call
-        return result
-
-    def _get_total(self, cr, uid, ids, name, arg, context=None):
-        mass_mailings = self.browse(cr, uid, ids, context=context)
-
-        result = {}
-        for mass_mailing in mass_mailings:
-            mailing = self.browse(cr, uid, mass_mailing.id, context=context)
-            result[mass_mailing.id] = len(self.get_recipients(cr, SUPERUSER_ID, mailing, context=context))
-        return result
-
-    # indirections for inheritance
-    _mailing_model = lambda self, *args, **kwargs: self._get_mailing_model(*args, **kwargs)
-
-    _columns = {
-        'active': fields.boolean('Active'),
-        'email_from': fields.char('From', required=True),
-        'create_date': fields.datetime('Creation Date'),
-        'sent_date': fields.datetime('Sent Date', oldname='date', copy=False),
-        'schedule_date': fields.datetime('Schedule in the Future'),
-        'body_html': fields.html('Body', translate=True, sanitize=False),
-        'attachment_ids': fields.many2many(
-            'ir.attachment', 'mass_mailing_ir_attachments_rel',
-            'mass_mailing_id', 'attachment_id', 'Attachments'
-        ),
-        'keep_archives': fields.boolean('Keep Archives'),
-        'mass_mailing_campaign_id': fields.many2one(
-            'mail.mass_mailing.campaign', 'Mass Mailing Campaign',
-            ondelete='set null',
-        ),
-        'campaign_id': fields.many2one('utm.campaign', 'Campaign', 
-            help="This name helps you tracking your different campaign efforts, e.g. Fall_Drive, Christmas_Special"),
-        'source_id':fields.many2one('utm.source', 'Subject', required=True, ondelete='cascade',
-            help="This is the link source, e.g. Search Engine, another domain, or name of email list"),
-        'medium_id': fields.many2one('utm.medium', 'Medium', 
-            help="This is the delivery method, e.g. Postcard, Email, or Banner Ad"),
-        'clicks_ratio': fields.function(
-            _get_clicks_ratio, string="Number of Clicks",
-            type="integer",
-        ),
-        'state': fields.selection(
-            [('draft', 'Draft'), ('in_queue', 'In Queue'), ('sending', 'Sending'), ('done', 'Sent')],
-            string='Status', required=True, copy=False
-        ),
-        'color': fields.related(
-            'mass_mailing_campaign_id', 'color',
-            type='integer', string='Color Index',
-        ),
-        # mailing options
-        'reply_to_mode': fields.selection(
-            [('thread', 'Followers of leads/applicants'), ('email', 'Specified Email Address')],
-            string='Reply-To Mode', required=True,
-        ),
-        'reply_to': fields.char('Reply To', help='Preferred Reply-To Address'),
-        # recipients
-        'mailing_model': fields.selection(_mailing_model, string='Recipients Model', required=True),
-        'mailing_domain': fields.char('Domain', oldname='domain'),
-        'contact_list_ids': fields.many2many(
-            'mail.mass_mailing.list', 'mail_mass_mailing_list_rel',
-            string='Mailing Lists',
-        ),
-        'contact_ab_pc': fields.integer(
-            'A/B Testing percentage',
-            help='Percentage of the contacts that will be mailed. Recipients will be taken randomly.'
-        ),
-        # statistics data
-        'statistics_ids': fields.one2many(
-            'mail.mail.statistics', 'mass_mailing_id',
-            'Emails Statistics',
-        ),
-        'total': fields.function(
-            _get_total, string='Total',
-            type='integer',
-        ),
-        'scheduled': fields.function(
-            _get_statistics, string='Scheduled',
-            type='integer', multi='_get_statistics',
-        ),
-        'failed': fields.function(
-            _get_statistics, string='Failed',
-            type='integer', multi='_get_statistics',
-        ),
-        'sent': fields.function(
-            _get_statistics, string='Sent',
-            type='integer', multi='_get_statistics',
-        ),
-        'delivered': fields.function(
-            _get_statistics, string='Delivered',
-            type='integer', multi='_get_statistics',
-        ),
-        'opened': fields.function(
-            _get_statistics, string='Opened',
-            type='integer', multi='_get_statistics',
-        ),
-        'replied': fields.function(
-            _get_statistics, string='Replied',
-            type='integer', multi='_get_statistics',
-        ),
-        'bounced': fields.function(
-            _get_statistics, string='Bounced',
-            type='integer', multi='_get_statistics',
-        ),
-        'failed': fields.function(
-            _get_statistics, string='Failed',
-            type='integer', multi='_get_statistics',
-        ),
-        'received_ratio': fields.function(
-            _get_statistics, string='Received Ratio',
-            type='integer', multi='_get_statistics',
-        ),
-        'opened_ratio': fields.function(
-            _get_statistics, string='Opened Ratio',
-            type='integer', multi='_get_statistics',
-        ),
-        'replied_ratio': fields.function(
-            _get_statistics, string='Replied Ratio',
-            type='integer', multi='_get_statistics',
-        ),
-        'bounced_ratio': fields.function(
-            _get_statistics, String='Bouncded Ratio',
-            type='integer', multi='_get_statistics',
-        ),
-        'next_departure': fields.function(
-            _get_next_departure, string='Next Departure',
-            type='datetime'
-        ),
-    }
-
-    def mass_mailing_statistics_action(self, cr, uid, ids, context=None):
-        res = self.pool['ir.actions.act_window'].for_xml_id(cr, uid, 'mass_mailing', 'action_view_mass_mailing_statistics', context=context)
-        link_click_ids = self.pool['link.tracker.click'].search(cr, uid, [('mass_mailing_id', 'in', ids)], context=context)
-        res['domain'] = [('id', 'in', link_click_ids)]
-        return res
-
-    def default_get(self, cr, uid, fields, context=None):
-        res = super(MassMailing, self).default_get(cr, uid, fields, context=context)
-        if 'reply_to_mode' in fields and not 'reply_to_mode' in res and res.get('mailing_model'):
-            if res['mailing_model'] in ['res.partner', 'mail.mass_mailing.contact']:
-                res['reply_to_mode'] = 'email'
->>>>>>> c88c70e9
             else:
                 self.mailing_domain = "[('list_id', '=', False)]"
         elif 'opt_out' in self.env[self.mailing_model]._fields:
