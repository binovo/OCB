--- conflicted
+++ resolved
@@ -1055,11 +1055,7 @@
 "All \"Is a scored question = True\" and \"Question Type: Datetime\" "
 "questions need an answer"
 msgstr ""
-<<<<<<< HEAD
-"Toutes les questions \"Est une question notée = True\" et \"Type de "
-=======
 "Toutes les questions \"Est une question notée = Vrai\" et \"Type de "
->>>>>>> 7691b543
 "question : Datetime\" nécessitent une réponse"
 
 #. module: survey
