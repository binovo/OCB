--- conflicted
+++ resolved
@@ -351,38 +351,15 @@
                                         <span t-if="quizz_correction" class="badge badge-pill" t-att-data-score-question="question.id"></span>
                                     </h2>
                                     <t t-if="question.description"><div class="text-muted oe_no_empty" t-field='question.description'/></t>
-                                    <t t-if="question.type == 'free_text'"><t t-call="survey.free_text"/></t>
-                                    <t t-if="question.type == 'textbox'"><t t-call="survey.textbox"/></t>
-                                    <t t-if="question.type == 'numerical_box'"><t t-call="survey.numerical_box"/></t>
-                                    <t t-if="question.type == 'date'"><t t-call="survey.date"/></t>
-                                    <t t-if="question.type == 'simple_choice'"><t t-call="survey.simple_choice"/></t>
-                                    <t t-if="question.type == 'multiple_choice'"><t t-call="survey.multiple_choice"/></t>
-                                    <t t-if="question.type == 'matrix'"><t t-call="survey.matrix"/></t>
+                                    <t t-if="question.question_type == 'free_text'"><t t-call="survey.free_text"/></t>
+                                    <t t-if="question.question_type == 'textbox'"><t t-call="survey.textbox"/></t>
+                                    <t t-if="question.question_type == 'numerical_box'"><t t-call="survey.numerical_box"/></t>
+                                    <t t-if="question.question_type == 'date'"><t t-call="survey.date"/></t>
+                                    <t t-if="question.question_type == 'simple_choice'"><t t-call="survey.simple_choice"/></t>
+                                    <t t-if="question.question_type == 'multiple_choice'"><t t-call="survey.multiple_choice"/></t>
+                                    <t t-if="question.question_type == 'matrix'"><t t-call="survey.matrix"/></t>
                                     <div class="js_errzone alert alert-danger" style="display:none;" role="alert"></div>
                                 </div>
-<<<<<<< HEAD
-                                <t t-foreach='page.question_ids' t-as='question'>
-                                    <t t-set="prefix" t-value="'%s_%s_%s' % (survey.id, page.id, question.id)" />
-                                    <div class="js_question-wrapper" t-att-id="prefix">
-                                        <h2>
-                                            <span t-field='question.question' />
-                                            <span t-if="question.constr_mandatory" class="text-danger">*</span>
-                                            <span t-if="quizz_correction" class="badge badge-pill" t-att-data-score-question="question.id"></span>
-                                        </h2>
-                                        <t t-if="question.description"><div class="text-muted oe_no_empty" t-field='question.description'/></t>
-                                        <t t-if="question.question_type == 'free_text'"><t t-call="survey.free_text"/></t>
-                                        <t t-if="question.question_type == 'textbox'"><t t-call="survey.textbox"/></t>
-                                        <t t-if="question.question_type == 'numerical_box'"><t t-call="survey.numerical_box"/></t>
-                                        <t t-if="question.question_type == 'date'"><t t-call="survey.date"/></t>
-                                        <t t-if="question.question_type == 'simple_choice'"><t t-call="survey.simple_choice"/></t>
-                                        <t t-if="question.question_type == 'multiple_choice'"><t t-call="survey.multiple_choice"/></t>
-                                        <t t-if="question.question_type == 'matrix'"><t t-call="survey.matrix"/></t>
-                                        <div class="js_errzone alert alert-danger" style="display:none;" role="alert"></div>
-                                    </div>
-                                </t>
-                                <hr/>
-=======
->>>>>>> 053bb457
                             </t>
                             <hr/>
                         </t>
