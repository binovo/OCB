--- conflicted
+++ resolved
@@ -55,15 +55,9 @@
         'page_ids': fields.one2many('survey.page', 'survey_id', 'Page'),
         'date_open': fields.datetime('Survey Open Date', readonly=1),
         'date_close': fields.datetime('Survey Close Date', readonly=1),
-<<<<<<< HEAD
-        'max_response_limit': fields.integer('Maximum Response Limit'),
-        'response_user': fields.integer('Maximum Response per User',
-                     help="Set to one if  you require only one response per user"),
-=======
         'max_response_limit': fields.integer('Maximum Answer Limit'),
         'response_user': fields.integer('Maximum Answer per User',
                      help="Set to one if  you require only one Answer per user"),
->>>>>>> 4fcdc405
         'state': fields.selection([('draft', 'Draft'), ('open', 'Open'), ('close', 'Closed'), ('cancel', 'Cancelled')], 'Status', readonly=True),
         'responsible_id': fields.many2one('res.users', 'Responsible'),
         'tot_start_survey': fields.integer("Total Started Survey", readonly=1),
@@ -71,11 +65,7 @@
         'note': fields.text('Description', size=128),
         'history': fields.one2many('survey.history', 'survey_id', 'History Lines', readonly=True),
         'users': fields.many2many('res.users', 'survey_users_rel', 'sid', 'uid', 'Users'),
-<<<<<<< HEAD
-        'send_response': fields.boolean('E-mail Notification on Response'),
-=======
         'send_response': fields.boolean('E-mail Notification on Answer'),
->>>>>>> 4fcdc405
         'type': fields.many2one('survey.type', 'Type'),
     }
     _defaults = {
@@ -106,7 +96,6 @@
         raise osv.except_osv(_('Warning !'),_('You cannot duplicate the resource!'))
 
 survey()
-
 
 class survey_history(osv.osv):
     _name = 'survey.history'
@@ -153,16 +142,6 @@
         surv_name_wiz = self.pool.get('survey.name.wiz')
         surv_name_wiz.write(cr, uid, [context.get('sur_name_id',False)], {'transfer':True, 'page_no' : context.get('page_number',0) })
         return {
-<<<<<<< HEAD
-                'view_type': 'form',
-                "view_mode": 'form',
-                'res_model': 'survey.question.wiz',
-                'type': 'ir.actions.act_window',
-                'target': 'new',
-                'search_view_id': search_id[0],
-                'context': context
-                }
-=======
             'view_type': 'form',
             'view_mode': 'form',
             'res_model': 'survey.question.wiz',
@@ -171,7 +150,6 @@
             'search_view_id': search_id[0],
             'context': context
         }
->>>>>>> 4fcdc405
 
     def copy(self, cr, uid, id, default=None, context={}):
         raise osv.except_osv(_('Warning !'),_('You cannot duplicate the resource!'))
@@ -203,10 +181,6 @@
         'page_id': fields.many2one('survey.page', 'Survey Page', ondelete='cascade', required=1),
         'question':  fields.char('Question', size=128, required=1),
         'answer_choice_ids': fields.one2many('survey.answer', 'question_id', 'Answer'),
-<<<<<<< HEAD
-        'response_ids': fields.one2many('survey.response.line', 'question_id', 'Response', readonly=1),
-=======
->>>>>>> 4fcdc405
         'is_require_answer': fields.boolean('Require Answer to Question (optional)'),
         'required_type': fields.selection([('all','All'), ('at least','At Least'), ('at most','At Most'), ('exactly','Exactly'), ('a range','A Range')], 'Respondent must answer'),
         'req_ans': fields.integer('#Required Answer'),
@@ -215,29 +189,11 @@
         'req_error_msg': fields.text('Error Message'),
         'allow_comment': fields.boolean('Allow Comment Field'),
         'sequence': fields.integer('Sequence'),
-<<<<<<< HEAD
-        'tot_resp': fields.function(_calc_response, method=True, string="Total Response"),
-=======
         'tot_resp': fields.function(_calc_response, method=True, string="Total Answer"),
->>>>>>> 4fcdc405
         'survey': fields.related('page_id', 'survey_id', type='many2one', relation='survey', string='Survey'),
         'descriptive_text': fields.text('Descriptive Text', size=255),
         'column_heading_ids': fields.one2many('survey.question.column.heading', 'question_id',' Column heading'),
         'type': fields.selection([('multiple_choice_only_one_ans','Multiple Choice (Only One Answer)'),
-<<<<<<< HEAD
-                                     ('multiple_choice_multiple_ans','Multiple Choice (Multiple Answer)'),
-                                     ('matrix_of_choices_only_one_ans','Matrix of Choices (Only One Answers Per Row)'),
-                                     ('matrix_of_choices_only_multi_ans','Matrix of Choices (Multiple Answers Per Row)'),
-                                     ('matrix_of_drop_down_menus','Matrix of Drop-down Menus'),
-                                     ('rating_scale','Rating Scale'),('single_textbox','Single Textbox'),
-                                     ('multiple_textboxes','Multiple Textboxes'),
-                                     ('multiple_textboxes_diff_type','Multiple Textboxes With Different Type'),
-                                     ('comment','Comment/Essay Box'),
-                                     ('numerical_textboxes','Numerical Textboxes'),('date','Date'),
-                                     ('date_and_time','Date and Time'),('descriptive_text','Descriptive Text'),
-                                     ('table','Table'),
-                                    ], 'Question Type',  required=1,),
-=======
              ('multiple_choice_multiple_ans','Multiple Choice (Multiple Answer)'),
              ('matrix_of_choices_only_one_ans','Matrix of Choices (Only One Answers Per Row)'),
              ('matrix_of_choices_only_multi_ans','Matrix of Choices (Multiple Answers Per Row)'),
@@ -250,26 +206,16 @@
              ('date_and_time','Date and Time'),('descriptive_text','Descriptive Text'),
              ('table','Table'),
             ], 'Question Type',  required=1,),
->>>>>>> 4fcdc405
         'is_comment_require': fields.boolean('Add Comment Field (optional)'),
         'comment_label': fields.char('Field Label', size = 255),
         'comment_field_type': fields.selection([('char', 'Single Line Of Text'), ('text', 'Paragraph of Text')], 'Comment Field Type'),
         'comment_valid_type': fields.selection([('do_not_validate', '''Don't Validate Comment Text.'''),
-<<<<<<< HEAD
-                                                 ('must_be_specific_length', 'Must Be Specific Length'),
-                                                 ('must_be_whole_number', 'Must Be A Whole Number'),
-                                                 ('must_be_decimal_number', 'Must Be A Decimal Number'),
-                                                 ('must_be_date', 'Must Be A Date'),
-                                                 ('must_be_email_address', 'Must Be An Email Address'),
-                                                 ], 'Text Validation'),
-=======
              ('must_be_specific_length', 'Must Be Specific Length'),
              ('must_be_whole_number', 'Must Be A Whole Number'),
              ('must_be_decimal_number', 'Must Be A Decimal Number'),
              ('must_be_date', 'Must Be A Date'),
              ('must_be_email_address', 'Must Be An Email Address'),
              ], 'Text Validation'),
->>>>>>> 4fcdc405
         'comment_minimum_no': fields.integer('Minimum number'),
         'comment_maximum_no': fields.integer('Maximum number'),
         'comment_minimum_float': fields.float('Minimum decimal number'),
@@ -281,21 +227,12 @@
         'make_comment_field_err_msg': fields.text('Error message'),
         'is_validation_require': fields.boolean('Validate Text (optional)'),
         'validation_type': fields.selection([('do_not_validate', '''Don't Validate Comment Text.'''),\
-<<<<<<< HEAD
-                                                 ('must_be_specific_length', 'Must Be Specific Length'),\
-                                                 ('must_be_whole_number', 'Must Be A Whole Number'),\
-                                                 ('must_be_decimal_number', 'Must Be A Decimal Number'),\
-                                                 ('must_be_date', 'Must Be A Date'),\
-                                                 ('must_be_email_address', 'Must Be An Email Address')\
-                                                 ], 'Text Validation'),
-=======
              ('must_be_specific_length', 'Must Be Specific Length'),\
              ('must_be_whole_number', 'Must Be A Whole Number'),\
              ('must_be_decimal_number', 'Must Be A Decimal Number'),\
              ('must_be_date', 'Must Be A Date'),\
              ('must_be_email_address', 'Must Be An Email Address')\
              ], 'Text Validation'),
->>>>>>> 4fcdc405
         'validation_minimum_no': fields.integer('Minimum number'),
         'validation_maximum_no': fields.integer('Maximum number'),
         'validation_minimum_float': fields.float('Minimum decimal number'),
@@ -305,11 +242,7 @@
         'validation_valid_err_msg': fields.text('Error message'),
         'numeric_required_sum': fields.integer('Sum of all choices'),
         'numeric_required_sum_err_msg': fields.text('Error message'),
-<<<<<<< HEAD
-        'rating_allow_one_column_require': fields.boolean('Allow Only One Response per Column (Forced Ranking)'),
-=======
         'rating_allow_one_column_require': fields.boolean('Allow Only One Answer per Column (Forced Ranking)'),
->>>>>>> 4fcdc405
         'in_visible_rating_weight': fields.boolean('Is Rating Scale Invisible?'),
         'in_visible_menu_choice': fields.boolean('Is Menu Choice Invisible?'),
         'in_visible_answer_type': fields.boolean('Is Answer Type Invisible?'),
@@ -502,16 +435,6 @@
         surv_name_wiz = self.pool.get('survey.name.wiz')
         surv_name_wiz.write(cr, uid, [context.get('sur_name_id',False)], {'transfer':True, 'page_no' : context.get('page_number',False) })
         return {
-<<<<<<< HEAD
-                'view_type': 'form',
-                "view_mode": 'form',
-                'res_model': 'survey.question.wiz',
-                'type': 'ir.actions.act_window',
-                'target': 'new',
-                'search_view_id': search_id[0],
-                'context': context
-                }
-=======
             'view_type': 'form',
             'view_mode': 'form',
             'res_model': 'survey.question.wiz',
@@ -520,7 +443,6 @@
             'search_view_id': search_id[0],
             'context': context
         }
->>>>>>> 4fcdc405
 
     def default_get(self, cr, uid, fields, context={}):
         data = super(survey_question, self).default_get(cr, uid, fields, context)
@@ -529,11 +451,7 @@
                 data['sequence'] = context['line_order'][-1][2]['sequence'] + 1
 
         if context.has_key('page_id'):
-<<<<<<< HEAD
-            data['page_id']= context.get('page_id',False)
-=======
             data['page_id']= context.get('page_id', False)
->>>>>>> 4fcdc405
         return data
 
 survey_question()
@@ -594,31 +512,17 @@
         return val
 
     def _get_in_visible_answer_type(self,cr, uid, context={}):
-<<<<<<< HEAD
-        if context.get('in_visible_answer_type',False):
-            return context.get('in_visible_answer_type',False)
-        return False
-=======
         return context.get('in_visible_answer_type', False)
->>>>>>> 4fcdc405
 
     _columns = {
         'question_id': fields.many2one('survey.question', 'Question', ondelete='cascade'),
         'answer': fields.char('Answer', size=128, required=1),
         'sequence': fields.integer('Sequence'),
-<<<<<<< HEAD
-        'response': fields.function(_calc_response_avg, method=True, string="#Response", multi='sums'),
-        'average': fields.function(_calc_response_avg, method=True, string="#Avg", multi='sums'),
-        'type': fields.selection([('char','Character'),('date','Date'),('datetime','Date & Time'),\
-                    ('integer','Integer'),('float','Float'),('selection','Selection'),\
-                    ('email','Email')], "Type of Answer",required=1),
-=======
         'response': fields.function(_calc_response_avg, method=True, string="#Answer", multi='sums'),
         'average': fields.function(_calc_response_avg, method=True, string="#Avg", multi='sums'),
         'type': fields.selection([('char','Character'),('date','Date'),('datetime','Date & Time'),\
             ('integer','Integer'),('float','Float'),('selection','Selection'),\
             ('email','Email')], "Type of Answer",required=1),
->>>>>>> 4fcdc405
         'menu_choice': fields.text('Menu Choices'),
         'in_visible_answer_type': fields.boolean('Is Answer Type Invisible??')
     }
@@ -630,11 +534,7 @@
 
     def default_get(self, cr, uid, fields, context={}):
         data = super(survey_answer, self).default_get(cr, uid, fields, context)
-<<<<<<< HEAD
-        if context.get('line_order',False):
-=======
         if context.get('line_order', False):
->>>>>>> 4fcdc405
             if len(context['line_order'][-1]) > 2 and type(context['line_order'][-1][2]) == type({}) and context['line_order'][-1][2].has_key('sequence'):
                 data['sequence'] = context['line_order'][-1][2]['sequence'] + 1
         return data
@@ -649,13 +549,8 @@
         'date_create' : fields.datetime('Create Date', required=1),
         'user_id' : fields.many2one('res.users', 'User'),
         'response_type' : fields.selection([('manually', 'Manually'), ('link', 'Link')], \
-<<<<<<< HEAD
-                                    'Response Type', required=1, readonly=1),
-        'question_ids' : fields.one2many('survey.response.line', 'response_id', 'Response Answer'),
-=======
                                     'Answer Type', required=1, readonly=1),
         'question_ids' : fields.one2many('survey.response.line', 'response_id', 'Answer'),
->>>>>>> 4fcdc405
         'state' : fields.selection([('done', 'Finished '),('skip', 'Not Finished')], \
                             'Status', readonly=True),
     }
@@ -684,26 +579,16 @@
     _description = 'Survey Response Line'
     _rec_name = 'date_create'
     _columns = {
-<<<<<<< HEAD
-        'response_id': fields.many2one('survey.response', 'Response', ondelete='cascade'),
-=======
         'response_id': fields.many2one('survey.response', 'Answer', ondelete='cascade'),
->>>>>>> 4fcdc405
         'date_create': fields.datetime('Create Date', required=1),
         'state': fields.selection([('draft', 'Draft'), ('done', 'Answered'),('skip', 'Skiped')],\
                                    'Status', readonly=True),
         'question_id': fields.many2one('survey.question', 'Question'),
         'page_id': fields.related('question_id', 'page_id', type='many2one', \
                                   relation='survey.page', string='Page'),
-<<<<<<< HEAD
-        'response_answer_ids': fields.one2many('survey.response.answer', 'response_id', 'Response Answer'),
-        'response_table_ids': fields.one2many('survey.tbl.column.heading', \
-                                    'response_table_id', 'Response Answer'),
-=======
         'response_answer_ids': fields.one2many('survey.response.answer', 'response_id', 'Answer'),
         'response_table_ids': fields.one2many('survey.tbl.column.heading', \
                                     'response_table_id', 'Answer'),
->>>>>>> 4fcdc405
         'comment': fields.text('Notes'),
         'single_text': fields.char('Text', size=255),
     }
@@ -720,11 +605,7 @@
         'name': fields.integer('Row Number'),
         'column_id': fields.many2one('survey.question.column.heading', 'Column'),
         'value': fields.char('Value', size = 255),
-<<<<<<< HEAD
-        'response_table_id': fields.many2one('survey.response.line', 'Response', ondelete='cascade'),
-=======
         'response_table_id': fields.many2one('survey.response.line', 'Answer', ondelete='cascade'),
->>>>>>> 4fcdc405
     }
 
 survey_tbl_column_heading()
@@ -734,11 +615,7 @@
     _description = 'Survey Answer'
     _rec_name = 'response_id'
     _columns = {
-<<<<<<< HEAD
-        'response_id': fields.many2one('survey.response.line', 'Response', ondelete='cascade'),
-=======
         'response_id': fields.many2one('survey.response.line', 'Answer', ondelete='cascade'),
->>>>>>> 4fcdc405
         'answer_id': fields.many2one('survey.answer', 'Answer', required=1, ondelete='cascade'),
         'column_id': fields.many2one('survey.question.column.heading','Column'),
         'answer': fields.char('Value', size =255),
