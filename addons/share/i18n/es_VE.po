# Spanish translation for openobject-addons
# Copyright (c) 2010 Rosetta Contributors and Canonical Ltd 2010
# This file is distributed under the same license as the openobject-addons package.
# FIRST AUTHOR <EMAIL@ADDRESS>, 2010.
#
msgid ""
msgstr ""
<<<<<<< HEAD
"Project-Id-Version: openobject-addons\n"
"Report-Msgid-Bugs-To: FULL NAME <EMAIL@ADDRESS>\n"
"POT-Creation-Date: 2011-01-11 11:16+0000\n"
"PO-Revision-Date: 2011-01-18 08:39+0000\n"
"Last-Translator: Borja López Soilán (NeoPolus) <borjalopezsoilan@gmail.com>\n"
"Language-Team: Spanish <es@li.org>\n"
=======
"Project-Id-Version: Odoo 8.0\n"
"Report-Msgid-Bugs-To: \n"
"POT-Creation-Date: 2015-01-21 14:08+0000\n"
"PO-Revision-Date: 2016-05-15 18:50+0000\n"
"Last-Translator: Martin Trigaux\n"
"Language-Team: Spanish (Venezuela) (http://www.transifex.com/odoo/odoo-8/language/es_VE/)\n"
>>>>>>> 0af32f3f
"MIME-Version: 1.0\n"
"Content-Type: text/plain; charset=UTF-8\n"
"Content-Transfer-Encoding: 8bit\n"
"X-Launchpad-Export-Date: 2011-09-05 05:48+0000\n"
"X-Generator: Launchpad (build 13830)\n"

#. module: share
#: code:addons/share/web/editors.py:15
#, python-format
msgid "Sharing"
msgstr "Compartir"

#. module: share
#: code:addons/share/wizard/share_wizard.py:462
#, python-format
msgid ""
"This additional data has been automatically added to your current access.\n"
msgstr ""
"Esta información adicional ha sido automáticamente añadida a su acceso "
"actual.\n"

#. module: share
#: view:share.wizard:0
msgid "Existing External Users"
msgstr "Usuarios externos existentes"

#. module: share
#: help:res.groups,share:0
msgid "Group created to set access rights for sharing data with some users."
msgstr ""
"Grupo creado para establecer derechos de acceso para compartir información "
"con algunos usuarios."

#. module: share
#: model:ir.module.module,shortdesc:share.module_meta_information
msgid "Share Management"
msgstr "Gestión de comparticiones"

#. module: share
#: sql_constraint:res.users:0
msgid "You can not have two users with the same login !"
msgstr "¡No puede tener dos usuarios con el mismo identificador de usuario!"

#. module: share
#: code:addons/share/wizard/share_wizard.py:76
#, python-format
msgid "Sharing Wizard - Step 1"
msgstr "Asistente compartición - Paso 1"

#. module: share
#: model:ir.actions.act_window,name:share.action_share_wizard
#: model:ir.ui.menu,name:share.menu_action_share_wizard
msgid "Share Access Rules"
msgstr "Reglas de acceso a comparticiones"

#. module: share
#: code:addons/share/wizard/share_wizard.py:453
#, python-format
msgid ""
"Dear,\n"
"\n"
"%s\n"
"\n"
msgstr ""

#. module: share
#: constraint:res.users:0
msgid "The chosen company is not in the allowed companies for this user"
msgstr ""
"La compañía seleccionada no está en las compañías permitidas para este "
"usuario"

#. module: share
#: model:ir.model,name:share.model_res_users
msgid "res.users"
msgstr "res.usuarios"

#. module: share
#: view:share.wizard:0
msgid "Next"
msgstr "Siguiente"

#. module: share
#: help:share.wizard,action_id:0
msgid ""
"The action that opens the screen containing the data you wish to share."
msgstr ""
"La acción que abre la pantalla que contiene la información que desea "
"compartir."

#. module: share
#: code:addons/share/wizard/share_wizard.py:68
#, python-format
msgid "Please specify \"share_root_url\" in context"
msgstr ""
"Por favor, especifique \"share_root_url\" (URL raíz de la compartición) en "
"el contexto"

#. module: share
#: view:share.wizard:0
msgid "Congratulations, you have successfully setup a new shared access!"
msgstr "¡Acaba de configurar correctamente un nuevo acceso compartido!"

#. module: share
#: code:addons/share/wizard/share_wizard.py:275
#, python-format
msgid "(Copy for sharing)"
msgstr "(Copia para compartir)"

#. module: share
#: field:share.wizard.result.line,newly_created:0
msgid "Newly created"
msgstr "Recién creado"

#. module: share
#: field:share.wizard,share_root_url:0
msgid "Generic Share Access URL"
msgstr "URL genérica de acceso compartido"

#. module: share
#: code:addons/share/wizard/share_wizard.py:457
#, python-format
<<<<<<< HEAD
msgid ""
"You may use the following login and password to get access to this protected "
"area:\n"
msgstr ""
=======
msgid "Copied access for sharing"
msgstr "Acceso copiado para compartición"

#. module: share
#: field:share.wizard,create_uid:0 field:share.wizard.result.line,create_uid:0
msgid "Created by"
msgstr "Creado por"
>>>>>>> 0af32f3f

#. module: share
#: view:res.groups:0
msgid "Regular groups only (no share groups"
msgstr "Sólo grupos regulares (no grupos de compartición)"

#. module: share
#: selection:share.wizard,access_mode:0
msgid "Read & Write"
msgstr "Lectura y escritura"

#. module: share
#: view:share.wizard:0
msgid "Share wizard: step 2"
msgstr "Asistente compartición: Paso 2"

#. module: share
#: view:share.wizard:0
msgid "Share wizard: step 0"
msgstr "Asistente compartición: Paso 0"

#. module: share
#: view:share.wizard:0
msgid "Share wizard: step 1"
msgstr "Asistente compartición: Paso 1"

#. module: share
#: code:addons/share/wizard/share_wizard.py:458
#: field:share.wizard.result.line,login:0
#, python-format
msgid "Username"
msgstr "Nombre de usuario"

#. module: share
#: field:res.users,share:0
msgid "Share User"
msgstr "Usuario compartición"

#. module: share
#: code:addons/share/wizard/share_wizard.py:452
#, python-format
msgid "%s has shared OpenERP %s information with you"
msgstr "%s ha compartido la información %s de OpenERP contigo"

#. module: share
#: view:share.wizard:0
msgid "Finish"
msgstr "Finalizar"

#. module: share
#: field:share.wizard,user_ids:0
#: field:share.wizard.user,user_id:0
msgid "Users"
msgstr "Usuarios"

#. module: share
#: code:addons/share/wizard/share_wizard.py:103
#, python-format
msgid ""
"This username (%s) already exists, perhaps data has already been shared with "
"this person.\n"
"You may want to try selecting existing shared users instead."
msgstr ""
"El nombre de usuario (%s) ya existe, puede que la información ya haya sido "
"compartida con esta persona.\n"
"Puede probar de seleccionar en su lugar a usuarios compartidos existentes."

#. module: share
#: field:share.wizard,new_users:0
msgid "New users"
msgstr "Nuevos usuarios"

#. module: share
#: model:ir.model,name:share.model_res_groups
msgid "res.groups"
msgstr "res.grupos"

#. module: share
#: code:addons/share/wizard/share_wizard.py:149
#, python-format
msgid "%s (Shared)"
msgstr "%s (Compartido)"

#. module: share
#: sql_constraint:res.groups:0
msgid "The name of the group must be unique !"
msgstr "¡El nombre del grupo debe ser único!"

#. module: share
#: selection:share.wizard,user_type:0
msgid "New users (emails required)"
msgstr "Nuevos usuarios (direcciones de correo electrónico requeridas)"

#. module: share
#: code:addons/share/wizard/share_wizard.py:418
#, python-format
msgid "Sharing filter created by user %s (%s) for group %s"
msgstr ""
"Filtro de compartición creado por el usuario %s (%s) para el grupo %s"

#. module: share
#: view:res.groups:0
msgid "Groups"
msgstr "Grupos"

#. module: share
#: view:share.wizard:0
msgid "Select the desired shared access mode:"
msgstr "Seleccione el modo de acceso compartido deseado:"

#. module: share
#: field:res.groups,share:0
msgid "Share Group"
msgstr "Grupo compartición"

#. module: share
#: code:addons/share/wizard/share_wizard.py:459
#: field:share.wizard.result.line,password:0
#, python-format
msgid "Password"
msgstr "Contraseña"

#. module: share
#: view:share.wizard:0
msgid "Who would you want to share this data with?"
msgstr "¿Con quién desearía compartir estos datos?"

#. module: share
#: model:ir.module.module,description:share.module_meta_information
msgid ""
"The goal is to implement a generic sharing mechanism, where user of OpenERP\n"
"can share data from OpenERP to their colleagues, customers, or friends.\n"
"The system will work by creating new users and groups on the fly, and by\n"
"combining the appropriate access rights and ir.rules to ensure that the "
"/shared\n"
"users/ will only have access to the correct data.\n"
"    "
msgstr ""
"El objetivo es implementar un mecanismo genérico de colaboración, donde un "
"usuario de OpenERP\n"
"puede compartir información de OpenERP con sus compañeros, clientes, o "
"amigos.\n"
"El sistema funcionará creando nuevos usuarios y grupos sobre la marcha, y "
"combinando\n"
"las reglas de acceso apropiadas e ir.rules para asegurar que los /usuarios "
"compartidos/ tengan \n"
"únicamente acceso a la información adecuada.\n"
"    "

#. module: share
#: code:addons/share/wizard/share_wizard.py:102
#, python-format
msgid "User already exists"
msgstr "El usuario ya existe"

#. module: share
<<<<<<< HEAD
#: view:share.wizard:0
msgid "Send Email Notification(s)"
msgstr "Enviar notificaciones por correo electrónico"

#. module: share
#: code:addons/share/wizard/share_wizard.py:463
#, python-format
msgid ""
"You may use your existing login and password to view it. As a reminder, your "
"login is %s.\n"
msgstr ""
"Puede utilizar su usuario (login) y contraseña para verlo. Como "
"recordatorio, su usuario es %s.\n"
=======
#: field:share.wizard,write_uid:0 field:share.wizard.result.line,write_uid:0
msgid "Last Updated by"
msgstr "Última actualización realizada por"

#. module: share
#: field:share.wizard,write_date:0 field:share.wizard.result.line,write_date:0
msgid "Last Updated on"
msgstr "Ultima actualizacion en"
>>>>>>> 0af32f3f

#. module: share
#: code:addons/share/wizard/share_wizard.py:460
#, python-format
msgid "Database"
msgstr "Base de datos"

#. module: share
#: model:ir.model,name:share.model_share_wizard_user
msgid "share.wizard.user"
msgstr "compartir.asistente.usuario"

#. module: share
#: view:share.wizard:0
msgid ""
"Please select the action that opens the screen containing the data you want "
"to share."
msgstr ""
"Seleccione la acción que abre la pantalla que contiene la información que "
"quiere compartir."

#. module: share
#: selection:share.wizard,user_type:0
msgid "Existing external users"
msgstr "Usuarios externos existentes"

#. module: share
#: view:share.wizard:0
#: field:share.wizard,result_line_ids:0
msgid "Summary"
msgstr "Resumen"

#. module: share
#: field:share.wizard,user_type:0
msgid "Users to share with"
msgstr "Usuarios con los que compartir"

#. module: share
#: code:addons/share/wizard/share_wizard.py:304
#, python-format
msgid "Indirect sharing filter created by user %s (%s) for group %s"
msgstr ""
"Filtro de compartición indirecto creado por el usuario %s (%s) para el grupo "
"%s"

#. module: share
#: code:addons/share/wizard/share_wizard.py:448
#, python-format
msgid "Email required"
msgstr "Correo electrónico requerido"

#. module: share
#: code:addons/share/wizard/share_wizard.py:240
#, python-format
msgid "Copied access for sharing"
msgstr "Acceso copiado para compartición"

#. module: share
#: view:share.wizard:0
msgid ""
"Optionally, you may specify an additional domain restriction that will be "
"applied to the shared data."
msgstr ""
"Opcionalmente, puede indicar una restricción de dominio adicional que será "
"aplicada sobre la información compartida."

#. module: share
#: view:share.wizard:0
msgid "New Users (please provide one e-mail address per line below)"
msgstr ""
"Nuevos usuarios (por favor, introduzca a continuación una dirección de "
"correo electrónico por línea)"

#. module: share
#: code:addons/share/wizard/share_wizard.py:448
#, python-format
msgid ""
"The current user must have an email address configured in User Preferences "
"to be able to send outgoing emails."
msgstr ""
"El usuario actual debe tener una dirección de email configurada en las "
"preferencias de usuario para poder enviar emails salientes."

#. module: share
#: view:res.users:0
msgid "Regular users only (no share user)"
msgstr "Sólo usuarios regulares (no usuarios de compartición)"

#. module: share
#: field:share.wizard.result.line,share_url:0
msgid "Share URL"
msgstr "Compartir URL"

#. module: share
#: field:share.wizard,domain:0
msgid "Domain"
msgstr "Dominio"

#. module: share
#: code:addons/share/wizard/share_wizard.py:314
#, python-format
msgid ""
"Sorry, the current screen and filter you are trying to share are not "
"supported at the moment.\n"
"You may want to try a simpler filter."
msgstr ""
"Lo sentimos, la pantalla y el filtro actual que se está tratando de "
"compartir no son soportados en este momento.\n"
"Puede probar un filtro simple."

#. module: share
#: field:share.wizard,access_mode:0
msgid "Access Mode"
msgstr "Modo de acceso"

#. module: share
#: view:share.wizard:0
msgid "Access info"
msgstr "Información de acceso"

#. module: share
#: code:addons/share/wizard/share_wizard.py:454
#, python-format
msgid ""
"To access it, you can go to the following URL:\n"
"    %s"
msgstr ""
"Para acceder, puede utilizar la siguiente URL:\n"
"    %s"

#. module: share
#: field:share.wizard,action_id:0
msgid "Action to share"
msgstr "Acción a compartir"

#. module: share
#: code:addons/share/web/editors.py:18
#, python-format
msgid "Share"
msgstr "Compartir"

#. module: share
#: code:addons/share/wizard/share_wizard.py:434
#, python-format
msgid "Sharing Wizard - Step 2"
msgstr "Asistente de compartición - Paso 2"

#. module: share
#: view:share.wizard:0
msgid "Here is a summary of the access points you have just created:"
msgstr ""
"Aquí se muestra un resumen de los puntos de acceso que acaba de crear:"

#. module: share
#: model:ir.model,name:share.model_share_wizard_result_line
msgid "share.wizard.result.line"
msgstr "compartir.asistente.resultado.linea"

#. module: share
#: code:addons/share/wizard/share_wizard.py:313
#, python-format
msgid "Sharing access could not be setup"
msgstr "No se pudo configurar el acceso compartido"

#. module: share
#: model:ir.actions.act_window,name:share.action_share_wizard
#: model:ir.actions.act_window,name:share.action_share_wizard_step1
#: model:ir.model,name:share.model_share_wizard
#: model:ir.ui.menu,name:share.menu_action_share_wizard
#: field:share.wizard.result.line,share_wizard_id:0
msgid "Share Wizard"
msgstr "Asistente de compartición"

#. module: share
#: help:share.wizard,user_type:0
msgid "Select the type of user(s) you would like to share data with."
msgstr ""
"Seleccione el tipo de usuario(s) con los que le gustaría compartir datos."

#. module: share
#: view:share.wizard:0
msgid "Cancel"
msgstr "Cancelar"

#. module: share
#: view:share.wizard:0
msgid "Close"
msgstr "Cerrar"

#. module: share
#: help:res.users,share:0
msgid ""
"External user with limited access, created only for the purpose of sharing "
"data."
msgstr ""
"Usuario externo con acceso limitado, creado sólo con el propósito de "
"compartir datos."

#. module: share
#: help:share.wizard,domain:0
msgid "Optional domain for further data filtering"
msgstr "Dominio opcional para filtrado avanzado de datos."

#. module: share
#: selection:share.wizard,access_mode:0
msgid "Read-only"
msgstr "Sólo lectura"

#. module: share
#: code:addons/share/wizard/share_wizard.py:323
#, python-format
msgid "*usual password*"
msgstr "*contraseña habitual*"

#, python-format
#~ msgid ""
#~ "You may use the following login and password to get access to this protected "
#~ "area:"
#~ msgstr ""
#~ "Puede usar el siguiente usuario y contraseña para acceder a esta área "
#~ "protegida:"

#, python-format
#~ msgid ""
#~ "Dear,\n"
#~ "\n"
#~ msgstr ""
#~ "Estimado,\n"
#~ "\n"

#~ msgid "Access Groups"
#~ msgstr "Grupos de acceso"

#~ msgid "Sharing Tools"
#~ msgstr "Herramientas de compartición"<|MERGE_RESOLUTION|>--- conflicted
+++ resolved
@@ -1,133 +1,316 @@
-# Spanish translation for openobject-addons
-# Copyright (c) 2010 Rosetta Contributors and Canonical Ltd 2010
-# This file is distributed under the same license as the openobject-addons package.
-# FIRST AUTHOR <EMAIL@ADDRESS>, 2010.
-#
-msgid ""
-msgstr ""
-<<<<<<< HEAD
-"Project-Id-Version: openobject-addons\n"
-"Report-Msgid-Bugs-To: FULL NAME <EMAIL@ADDRESS>\n"
-"POT-Creation-Date: 2011-01-11 11:16+0000\n"
-"PO-Revision-Date: 2011-01-18 08:39+0000\n"
-"Last-Translator: Borja López Soilán (NeoPolus) <borjalopezsoilan@gmail.com>\n"
-"Language-Team: Spanish <es@li.org>\n"
-=======
+# Translation of Odoo Server.
+# This file contains the translation of the following modules:
+# * share
+# 
+# Translators:
+# FIRST AUTHOR <EMAIL@ADDRESS>, 2010
+msgid ""
+msgstr ""
 "Project-Id-Version: Odoo 8.0\n"
 "Report-Msgid-Bugs-To: \n"
 "POT-Creation-Date: 2015-01-21 14:08+0000\n"
 "PO-Revision-Date: 2016-05-15 18:50+0000\n"
 "Last-Translator: Martin Trigaux\n"
 "Language-Team: Spanish (Venezuela) (http://www.transifex.com/odoo/odoo-8/language/es_VE/)\n"
->>>>>>> 0af32f3f
 "MIME-Version: 1.0\n"
 "Content-Type: text/plain; charset=UTF-8\n"
-"Content-Transfer-Encoding: 8bit\n"
-"X-Launchpad-Export-Date: 2011-09-05 05:48+0000\n"
-"X-Generator: Launchpad (build 13830)\n"
-
-#. module: share
-#: code:addons/share/web/editors.py:15
-#, python-format
-msgid "Sharing"
-msgstr "Compartir"
-
-#. module: share
-#: code:addons/share/wizard/share_wizard.py:462
-#, python-format
-msgid ""
-"This additional data has been automatically added to your current access.\n"
-msgstr ""
-"Esta información adicional ha sido automáticamente añadida a su acceso "
-"actual.\n"
-
-#. module: share
-#: view:share.wizard:0
-msgid "Existing External Users"
-msgstr "Usuarios externos existentes"
+"Content-Transfer-Encoding: \n"
+"Language: es_VE\n"
+"Plural-Forms: nplurals=2; plural=(n != 1);\n"
+
+#. module: share
+#: model:res.groups,comment:share.group_share_user
+msgid ""
+"\n"
+"Members of this groups have access to the sharing wizard, which allows them to invite external users to view or edit some of their documents."
+msgstr ""
+
+#. module: share
+#: code:addons/share/wizard/share_wizard.py:524
+#, python-format
+msgid "(Copy for sharing)"
+msgstr "(Copia para compartir)"
+
+#. module: share
+#: code:addons/share/wizard/share_wizard.py:549
+#, python-format
+msgid "(Duplicated for modified sharing permissions)"
+msgstr ""
+
+#. module: share
+#: code:addons/share/wizard/share_wizard.py:599
+#, python-format
+msgid "(Modified)"
+msgstr ""
+
+#. module: share
+#: model:ir.model,name:share.model_res_groups
+msgid "Access Groups"
+msgstr ""
+
+#. module: share
+#: field:share.wizard,access_mode:0
+msgid "Access Mode"
+msgstr "Modo de acceso"
+
+#. module: share
+#: view:share.wizard:share.share_step2_form
+msgid "Access granted!"
+msgstr ""
+
+#. module: share
+#: view:share.wizard:share.share_step2_form
+msgid "Access info"
+msgstr "Información de acceso"
+
+#. module: share
+#: help:share.wizard,access_mode:0
+msgid "Access rights to be granted on the shared documents."
+msgstr ""
+
+#. module: share
+#: code:addons/share/wizard/share_wizard.py:640
+#, python-format
+msgid "Action and Access Mode are required to create a shared access."
+msgstr ""
+
+#. module: share
+#: field:share.wizard,action_id:0
+msgid "Action to share"
+msgstr "Acción a compartir"
+
+#. module: share
+#: view:share.wizard:share.share_step2_form
+msgid ""
+"An email notification with instructions has been sent to the following "
+"people:"
+msgstr ""
+
+#. module: share
+#: help:share.wizard,message:0
+msgid ""
+"An optional personal message, to be included in the email notification."
+msgstr ""
+
+#. module: share
+#: selection:share.wizard,access_mode:0
+msgid "Can edit"
+msgstr ""
+
+#. module: share
+#: selection:share.wizard,access_mode:0
+msgid "Can view"
+msgstr ""
+
+#. module: share
+#: view:share.wizard:share.share_step0_form
+#: view:share.wizard:share.share_step1_form
+msgid "Cancel"
+msgstr "Cancelar"
+
+#. module: share
+#: view:share.wizard:share.share_step2_form
+msgid "Close"
+msgstr "Cerrar"
+
+#. module: share
+#: field:share.wizard,embed_code:0
+msgid "Code"
+msgstr "Código"
+
+#. module: share
+#: view:share.wizard:share.share_step1_form
+msgid "Configuration"
+msgstr "Configuración"
+
+#. module: share
+#: code:addons/share/wizard/share_wizard.py:491
+#, python-format
+msgid "Copied access for sharing"
+msgstr "Acceso copiado para compartición"
+
+#. module: share
+#: field:share.wizard,create_uid:0 field:share.wizard.result.line,create_uid:0
+msgid "Created by"
+msgstr "Creado por"
+
+#. module: share
+#: field:share.wizard,create_date:0
+#: field:share.wizard.result.line,create_date:0
+msgid "Created on"
+msgstr "Creado en"
+
+#. module: share
+#: field:share.wizard,view_type:0
+msgid "Current View Type"
+msgstr ""
+
+#. module: share
+#: code:addons/share/wizard/share_wizard.py:830
+#: code:addons/share/wizard/share_wizard.py:862
+#, python-format
+msgid "Database"
+msgstr "Base de datos"
+
+#. module: share
+#: code:addons/share/wizard/share_wizard.py:77
+#, python-format
+msgid "Direct link or embed code"
+msgstr ""
+
+#. module: share
+#: field:share.wizard,embed_option_search:0
+msgid "Display search view"
+msgstr ""
+
+#. module: share
+#: field:share.wizard,embed_option_title:0
+msgid "Display title"
+msgstr ""
+
+#. module: share
+#: field:share.wizard,domain:0
+msgid "Domain"
+msgstr "Dominio"
+
+#. module: share
+#: code:addons/share/wizard/share_wizard.py:813
+#: code:addons/share/wizard/share_wizard.py:844
+#, python-format
+msgid "Email Required"
+msgstr ""
+
+#. module: share
+#: code:addons/share/wizard/share_wizard.py:77 field:share.wizard,new_users:0
+#, python-format
+msgid "Emails"
+msgstr "Email"
+
+#. module: share
+#. openerp-web
+#: code:addons/share/static/src/js/share.js:63
+#, python-format
+msgid "Embed"
+msgstr ""
+
+#. module: share
+#: help:share.wizard,embed_code:0
+msgid ""
+"Embed this code in your documents to provide a link to the shared document."
+msgstr ""
+
+#. module: share
+#: view:share.wizard:share.share_step2_form
+msgid "Embedded code options"
+msgstr ""
+
+#. module: share
+#: help:res.users,share:0
+msgid ""
+"External user with limited access, created only for the purpose of sharing "
+"data."
+msgstr "Usuario externo con acceso limitado, creado sólo con el propósito de compartir datos."
 
 #. module: share
 #: help:res.groups,share:0
 msgid "Group created to set access rights for sharing data with some users."
-msgstr ""
-"Grupo creado para establecer derechos de acceso para compartir información "
-"con algunos usuarios."
-
-#. module: share
-#: model:ir.module.module,shortdesc:share.module_meta_information
-msgid "Share Management"
-msgstr "Gestión de comparticiones"
-
-#. module: share
-#: sql_constraint:res.users:0
-msgid "You can not have two users with the same login !"
-msgstr "¡No puede tener dos usuarios con el mismo identificador de usuario!"
-
-#. module: share
-#: code:addons/share/wizard/share_wizard.py:76
-#, python-format
-msgid "Sharing Wizard - Step 1"
-msgstr "Asistente compartición - Paso 1"
-
-#. module: share
-#: model:ir.actions.act_window,name:share.action_share_wizard
-#: model:ir.ui.menu,name:share.menu_action_share_wizard
-msgid "Share Access Rules"
-msgstr "Reglas de acceso a comparticiones"
-
-#. module: share
-#: code:addons/share/wizard/share_wizard.py:453
-#, python-format
-msgid ""
-"Dear,\n"
+msgstr "Grupo creado para establecer derechos de acceso para compartir información con algunos usuarios."
+
+#. module: share
+#: code:addons/share/wizard/share_wizard.py:821
+#: code:addons/share/wizard/share_wizard.py:853
+#, python-format
+msgid ""
+"Hello,\n"
 "\n"
-"%s\n"
+msgstr ""
+
+#. module: share
+#: code:addons/share/wizard/share_wizard.py:822
+#, python-format
+msgid ""
+"I have shared %s (%s) with you!\n"
 "\n"
 msgstr ""
 
 #. module: share
-#: constraint:res.users:0
-msgid "The chosen company is not in the allowed companies for this user"
-msgstr ""
-"La compañía seleccionada no está en las compañías permitidas para este "
-"usuario"
-
-#. module: share
-#: model:ir.model,name:share.model_res_users
-msgid "res.users"
-msgstr "res.usuarios"
-
-#. module: share
-#: view:share.wizard:0
-msgid "Next"
-msgstr "Siguiente"
-
-#. module: share
-#: help:share.wizard,action_id:0
-msgid ""
-"The action that opens the screen containing the data you wish to share."
-msgstr ""
-"La acción que abre la pantalla que contiene la información que desea "
-"compartir."
-
-#. module: share
-#: code:addons/share/wizard/share_wizard.py:68
-#, python-format
-msgid "Please specify \"share_root_url\" in context"
-msgstr ""
-"Por favor, especifique \"share_root_url\" (URL raíz de la compartición) en "
-"el contexto"
-
-#. module: share
-#: view:share.wizard:0
-msgid "Congratulations, you have successfully setup a new shared access!"
-msgstr "¡Acaba de configurar correctamente un nuevo acceso compartido!"
-
-#. module: share
-#: code:addons/share/wizard/share_wizard.py:275
-#, python-format
-msgid "(Copy for sharing)"
-msgstr "(Copia para compartir)"
+#: code:addons/share/wizard/share_wizard.py:854
+#, python-format
+msgid ""
+"I've shared %s with you!\n"
+"\n"
+msgstr ""
+
+#. module: share
+#: field:share.wizard,id:0 field:share.wizard.result.line,id:0
+msgid "ID"
+msgstr "ID"
+
+#. module: share
+#: view:share.wizard:share.share_step1_form
+msgid "Include an Optional Personal Message"
+msgstr ""
+
+#. module: share
+#: code:addons/share/wizard/share_wizard.py:614
+#, python-format
+msgid "Indirect sharing filter created by user %s (%s) for group %s"
+msgstr "Filtro de compartición indirecto creado por el usuario %s (%s) para el grupo %s"
+
+#. module: share
+#: code:addons/share/wizard/share_wizard.py:795
+#, python-format
+msgid "Invitation"
+msgstr "Invitación"
+
+#. module: share
+#: code:addons/share/wizard/share_wizard.py:820
+#, python-format
+msgid "Invitation to collaborate about %s"
+msgstr ""
+
+#. module: share
+#. openerp-web
+#: code:addons/share/static/src/xml/share.xml:9
+#, python-format
+msgid "Invite"
+msgstr ""
+
+#. module: share
+#: field:share.wizard,invite:0
+msgid "Invite users to OpenSocial record"
+msgstr ""
+
+#. module: share
+#: field:share.wizard,write_uid:0 field:share.wizard.result.line,write_uid:0
+msgid "Last Updated by"
+msgstr "Última actualización realizada por"
+
+#. module: share
+#: field:share.wizard,write_date:0 field:share.wizard.result.line,write_date:0
+msgid "Last Updated on"
+msgstr "Ultima actualizacion en"
+
+#. module: share
+#: field:share.wizard.result.line,login:0
+msgid "Login"
+msgstr ""
+
+#. module: share
+#: help:share.wizard,share_root_url:0
+msgid "Main access page for users that are granted shared access"
+msgstr ""
+
+#. module: share
+#: help:share.wizard,record_name:0
+msgid "Name of the shared record, if sharing a precise record"
+msgstr ""
+
+#. module: share
+#: field:share.wizard,email_1:0 field:share.wizard,email_2:0
+#: field:share.wizard,email_3:0
+msgid "New user email"
+msgstr ""
 
 #. module: share
 #: field:share.wizard.result.line,newly_created:0
@@ -135,59 +318,126 @@
 msgstr "Recién creado"
 
 #. module: share
+#: view:share.wizard:share.share_step0_form
+msgid "Next"
+msgstr "Siguiente"
+
+#. module: share
+#: code:addons/share/wizard/share_wizard.py:204
+#, python-format
+msgid "No email address configured"
+msgstr ""
+
+#. module: share
+#: view:res.groups:share.res_groups_search_sharing
+msgid "Non-Share Groups"
+msgstr ""
+
+#. module: share
+#: code:addons/share/wizard/share_wizard.py:834
+#: code:addons/share/wizard/share_wizard.py:868
+#, python-format
+msgid ""
+"Odoo is a powerful and user-friendly suite of Business Applications (CRM, Sales, HR, etc.)\n"
+"It is open source and can be found on https://www.odoo.com."
+msgstr ""
+
+#. module: share
+#: help:share.wizard,domain:0
+msgid "Optional domain for further data filtering"
+msgstr "Dominio opcional para filtrado avanzado de datos."
+
+#. module: share
+#: view:share.wizard:share.share_step0_form
+msgid ""
+"Optionally, you may specify an additional domain restriction that will be "
+"applied to the shared data."
+msgstr "Opcionalmente, puede indicar una restricción de dominio adicional que será aplicada sobre la información compartida."
+
+#. module: share
+#: view:share.wizard:share.share_step2_form
+msgid "Or insert the following code where you want to embed your documents"
+msgstr ""
+
+#. module: share
+#: code:addons/share/wizard/share_wizard.py:829
+#: code:addons/share/wizard/share_wizard.py:861
+#: field:share.wizard.result.line,password:0
+#, python-format
+msgid "Password"
+msgstr "Contraseña"
+
+#. module: share
+#: field:share.wizard,message:0
+msgid "Personal Message"
+msgstr ""
+
+#. module: share
+#: code:addons/share/wizard/share_wizard.py:647
+#, python-format
+msgid "Please indicate the emails of the persons to share with, one per line."
+msgstr ""
+
+#. module: share
+#: view:share.wizard:share.share_step0_form
+msgid ""
+"Please select the action that opens the screen containing the data you want "
+"to share."
+msgstr "Seleccione la acción que abre la pantalla que contiene la información que quiere compartir."
+
+#. module: share
+#: code:addons/share/wizard/share_wizard.py:758
+#, python-format
+msgid "Record id not found"
+msgstr ""
+
+#. module: share
+#: field:share.wizard,record_name:0
+msgid "Record name"
+msgstr ""
+
+#. module: share
+#: view:res.users:share.res_users_search_sharing
+msgid "Regular users only (no share user)"
+msgstr "Sólo usuarios regulares (no usuarios de compartición)"
+
+#. module: share
+#: help:share.wizard,user_type:0
+msgid "Select the type of user(s) you would like to share data with."
+msgstr "Seleccione el tipo de usuario(s) con los que le gustaría compartir datos."
+
+#. module: share
+#. openerp-web
+#: code:addons/share/static/src/js/share.js:60
+#: view:share.wizard:share.share_step1_form
+#, python-format
+msgid "Share"
+msgstr "Compartir"
+
+#. module: share
 #: field:share.wizard,share_root_url:0
-msgid "Generic Share Access URL"
-msgstr "URL genérica de acceso compartido"
-
-#. module: share
-#: code:addons/share/wizard/share_wizard.py:457
-#, python-format
-<<<<<<< HEAD
-msgid ""
-"You may use the following login and password to get access to this protected "
-"area:\n"
-msgstr ""
-=======
-msgid "Copied access for sharing"
-msgstr "Acceso copiado para compartición"
-
-#. module: share
-#: field:share.wizard,create_uid:0 field:share.wizard.result.line,create_uid:0
-msgid "Created by"
-msgstr "Creado por"
->>>>>>> 0af32f3f
-
-#. module: share
-#: view:res.groups:0
-msgid "Regular groups only (no share groups"
-msgstr "Sólo grupos regulares (no grupos de compartición)"
-
-#. module: share
-#: selection:share.wizard,access_mode:0
-msgid "Read & Write"
-msgstr "Lectura y escritura"
-
-#. module: share
-#: view:share.wizard:0
-msgid "Share wizard: step 2"
-msgstr "Asistente compartición: Paso 2"
-
-#. module: share
-#: view:share.wizard:0
-msgid "Share wizard: step 0"
-msgstr "Asistente compartición: Paso 0"
-
-#. module: share
-#: view:share.wizard:0
-msgid "Share wizard: step 1"
-msgstr "Asistente compartición: Paso 1"
-
-#. module: share
-#: code:addons/share/wizard/share_wizard.py:458
-#: field:share.wizard.result.line,login:0
-#, python-format
-msgid "Username"
-msgstr "Nombre de usuario"
+msgid "Share Access URL"
+msgstr ""
+
+#. module: share
+#: field:res.groups,share:0
+msgid "Share Group"
+msgstr "Grupo compartición"
+
+#. module: share
+#: view:res.groups:share.res_groups_search_sharing
+msgid "Share Groups"
+msgstr ""
+
+#. module: share
+#: field:share.wizard,name:0
+msgid "Share Title"
+msgstr ""
+
+#. module: share
+#: field:share.wizard,embed_url:0 field:share.wizard.result.line,share_url:0
+msgid "Share URL"
+msgstr "Compartir URL"
 
 #. module: share
 #: field:res.users,share:0
@@ -195,379 +445,189 @@
 msgstr "Usuario compartición"
 
 #. module: share
-#: code:addons/share/wizard/share_wizard.py:452
-#, python-format
-msgid "%s has shared OpenERP %s information with you"
-msgstr "%s ha compartido la información %s de OpenERP contigo"
-
-#. module: share
-#: view:share.wizard:0
-msgid "Finish"
-msgstr "Finalizar"
-
-#. module: share
-#: field:share.wizard,user_ids:0
-#: field:share.wizard.user,user_id:0
-msgid "Users"
-msgstr "Usuarios"
-
-#. module: share
-#: code:addons/share/wizard/share_wizard.py:103
-#, python-format
-msgid ""
-"This username (%s) already exists, perhaps data has already been shared with "
-"this person.\n"
-"You may want to try selecting existing shared users instead."
-msgstr ""
-"El nombre de usuario (%s) ya existe, puede que la información ya haya sido "
-"compartida con esta persona.\n"
-"Puede probar de seleccionar en su lugar a usuarios compartidos existentes."
-
-#. module: share
-#: field:share.wizard,new_users:0
-msgid "New users"
-msgstr "Nuevos usuarios"
-
-#. module: share
-#: model:ir.model,name:share.model_res_groups
-msgid "res.groups"
-msgstr "res.grupos"
-
-#. module: share
-#: code:addons/share/wizard/share_wizard.py:149
-#, python-format
-msgid "%s (Shared)"
-msgstr "%s (Compartido)"
-
-#. module: share
-#: sql_constraint:res.groups:0
-msgid "The name of the group must be unique !"
-msgstr "¡El nombre del grupo debe ser único!"
-
-#. module: share
-#: selection:share.wizard,user_type:0
-msgid "New users (emails required)"
-msgstr "Nuevos usuarios (direcciones de correo electrónico requeridas)"
-
-#. module: share
-#: code:addons/share/wizard/share_wizard.py:418
+#: model:ir.actions.act_window,name:share.action_share_wizard
+#: model:ir.model,name:share.model_share_wizard
+#: field:share.wizard.result.line,share_wizard_id:0
+msgid "Share Wizard"
+msgstr "Asistente de compartición"
+
+#. module: share
+#: view:share.wizard:share.share_step1_form
+msgid "Share with these People (one email per line)"
+msgstr ""
+
+#. module: share
+#: model:ir.actions.act_window,name:share.action_share_wizard_step1
+msgid "Share your documents"
+msgstr ""
+
+#. module: share
+#: code:addons/share/wizard/share_wizard.py:771
+#, python-format
+msgid "Shared access created!"
+msgstr ""
+
+#. module: share
+#: model:ir.module.category,name:share.module_category_share
+msgid "Sharing"
+msgstr "Compartir"
+
+#. module: share
+#: view:share.wizard:share.share_step1_form
+msgid "Sharing Options"
+msgstr ""
+
+#. module: share
+#: code:addons/share/wizard/share_wizard.py:61
+#: code:addons/share/wizard/share_wizard.py:635
+#, python-format
+msgid "Sharing access cannot be created."
+msgstr ""
+
+#. module: share
+#: code:addons/share/wizard/share_wizard.py:577
 #, python-format
 msgid "Sharing filter created by user %s (%s) for group %s"
-msgstr ""
-"Filtro de compartición creado por el usuario %s (%s) para el grupo %s"
-
-#. module: share
-#: view:res.groups:0
-msgid "Groups"
-msgstr "Grupos"
-
-#. module: share
-#: view:share.wizard:0
-msgid "Select the desired shared access mode:"
-msgstr "Seleccione el modo de acceso compartido deseado:"
-
-#. module: share
-#: field:res.groups,share:0
-msgid "Share Group"
-msgstr "Grupo compartición"
-
-#. module: share
-#: code:addons/share/wizard/share_wizard.py:459
-#: field:share.wizard.result.line,password:0
-#, python-format
-msgid "Password"
-msgstr "Contraseña"
-
-#. module: share
-#: view:share.wizard:0
-msgid "Who would you want to share this data with?"
-msgstr "¿Con quién desearía compartir estos datos?"
-
-#. module: share
-#: model:ir.module.module,description:share.module_meta_information
-msgid ""
-"The goal is to implement a generic sharing mechanism, where user of OpenERP\n"
-"can share data from OpenERP to their colleagues, customers, or friends.\n"
-"The system will work by creating new users and groups on the fly, and by\n"
-"combining the appropriate access rights and ir.rules to ensure that the "
-"/shared\n"
-"users/ will only have access to the correct data.\n"
-"    "
-msgstr ""
-"El objetivo es implementar un mecanismo genérico de colaboración, donde un "
-"usuario de OpenERP\n"
-"puede compartir información de OpenERP con sus compañeros, clientes, o "
-"amigos.\n"
-"El sistema funcionará creando nuevos usuarios y grupos sobre la marcha, y "
-"combinando\n"
-"las reglas de acceso apropiadas e ir.rules para asegurar que los /usuarios "
-"compartidos/ tengan \n"
-"únicamente acceso a la información adecuada.\n"
-"    "
-
-#. module: share
-#: code:addons/share/wizard/share_wizard.py:102
-#, python-format
-msgid "User already exists"
-msgstr "El usuario ya existe"
-
-#. module: share
-<<<<<<< HEAD
-#: view:share.wizard:0
-msgid "Send Email Notification(s)"
-msgstr "Enviar notificaciones por correo electrónico"
-
-#. module: share
-#: code:addons/share/wizard/share_wizard.py:463
-#, python-format
-msgid ""
-"You may use your existing login and password to view it. As a reminder, your "
-"login is %s.\n"
-msgstr ""
-"Puede utilizar su usuario (login) y contraseña para verlo. Como "
-"recordatorio, su usuario es %s.\n"
-=======
-#: field:share.wizard,write_uid:0 field:share.wizard.result.line,write_uid:0
-msgid "Last Updated by"
-msgstr "Última actualización realizada por"
-
-#. module: share
-#: field:share.wizard,write_date:0 field:share.wizard.result.line,write_date:0
-msgid "Last Updated on"
-msgstr "Ultima actualizacion en"
->>>>>>> 0af32f3f
-
-#. module: share
-#: code:addons/share/wizard/share_wizard.py:460
-#, python-format
-msgid "Database"
-msgstr "Base de datos"
-
-#. module: share
-#: model:ir.model,name:share.model_share_wizard_user
-msgid "share.wizard.user"
-msgstr "compartir.asistente.usuario"
-
-#. module: share
-#: view:share.wizard:0
-msgid ""
-"Please select the action that opens the screen containing the data you want "
-"to share."
-msgstr ""
-"Seleccione la acción que abre la pantalla que contiene la información que "
-"quiere compartir."
-
-#. module: share
-#: selection:share.wizard,user_type:0
-msgid "Existing external users"
-msgstr "Usuarios externos existentes"
-
-#. module: share
-#: view:share.wizard:0
+msgstr "Filtro de compartición creado por el usuario %s (%s) para el grupo %s"
+
+#. module: share
+#: field:share.wizard,user_type:0
+msgid "Sharing method"
+msgstr ""
+
+#. module: share
+#: view:share.wizard:share.share_step0_form
+msgid "Sharing: preparation"
+msgstr ""
+
+#. module: share
+#: code:addons/share/wizard/share_wizard.py:636
+#, python-format
+msgid ""
+"Sorry, the current screen and filter you are trying to share are not supported at the moment.\n"
+"You may want to try a simpler filter."
+msgstr "Lo sentimos, la pantalla y el filtro actual que se está tratando de compartir no son soportados en este momento.\nPuede probar un filtro simple."
+
+#. module: share
+#: view:share.wizard:share.share_step2_form
 #: field:share.wizard,result_line_ids:0
 msgid "Summary"
 msgstr "Resumen"
 
 #. module: share
-#: field:share.wizard,user_type:0
-msgid "Users to share with"
-msgstr "Usuarios con los que compartir"
-
-#. module: share
-#: code:addons/share/wizard/share_wizard.py:304
-#, python-format
-msgid "Indirect sharing filter created by user %s (%s) for group %s"
-msgstr ""
-"Filtro de compartición indirecto creado por el usuario %s (%s) para el grupo "
-"%s"
-
-#. module: share
-#: code:addons/share/wizard/share_wizard.py:448
-#, python-format
-msgid "Email required"
-msgstr "Correo electrónico requerido"
-
-#. module: share
-#: code:addons/share/wizard/share_wizard.py:240
-#, python-format
-msgid "Copied access for sharing"
-msgstr "Acceso copiado para compartición"
-
-#. module: share
-#: view:share.wizard:0
-msgid ""
-"Optionally, you may specify an additional domain restriction that will be "
-"applied to the shared data."
-msgstr ""
-"Opcionalmente, puede indicar una restricción de dominio adicional que será "
-"aplicada sobre la información compartida."
-
-#. module: share
-#: view:share.wizard:0
-msgid "New Users (please provide one e-mail address per line below)"
-msgstr ""
-"Nuevos usuarios (por favor, introduzca a continuación una dirección de "
-"correo electrónico por línea)"
-
-#. module: share
-#: code:addons/share/wizard/share_wizard.py:448
+#: help:share.wizard,action_id:0
+msgid ""
+"The action that opens the screen containing the data you wish to share."
+msgstr "La acción que abre la pantalla que contiene la información que desea compartir."
+
+#. module: share
+#: code:addons/share/wizard/share_wizard.py:813
+#: code:addons/share/wizard/share_wizard.py:844
 #, python-format
 msgid ""
 "The current user must have an email address configured in User Preferences "
 "to be able to send outgoing emails."
-msgstr ""
-"El usuario actual debe tener una dirección de email configurada en las "
-"preferencias de usuario para poder enviar emails salientes."
-
-#. module: share
-#: view:res.users:0
-msgid "Regular users only (no share user)"
-msgstr "Sólo usuarios regulares (no usuarios de compartición)"
-
-#. module: share
-#: field:share.wizard.result.line,share_url:0
-msgid "Share URL"
-msgstr "Compartir URL"
-
-#. module: share
-#: field:share.wizard,domain:0
-msgid "Domain"
-msgstr "Dominio"
-
-#. module: share
-#: code:addons/share/wizard/share_wizard.py:314
-#, python-format
-msgid ""
-"Sorry, the current screen and filter you are trying to share are not "
-"supported at the moment.\n"
-"You may want to try a simpler filter."
-msgstr ""
-"Lo sentimos, la pantalla y el filtro actual que se está tratando de "
-"compartir no son soportados en este momento.\n"
-"Puede probar un filtro simple."
-
-#. module: share
-#: field:share.wizard,access_mode:0
-msgid "Access Mode"
-msgstr "Modo de acceso"
-
-#. module: share
-#: view:share.wizard:0
-msgid "Access info"
-msgstr "Información de acceso"
-
-#. module: share
-#: code:addons/share/wizard/share_wizard.py:454
-#, python-format
-msgid ""
-"To access it, you can go to the following URL:\n"
-"    %s"
-msgstr ""
-"Para acceder, puede utilizar la siguiente URL:\n"
-"    %s"
-
-#. module: share
-#: field:share.wizard,action_id:0
-msgid "Action to share"
-msgstr "Acción a compartir"
-
-#. module: share
-#: code:addons/share/web/editors.py:18
-#, python-format
-msgid "Share"
-msgstr "Compartir"
-
-#. module: share
-#: code:addons/share/wizard/share_wizard.py:434
-#, python-format
-msgid "Sharing Wizard - Step 2"
-msgstr "Asistente de compartición - Paso 2"
-
-#. module: share
-#: view:share.wizard:0
-msgid "Here is a summary of the access points you have just created:"
-msgstr ""
-"Aquí se muestra un resumen de los puntos de acceso que acaba de crear:"
-
-#. module: share
-#: model:ir.model,name:share.model_share_wizard_result_line
-msgid "share.wizard.result.line"
-msgstr "compartir.asistente.resultado.linea"
-
-#. module: share
-#: code:addons/share/wizard/share_wizard.py:313
-#, python-format
-msgid "Sharing access could not be setup"
-msgstr "No se pudo configurar el acceso compartido"
-
-#. module: share
-#: model:ir.actions.act_window,name:share.action_share_wizard
-#: model:ir.actions.act_window,name:share.action_share_wizard_step1
-#: model:ir.model,name:share.model_share_wizard
-#: model:ir.ui.menu,name:share.menu_action_share_wizard
-#: field:share.wizard.result.line,share_wizard_id:0
-msgid "Share Wizard"
-msgstr "Asistente de compartición"
-
-#. module: share
-#: help:share.wizard,user_type:0
-msgid "Select the type of user(s) you would like to share data with."
-msgstr ""
-"Seleccione el tipo de usuario(s) con los que le gustaría compartir datos."
-
-#. module: share
-#: view:share.wizard:0
-msgid "Cancel"
-msgstr "Cancelar"
-
-#. module: share
-#: view:share.wizard:0
-msgid "Close"
-msgstr "Cerrar"
-
-#. module: share
-#: help:res.users,share:0
-msgid ""
-"External user with limited access, created only for the purpose of sharing "
-"data."
-msgstr ""
-"Usuario externo con acceso limitado, creado sólo con el propósito de "
-"compartir datos."
-
-#. module: share
-#: help:share.wizard,domain:0
-msgid "Optional domain for further data filtering"
-msgstr "Dominio opcional para filtrado avanzado de datos."
-
-#. module: share
-#: selection:share.wizard,access_mode:0
-msgid "Read-only"
-msgstr "Sólo lectura"
-
-#. module: share
-#: code:addons/share/wizard/share_wizard.py:323
-#, python-format
-msgid "*usual password*"
-msgstr "*contraseña habitual*"
-
-#, python-format
-#~ msgid ""
-#~ "You may use the following login and password to get access to this protected "
-#~ "area:"
-#~ msgstr ""
-#~ "Puede usar el siguiente usuario y contraseña para acceder a esta área "
-#~ "protegida:"
-
-#, python-format
-#~ msgid ""
-#~ "Dear,\n"
-#~ "\n"
-#~ msgstr ""
-#~ "Estimado,\n"
-#~ "\n"
-
-#~ msgid "Access Groups"
-#~ msgstr "Grupos de acceso"
-
-#~ msgid "Sharing Tools"
-#~ msgstr "Herramientas de compartición"+msgstr "El usuario actual debe tener una dirección de email configurada en las preferencias de usuario para poder enviar emails salientes."
+
+#. module: share
+#: code:addons/share/wizard/share_wizard.py:826
+#: code:addons/share/wizard/share_wizard.py:855
+#, python-format
+msgid ""
+"The documents are not attached, you can view them online directly on my Odoo server at:\n"
+"    %s\n"
+"\n"
+msgstr ""
+
+#. module: share
+#: code:addons/share/wizard/share_wizard.py:864
+#, python-format
+msgid ""
+"The documents have been automatically added to your current Odoo "
+"documents.\n"
+msgstr ""
+
+#. module: share
+#: code:addons/share/wizard/share_wizard.py:831
+#, python-format
+msgid ""
+"The documents have been automatically added to your subscriptions.\n"
+"\n"
+msgstr ""
+
+#. module: share
+#: code:addons/share/wizard/share_wizard.py:758
+#, python-format
+msgid ""
+"The share engine has not been able to fetch a record_id for your invitation."
+msgstr ""
+
+#. module: share
+#: code:addons/share/wizard/share_wizard.py:827
+#: code:addons/share/wizard/share_wizard.py:859
+#, python-format
+msgid "These are your credentials to access this protected area:\n"
+msgstr ""
+
+#. module: share
+#: help:share.wizard,name:0
+msgid "Title for the share (displayed to users as menu and shortcut name)"
+msgstr ""
+
+#. module: share
+#: view:share.wizard:share.share_step2_form
+msgid "Use this link"
+msgstr ""
+
+#. module: share
+#: model:res.groups,name:share.group_share_user
+msgid "User"
+msgstr "Usuario"
+
+#. module: share
+#: code:addons/share/wizard/share_wizard.py:828
+#: code:addons/share/wizard/share_wizard.py:860
+#, python-format
+msgid "Username"
+msgstr "Nombre de usuario"
+
+#. module: share
+#: model:ir.model,name:share.model_res_users
+msgid "Users"
+msgstr "Usuarios"
+
+#. module: share
+#: code:addons/share/wizard/share_wizard.py:865
+#, python-format
+msgid "You may use your current login (%s) and password to view them.\n"
+msgstr ""
+
+#. module: share
+#: code:addons/share/wizard/share_wizard.py:643
+#, python-format
+msgid "You must be a member of the Share/User group to use the share wizard."
+msgstr ""
+
+#. module: share
+#: code:addons/share/wizard/share_wizard.py:205
+#, python-format
+msgid ""
+"You must configure your email address in the user preferences before using "
+"the Share button."
+msgstr ""
+
+#. module: share
+#: view:share.wizard:share.share_step0_form
+#: view:share.wizard:share.share_step1_form
+msgid "or"
+msgstr ""
+
+#. module: share
+#: field:share.wizard.result.line,user_id:0
+msgid "unknown"
+msgstr "desconocido"
+
+#. module: share
+#: view:res.groups:share.view_groups_form_share
+msgid "{'search_default_no_share':1}"
+msgstr ""