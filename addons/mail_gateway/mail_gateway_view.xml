<?xml version="1.0"?>
<openerp>
    <data>
        <record model="ir.ui.view" id="view_mailgate_message_form">
            <field name="name">mailgate.message.form</field>
            <field name="model">mailgate.message</field>
            <field name="type">form</field>
            <field name="arch" type="xml">
                <form string="mailgate message">
                    <group colspan="4" col="6">
<<<<<<< HEAD
	                    <field name="name" required="1" select="1"/>
	                    <field name="date" required="1" select="1"/>
	                    <field name="user_id" string="Responsible" select="1"/>
	                </group>
                    <notebook colspan="4">
	                    <page string="Details">
	                    	<group col="2" colspan="2">
	                    		<separator string="Email Details" colspan="4"/>
			                    <field name="email_from" />
			                    <field name="email_to" />
			                    <field name="email_cc" />
			                    <field name="email_bcc" invisible="1"/>
			               </group>
			               <group col="2" colspan="2">
                                <separator string="Message Details" colspan="4"/>
                                    <field name="model" readonly="1"/>
                                    <field name="res_id"  readonly="1"/>
                                <field name="message_id" />
                           </group>
			               <separator string="Description" colspan="4"/>
=======
                        <field name="name" required="1" select="1"/>
                        <field name="date" required="1" select="1"/>
                        <field name="user_id" string="Responsible" select="1"/>
                    </group>
                    <notebook colspan="4">
                        <page string="Details">
                            <group col="4" colspan="4">
                                <separator string="Email Details" colspan="4"/>
                                <field name="email_from" />
                                <field name="email_to" />
                                <field name="email_cc" />
                                <field name="email_bcc" />
                                <field name="message_id" />
                           </group>
                           <separator string="Description" colspan="4"/>
>>>>>>> 7355b922
                            <field name="description" nolabel="1" colspan="4" />
                        </page>
                        <page string="Attachments">
                            <separator string="Attachments" colspan="4"/>
                            <field name="attachment_ids" nolabel="1" colspan="4" readonly="1"/>
                        </page>
                    </notebook>
                </form>
            </field>
        </record>

        <record model="ir.ui.view" id="view_mailgate_message_tree">
            <field name="name">mailgate.message.tree</field>
            <field name="model">mailgate.message</field>
            <field name="type">tree</field>
            <field name="arch" type="xml">
                <tree string="Mailgateway Message">
                    <field name="date" />
                    <field name="email_from" />
                    <field name="user_id" />
                </tree>
            </field>
        </record>

        <record model="ir.ui.view" id="view_mailgate_message_search">
            <field name="name">mailgate.message.search</field>
            <field name="model">mailgate.message</field>
            <field name="type">search</field>
            <field name="arch" type="xml">
                <search string="Mailgateway Message Search">
                    <field name="name" />
                    <field name="date" />
                    <field name="user_id" />
                    <field name="message_id" />
                </search>
            </field>
        </record>


        <record model="ir.ui.view" id="view_mailgate_thread_form">
            <field name="name">mailgate.thread.form</field>
            <field name="model">mailgate.thread</field>
            <field name="type">form</field>
            <field name="arch" type="xml">
                <form string="Mailgateway Thread">
                    <group col="6" colspan="4">
                        <field name="thread" select="1" colspan="3"/>
                    </group>
                    <separator string="Logs" colspan="4"/>
                    <field name="log_ids" nolabel="1" colspan="4" domain="[('history', '=', True)]">
<<<<<<< HEAD
                    	<tree string="Mailgateway Logs">
		                    <field name="name" select="1" />
		                    <field name="date" />
		                </tree>
	                    <form string="Mailgate Logs">
		                    <field name="name" />
		                    <field name="date" />
		                    <field name="user_id" />
		                    <field name="message_id" />
		                    <notebook colspan="4">
			                    <page string="Email Details">
			                    	<group col="4" colspan="4">
			                    		<separator string="Email Details" colspan="4"/>
					                    <field name="email_from" />
					                    <field name="email_to" />
					                    <field name="email_cc" />
					                    <field name="email_bcc" />
					               </group>
					               <separator string="Description" colspan="4"/>
=======
                        <tree string="Mailgateway Logs">
                            <field name="name" select="1" />
                            <field name="date" />
                        </tree>
                        <form string="Mailgate Logs">
                            <field name="name" />
                            <field name="date" />
                            <field name="user_id" />
                            <field name="message_id" />
                            <notebook colspan="4">
                                <page string="Email Details">
                                    <group col="4" colspan="4">
                                        <separator string="Email Details" colspan="4"/>
                                        <field name="email_from" />
                                        <field name="email_to" />
                                        <field name="email_cc" />
                                        <field name="email_bcc" />
                                   </group>
                                   <separator string="Description" colspan="4"/>
>>>>>>> 7355b922
                                    <field name="description" nolabel="1" colspan="4" />
                                </page>
                                <page string="Attachments">
                                    <separator string="Attachments" colspan="4"/>
                                    <field name="attachment_ids" nolabel="1" colspan="4" />
                                </page>
                            </notebook>
                        </form>
                    </field>
                    <separator string="Histories" colspan="4"/>
                    <field name="message_ids" nolabel="1" colspan="4" domain="[('history', '=', True)]">
                        <tree string="Mailgateway Histories">
                            <field name="name" select="1" />
                            <field name="date" />
                        </tree>
                        <form string="Mailgate Histories">
                            <field name="name" />
                            <field name="date" />
                            <field name="user_id" />
                            <field name="message_id" />
                            <field name="history" />
                            <notebook colspan="4">
                                <page string="Email Details">
                                    <group col="4" colspan="4">
                                        <separator string="Email Details" colspan="4"/>
                                        <field name="email_from" />
                                        <field name="email_to" />
                                        <field name="email_cc" />
                                        <field name="email_bcc" />
                                   </group>
                                </page>
                                <page string="Attachments">
                                    <separator string="Attachments" colspan="4"/>
                                    <field name="attachment_ids" nolabel="1" colspan="4" />
                                </page>
                            </notebook>
                        </form>
                    </field>
                </form>
            </field>
        </record>

        <record model="ir.ui.view" id="view_mailgate_thread_tree">
            <field name="name">mailgate.thread.tree</field>
            <field name="model">mailgate.thread</field>
            <field name="type">tree</field>
            <field name="arch" type="xml">
                <tree string="Mailgateway Thread">
                    <field name="thread" select="1" />
                    <field name="message_ids" />
                </tree>
            </field>
        </record>

        <record model="ir.actions.act_window" id="action_view_mailgate_thread">
<<<<<<< HEAD
	        <field name="name">Mailgateway Threads</field>
	        <field name="res_model">mailgate.thread</field>
	        <field name="view_mode">tree,form</field>
	        <field name="view_type">form</field>
	        <field name="view_id" ref="view_mailgate_thread_tree"/>
	    </record>

		<record model="ir.actions.act_window.view" id="action_view_mailgate_thread_view1">
	        <field name="sequence" eval="1"/>
	        <field name="view_mode">tree</field>
	        <field name="view_id" ref="view_mailgate_thread_tree"/>
	        <field name="act_window_id" ref="action_view_mailgate_thread"/>
	    </record>
	    <record model="ir.actions.act_window.view" id="action_view_mailgate_thread_view2">
	        <field name="sequence" eval="2"/>
	        <field name="view_mode">form</field>
	        <field name="view_id" ref="view_mailgate_thread_form"/>
	        <field name="act_window_id" ref="action_view_mailgate_thread"/>
	    </record>
        
        <!--        Mailgateway message action-->
        <record model="ir.actions.act_window" id="action_view_mailgate_message">
            <field name="name">Mailgateway Messages</field>
            <field name="res_model">mailgate.message</field>
            <field name="view_mode">tree,form</field>
            <field name="view_type">form</field>
            <field name="view_id" ref="view_mailgate_message_tree"/>
        </record>
        
        <menuitem id="menu_mailgate_message" name="Mailgateway Messages" action="action_view_mailgate_message"
        	parent="base.menu_base_config"  sequence="20"/>

=======
            <field name="name">Mailgateway Threads</field>
            <field name="res_model">mailgate.thread</field>
            <field name="view_mode">tree,form</field>
            <field name="view_type">form</field>
            <field name="view_id" ref="view_mailgate_thread_tree"/>
        </record>

        <record model="ir.actions.act_window.view" id="action_view_mailgate_thread_view1">
            <field name="sequence" eval="1"/>
            <field name="view_mode">tree</field>
            <field name="view_id" ref="view_mailgate_thread_tree"/>
            <field name="act_window_id" ref="action_view_mailgate_thread"/>
        </record>
        <record model="ir.actions.act_window.view" id="action_view_mailgate_thread_view2">
            <field name="sequence" eval="2"/>
            <field name="view_mode">form</field>
            <field name="view_id" ref="view_mailgate_thread_form"/>
            <field name="act_window_id" ref="action_view_mailgate_thread"/>
        </record>


         <!-- <menuitem id="base.menu_crm_configuration" name="Cases"
            parent="base.menu_base_config" sequence="0"/>

        <menuitem id="menu_mailgate_thread" name="Mailgateway Threads" action="action_view_mailgate_thread"
            parent="base.menu_crm_configuration"  sequence="20"/>
            -->
>>>>>>> 7355b922
        <act_window domain="[('partner_id', '=', active_id), ('history', '=', True)]"
            id="act_res_partner_emails" name="Emails"
            res_model="mailgate.message"
            src_model="res.partner"
            view_id="view_mailgate_message_tree"
            />

    </data>
</openerp><|MERGE_RESOLUTION|>--- conflicted
+++ resolved
@@ -8,7 +8,6 @@
             <field name="arch" type="xml">
                 <form string="mailgate message">
                     <group colspan="4" col="6">
-<<<<<<< HEAD
 	                    <field name="name" required="1" select="1"/>
 	                    <field name="date" required="1" select="1"/>
 	                    <field name="user_id" string="Responsible" select="1"/>
@@ -29,23 +28,6 @@
                                 <field name="message_id" />
                            </group>
 			               <separator string="Description" colspan="4"/>
-=======
-                        <field name="name" required="1" select="1"/>
-                        <field name="date" required="1" select="1"/>
-                        <field name="user_id" string="Responsible" select="1"/>
-                    </group>
-                    <notebook colspan="4">
-                        <page string="Details">
-                            <group col="4" colspan="4">
-                                <separator string="Email Details" colspan="4"/>
-                                <field name="email_from" />
-                                <field name="email_to" />
-                                <field name="email_cc" />
-                                <field name="email_bcc" />
-                                <field name="message_id" />
-                           </group>
-                           <separator string="Description" colspan="4"/>
->>>>>>> 7355b922
                             <field name="description" nolabel="1" colspan="4" />
                         </page>
                         <page string="Attachments">
@@ -96,7 +78,6 @@
                     </group>
                     <separator string="Logs" colspan="4"/>
                     <field name="log_ids" nolabel="1" colspan="4" domain="[('history', '=', True)]">
-<<<<<<< HEAD
                     	<tree string="Mailgateway Logs">
 		                    <field name="name" select="1" />
 		                    <field name="date" />
@@ -116,27 +97,6 @@
 					                    <field name="email_bcc" />
 					               </group>
 					               <separator string="Description" colspan="4"/>
-=======
-                        <tree string="Mailgateway Logs">
-                            <field name="name" select="1" />
-                            <field name="date" />
-                        </tree>
-                        <form string="Mailgate Logs">
-                            <field name="name" />
-                            <field name="date" />
-                            <field name="user_id" />
-                            <field name="message_id" />
-                            <notebook colspan="4">
-                                <page string="Email Details">
-                                    <group col="4" colspan="4">
-                                        <separator string="Email Details" colspan="4"/>
-                                        <field name="email_from" />
-                                        <field name="email_to" />
-                                        <field name="email_cc" />
-                                        <field name="email_bcc" />
-                                   </group>
-                                   <separator string="Description" colspan="4"/>
->>>>>>> 7355b922
                                     <field name="description" nolabel="1" colspan="4" />
                                 </page>
                                 <page string="Attachments">
@@ -192,7 +152,6 @@
         </record>
 
         <record model="ir.actions.act_window" id="action_view_mailgate_thread">
-<<<<<<< HEAD
 	        <field name="name">Mailgateway Threads</field>
 	        <field name="res_model">mailgate.thread</field>
 	        <field name="view_mode">tree,form</field>
@@ -225,35 +184,6 @@
         <menuitem id="menu_mailgate_message" name="Mailgateway Messages" action="action_view_mailgate_message"
         	parent="base.menu_base_config"  sequence="20"/>
 
-=======
-            <field name="name">Mailgateway Threads</field>
-            <field name="res_model">mailgate.thread</field>
-            <field name="view_mode">tree,form</field>
-            <field name="view_type">form</field>
-            <field name="view_id" ref="view_mailgate_thread_tree"/>
-        </record>
-
-        <record model="ir.actions.act_window.view" id="action_view_mailgate_thread_view1">
-            <field name="sequence" eval="1"/>
-            <field name="view_mode">tree</field>
-            <field name="view_id" ref="view_mailgate_thread_tree"/>
-            <field name="act_window_id" ref="action_view_mailgate_thread"/>
-        </record>
-        <record model="ir.actions.act_window.view" id="action_view_mailgate_thread_view2">
-            <field name="sequence" eval="2"/>
-            <field name="view_mode">form</field>
-            <field name="view_id" ref="view_mailgate_thread_form"/>
-            <field name="act_window_id" ref="action_view_mailgate_thread"/>
-        </record>
-
-
-         <!-- <menuitem id="base.menu_crm_configuration" name="Cases"
-            parent="base.menu_base_config" sequence="0"/>
-
-        <menuitem id="menu_mailgate_thread" name="Mailgateway Threads" action="action_view_mailgate_thread"
-            parent="base.menu_crm_configuration"  sequence="20"/>
-            -->
->>>>>>> 7355b922
         <act_window domain="[('partner_id', '=', active_id), ('history', '=', True)]"
             id="act_res_partner_emails" name="Emails"
             res_model="mailgate.message"
