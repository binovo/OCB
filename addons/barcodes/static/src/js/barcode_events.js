odoo.define('barcodes.BarcodeEvents', function(require) {
"use strict";

var core = require('web.core');
var mixins = require('web.mixins');
var session = require('web.session');


// For IE >= 9, use this, new CustomEvent(), instead of new Event()
function CustomEvent ( event, params ) {
    params = params || { bubbles: false, cancelable: false, detail: undefined };
    var evt = document.createEvent( 'CustomEvent' );
    evt.initCustomEvent( event, params.bubbles, params.cancelable, params.detail );
    return evt;
   }
CustomEvent.prototype = window.Event.prototype;

var BarcodeEvents = core.Class.extend(mixins.PropertiesMixin, {
    timeout: null,
    key_pressed: {},
    buffered_key_events: [],
    // Regexp to match a barcode input and extract its payload
    // Note: to build in init() if prefix/suffix can be configured
    regexp: /(.{3,})[\n\r\t]*/,
    // By knowing the terminal character we can interpret buffered keys
    // as a barcode as soon as it's encountered (instead of waiting x ms)
    suffix: /[\n\r\t]+/,
    // Keys from a barcode scanner are usually processed as quick as possible,
    // but some scanners can use an intercharacter delay (we support <= 50 ms)
    max_time_between_keys_in_ms: session.max_time_between_keys_in_ms || 55,
    // To be able to receive the barcode value, an input must be focused.
    // On mobile devices, this causes the virtual keyboard to open.
    // Unfortunately it is not possible to avoid this behavior...
    // To avoid keyboard flickering at each detection of a barcode value,
    // we want to keep it open for a while (800 ms).
    inputTimeOut: 800,

    init: function() {
        mixins.PropertiesMixin.init.call(this);
        // Keep a reference of the handler functions to use when adding and removing event listeners
        this.__keydown_handler = _.bind(this.keydown_handler, this);
        this.__keyup_handler = _.bind(this.keyup_handler, this);
        this.__handler = _.bind(this.handler, this);
        // Bind event handler once the DOM is loaded
        // TODO: find a way to be active only when there are listeners on the bus
        $(_.bind(this.start, this, false));

        // Mobile device detection
        var isMobile = navigator.userAgent.match(/Android/i) ||
                       navigator.userAgent.match(/webOS/i) ||
                       navigator.userAgent.match(/iPhone/i) ||
                       navigator.userAgent.match(/iPad/i) ||
                       navigator.userAgent.match(/iPod/i) ||
                       navigator.userAgent.match(/BlackBerry/i) ||
                       navigator.userAgent.match(/Windows Phone/i);
<<<<<<< HEAD
=======
        this.isChromeMobile = isMobile && navigator.userAgent.match(/Chrome/i);

        // Creates an input who will receive the barcode scanner value.
        this.$barcodeInput = $('<input/>', {
            name: 'barcode',
            type: 'text',
            css: {
                'position': 'fixed',
                'top': '50%',
                'transform': 'translateY(-50%)',
                'z-index': '-1',
                'opacity': '0',
            },
        });
        // Avoid to show autocomplete for a non appearing input
        this.$barcodeInput.attr('autocomplete', 'off');

        this.__blurBarcodeInput = _.debounce(this._blurBarcodeInput, this.inputTimeOut);
>>>>>>> cc433f12
    },

    handle_buffered_keys: function() {
        var str = this.buffered_key_events.reduce(function(memo, e) { return memo + String.fromCharCode(e.which); }, '');
        var match = str.match(this.regexp);

        if (match) {
            var barcode = match[1];

            // Send the target in case there are several barcode widgets on the same page (e.g.
            // registering the lot numbers in a stock picking)
            core.bus.trigger('barcode_scanned', barcode, this.buffered_key_events[0].target);

            // Dispatch a barcode_scanned DOM event to elements that have barcode_events="true" set.
            if (this.buffered_key_events[0].target.getAttribute("barcode_events") === "true")
                $(this.buffered_key_events[0].target).trigger('barcode_scanned', barcode);
        } else {
            this.resend_buffered_keys();
        }

        this.buffered_key_events = [];
    },

    resend_buffered_keys: function() {
        var old_event, new_event;
        for(var i = 0; i < this.buffered_key_events.length; i++) {
            old_event = this.buffered_key_events[i];

            if(old_event.which !== 13) { // ignore returns
                // We do not create a 'real' keypress event through
                // eg. KeyboardEvent because there are several issues
                // with them that make them very different from
                // genuine keypresses. Chrome per example has had a
                // bug for the longest time that causes keyCode and
                // charCode to not be set for events created this way:
                // https://bugs.webkit.org/show_bug.cgi?id=16735
                var params = {
                    'bubbles': old_event.bubbles,
                    'cancelable': old_event.cancelable
                };
                new_event = $.Event('keypress', params);
                new_event.viewArg = old_event.viewArg;
                new_event.ctrl = old_event.ctrl;
                new_event.alt = old_event.alt;
                new_event.shift = old_event.shift;
                new_event.meta = old_event.meta;
                new_event.char = old_event.char;
                new_event.key = old_event.key;
                new_event.charCode = old_event.charCode;
                new_event.keyCode = old_event.keyCode || old_event.which; // Firefox doesn't set keyCode for keypresses, only keyup/down
                new_event.which = old_event.which;
                new_event.dispatched_by_barcode_reader = true;

                $(old_event.target).trigger(new_event);
            }
        }
    },

    element_is_editable: function(element) {
        return $(element).is('input,textarea,[contenteditable="true"]');
    },

    // This checks that a keypress event is either ESC, TAB, an arrow
    // key or a function key. This is Firefox specific, in Chrom{e,ium}
    // keypress events are not fired for these types of keys, only
    // keyup/keydown.
    is_special_key: function(e) {
        if (e.key === "ArrowLeft" || e.key === "ArrowRight" ||
            e.key === "ArrowUp" || e.key === "ArrowDown" ||
            e.key === "Escape" || e.key === "Tab" ||
            e.key === "Backspace" || e.key === "Delete" ||
            e.key === "Home" || e.key === "End" ||
            e.key === "PageUp" || e.key === "PageDown" ||
            e.key === "Unidentified" || /F\d\d?/.test(e.key)) {
            return true;
        } else {
            return false;
        }
    },

    // The keydown and keyup handlers are here to disallow key
    // repeat. When preventDefault() is called on a keydown event
    // the keypress that normally follows is cancelled.
    keydown_handler: function(e){
        if (this.key_pressed[e.which]) {
            e.preventDefault();
        } else {
            this.key_pressed[e.which] = true;
        }
    },

    keyup_handler: function(e){
        this.key_pressed[e.which] = false;
    },

    handler: function(e){
        // Don't catch events we resent
        if (e.dispatched_by_barcode_reader)
            return;
        // Don't catch non-printable keys for which Firefox triggers a keypress
        if (this.is_special_key(e))
            return;
        // Don't catch keypresses which could have a UX purpose (like shortcuts)
        if (e.ctrlKey || e.metaKey || e.altKey)
            return;
        // Don't catch Return when nothing is buffered. This way users
        // can still use Return to 'click' on focused buttons or links.
        if (e.which === 13 && this.buffered_key_events.length === 0)
            return;
        // Don't catch events targeting elements that are editable because we
        // have no way of redispatching 'genuine' key events. Resent events
        // don't trigger native event handlers of elements. So this means that
        // our fake events will not appear in eg. an <input> element.
        if ((this.element_is_editable(e.target) && !$(e.target).data('enableBarcode')) && e.target.getAttribute("barcode_events") !== "true")
            return;

        // Catch and buffer the event
        this.buffered_key_events.push(e);
        e.preventDefault();
        e.stopImmediatePropagation();

        // Handle buffered keys immediately if the the keypress marks the end
        // of a barcode or after x milliseconds without a new keypress
        clearTimeout(this.timeout);
        if (String.fromCharCode(e.which).match(this.suffix)) {
            this.handle_buffered_keys();
        } else {
            this.timeout = setTimeout(_.bind(this.handle_buffered_keys, this), this.max_time_between_keys_in_ms);
        }
    },

    start: function(prevent_key_repeat){
        $('body').bind("keypress", this.__handler);
        if (prevent_key_repeat === true) {
            $('body').bind("keydown", this.__keydown_handler);
            $('body').bind('keyup', this.__keyup_handler);
        }
    },

    stop: function(){
        $('body').unbind("keypress", this.__handler);
        $('body').unbind("keydown", this.__keydown_handler);
        $('body').unbind('keyup', this.__keyup_handler);
    }
});

return {
    /** Singleton that emits barcode_scanned events on core.bus */
    BarcodeEvents: new BarcodeEvents(),
    /**
     * List of barcode prefixes that are reserved for internal purposes
     * @type Array
     */
    ReservedBarcodePrefixes: ['O-CMD']
};

});<|MERGE_RESOLUTION|>--- conflicted
+++ resolved
@@ -53,8 +53,6 @@
                        navigator.userAgent.match(/iPod/i) ||
                        navigator.userAgent.match(/BlackBerry/i) ||
                        navigator.userAgent.match(/Windows Phone/i);
-<<<<<<< HEAD
-=======
         this.isChromeMobile = isMobile && navigator.userAgent.match(/Chrome/i);
 
         // Creates an input who will receive the barcode scanner value.
@@ -73,11 +71,10 @@
         this.$barcodeInput.attr('autocomplete', 'off');
 
         this.__blurBarcodeInput = _.debounce(this._blurBarcodeInput, this.inputTimeOut);
->>>>>>> cc433f12
     },
 
     handle_buffered_keys: function() {
-        var str = this.buffered_key_events.reduce(function(memo, e) { return memo + String.fromCharCode(e.which); }, '');
+        var str = this.buffered_key_events.reduce(function(memo, e) { return memo + String.fromCharCode(e.which) }, '');
         var match = str.match(this.regexp);
 
         if (match) {
@@ -112,7 +109,7 @@
                 // https://bugs.webkit.org/show_bug.cgi?id=16735
                 var params = {
                     'bubbles': old_event.bubbles,
-                    'cancelable': old_event.cancelable
+                    'cancelable': old_event.cancelable,
                 };
                 new_event = $.Event('keypress', params);
                 new_event.viewArg = old_event.viewArg;
@@ -205,8 +202,84 @@
         }
     },
 
+    /**
+     * Try to detect the barcode value by listening all keydown events:
+     * Checks if a dom element who may contains text value has the focus.
+     * If not, it's probably because these events are triggered by a barcode scanner.
+     * To be able to handle this value, a focused input will be created.
+     *
+     * This function also has the responsibility to detect the end of the barcode value.
+     * (1) In most of cases, an optional key (tab or enter) is sent to mark the end of the value.
+     * So, we direclty handle the value.
+     * (2) If no end key is configured, we have to calculate the delay between each keydowns.
+     * 'max_time_between_keys_in_ms' depends of the device and may be configured.
+     * Exceeded this timeout, we consider that the barcode value is entirely sent.
+     *
+     * @private
+     * @param  {jQuery.Event} e keydown event
+     */
+    _listenBarcodeScanner: function (e) {
+        if ($(document.activeElement).not('input:text, textarea, [contenteditable], ' +
+            '[type="email"], [type="number"], [type="password"], [type="tel"], [type="search"]').length) {
+            $('body').append(this.$barcodeInput);
+            this.$barcodeInput.focus();
+        }
+        if (this.$barcodeInput.is(":focus")) {
+            // Handle buffered keys immediately if the keypress marks the end
+            // of a barcode or after x milliseconds without a new keypress.
+            clearTimeout(this.timeout);
+            // On chrome mobile, e.which only works for some special characters like ENTER or TAB.
+            if (String.fromCharCode(e.which).match(this.suffix)) {
+                this._handleBarcodeValue(e);
+            } else {
+                this.timeout = setTimeout(this._handleBarcodeValue.bind(this, e),
+                    this.max_time_between_keys_in_ms);
+            }
+            // if the barcode input doesn't receive keydown for a while, remove it.
+            this.__blurBarcodeInput();
+        }
+    },
+
+    /**
+     * Retrieves the barcode value from the temporary input element.
+     * This checks this value and trigger it on the bus.
+     *
+     * @private
+     * @param  {jQuery.Event} keydown event
+     */
+    _handleBarcodeValue: function (e) {
+        var barcodeValue = this.$barcodeInput.val();
+        if (barcodeValue.match(this.regexp)) {
+            core.bus.trigger('barcode_scanned', barcodeValue, $(e.target).parent()[0]);
+            this._blurBarcodeInput();
+        }
+    },
+
+    /**
+     * Removes the value and focus from the barcode input.
+     * If nothing happens, the focus will be lost and
+     * the virtual keyboard on mobile devices will be closed.
+     *
+     * @private
+     */
+    _blurBarcodeInput: function () {
+        // Close the virtual keyboard on mobile browsers
+        // FIXME: actually we can't prevent keyboard from opening
+        this.$barcodeInput.val('').blur();
+    },
+
     start: function(prevent_key_repeat){
-        $('body').bind("keypress", this.__handler);
+        // Chrome Mobile isn't triggering keypress event.
+        // This is marked as Legacy in the DOM-Level-3 Standard.
+        // See: https://www.w3.org/TR/uievents/#legacy-keyboardevent-event-types
+        // This fix is only applied for Google Chrome Mobile but it should work for
+        // all other cases.
+        // In master, we could remove the behavior with keypress and only use keydown.
+        if (this.isChromeMobile) {
+            $('body').on("keydown", this._listenBarcodeScanner.bind(this));
+        } else {
+            $('body').bind("keypress", this.__handler);
+        }
         if (prevent_key_repeat === true) {
             $('body').bind("keydown", this.__keydown_handler);
             $('body').bind('keyup', this.__keyup_handler);
@@ -217,7 +290,7 @@
         $('body').unbind("keypress", this.__handler);
         $('body').unbind("keydown", this.__keydown_handler);
         $('body').unbind('keyup', this.__keyup_handler);
-    }
+    },
 });
 
 return {
@@ -227,7 +300,7 @@
      * List of barcode prefixes that are reserved for internal purposes
      * @type Array
      */
-    ReservedBarcodePrefixes: ['O-CMD']
+    ReservedBarcodePrefixes: ['O-CMD'],
 };
 
 });