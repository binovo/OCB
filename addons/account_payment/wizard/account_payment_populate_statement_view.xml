<?xml version="1.0" encoding="UTF-8"?>
<openerp>
    <data>

        <record id="account_payment_populate_statement_view" model="ir.ui.view">
             <field name="name">Payment Populate statement</field>
             <field name="model">account.payment.populate.statement</field>
             <field name="type">form</field>
             <field name="arch" type="xml">
                <form string="Populate Statement:" version="7.0">
                    <header>
<<<<<<< HEAD
                        <button name="populate_statement" string="ADD" type="object" icon="gtk-ok"/>
=======
                        <button name="populate_statement" string="ADD" type="object" class="oe_highlight"/>
                        or
                        <button string="Cancel" class="oe_link" special="cancel"/>
>>>>>>> 9c9141cc
                    </header>
                    <group>
                        <field name="lines"/>
                    </group>
                </form>
             </field>
        </record>

        <record id="action_account_populate_statement_confirm" model="ir.actions.act_window">
             <field name="name">Payment Populate statement</field>
             <field name="res_model">account.payment.populate.statement</field>
             <field name="type">ir.actions.act_window</field>
             <field name="view_type">form</field>
             <field name="view_mode">tree,form</field>
             <field name="view_id" ref="account_payment_populate_statement_view"/>
             <field name="context">{'record_id':active_id}</field>
             <field name="target">new</field>
       </record>

        <record id="action_account_payment_populate_statement" model="ir.actions.act_window">
             <field name="name">Payment Populate statement</field>
             <field name="res_model">account.payment.populate.statement</field>
             <field name="type">ir.actions.act_window</field>
             <field name="view_type">form</field>
             <field name="view_mode">tree,form</field>
             <field name="view_id" ref="account_payment_populate_statement_view"/>
             <field name="context">{'record_id':active_id}</field>
             <field name="target">new</field>
       </record>

    </data>
</openerp><|MERGE_RESOLUTION|>--- conflicted
+++ resolved
@@ -9,13 +9,9 @@
              <field name="arch" type="xml">
                 <form string="Populate Statement:" version="7.0">
                     <header>
-<<<<<<< HEAD
-                        <button name="populate_statement" string="ADD" type="object" icon="gtk-ok"/>
-=======
                         <button name="populate_statement" string="ADD" type="object" class="oe_highlight"/>
                         or
                         <button string="Cancel" class="oe_link" special="cancel"/>
->>>>>>> 9c9141cc
                     </header>
                     <group>
                         <field name="lines"/>
