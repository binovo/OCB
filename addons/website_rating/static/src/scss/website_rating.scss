/* static stars */
$o-w-rating-star-color: #FACC2E;
.o_website_rating_static{
    color: $o-w-rating-star-color;
}

.o_website_rating_card_container {

    .o_message_counter {
        color: gray('700');
    }

    /* progress bars */
    table.o_website_rating_progress_table {
        width: 100%;
        overflow: visible;

<<<<<<< HEAD
        .o_website_rating_table_star_num {
=======
        .o_website_rating_table_star_num{
>>>>>>> 499d3efa
            min-width: 50px;
        }
        .o_website_rating_select[style*="opacity: 1"] {
            cursor: pointer;
        }
        .o_website_rating_table_progress{
            min-width: 120px;
            > .progress {
                margin-bottom: 5px;
                margin-left: 5px;
                margin-right: 5px;
            }
            .o_rating_progressbar{
                background-color: $o-w-rating-star-color;
            }
        }
        .o_website_rating_table_percent {
            text-align: right;
            padding-left: 5px;
            font-size: $font-size-sm;
        }
        .o_website_rating_table_reset {
            .o_website_rating_select_text {
                visibility: hidden;
            }
        }
    }

}

/* Star Widget */
.o_rating_star_card{
    margin-bottom: 5px;
    .stars {
        display: inline-block;
        color: #FACC2E;
        margin-right: 15px;
    }

    .stars i {
        margin-right: -3px;
        text-align: center;
    }

    .stars.enabled{
        cursor: pointer;
    }

    .rate_text{
        display: inline-block;
    }
}

/* Rating Popup Composer */
.o_rating_popup_composer {

    .o_rating_clickable {
        cursor: pointer;
    }

    .o_portal_chatter_avatar {
        margin-right: 10px;
    }
}

.o_rating_popup_composer_label {
    color: color-yiq(white);
}<|MERGE_RESOLUTION|>--- conflicted
+++ resolved
@@ -15,11 +15,7 @@
         width: 100%;
         overflow: visible;
 
-<<<<<<< HEAD
         .o_website_rating_table_star_num {
-=======
-        .o_website_rating_table_star_num{
->>>>>>> 499d3efa
             min-width: 50px;
         }
         .o_website_rating_select[style*="opacity: 1"] {
