--- conflicted
+++ resolved
@@ -15,12 +15,8 @@
     _columns = {
         'name':             fields.char('Floor Name', required=True, help='An internal identification of the restaurant floor'),
         'pos_config_id':    fields.many2one('pos.config','Point of Sale'),
-<<<<<<< HEAD
+        # todo: remove in master
         'background_image': fields.binary('Background Image', attachment=True, help='A background image used to display a floor layout in the point of sale interface'),
-=======
-        # todo: remove in master
-        'background_image': fields.binary('Background Image', help='A background image used to display a floor layout in the point of sale interface'),  
->>>>>>> 2d4deca0
         'background_color': fields.char('Background Color', help='The background color of the floor layout, (must be specified in a html-compatible format)'),
         'table_ids':        fields.one2many('restaurant.table','floor_id','Tables', help='The list of tables in this floor'),
         'sequence':         fields.integer('Sequence',help='Used to sort Floors'),
