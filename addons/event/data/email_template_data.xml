<?xml version="1.0"?>
<odoo>
    <data noupdate="1">

        <record id="event_registration_mail_template_badge" model="mail.template">
            <field name="name">Event: Registration Badge</field>
            <field name="model_id" ref="event.model_event_registration"/>
            <field name="subject">Your badge for ${object.event_id.name}</field>
            <field name="email_from">${(object.event_id.organizer_id.email or object.event_id.user_id.email or '')|safe}</field>
            <field name="email_to">${('"%s" &lt;%s&gt;' % (object.partner_id.name or object.name, object.partner_id.email or object.email)) | safe}</field>
            <field name="body_html" type="html">
<div>
    Dear ${object.name},<br/>
    Thank you for your inquiry.<br/>
    Here is your badge for the event ${object.event_id.name}.<br/>
    If you have any questions, please let us know.
    <br/><br/>
    Thank you,<br/>
    % if object.event_id.user_id and object.event_id.user_id.signature:
        ${object.event_id.user_id.signature | safe}
    % endif
</div></field>
            <field name="report_template" ref="report_event_registration_badge"/>
            <field name="report_name">badge_of_${(object.event_id.name or '').replace('/','_')}</field>
            <field name="lang">${object.partner_id.lang}</field>
            <field name="auto_delete" eval="True"/>
        </record>

        <record id="event_subscription" model="mail.template">
            <field name="name">Event: Registration</field>
            <field name="model_id" ref="event.model_event_registration"/>
            <field name="subject">Your registration at ${object.event_id.name}</field>
            <field name="email_from">${(object.event_id.organizer_id.email or object.event_id.user_id.email or '')|safe}</field>
            <field name="email_to">${('"%s" &lt;%s&gt;' % (object.partner_id.name or object.name, object.partner_id.email or object.email)) | safe}</field>
            <field name="reply_to" eval="False"/>
            <field name="body_html" type="html">
<table border="0" cellpadding="0" cellspacing="0" style="padding-top: 16px; background-color: #F1F1F1; font-family:Verdana, Arial,sans-serif; color: #454748; width: 100%; border-collapse:separate;"><tr><td align="center">
% set date_begin = format_tz(object.event_id.date_begin, tz='UTC', format='%Y%m%dT%H%M%SZ')
% set date_end = format_tz(object.event_id.date_end, tz='UTC', format='%Y%m%dT%H%M%SZ')
<table border="0" cellpadding="0" cellspacing="0" width="590" style="padding: 16px; background-color: white; color: #454748; border-collapse:separate;">
<tbody>
    <!-- HEADER -->
    <tr>
        <td align="center" style="min-width: 590px;">
            <table width="590" border="0" cellpadding="0" cellspacing="0" style="min-width: 590px; background-color: white; padding: 0px 8px 0px 8px; border-collapse:separate;">
                <tr><td valign="middle">
                    <span style="font-size: 10px;">Your registration</span><br/>
                    <span style="font-size: 20px; font-weight: bold;">
                        ${object.name}
                    </span>
                </td><td valign="middle" align="right">
                    <img src="${'/logo.png?company=%s' % object.company_id.id}" style="padding: 0px; margin: 0px; height: auto; width: 80px;" alt="${'%s' % object.company_id.name}"/>
                </td></tr>
                <tr><td colspan="2" style="text-align:center;">
                  <hr width="100%" style="background-color:rgb(204,204,204);border:medium none;clear:both;display:block;font-size:0px;min-height:1px;line-height:0; margin:16px 0px 16px 0px;"/>
                </td></tr>
            </table>
        </td>
    </tr>
    <!-- EVENT DESCRIPTION -->
    <tr>
        <td align="center" style="min-width: 590px;">
            <table width="590" border="0" cellpadding="0" cellspacing="0" style="min-width: 590px; background-color: white; padding: 0px 8px 0px 8px; border-collapse:separate;">
                <tr><td valign="top" style="font-size: 14px;">
                    <div>
                        Hello ${object.name or ''},<br/>
                        We are happy to confirm your registration to the event
                        % if 'website_url' in object.event_id and object.event_id.website_url:
                            <a href="${object.event_id.website_url}" style="color:#875A7B;text-decoration:none;">${object.event_id.name}</a>
                        % else:
                            <strong>${object.event_id.name}</strong>
                        % endif
                        for attendee ${object.name}.
                    </div>
                    % if 'website_url' in object.event_id and object.event_id.website_url:
                    <div style="margin: 16px 0px 16px 0px;">
                        <a href="${object.event_id.website_url}"
                            style="background-color: #875A7B; padding: 8px 16px 8px 16px; text-decoration: none; color: #fff; border-radius: 5px; font-size:16px;">View Event</a><br />
                    </div>
                    % endif
                    <div>
                        See you soon,<br/>
                        <span style="color: #454748;">
                        -- <br/>
                        % if object.event_id.organizer_id:
                            ${object.event_id.organizer_id.name}
                        % else:
                            The organizers.
                        % endif
                        </span>
                    </div>
                </td></tr>
                <tr><td style="text-align:center;">
                  <hr width="100%" style="background-color:rgb(204,204,204);border:medium none;clear:both;display:block;font-size:0px;min-height:1px;line-height:0; margin: 16px 0px 16px 0px;"/>
                </td></tr>
            </table>
        </td>
    </tr>
    <!-- DETAILS -->
    <tr>
        <td align="center" style="min-width: 590px;">
            <table width="590" border="0" cellpadding="0" cellspacing="0" style="min-width: 590px; background-color: white; padding: 0px 8px 0px 8px; border-collapse:separate;">
                <tr><td valign="top" style="font-size: 14px;">
                    <table style="width:100%;">
                        <tr>
                            <td style="vertical-align:top;">
                                <img src="/web_editor/font_to_img/61555/rgb(81,81,102)/34" style="padding:4px;max-width:inherit;" height="34"/>
                            </td>
                            <td style="padding: 0px 10px 0px 10px;width:50%;line-height:20px;vertical-align:top;">
                                <div><strong>From</strong> ${object.event_id.date_begin_located}</div>
                                <div><strong>To</strong> ${object.event_id.date_end_located}</div>
                                <div style="font-size:12px;color:#9e9e9e"><i><strong>TZ</strong> ${object.event_id.date_tz}</i></div>
                            </td>
                            % if object.event_id.address_id.country_id.name:
                                <td style="vertical-align:top;">
                                    <img src="/web_editor/font_to_img/61505/rgb(81,81,102)/34" style="padding:4px;max-width:inherit;" height="34"/>
                                </td>
                                <td style="padding: 0px 10px 0px 10px;width:50%;vertical-align:top;">
                                    % set location = ''
                                    % if object.event_id.address_id.name:
                                        <div>${object.event_id.address_id.name}</div>
                                    % endif
                                    % if object.event_id.address_id.street:
                                        <div>${object.event_id.address_id.street}</div>
                                        % set location = object.event_id.address_id.street
                                    % endif
                                    % if object.event_id.address_id.street2:
                                        <div>${object.event_id.address_id.street2}</div>
                                        % set location = '%s, %s' % (location, object.event_id.address_id.street2)
                                    % endif
                                    <div>
                                    % if object.event_id.address_id.city:
                                        ${object.event_id.address_id.city},
                                        % set location = '%s, %s' % (location, object.event_id.address_id.city)
                                    % endif
                                    % if object.event_id.address_id.state_id.name:
                                        ${object.event_id.address_id.state_id.name},
                                        % set location = '%s, %s' % (location, object.event_id.address_id.state_id.name)
                                    % endif
                                    % if object.event_id.address_id.zip:
                                        ${object.event_id.address_id.zip}
                                        % set location = '%s, %s' % (location, object.event_id.address_id.zip)
                                    % endif
                                    </div>
                                    % if object.event_id.address_id.country_id.name:
                                        <div>${object.event_id.address_id.country_id.name}</div>
                                        % set location = '%s, %s' % (location, object.event_id.address_id.country_id.name)
                                    % endif
                                </td>
                            % endif
                        </tr>
                    </table>
                </td></tr>
                <tr><td style="text-align:center;">
                  <hr width="100%" style="background-color:rgb(204,204,204);border:medium none;clear:both;display:block;font-size:0px;min-height:1px;line-height:0; margin: 16px 0px 16px 0px;"/>
                </td></tr>
                % if object.event_id.organizer_id:
                <tr><td valign="top" style="font-size: 14px;">
                    <div>
                        <span style="font-weight:300;margin:10px 0px">Questions about this event?</span>
                        <div>Please contact the organizer:</div>
                        <ul>
                            <li>${object.event_id.organizer_id.name}</li>
                            % if object.event_id.organizer_id.email
                                <li>Mail: <a href="mailto:${object.event_id.organizer_id.email}" style="text-decoration:none;color:#875A7B;">${object.event_id.organizer_id.email}</a></li>
                            % endif
                            % if object.event_id.organizer_id.phone
                                <li>Phone: ${object.event_id.organizer_id.phone}</li>
                            % endif
                        </ul>
                    </div>
                </td></tr>
                % endif
                <tr><td valign="top" style="font-size: 14px;">
                    <table style="width:100%;border-top:1px solid #e1e1e1;">
                        <tr>
                            <td style="padding:25px 0px;">
                                <strong>Add this event to your calendar</strong>
                                <a href="https://www.google.com/calendar/render?action=TEMPLATE&amp;text=${object.event_id.name}&amp;dates=${date_begin}/${date_end}&amp;location=${location}" style="padding:3px 5px;border:1px solid #875A7B;color:#875A7B;text-decoration:none;border-radius:3px;" target="new"><img src="/web_editor/font_to_img/61525/rgb(135,90,123)/16" style="vertical-align:middle;" height="16"/> Google</a>
                                <a href="https://bay02.calendar.live.com/calendar/calendar.aspx?rru=addevent&amp;summary=${object.event_id.name}&amp;dtstart=${date_begin}&amp;dtend=${date_end}&amp;location=${location}" style="padding:3px 5px;border:1px solid #875A7B;color:#875A7B;text-decoration:none;border-radius:3px;" target="new"><img src="/web_editor/font_to_img/61525/rgb(135,90,123)/16" style="vertical-align:middle;" height="16"/> Outlook</a>
                                <a href="https://calendar.yahoo.com/?v=60&amp;view=d&amp;type=20&amp;title=${object.event_id.name}&amp;in_loc=${location}&amp;st=${format_tz(object.event_id.date_begin, tz='UTC', format='%Y%m%dT%H%M%S')}&amp;et=${format_tz(object.event_id.date_end, tz='UTC', format='%Y%m%dT%H%M%S')}" style="padding:3px 5px;border:1px solid #875A7B;color:#875A7B;text-decoration:none;border-radius:3px;" target="new">
                                    <img src="/web_editor/font_to_img/61525/rgb(135,90,123)/16" style="vertical-align:middle;" height="16"/> Yahoo</a>
                            </td>
                        </tr>
                    </table>
                </td></tr>
                <tr><td style="text-align:center;">
                  <hr width="100%" style="background-color:rgb(204,204,204);border:medium none;clear:both;display:block;font-size:0px;min-height:1px;line-height:0; margin: 16px 0px 16px 0px;"/>
                </td></tr>
                % if object.event_id.address_id:
                <tr><td valign="top" style="font-size: 14px;">
                    <table style="width:100%;"><tr><td>
                        <div>
                            <a href="https://maps.google.com/maps?q=${location}" target="new">
                                <img src="http://maps.googleapis.com/maps/api/staticmap?autoscale=1&amp;size=598x200&amp;maptype=roadmap&amp;format=png&amp;visual_refresh=true&amp;markers=size:mid%7Ccolor:0xa5117d%7Clabel:%7C${location}" style="vertical-align:bottom; width: 100%;"/>
                            </a>
                        </div>
                    </td></tr></table>
                </td></tr>
                % endif
            </table>
        </td>
    </tr>
</tbody>
</table>
</td></tr>
<!-- FOOTER BY -->
<tr><td align="center" style="min-width: 590px;">
    <table width="590" border="0" cellpadding="0" cellspacing="0" style="min-width: 590px; background-color: #F1F1F1; color: #454748; padding: 8px; border-collapse:separate;">
      <tr><td style="text-align: center; font-size: 14px;">
        Sent by <a target="_blank" href="object.company_id.website" style="color: #875A7B;">${object.company_id.name}</a>
        % if 'website_url' in object.event_id and object.event_id.website_url:
        <br />
        Discover <a href="/event" style="text-decoration:none;color:#717188;">all our events</a>.
        % endif
      </td></tr>
    </table>
</td></tr>
</table>
            </field>
            <field name="lang">${object.partner_id.lang}</field>
        </record>

        <record id="event_reminder" model="mail.template">
            <field name="name">Event: Reminder</field>
            <field name="model_id" ref="event.model_event_registration"/>
            <field name="subject">${object.event_id.name}: ${object.get_date_range_str()}</field>
            <field name="email_from">${(object.event_id.organizer_id.email or object.event_id.user_id.email or '')|safe}</field>
            <field name="email_to">${('"%s" &lt;%s&gt;' % (object.partner_id.name or object.name, object.partner_id.email or object.email)) | safe}</field>
            <field name="reply_to" eval="False"/>
            <field name="body_html" type="html">
<table border="0" cellpadding="0" cellspacing="0" style="padding-top: 16px; background-color: #F1F1F1; font-family:Verdana, Arial,sans-serif; color: #454748; width: 100%; border-collapse:separate;"><tr><td align="center">
% set date_begin = format_tz(object.event_id.date_begin, tz='UTC', format='%Y%m%dT%H%M%SZ')
% set date_end = format_tz(object.event_id.date_end, tz='UTC', format='%Y%m%dT%H%M%SZ')
<table border="0" cellpadding="0" cellspacing="0"  width="590" style="padding: 16px; background-color: white; color: #454748; border-collapse:separate;">
<tbody>
    <!-- HEADER -->
    <tr>
        <td align="center" style="min-width: 590px;">
            <table width="590" border="0" cellpadding="0" cellspacing="0" style="min-width: 590px; background-color: white; padding: 0px 8px 0px 8px; border-collapse:separate;">
                <tr><td valign="middle">
                    <span style="font-size: 10px;">Your registration</span><br/>
                    <span style="font-size: 20px; font-weight: bold;">
                        ${object.name}
                    </span>
                </td><td valign="middle" align="right">
                    <img src="${'/logo.png?company=%s' % object.company_id.id}" style="padding: 0px; margin: 0px; height: auto; width: 80px;" alt="${'%s' % object.company_id.name}"/>
                </td></tr>
                <tr><td colspan="2" style="text-align:center;">
                  <hr width="100%" style="background-color:rgb(204,204,204);border:medium none;clear:both;display:block;font-size:0px;min-height:1px;line-height:0; margin:16px 0px 16px 0px;"/>
                </td></tr>
            </table>
        </td>
    </tr>
    <!-- EVENT DESCRIPTION -->
    <tr>
        <td align="center" style="min-width: 590px;">
            <table width="590" border="0" cellpadding="0" cellspacing="0" style="min-width: 590px; background-color: white; padding: 0px 8px 0px 8px; border-collapse:separate;">
                <tr><td valign="top" style="font-size: 14px;">
                    <div>
                        Hello ${object.name},<br/>
                        We are excited to remind you that the event
                        % if 'website_url' in object.event_id and object.event_id.website_url:
                            <a href="${object.event_id.website_url}" style="color:#875A7B;text-decoration:none;">${object.event_id.name}</a>
                        % else:
                            <strong>${object.event_id.name}</strong>
                        % endif
                        is starting <strong>${object.get_date_range_str()}</strong>.
                    </div>
                    % if 'website_url' in object.event_id and object.event_id.website_url:
                    <div style="margin: 16px 0px 16px 0px;">
                        <a href="${object.event_id.website_url}"
                            style="background-color: #875A7B; padding: 8px 16px 8px 16px; text-decoration: none; color: #fff; border-radius: 5px; font-size:16px;">View Event</a><br />
                    </div>
                    % endif
                    <div>
                        We confirm your registration and hope to meet you there,<br/>
                        <span style="color: #454748;">
                        -- <br/>
                        % if object.event_id.organizer_id:
                            ${object.event_id.organizer_id.name}
                        % else:
                            The organizers.
                        % endif
                        </span>
                    </div>
                </td></tr>
                <tr><td style="text-align:center;">
                  <hr width="100%" style="background-color:rgb(204,204,204);border:medium none;clear:both;display:block;font-size:0px;min-height:1px;line-height:0; margin: 16px 0px 16px 0px;"/>
                </td></tr>
            </table>
        </td>
    </tr>
    <!-- DETAILS -->
    <tr>
        <td align="center" style="min-width: 590px;">
            <table width="590" border="0" cellpadding="0" cellspacing="0" style="min-width: 590px; background-color: white; padding: 0px 8px 0px 8px; border-collapse:separate;">
                <tr><td valign="top" style="font-size: 14px;">
                    <table style="width:100%;">
                        <tr>
                            <td style="vertical-align:top;">
                                <img src="/web_editor/font_to_img/61555/rgb(81,81,102)/34" style="padding:4px;max-width:inherit;" height="34"/>
                            </td>
                            <td style="padding: 0px 10px 0px 10px;width:50%;line-height:20px;vertical-align:top;">
                                <div><strong>From</strong> ${object.event_id.date_begin_located}</div>
                                <div><strong>To</strong> ${object.event_id.date_end_located}</div>
                                <div style="font-size:12px;color:#9e9e9e"><i><strong>TZ</strong> ${object.event_id.date_tz}</i></div>
                            </td>
                            % if object.event_id.address_id.country_id.name:
                                <td style="vertical-align:top;">
                                    <img src="/web_editor/font_to_img/61505/rgb(81,81,102)/34" style="padding:4px;max-width:inherit;" height="34"/>
                                </td>
                                <td style="padding: 0px 10px 0px 10px;width:50%;vertical-align:top;">
                                    % set location = ''
                                    % if object.event_id.address_id.name:
                                        <div>${object.event_id.address_id.name}</div>
                                    % endif
                                    % if object.event_id.address_id.street:
                                        <div>${object.event_id.address_id.street}</div>
                                        % set location = object.event_id.address_id.street
                                    % endif
                                    % if object.event_id.address_id.street2:
                                        <div>${object.event_id.address_id.street2}</div>
                                        % set location = '%s, %s' % (location, object.event_id.address_id.street2)
                                    % endif
                                    <div>
                                    % if object.event_id.address_id.city:
                                        ${object.event_id.address_id.city},
                                        % set location = '%s, %s' % (location, object.event_id.address_id.city)
                                    % endif
                                    % if object.event_id.address_id.state_id.name:
                                        ${object.event_id.address_id.state_id.name},
                                        % set location = '%s, %s' % (location, object.event_id.address_id.state_id.name)
                                    % endif
                                    % if object.event_id.address_id.zip:
                                        ${object.event_id.address_id.zip}
                                        % set location = '%s, %s' % (location, object.event_id.address_id.zip)
                                    % endif
                                    </div>
                                    % if object.event_id.address_id.country_id.name:
                                        <div>${object.event_id.address_id.country_id.name}</div>
                                        % set location = '%s, %s' % (location, object.event_id.address_id.country_id.name)
                                    % endif
                                </td>
                            % endif
                        </tr>
                    </table>
                </td></tr>
                <tr><td style="text-align:center;">
                  <hr width="100%" style="background-color:rgb(204,204,204);border:medium none;clear:both;display:block;font-size:0px;min-height:1px;line-height:0; margin: 16px 0px 16px 0px;"/>
                </td></tr>
                % if object.event_id.organizer_id:
                <tr><td valign="top" style="font-size: 14px;">
                    <div>
                        <span style="font-weight:300;margin:10px 0px">Questions about this event?</span>
                        <div>Please contact the organizer:</div>
                        <ul>
                            <li>${object.event_id.organizer_id.name}</li>
                            % if object.event_id.organizer_id.email
                                <li>Mail: <a href="mailto:${object.event_id.organizer_id.email}" style="text-decoration:none;color:#875A7B;">${object.event_id.organizer_id.email}</a></li>
                            % endif
                            % if object.event_id.organizer_id.phone
                                <li>Phone: ${object.event_id.organizer_id.phone}</li>
                            % endif
                        </ul>
                    </div>
                </td></tr>
                % endif
                <tr><td valign="top" style="font-size: 14px;">
                    <table style="width:100%;border-top:1px solid #e1e1e1;">
                        <tr>
                            <td style="padding:25px 0px;">
                                <strong>Add this event to your calendar</strong>
<<<<<<< HEAD
                                <a href="https://www.google.com/calendar/render?action=TEMPLATE&amp;text=${object.event_id.name}&amp;dates=${date_begin}/${date_end}&amp;location=${location}" style="padding:3px 5px;border:1px solid #875A7B;color:#875A7B;text-decoration:none;border-radius:3px;" target="new"><img src="/web_editor/font_to_img/61525/rgb(135,90,123)/16" style="vertical-align:middle;" height="16"/> Google</a>
                                <a href="https://bay02.calendar.live.com/calendar/calendar.aspx?rru=addevent&amp;summary=${object.event_id.name}&amp;dtstart=${date_begin}&amp;dtend=${date_end}&amp;location=${location}" style="padding:3px 5px;border:1px solid #875A7B;color:#875A7B;text-decoration:none;border-radius:3px;" target="new"><img src="/web_editor/font_to_img/61525/rgb(135,90,123)/16" style="vertical-align:middle;" height="16"/> Outlook</a>
                                <a href="https://calendar.yahoo.com/?v=60&amp;view=d&amp;type=20&amp;title=${object.event_id.name}&amp;in_loc=${location}&amp;st=${format_tz(object.event_id.date_begin, tz='UTC', format='%Y%m%dT%H%M%S')}&amp;et=${format_tz(object.event_id.date_end, tz='UTC', format='%Y%m%dT%H%M%S')}" style="padding:3px 5px;border:1px solid #875A7B;color:#875A7B;text-decoration:none;border-radius:3px;" target="new">
                                    <img src="/web_editor/font_to_img/61525/rgb(135,90,123)/16" style="vertical-align:middle;" height="16"/> Yahoo</a>
=======
                                <a href="https://www.google.com/calendar/render?action=TEMPLATE&text=${object.event_id.name}&dates=${date_begin}/${date_end}&location=${location}" style="padding:3px 5px;border:1px solid #875A7B;color:#875A7B;text-decoration:none;border-radius:3px;" target="new"><img src="/web_editor/font_to_img/61525/rgb(135,90,123)/16" style="vertical-align:middle;" height="16"> Google</a>
                                <a href="https://calendar.yahoo.com/?v=60&view=d&type=20&title=${object.event_id.name}&in_loc=${location}&st=${format_tz(object.event_id.date_begin, tz='UTC', format='%Y%m%dT%H%M%S')}&et=${format_tz(object.event_id.date_end, tz='UTC', format='%Y%m%dT%H%M%S')}" style="padding:3px 5px;border:1px solid #875A7B;color:#875A7B;text-decoration:none;border-radius:3px;" target="new"><img src="/web_editor/font_to_img/61525/rgb(135,90,123)/16" style="vertical-align:middle;" height="16"> Yahoo</a>
>>>>>>> b4555df3
                            </td>
                        </tr>
                    </table>
                </td></tr>
                <tr><td style="text-align:center;">
                  <hr width="100%" style="background-color:rgb(204,204,204);border:medium none;clear:both;display:block;font-size:0px;min-height:1px;line-height:0; margin: 16px 0px 16px 0px;"/>
                </td></tr>
                % if object.event_id.address_id:
                <tr><td valign="top" style="font-size: 14px;">
                    <table style="width:100%;"><tr><td>
                        <div>
                            <a href="https://maps.google.com/maps?q=${location}" target="new">
                                <img src="http://maps.googleapis.com/maps/api/staticmap?autoscale=1&amp;size=598x200&amp;maptype=roadmap&amp;format=png&amp;visual_refresh=true&amp;markers=size:mid%7Ccolor:0xa5117d%7Clabel:%7C${location}" style="vertical-align:bottom; width: 100%;"/>
                            </a>
                        </div>
                    </td></tr></table>
                </td></tr>
                % endif
            </table>
        </td>
    </tr>
</tbody>
</table>
</td></tr>
<!-- FOOTER BY -->
<tr><td align="center" style="min-width: 590px;">
    <table width="590" border="0" cellpadding="0" cellspacing="0" style="min-width: 590px; background-color: #F1F1F1; color: #454748; padding: 8px; border-collapse:separate;">
      <tr><td style="text-align: center; font-size: 14px;">
        Sent by <a target="_blank" href="object.company_id.website" style="color: #875A7B;">${object.company_id.name}</a>
        % if 'website_url' in object.event_id and object.event_id.website_url:
        <br />
        Discover <a href="/event" style="text-decoration:none;color:#717188;">all our events</a>.
        % endif
      </td></tr>
    </table>
</td></tr>
</table>
            </field>
            <field name="lang">${object.partner_id.lang}</field>
        </record>

    </data>
</odoo><|MERGE_RESOLUTION|>--- conflicted
+++ resolved
@@ -371,15 +371,9 @@
                         <tr>
                             <td style="padding:25px 0px;">
                                 <strong>Add this event to your calendar</strong>
-<<<<<<< HEAD
                                 <a href="https://www.google.com/calendar/render?action=TEMPLATE&amp;text=${object.event_id.name}&amp;dates=${date_begin}/${date_end}&amp;location=${location}" style="padding:3px 5px;border:1px solid #875A7B;color:#875A7B;text-decoration:none;border-radius:3px;" target="new"><img src="/web_editor/font_to_img/61525/rgb(135,90,123)/16" style="vertical-align:middle;" height="16"/> Google</a>
-                                <a href="https://bay02.calendar.live.com/calendar/calendar.aspx?rru=addevent&amp;summary=${object.event_id.name}&amp;dtstart=${date_begin}&amp;dtend=${date_end}&amp;location=${location}" style="padding:3px 5px;border:1px solid #875A7B;color:#875A7B;text-decoration:none;border-radius:3px;" target="new"><img src="/web_editor/font_to_img/61525/rgb(135,90,123)/16" style="vertical-align:middle;" height="16"/> Outlook</a>
                                 <a href="https://calendar.yahoo.com/?v=60&amp;view=d&amp;type=20&amp;title=${object.event_id.name}&amp;in_loc=${location}&amp;st=${format_tz(object.event_id.date_begin, tz='UTC', format='%Y%m%dT%H%M%S')}&amp;et=${format_tz(object.event_id.date_end, tz='UTC', format='%Y%m%dT%H%M%S')}" style="padding:3px 5px;border:1px solid #875A7B;color:#875A7B;text-decoration:none;border-radius:3px;" target="new">
                                     <img src="/web_editor/font_to_img/61525/rgb(135,90,123)/16" style="vertical-align:middle;" height="16"/> Yahoo</a>
-=======
-                                <a href="https://www.google.com/calendar/render?action=TEMPLATE&text=${object.event_id.name}&dates=${date_begin}/${date_end}&location=${location}" style="padding:3px 5px;border:1px solid #875A7B;color:#875A7B;text-decoration:none;border-radius:3px;" target="new"><img src="/web_editor/font_to_img/61525/rgb(135,90,123)/16" style="vertical-align:middle;" height="16"> Google</a>
-                                <a href="https://calendar.yahoo.com/?v=60&view=d&type=20&title=${object.event_id.name}&in_loc=${location}&st=${format_tz(object.event_id.date_begin, tz='UTC', format='%Y%m%dT%H%M%S')}&et=${format_tz(object.event_id.date_end, tz='UTC', format='%Y%m%dT%H%M%S')}" style="padding:3px 5px;border:1px solid #875A7B;color:#875A7B;text-decoration:none;border-radius:3px;" target="new"><img src="/web_editor/font_to_img/61525/rgb(135,90,123)/16" style="vertical-align:middle;" height="16"> Yahoo</a>
->>>>>>> b4555df3
                             </td>
                         </tr>
                     </table>
