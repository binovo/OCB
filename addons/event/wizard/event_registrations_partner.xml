<?xml version="1.0" encoding="utf-8"?>
<openerp>
    <data>

        <record id="view_event_partners" model="ir.ui.view">
            <field name="name">Event Partners</field>
            <field name="model">event.partners.list</field>
            <field name="type">form</field>
            <field name="arch" type="xml">
<<<<<<< HEAD
             	 <form string="Event Partners">
             	 	<group colspan="4" col="2">
             	 	    <separator string="List Registrer Partners" colspan="4"/>
             	 		<button special="cancel" string="Close" icon="gtk-close"/>
            			<button name="list_partners" string="Open Partners" type="object" icon="gtk-open"/>
            		</group>
			  	 </form>
=======
                  <form string="Event Partners">
                      <group colspan="4" col="2">
                          <separator string="List Registrer Partners" colspan="4"/>
                          <button special="cancel" string="Close" icon="gtk-close"/>
                        <button name="list_partners" string="Open Partners" type="object" icon="gtk-open"/>
                    </group>
                   </form>
>>>>>>> 49554033
            </field>
        </record>

        <record id="action_event_partners" model="ir.actions.act_window">
            <field name="name">List Register Partners</field>
            <field name="type">ir.actions.act_window</field>
            <field name="res_model">event.partners.list</field>
            <field name="view_type">form</field>
            <field name="view_mode">form</field>
            <field name="view_id" ref="view_event_partners"/>
            <field name="context">{'record_id' : active_id}</field>
            <field name="target">new</field>
        </record>

        <record model="ir.values" id="event_partner_values">
            <field name="model_id" ref="event.model_event_event" />
            <field name="object" eval="1" />
            <field name="name">Event Partners</field>
            <field name="key2">client_action_multi</field>
            <field name="value" eval="'ir.actions.act_window,' + str(ref('action_event_partners'))"/>
            <field name="key">action</field>
            <field name="model">event.event</field>
        </record>

    </data>
</openerp><|MERGE_RESOLUTION|>--- conflicted
+++ resolved
@@ -7,15 +7,6 @@
             <field name="model">event.partners.list</field>
             <field name="type">form</field>
             <field name="arch" type="xml">
-<<<<<<< HEAD
-             	 <form string="Event Partners">
-             	 	<group colspan="4" col="2">
-             	 	    <separator string="List Registrer Partners" colspan="4"/>
-             	 		<button special="cancel" string="Close" icon="gtk-close"/>
-            			<button name="list_partners" string="Open Partners" type="object" icon="gtk-open"/>
-            		</group>
-			  	 </form>
-=======
                   <form string="Event Partners">
                       <group colspan="4" col="2">
                           <separator string="List Registrer Partners" colspan="4"/>
@@ -23,7 +14,6 @@
                         <button name="list_partners" string="Open Partners" type="object" icon="gtk-open"/>
                     </group>
                    </form>
->>>>>>> 49554033
             </field>
         </record>
 
