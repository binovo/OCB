--- conflicted
+++ resolved
@@ -26,11 +26,7 @@
     return res_users.login(db, login, password)
 
 def check_super(passwd):
-<<<<<<< HEAD
-    if passwd == openerp.tools.config['admin_passwd']:
-=======
-    if passwd and passwd == tools.config['admin_passwd']:
->>>>>>> 20f69bbc
+    if passwd and passwd == openerp.tools.config['admin_passwd']:
         return True
     raise openerp.exceptions.AccessDenied()
 
