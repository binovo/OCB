# -*- coding: utf-8 -*-
##############################################################################
#
#    OpenERP, Open Source Management Solution
#    Copyright (C) 2004-2009 Tiny SPRL (<http://tiny.be>).
#    Copyright (C) 2010-2014 OpenERP s.a. (<http://openerp.com>).
#
#    This program is free software: you can redistribute it and/or modify
#    it under the terms of the GNU Affero General Public License as
#    published by the Free Software Foundation, either version 3 of the
#    License, or (at your option) any later version.
#
#    This program is distributed in the hope that it will be useful,
#    but WITHOUT ANY WARRANTY; without even the implied warranty of
#    MERCHANTABILITY or FITNESS FOR A PARTICULAR PURPOSE.  See the
#    GNU Affero General Public License for more details.
#
#    You should have received a copy of the GNU Affero General Public License
#    along with this program.  If not, see <http://www.gnu.org/licenses/>.
#
##############################################################################

import functools
import imp
import itertools
import logging
import os
import re
import sys
import time
import unittest
from os.path import join as opj

import unittest2

import openerp
import openerp.tools as tools
import openerp.release as release
from openerp.tools.safe_eval import safe_eval as eval

MANIFEST = '__openerp__.py'

_logger = logging.getLogger(__name__)

# addons path as a list
ad_paths = [tools.config.addons_data_dir]
hooked = False

# Modules already loaded
loaded = []

class AddonsImportHook(object):
    """
    Import hook to load OpenERP addons from multiple paths.

    OpenERP implements its own import-hook to load its addons. OpenERP
    addons are Python modules. Originally, they were each living in their
    own top-level namespace, e.g. the sale module, or the hr module. For
    backward compatibility, `import <module>` is still supported. Now they
    are living in `openerp.addons`. The good way to import such modules is
    thus `import openerp.addons.module`.
    """

    def find_module(self, module_name, package_path):
        module_parts = module_name.split('.')
        if len(module_parts) == 3 and module_name.startswith('openerp.addons.'):
            return self # We act as a loader too.

    def load_module(self, module_name):
        if module_name in sys.modules:
            return sys.modules[module_name]

        _1, _2, module_part = module_name.split('.')
        # Note: we don't support circular import.
        f, path, descr = imp.find_module(module_part, ad_paths)
        mod = imp.load_module('openerp.addons.' + module_part, f, path, descr)
        sys.modules['openerp.addons.' + module_part] = mod
        return mod

def initialize_sys_path():
    """
    Setup an import-hook to be able to import OpenERP addons from the different
    addons paths.

    This ensures something like ``import crm`` (or even
    ``import openerp.addons.crm``) works even if the addons are not in the
    PYTHONPATH.
    """
    global ad_paths
    global hooked

    for ad in tools.config['addons_path'].split(','):
        ad = os.path.abspath(tools.ustr(ad.strip()))
        if ad not in ad_paths:
            ad_paths.append(ad)

    # add base module path
    base_path = os.path.abspath(os.path.join(os.path.dirname(os.path.dirname(__file__)), 'addons'))
    if base_path not in ad_paths:
        ad_paths.append(base_path)

    if not hooked:
        sys.meta_path.append(AddonsImportHook())
        hooked = True

def get_module_path(module, downloaded=False, display_warning=True):
    """Return the path of the given module.

    Search the addons paths and return the first path where the given
    module is found. If downloaded is True, return the default addons
    path if nothing else is found.

    """
    initialize_sys_path()
    for adp in ad_paths:
        if os.path.exists(opj(adp, module)) or os.path.exists(opj(adp, '%s.zip' % module)):
            return opj(adp, module)

    if downloaded:
        return opj(tools.config.addons_data_dir, module)
    if display_warning:
        _logger.warning('module %s: module not found', module)
    return False

def get_module_filetree(module, dir='.'):
    path = get_module_path(module)
    if not path:
        return False

    dir = os.path.normpath(dir)
    if dir == '.':
        dir = ''
    if dir.startswith('..') or (dir and dir[0] == '/'):
        raise Exception('Cannot access file outside the module')

    files = openerp.tools.osutil.listdir(path, True)

    tree = {}
    for f in files:
        if not f.startswith(dir):
            continue

        if dir:
            f = f[len(dir)+int(not dir.endswith('/')):]
        lst = f.split(os.sep)
        current = tree
        while len(lst) != 1:
            current = current.setdefault(lst.pop(0), {})
        current[lst.pop(0)] = None

    return tree

def get_module_resource(module, *args):
    """Return the full path of a resource of the given module.

    :param module: module name
    :param list(str) args: resource path components within module

    :rtype: str
    :return: absolute path to the resource

    TODO name it get_resource_path
    TODO make it available inside on osv object (self.get_resource_path)
    """
    mod_path = get_module_path(module)
    if not mod_path: return False
    resource_path = opj(mod_path, *args)
    if os.path.isdir(mod_path):
        # the module is a directory - ignore zip behavior
        if os.path.exists(resource_path):
            return resource_path
    return False

def get_module_icon(module):
    iconpath = ['static', 'description', 'icon.png']
    if get_module_resource(module, *iconpath):
        return ('/' + module + '/') + '/'.join(iconpath)
    return '/base/'  + '/'.join(iconpath)

def get_module_root(path):
    """
    Get closest module's root begining from path

        # Given:
        # /foo/bar/module_dir/static/src/...

        get_module_root('/foo/bar/module_dir/static/')
        # returns '/foo/bar/module_dir'

        get_module_root('/foo/bar/module_dir/')
        # returns '/foo/bar/module_dir'

        get_module_root('/foo/bar')
        # returns None

    @param path: Path from which the lookup should start

    @return:  Module root path or None if not found
    """
    while not os.path.exists(os.path.join(path, MANIFEST)):
        new_path = os.path.abspath(os.path.join(path, os.pardir))
        if path == new_path:
            return None
        path = new_path
    return path

def load_information_from_description_file(module, mod_path=None):
    """
    :param module: The name of the module (sale, purchase, ...)
    :param mod_path: Physical path of module, if not providedThe name of the module (sale, purchase, ...)
    """

    if not mod_path:
        mod_path = get_module_path(module)
    terp_file = mod_path and opj(mod_path, MANIFEST) or False
    if terp_file:
        info = {}
        if os.path.isfile(terp_file):
            # default values for descriptor
            info = {
                'application': False,
                'author': '',
                'auto_install': False,
                'category': 'Uncategorized',
                'depends': [],
                'description': '',
                'icon': get_module_icon(module),
                'installable': True,
                'license': 'AGPL-3',
                'name': False,
                'post_load': None,
                'version': '1.0',
                'web': False,
                'website': '',
                'sequence': 100,
                'summary': '',
            }
            info.update(itertools.izip(
                'depends data demo test init_xml update_xml demo_xml'.split(),
                iter(list, None)))

            f = tools.file_open(terp_file)
            try:
                info.update(eval(f.read()))
            finally:
                f.close()

            if 'active' in info:
                # 'active' has been renamed 'auto_install'
                info['auto_install'] = info['active']

            info['version'] = adapt_version(info['version'])
            return info

    #TODO: refactor the logger in this file to follow the logging guidelines
    #      for 6.0
    _logger.debug('module %s: no %s file found.', module, MANIFEST)
    return {}

def init_module_models(cr, module_name, obj_list):
    """ Initialize a list of models.

    Call _auto_init and init on each model to create or update the
    database tables supporting the models.

    TODO better explanation of _auto_init and init.

    """
    _logger.info('module %s: creating or updating database tables', module_name)
    todo = []
    for obj in obj_list:
        result = obj._auto_init(cr, {'module': module_name})
        if result:
            todo += result
        if hasattr(obj, 'init'):
            obj.init(cr)
        cr.commit()
    for obj in obj_list:
        obj._auto_end(cr, {'module': module_name})
        cr.commit()
    todo.sort()
    for t in todo:
        t[1](cr, *t[2])
    cr.commit()

def load_openerp_module(module_name):
    """ Load an OpenERP module, if not already loaded.

    This loads the module and register all of its models, thanks to either
    the MetaModel metaclass, or the explicit instantiation of the model.
    This is also used to load server-wide module (i.e. it is also used
    when there is no model to register).
    """
    global loaded
    if module_name in loaded:
        return

    initialize_sys_path()
    try:
        mod_path = get_module_path(module_name)
        __import__('openerp.addons.' + module_name)

        # Call the module's post-load hook. This can done before any model or
        # data has been initialized. This is ok as the post-load hook is for
        # server-wide (instead of registry-specific) functionalities.
        info = load_information_from_description_file(module_name)
        if info['post_load']:
            getattr(sys.modules['openerp.addons.' + module_name], info['post_load'])()

    except Exception, e:
        msg = "Couldn't load module %s" % (module_name)
        _logger.critical(msg)
        _logger.critical(e)
        raise
    else:
        loaded.append(module_name)

def get_modules():
    """Returns the list of module names
    """
    def listdir(dir):
        def clean(name):
            name = os.path.basename(name)
            if name[-4:] == '.zip':
                name = name[:-4]
            return name

        def is_really_module(name):
            manifest_name = opj(dir, name, MANIFEST)
            zipfile_name = opj(dir, name)
            return os.path.isfile(manifest_name)
        return map(clean, filter(is_really_module, os.listdir(dir)))

    plist = []
    initialize_sys_path()
    for ad in ad_paths:
        plist.extend(listdir(ad))
    return list(set(plist))

def get_modules_with_version():
    modules = get_modules()
    res = dict.fromkeys(modules, adapt_version('1.0'))
    for module in modules:
        try:
            info = load_information_from_description_file(module)
            res[module] = info['version']
        except Exception:
            continue
    return res

def adapt_version(version):
    serie = release.major_version
    if version == serie or not version.startswith(serie + '.'):
        version = '%s.%s' % (serie, version)
    return version

def get_test_modules(module):
    """ Return a list of module for the addons potentialy containing tests to
    feed unittest2.TestLoader.loadTestsFromModule() """
    # Try to import the module
    module = 'openerp.addons.' + module + '.tests'
    try:
        __import__(module)
    except Exception, e:
        # If module has no `tests` sub-module, no problem.
        if str(e) != 'No module named tests':
            _logger.exception('Can not `import %s`.', module)
        return []

    # include submodules too
    result = [mod_obj for name, mod_obj in sys.modules.iteritems()
              if mod_obj # mod_obj can be None
              if name.startswith(module)
              if re.search(r'test_\w+$', name)]
    return result

# Use a custom stream object to log the test executions.
class TestStream(object):
    def __init__(self, logger_name='openerp.tests'):
        self.logger = logging.getLogger(logger_name)
        self.r = re.compile(r'^-*$|^ *... *$|^ok$')
    def flush(self):
        pass
    def write(self, s):
        if self.r.match(s):
            return
        first = True
        level = logging.ERROR if s.startswith(('ERROR', 'FAIL', 'Traceback')) else logging.INFO
        for c in s.splitlines():
            if not first:
                c = '` ' + c
            first = False
            self.logger.log(level, c)

current_test = None

def runs_at(test, hook, default):
    # by default, tests do not run post install
    test_runs = getattr(test, hook, default)

    # for a test suite, we're done
    if not isinstance(test, unittest.TestCase):
        return test_runs

    # otherwise check the current test method to see it's been set to a
    # different state
    method = getattr(test, test._testMethodName)
    return getattr(method, hook, test_runs)

runs_at_install = functools.partial(runs_at, hook='at_install', default=True)
runs_post_install = functools.partial(runs_at, hook='post_install', default=False)

def run_unit_tests(module_name, dbname, position=runs_at_install):
    """
    :returns: ``True`` if all of ``module_name``'s tests succeeded, ``False``
              if any of them failed.
    :rtype: bool
    """
    global current_test
    current_test = module_name
    mods = get_test_modules(module_name)
    r = True
    for m in mods:
        tests = unwrap_suite(unittest2.TestLoader().loadTestsFromModule(m))
        suite = unittest2.TestSuite(itertools.ifilter(position, tests))

        if suite.countTestCases():
            tm0 = time.time()
            _logger.info('%s running tests.', m.__name__)
            result = unittest2.TextTestRunner(verbosity=2, stream=TestStream(m.__name__)).run(suite)
<<<<<<< HEAD
            _logger.log(25, "%s tested in %.2fs", m.__name__, time.time() - tm0)
=======
            if time.time() - tm0 > 5:
                _logger.log(25, "%s tested in %.2fs", m.__name__, time.time() - tm0)
>>>>>>> 78c2de35
            if not result.wasSuccessful():
                r = False
                _logger.error("Module %s: %d failures, %d errors", module_name, len(result.failures), len(result.errors))

    current_test = None
    return r

def unwrap_suite(test):
    """
    Attempts to unpack testsuites (holding suites or cases) in order to
    generate a single stream of terminals (either test cases or customized
    test suites). These can then be checked for run/skip attributes
    individually.

    An alternative would be to use a variant of @unittest2.skipIf with a state
    flag of some sort e.g. @unittest2.skipIf(common.runstate != 'at_install'),
    but then things become weird with post_install as tests should *not* run
    by default there
    """
    if isinstance(test, unittest.TestCase):
        yield test
        return

    subtests = list(test)
    # custom test suite (no test cases)
    if not len(subtests):
        yield test
        return

    for item in itertools.chain.from_iterable(
            itertools.imap(unwrap_suite, subtests)):
        yield item

# vim:expandtab:smartindent:tabstop=4:softtabstop=4:shiftwidth=4:<|MERGE_RESOLUTION|>--- conflicted
+++ resolved
@@ -428,12 +428,8 @@
             tm0 = time.time()
             _logger.info('%s running tests.', m.__name__)
             result = unittest2.TextTestRunner(verbosity=2, stream=TestStream(m.__name__)).run(suite)
-<<<<<<< HEAD
-            _logger.log(25, "%s tested in %.2fs", m.__name__, time.time() - tm0)
-=======
             if time.time() - tm0 > 5:
                 _logger.log(25, "%s tested in %.2fs", m.__name__, time.time() - tm0)
->>>>>>> 78c2de35
             if not result.wasSuccessful():
                 r = False
                 _logger.error("Module %s: %d failures, %d errors", module_name, len(result.failures), len(result.errors))
