# -*- coding: utf-8 -*-

from openerp.tests import common

def strip_prefix(prefix, names):
    size = len(prefix)
    return [name[size:] for name in names if name.startswith(prefix)]

class TestOnChange(common.TransactionCase):

    def setUp(self):
        super(TestOnChange, self).setUp()
        self.Discussion = self.env['test_new_api.discussion']
        self.Message = self.env['test_new_api.message']
        self.EmailMessage = self.env['test_new_api.emailmessage']

    def test_default_get(self):
        """ checking values returned by default_get() """
        fields = ['name', 'categories', 'participants', 'messages']
        values = self.Discussion.default_get(fields)
        self.assertEqual(values, {})

    def test_get_field(self):
        """ checking that accessing an unknown attribute does nothing special """
        with self.assertRaises(AttributeError):
            self.Discussion.not_really_a_method()

    def test_onchange(self):
        """ test the effect of onchange() """
        discussion = self.env.ref('test_new_api.discussion_0')
        BODY = "What a beautiful day!"
        USER = self.env.user

        field_onchange = self.Message._onchange_spec()
        self.assertEqual(field_onchange.get('author'), '1')
        self.assertEqual(field_onchange.get('body'), '1')
        self.assertEqual(field_onchange.get('discussion'), '1')

        # changing 'discussion' should recompute 'name'
        values = {
            'discussion': discussion.id,
            'name': "[%s] %s" % ('', USER.name),
            'body': False,
            'author': USER.id,
            'size': 0,
        }
        self.env.invalidate_all()
        result = self.Message.onchange(values, 'discussion', field_onchange)
        self.assertIn('name', result['value'])
        self.assertEqual(result['value']['name'], "[%s] %s" % (discussion.name, USER.name))

        # changing 'body' should recompute 'size'
        values = {
            'discussion': discussion.id,
            'name': "[%s] %s" % (discussion.name, USER.name),
            'body': BODY,
            'author': USER.id,
            'size': 0,
        }
        self.env.invalidate_all()
        result = self.Message.onchange(values, 'body', field_onchange)
        self.assertIn('size', result['value'])
        self.assertEqual(result['value']['size'], len(BODY))

        # changing 'body' should not recompute 'name', even if 'discussion' and
        # 'name' are not consistent with each other
        values = {
            'discussion': discussion.id,
            'name': False,
            'body': BODY,
            'author': USER.id,
            'size': 0,
        }
        self.env.invalidate_all()
        result = self.Message.onchange(values, 'body', field_onchange)
        self.assertNotIn('name', result['value'])

    def test_onchange_one2many(self):
        """ test the effect of onchange() on one2many fields """
        BODY = "What a beautiful day!"
        USER = self.env.user

        # create an independent message
        message = self.Message.create({'body': BODY})
        self.assertEqual(message.name, "[%s] %s" % ('', USER.name))

        field_onchange = self.Discussion._onchange_spec()
        self.assertEqual(field_onchange.get('name'), '1')
        self.assertEqual(field_onchange.get('messages'), '1')
        self.assertItemsEqual(
            strip_prefix('messages.', field_onchange),
            ['author', 'body', 'name', 'size'],
        )

        # modify discussion name
        values = {
            'name': "Foo",
            'categories': [],
            'moderator': False,
            'participants': [],
            'messages': [
                (4, message.id),
                (0, 0, {
                    'name': "[%s] %s" % ('', USER.name),
                    'body': BODY,
                    'author': USER.id,
                    'size': len(BODY),
                }),
            ],
        }
        self.env.invalidate_all()
        result = self.Discussion.onchange(values, 'name', field_onchange)
        self.assertIn('messages', result['value'])
        self.assertItemsEqual(result['value']['messages'], [
            (5,),
            (1, message.id, {
                'name': "[%s] %s" % ("Foo", USER.name),
                'body': message.body,
                'author': message.author.name_get()[0],
                'size': message.size,
            }),
            (0, 0, {
                'name': "[%s] %s" % ("Foo", USER.name),
                'body': BODY,
                'author': USER.name_get()[0],
                'size': len(BODY),
            }),
        ])

    def test_onchange_one2many_multi(self):
        """ test the effect of multiple onchange methods on one2many fields """
        partner = self.env.ref('base.res_partner_1')
        multi = self.env['test_new_api.multi'].create({'partner': partner.id})
        line = multi.lines.create({'multi': multi.id})

        field_onchange = multi._onchange_spec()
        self.assertEqual(field_onchange, {
            'name': '1',
            'partner': '1',
            'lines': None,
            'lines.name': None,
            'lines.partner': None,
        })

        values = multi._convert_to_write({key: multi[key] for key in ('name', 'partner', 'lines')})
        self.assertEqual(values, {
            'name': partner.name,
            'partner': partner.id,
            'lines': [(5,), (4, line.id)],
        })

        # modify 'partner'
        #   -> set 'partner' on all lines
        #   -> recompute 'name'
        #       -> set 'name' on all lines
        partner = self.env.ref('base.res_partner_2')
        values['partner'] = partner.id
        values['lines'].append((0, 0, {'name': False, 'partner': False}))
        self.env.invalidate_all()
        result = multi.onchange(values, 'partner', field_onchange)
        self.assertEqual(result['value'], {
            'name': partner.name,
            'lines': [
                (5,),
                (1, line.id, {'name': partner.name, 'partner': (partner.id, partner.name)}),
                (0, 0, {'name': partner.name, 'partner': (partner.id, partner.name)}),
            ],
        })

    def test_onchange_specific(self):
        """ test the effect of field-specific onchange method """
        discussion = self.env.ref('test_new_api.discussion_0')
        demo = self.env.ref('base.user_demo')

        field_onchange = self.Discussion._onchange_spec()
        self.assertEqual(field_onchange.get('moderator'), '1')
        self.assertItemsEqual(
            strip_prefix('participants.', field_onchange),
            ['display_name'],
        )

        # first remove demo user from participants
        discussion.participants -= demo
        self.assertNotIn(demo, discussion.participants)

        # check that demo_user is added to participants when set as moderator
        values = {
            'name': discussion.name,
            'moderator': demo.id,
            'categories': [(4, cat.id) for cat in discussion.categories],
            'messages': [(4, msg.id) for msg in discussion.messages],
            'participants': [(4, usr.id) for usr in discussion.participants],
        }
        self.env.invalidate_all()
        result = discussion.onchange(values, 'moderator', field_onchange)

        self.assertIn('participants', result['value'])
        self.assertItemsEqual(
            result['value']['participants'],
            [(5,)] + [(1, user.id, {'display_name': user.display_name})
                      for user in discussion.participants + demo],
        )

    def test_onchange_one2many_value(self):
        """ test the value of the one2many field inside the onchange """
        discussion = self.env.ref('test_new_api.discussion_0')
        demo = self.env.ref('base.user_demo')

        field_onchange = self.Discussion._onchange_spec()
        self.assertEqual(field_onchange.get('messages'), '1')

        self.assertEqual(len(discussion.messages), 3)
        messages = [(4, msg.id) for msg in discussion.messages]
        messages[0] = (1, messages[0][1], {'body': 'test onchange'})
        values = {
            'name': discussion.name,
            'moderator': demo.id,
            'categories': [(4, cat.id) for cat in discussion.categories],
            'messages': messages,
            'participants': [(4, usr.id) for usr in discussion.participants],
            'message_concat': False,
        }
        result = discussion.onchange(values, 'messages', field_onchange)
<<<<<<< HEAD
        self.assertIn('message_concat', result['value'])
        self.assertEqual(result['value']['message_concat'],
                         "\n".join(["%s:%s" % (m.name, m.body) for m in discussion.messages]))
=======
        self.assertIn('message_changes', result['value'])
        self.assertEqual(result['value']['message_changes'], len(discussion.messages))

    def test_onchange_one2many_with_domain_on_related_field(self):
        """ test the value of the one2many field when defined with a domain on a related field"""
        discussion = self.env.ref('test_new_api.discussion_0')
        demo = self.env.ref('base.user_demo')

        # mimic UI behaviour, so we get subfields
        # (we need at least subfield: 'important_emails.important')
        view_info = self.Discussion.fields_view_get(
            view_id=self.env.ref('test_new_api.discussion_form').id,
            view_type='form')
        field_onchange = self.Discussion._onchange_spec(view_info=view_info)
        self.assertEqual(field_onchange.get('messages'), '1')

        BODY = "What a beautiful day!"
        USER = self.env.user

        # create standalone email
        email = self.EmailMessage.create({
            'discussion': discussion.id,
            'name': "[%s] %s" % ('', USER.name),
            'body': BODY,
            'author': USER.id,
            'important': False,
        })

        # check if server-side cache is working correctly
        self.env.invalidate_all()
        self.assertIn(email, discussion.emails)
        self.assertNotIn(email, discussion.important_emails)
        email.important = True
        self.assertIn(email, discussion.important_emails)

        # check that when trigger an onchange, we don't reset important emails
        # (force `invalidate_all` as but appear in onchange only when we get a
        # cache miss)
        self.env.invalidate_all()
        self.assertEqual(len(discussion.messages), 4)
        values = {
            'name': "Foo Bar",
            'moderator': demo.id,
            'categories': [(4, cat.id) for cat in discussion.categories],
            'messages': [(4, msg.id) for msg in discussion.messages],
            'participants': [(4, usr.id) for usr in discussion.participants],
            'message_changes': 0,
            'important_messages': [(4, msg.id) for msg in discussion.important_messages],
            'important_emails': [(4, eml.id) for eml in discussion.important_emails],
        }
        result = discussion.onchange(values, 'name', field_onchange)

        # When one2many domain contains non-computed field, things are ok
        self.assertEqual(result['value']['important_messages'],
            [(1, email.message.id, {'name': u'[Foo Bar] %s' % USER.name})])

        # But here with commit 5676d81, we get value of: [(2, email.id)]
        self.assertEqual(result['value']['important_emails'],
            [(1, email.id, {'name': u'[Foo Bar] %s' % USER.name})])
>>>>>>> b87a93a0
<|MERGE_RESOLUTION|>--- conflicted
+++ resolved
@@ -221,13 +221,9 @@
             'message_concat': False,
         }
         result = discussion.onchange(values, 'messages', field_onchange)
-<<<<<<< HEAD
         self.assertIn('message_concat', result['value'])
         self.assertEqual(result['value']['message_concat'],
                          "\n".join(["%s:%s" % (m.name, m.body) for m in discussion.messages]))
-=======
-        self.assertIn('message_changes', result['value'])
-        self.assertEqual(result['value']['message_changes'], len(discussion.messages))
 
     def test_onchange_one2many_with_domain_on_related_field(self):
         """ test the value of the one2many field when defined with a domain on a related field"""
@@ -284,5 +280,4 @@
 
         # But here with commit 5676d81, we get value of: [(2, email.id)]
         self.assertEqual(result['value']['important_emails'],
-            [(1, email.id, {'name': u'[Foo Bar] %s' % USER.name})])
->>>>>>> b87a93a0
+            [(1, email.id, {'name': u'[Foo Bar] %s' % USER.name})])