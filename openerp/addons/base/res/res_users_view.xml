<?xml version="1.0" encoding="utf-8"?>
<openerp>
    <data>
        <!-- res.groups -->
        <record id="view_groups_form" model="ir.ui.view">
            <field name="name">res.groups.form</field>
            <field name="model">res.groups</field>
            <field name="type">form</field>
            <field name="arch" type="xml">
                <form string="Groups" version="7.0">
                  <sheet>
                    <group col="4">
                        <field name="category_id"/>
                        <field name="name"/>
                    </group>
                    <notebook>
                        <page string="Users">
                            <field name="users"/>
                        </page>
                        <page string="Inherited">
                            <label string="Users added to this group are automatically added in the following groups."/>
                            <field name="implied_ids"/>
                        </page>
                        <page string="Menus">
                            <field name="menu_access"/>
                        </page>
                        <page string="Access Rights">
                            <field name="model_access">
                                <tree string="Access Rules" editable="top">
                                    <field name="model_id"/>
                                    <field name="perm_read"/>
                                    <field name="perm_write"/>
                                    <field name="perm_create"/>
                                    <field name="perm_unlink"/>
                                    <field name="name"/>
                                </tree>
                                <form string="Access Controls" version="7.0">
                                    <group col="4">
                                        <field name="name"/>
                                        <field name="model_id"/>
                                        <field name="perm_read"/>
                                        <field name="perm_write"/>
                                        <field name="perm_create"/>
                                        <field name="perm_unlink"/>
                                    </group>
                                </form>
                            </field>
                        </page>
                        <page string="Rules">
                            <field name="rule_groups">
                                <tree string="Rules">
                                    <field name="name"/>
                                    <field name="model_id"/>
                                    <field name="global"/>
                                </tree>
                            </field>
                        </page><page string="Notes">
                            <field name="comment"/>
                        </page>
                    </notebook>
                  </sheet>
                </form>
            </field>
        </record>
        <record id="action_res_groups" model="ir.actions.act_window">
            <field name="name">Groups</field>
            <field name="type">ir.actions.act_window</field>
            <field name="res_model">res.groups</field>
            <field name="view_type">form</field>
            <field name="help">A group is a set of functional areas that will be assigned to the user in order to give them access and rights to specific applications and tasks in the system. You can create custom groups or edit the ones existing by default in order to customize the view of the menu that users will be able to see. Whether they can have a read, write, create and delete access right can be managed from here.</field>
        </record>
        <menuitem action="action_res_groups" id="menu_action_res_groups" parent="base.menu_users" groups="base.group_no_one"/>


        <!-- res.users -->
        <record id="view_users_form" model="ir.ui.view">
            <field name="name">res.users.form</field>
            <field name="model">res.users</field>
            <field name="type">form</field>
            <field name="arch" type="xml">
                <form string="Users" version="7.0">
                    <field name="id" invisible="1"/>
                    <sheet>
<<<<<<< HEAD
                        <div class="oe_right">
                            <field name="image_small" widget='image' nolabel="1" on_change="onchange_image(image_small)" class="oe_avatar"/>
                        </div>
=======
                        <field name="avatar" widget='image' on_change="onchange_avatar(avatar)" class="oe_avatar oe_left"/>
>>>>>>> f167f30b
                        <div class="oe_title">
                            <label for="name" class="oe_edit_only"/>
                            <h1><field name="name"/></h1>
                            <label for="login" class="oe_edit_only"/>
                            <h2><field name="login"/></h2>
                        </div>
                        <group>
                            <group>
                                <field name="new_password" password="True" attrs="{'required': [('id','=',False)]}"/>
                                <field name="company_id" context="{'user_preference': 0}"/>
                            </group>
                            <group>
                                <field name="active"/>
                            </group>
                        </group>

                        <notebook colspan="4">
                            <page string="Preferences">
                                <group>
                                    <group name="preferences">
                                        <field name="context_lang"/>
                                        <field name="context_tz"/>
                                    </group>
                                    <group groups="base.group_no_one">
                                        <field name="action_id"/>
                                        <field domain="[('usage','=','menu')]" name="menu_id" required="True"/>
                                    </group>
                                </group>
                                <group>
                                    <field name="user_email" widget="email"/>
                                    <field name="signature"/>
                                </group>
                            </page>
                            <page string="Access Rights">
                                <group string="Allowed Companies" groups="base.group_multi_company">
                                    <field name="company_ids" nolabel="1" widget="many2many_tags"/>
                                </group>
                                <group col="4">
                                    <field name="groups_id"/>
                                </group>
                            </page>
                        </notebook>
                    </sheet>
                </form>
            </field>
        </record>
        <record id="view_users_tree" model="ir.ui.view">
            <field name="name">res.users.tree</field>
            <field name="model">res.users</field>
            <field name="type">tree</field>
            <field name="arch" type="xml">
                <tree string="Users">
                    <field name="name"/>
                    <field name="login"/>
                    <field name="context_lang"/>
                    <field name="date"/>
                </tree>
            </field>
        </record>
        <record id="view_users_search" model="ir.ui.view">
            <field name="name">res.users.search</field>
            <field name="model">res.users</field>
            <field name="type">search</field>
            <field name="arch" type="xml">
                <search string="Users">
                    <field name="name" filter_domain="['|', ('name','ilike',self), ('login','ilike',self)]" string="User"/>
                    <field name="company_ids" string="Company" groups="base.group_multi_company"/>
                </search>
            </field>
        </record>
        <record id="user_groups_view" model="ir.ui.view">
            <field name="name">res.users.groups</field>
            <field name="model">res.users</field>
            <field name="inherit_id" ref="view_users_form"/>
            <field name="arch" type="xml">
                <!-- dummy, will be modified by groups -->
                <field name="groups_id" position="after"/>
            </field>
        </record>
        <record id="action_res_users" model="ir.actions.act_window">
            <field name="name">Users</field>
            <field name="type">ir.actions.act_window</field>
            <field name="res_model">res.users</field>
            <field name="view_type">form</field>
            <field name="view_id" ref="view_users_tree"/>
            <field name="search_view_id" ref="view_users_search"/>
            <field name="help">Create and manage users that will connect to the system. Users can be deactivated should there be a period of time during which they will/should not connect to the system. You can assign them groups in order to give them specific access to the applications they need to use in the system.</field>
        </record>
        <record id="action_res_users_view1" model="ir.actions.act_window.view">
            <field eval="10" name="sequence"/>
            <field name="view_mode">tree</field>
            <field name="view_id" ref="view_users_tree"/>
            <field name="act_window_id" ref="action_res_users"/>
        </record>
        <record id="action_res_users_view2" model="ir.actions.act_window.view">
            <field eval="20" name="sequence"/>
            <field name="view_mode">form</field>
            <field name="view_id" ref="view_users_form"/>
            <field name="act_window_id" ref="action_res_users"/>
        </record>
        <menuitem action="action_res_users" id="menu_action_res_users" parent="base.menu_users"/>

        <record id="view_users_form_simple_modif" model="ir.ui.view">
            <field name="name">res.users.preferences.form</field>
            <field name="model">res.users</field>
            <field name="type">form</field>
            <field eval="18" name="priority"/>
            <field name="arch" type="xml">
                <form string="Users" version="7.0">
                   <sheet>
                    <div class="oe_right oe_avatar">
                        <field name="image_small" widget='image' on_change="onchange_image(image_small)"/>
                    </div>
                    <h1>
                        <field name="name" readonly="1" class="oe_inline"/>
                        (<field name="login" readonly="1" class="oe_inline"/>)
                    </h1>
                    <group name="preferences" col="4">
                        <field name="context_lang" readonly="0"/>
                        <field name="company_id" readonly="0"
                            groups="base.group_multi_company" on_change="on_change_company_id(company_id)"/>
                        <field name="context_tz" readonly="0"/>
                        <field name="company_id" widget="selection" readonly="0"
                            groups="base.group_multi_company" on_change="on_change_company_id(company_id)"/>
                    </group>
                    <group string="Email Preferences">
                        <field name="user_email" widget="email" readonly="0"/>
                        <field name="signature" readonly="0"/>
                    </group>
                    </sheet>
                </form>
            </field>
        </record>
        <record id="action_res_users_my" model="ir.actions.act_window">
            <field name="name">Change My Preferences</field>
            <field name="type">ir.actions.act_window</field>
            <field name="res_model">res.users</field>
            <field name="view_type">form</field>
            <field name="view_mode">form,tree</field>
            <field name="domain">[('id','=',uid)]</field>
        </record>
        <record id="action_res_users_my_view1" model="ir.actions.act_window.view">
            <field eval="20" name="sequence"/>
            <field name="view_mode">tree</field>
            <field name="act_window_id" ref="action_res_users_my"/>
        </record>
        <record id="action_res_users_my_view2" model="ir.actions.act_window.view">
            <field eval="10" name="sequence"/>
            <field name="view_mode">form</field>
            <field name="view_id" ref="view_users_form_simple_modif"/>
            <field name="act_window_id" ref="action_res_users_my"/>
        </record>

    </data>
</openerp><|MERGE_RESOLUTION|>--- conflicted
+++ resolved
@@ -81,13 +81,7 @@
                 <form string="Users" version="7.0">
                     <field name="id" invisible="1"/>
                     <sheet>
-<<<<<<< HEAD
-                        <div class="oe_right">
-                            <field name="image_small" widget='image' nolabel="1" on_change="onchange_image(image_small)" class="oe_avatar"/>
-                        </div>
-=======
-                        <field name="avatar" widget='image' on_change="onchange_avatar(avatar)" class="oe_avatar oe_left"/>
->>>>>>> f167f30b
+                        <field name="image_small" widget='image' on_change="onchange_image(image_small)" class="oe_avatar oe_left"/>
                         <div class="oe_title">
                             <label for="name" class="oe_edit_only"/>
                             <h1><field name="name"/></h1>
