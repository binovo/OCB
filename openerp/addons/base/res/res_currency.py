# -*- coding: utf-8 -*-
##############################################################################
#
#    OpenERP, Open Source Management Solution
#    Copyright (C) 2004-2009 Tiny SPRL (<http://tiny.be>).
#
#    This program is free software: you can redistribute it and/or modify
#    it under the terms of the GNU Affero General Public License as
#    published by the Free Software Foundation, either version 3 of the
#    License, or (at your option) any later version.
#
#    This program is distributed in the hope that it will be useful,
#    but WITHOUT ANY WARRANTY; without even the implied warranty of
#    MERCHANTABILITY or FITNESS FOR A PARTICULAR PURPOSE.  See the
#    GNU Affero General Public License for more details.
#
#    You should have received a copy of the GNU Affero General Public License
#    along with this program.  If not, see <http://www.gnu.org/licenses/>.
#
##############################################################################

import re
import time
import math

from openerp import api, fields as fields2
from openerp import tools
from openerp.osv import fields, osv
from openerp.tools import float_round, float_is_zero, float_compare
from openerp.tools.translate import _

CURRENCY_DISPLAY_PATTERN = re.compile(r'(\w+)\s*(?:\((.*)\))?')

class res_currency(osv.osv):
    def _current_rate(self, cr, uid, ids, name, arg, context=None):
        return self._get_current_rate(cr, uid, ids, context=context)

    def _current_rate_silent(self, cr, uid, ids, name, arg, context=None):
        return self._get_current_rate(cr, uid, ids, raise_on_no_rate=False, context=context)

    def _get_current_rate(self, cr, uid, ids, raise_on_no_rate=True, context=None):
        if context is None:
            context = {}
        res = {}

        date = context.get('date') or time.strftime('%Y-%m-%d')
        for id in ids:
            cr.execute('SELECT rate FROM res_currency_rate '
                       'WHERE currency_id = %s '
                         'AND name <= %s '
                       'ORDER BY name desc LIMIT 1',
                       (id, date))
            if cr.rowcount:
                res[id] = cr.fetchone()[0]
            elif not raise_on_no_rate:
                res[id] = 0
            else:
                currency = self.browse(cr, uid, id, context=context)
                raise osv.except_osv(_('Error!'),_("No currency rate associated for currency '%s' for the given period" % (currency.name)))
        return res

    _name = "res.currency"
    _description = "Currency"
    _columns = {
        # Note: 'code' column was removed as of v6.0, the 'name' should now hold the ISO code.
        'name': fields.char('Currency', size=3, required=True, help="Currency Code (ISO 4217)"),
        'symbol': fields.char('Symbol', size=4, help="Currency sign, to be used when printing amounts."),
        'rate': fields.function(_current_rate, string='Current Rate', digits=(12,6),
            help='The rate of the currency to the currency of rate 1.'),

        # Do not use for computation ! Same as rate field with silent failing
        'rate_silent': fields.function(_current_rate_silent, string='Current Rate', digits=(12,6),
            help='The rate of the currency to the currency of rate 1 (0 if no rate defined).'),
        'rate_ids': fields.one2many('res.currency.rate', 'currency_id', 'Rates'),
        'accuracy': fields.integer('Computational Accuracy'),
        'rounding': fields.float('Rounding Factor', digits=(12,6)),
        'active': fields.boolean('Active'),
        'company_id':fields.many2one('res.company', 'Company'),
        'base': fields.boolean('Base'),
        'position': fields.selection([('after','After Amount'),('before','Before Amount')], 'Symbol Position', help="Determines where the currency symbol should be placed after or before the amount.")
    }
    _defaults = {
        'active': 1,
        'position' : 'after',
        'rounding': 0.01,
        'accuracy': 4,
        'company_id': False,
    }
    _sql_constraints = [
        # this constraint does not cover all cases due to SQL NULL handling for company_id,
        # so it is complemented with a unique index (see below). The constraint and index
        # share the same prefix so that IntegrityError triggered by the index will be caught
        # and reported to the user with the constraint's error message.
        ('unique_name_company_id', 'unique (name, company_id)', 'The currency code must be unique per company!'),
    ]
    _order = "name"

    def init(self, cr):
        # CONSTRAINT/UNIQUE INDEX on (name,company_id) 
        # /!\ The unique constraint 'unique_name_company_id' is not sufficient, because SQL92
        # only support field names in constraint definitions, and we need a function here:
        # we need to special-case company_id to treat all NULL company_id as equal, otherwise
        # we would allow duplicate "global" currencies (all having company_id == NULL) 
        cr.execute("""SELECT indexname FROM pg_indexes WHERE indexname = 'res_currency_unique_name_company_id_idx'""")
        if not cr.fetchone():
            cr.execute("""CREATE UNIQUE INDEX res_currency_unique_name_company_id_idx
                          ON res_currency
                          (name, (COALESCE(company_id,-1)))""")

    date = fields2.Date(compute='compute_date')

    @api.one
    @api.depends('rate_ids.name')
    def compute_date(self):
        self.date = self.rate_ids[:1].name

    def name_search(self, cr, user, name='', args=None, operator='ilike', context=None, limit=100):
        if not args:
            args = []
        results = super(res_currency,self)\
            .name_search(cr, user, name, args, operator=operator, context=context, limit=limit)
        if not results:
            name_match = CURRENCY_DISPLAY_PATTERN.match(name)
            if name_match:
                results = super(res_currency,self)\
                    .name_search(cr, user, name_match.group(1), args, operator=operator, context=context, limit=limit)
        return results

    def name_get(self, cr, uid, ids, context=None):
        if not ids:
            return []
        if isinstance(ids, (int, long)):
            ids = [ids]
        reads = self.read(cr, uid, ids, ['name','symbol'], context=context, load='_classic_write')
        return [(x['id'], tools.ustr(x['name'])) for x in reads]

    @api.v8
    def round(self, amount):
        """ Return `amount` rounded according to currency `self`. """
        return float_round(amount, precision_rounding=self.rounding)

    @api.v7
    def round(self, cr, uid, currency, amount):
        """Return ``amount`` rounded  according to ``currency``'s
           rounding rules.

           :param Record currency: currency for which we are rounding
           :param float amount: the amount to round
           :return: rounded float
        """
        return float_round(amount, precision_rounding=currency.rounding)

    @api.v8
    def compare_amounts(self, amount1, amount2):
        """ Compare `amount1` and `amount2` after rounding them according to
            `self`'s precision. An amount is considered lower/greater than
            another amount if their rounded value is different. This is not the
            same as having a non-zero difference!

            For example 1.432 and 1.431 are equal at 2 digits precision, so this
            method would return 0. However 0.006 and 0.002 are considered
            different (returns 1) because they respectively round to 0.01 and
            0.0, even though 0.006-0.002 = 0.004 which would be considered zero
            at 2 digits precision.
        """
        return float_compare(amount1, amount2, precision_rounding=self.rounding)

    @api.v7
    def compare_amounts(self, cr, uid, currency, amount1, amount2):
        """Compare ``amount1`` and ``amount2`` after rounding them according to the
           given currency's precision..
           An amount is considered lower/greater than another amount if their rounded
           value is different. This is not the same as having a non-zero difference!

           For example 1.432 and 1.431 are equal at 2 digits precision,
           so this method would return 0.
           However 0.006 and 0.002 are considered different (returns 1) because
           they respectively round to 0.01 and 0.0, even though
           0.006-0.002 = 0.004 which would be considered zero at 2 digits precision.

           :param Record currency: currency for which we are rounding
           :param float amount1: first amount to compare
           :param float amount2: second amount to compare
           :return: (resp.) -1, 0 or 1, if ``amount1`` is (resp.) lower than,
                    equal to, or greater than ``amount2``, according to
                    ``currency``'s rounding.
        """
        return float_compare(amount1, amount2, precision_rounding=currency.rounding)

    @api.v8
    def is_zero(self, amount):
        """ Return true if `amount` is small enough to be treated as zero
            according to currency `self`'s rounding rules.

            Warning: ``is_zero(amount1-amount2)`` is not always equivalent to 
            ``compare_amounts(amount1,amount2) == 0``, as the former will round
            after computing the difference, while the latter will round before,
            giving different results, e.g., 0.006 and 0.002 at 2 digits precision.
        """
        return float_is_zero(amount, precision_rounding=self.rounding)

    @api.v7
    def is_zero(self, cr, uid, currency, amount):
        """Returns true if ``amount`` is small enough to be treated as
           zero according to ``currency``'s rounding rules.

           Warning: ``is_zero(amount1-amount2)`` is not always equivalent to 
           ``compare_amounts(amount1,amount2) == 0``, as the former will round after
           computing the difference, while the latter will round before, giving
           different results for e.g. 0.006 and 0.002 at 2 digits precision.

           :param Record currency: currency for which we are rounding
           :param float amount: amount to compare with currency's zero
        """
        return float_is_zero(amount, precision_rounding=currency.rounding)

    def _get_conversion_rate(self, cr, uid, from_currency, to_currency, context=None):
        if context is None:
            context = {}
        ctx = context.copy()
        from_currency = self.browse(cr, uid, from_currency.id, context=ctx)
        to_currency = self.browse(cr, uid, to_currency.id, context=ctx)

        if from_currency.rate == 0 or to_currency.rate == 0:
            date = context.get('date', time.strftime('%Y-%m-%d'))
            if from_currency.rate == 0:
                currency_symbol = from_currency.symbol
            else:
                currency_symbol = to_currency.symbol
            raise osv.except_osv(_('Error'), _('No rate found \n' \
                    'for the currency: %s \n' \
                    'at the date: %s') % (currency_symbol, date))
        return to_currency.rate/from_currency.rate

    def _compute(self, cr, uid, from_currency, to_currency, from_amount, round=True, context=None):
        if (to_currency.id == from_currency.id):
            if round:
                return self.round(cr, uid, to_currency, from_amount)
            else:
                return from_amount
        else:
            rate = self._get_conversion_rate(cr, uid, from_currency, to_currency, context=context)
            if round:
                return self.round(cr, uid, to_currency, from_amount * rate)
            else:
                return from_amount * rate

    @api.v7
    def compute(self, cr, uid, from_currency_id, to_currency_id, from_amount,
                round=True, context=None):
        context = context or {}
        if not from_currency_id:
            from_currency_id = to_currency_id
        if not to_currency_id:
            to_currency_id = from_currency_id
        xc = self.browse(cr, uid, [from_currency_id,to_currency_id], context=context)
        from_currency = (xc[0].id == from_currency_id and xc[0]) or xc[1]
        to_currency = (xc[0].id == to_currency_id and xc[0]) or xc[1]
        return self._compute(cr, uid, from_currency, to_currency, from_amount, round, context)

    @api.v8
    def compute(self, from_amount, to_currency, round=True):
        """ Convert `from_amount` from currency `self` to `to_currency`. """
        assert self, "compute from unknown currency"
        assert to_currency, "compute to unknown currency"
        # apply conversion rate
        if self == to_currency:
            to_amount = from_amount
        else:
            to_amount = from_amount * self._get_conversion_rate(self, to_currency)
        # apply rounding
        return to_currency.round(to_amount) if round else to_amount

    def get_format_currencies_js_function(self, cr, uid, context=None):
        """ Returns a string that can be used to instanciate a javascript function that formats numbers as currencies.
            That function expects the number as first parameter and the currency id as second parameter. In case of failure it returns undefined."""
        function = ""
        for row in self.search_read(cr, uid, domain=[], fields=['id', 'name', 'symbol', 'rounding', 'position'], context=context):
            digits = int(math.ceil(math.log10(1 / row['rounding'])))
            symbol = row['symbol'] or row['name']

            format_number_str = "openerp.web.format_value(arguments[0], {type: 'float', digits: [69," + str(digits) + "]}, 0.00)"
            if row['position'] == 'after':
                return_str = "return " + format_number_str + " + '\\xA0" + symbol + "';"
            else:
                return_str = "return '" + symbol + "\\xA0' + " + format_number_str + ";"
            function += "if (arguments[1] === " + str(row['id']) + ") { " + return_str + " }"
        return function

class res_currency_rate(osv.osv):
    _name = "res.currency.rate"
    _description = "Currency Rate"

    _columns = {
        'name': fields.datetime('Date', required=True, select=True),
        'rate': fields.float('Rate', digits=(12, 6), help='The rate of the currency to the currency of rate 1'),
        'currency_id': fields.many2one('res.currency', 'Currency', readonly=True),
    }
    _defaults = {
        'name': lambda *a: time.strftime('%Y-%m-%d 00:00:00'),
    }
    _order = "name desc"

<<<<<<< HEAD
# vim:expandtab:smartindent:tabstop=4:softtabstop=4:shiftwidth=4:
=======
    def name_search(self, cr, user, name, args=None, operator='ilike', context=None, limit=80):
        if operator in ['=', '!=']:
            try:
                date_format = '%Y-%m-%d'
                if context.get('lang'):
                    lang_obj = self.pool['res.lang']
                    lang_ids = lang_obj.search(cr, user, [('code', '=', context['lang'])], context=context)
                    if lang_ids:
                        date_format = lang_obj.browse(cr, user, lang_ids[0], context=context).date_format
                name = time.strftime('%Y-%m-%d', time.strptime(name, date_format))
            except ValueError:
                try:
                    args.append(('rate', operator, float(name)))
                except ValueError:
                    return []
                name = ''
                operator = 'ilike'
        return super(res_currency_rate, self).name_search(cr, user, name, args=args, operator=operator, context=context, limit=limit)

res_currency_rate()

# vim:expandtab:smartindent:tabstop=4:softtabstop=4:shiftwidth=4:
>>>>>>> ba5c972c
<|MERGE_RESOLUTION|>--- conflicted
+++ resolved
@@ -301,9 +301,6 @@
     }
     _order = "name desc"
 
-<<<<<<< HEAD
-# vim:expandtab:smartindent:tabstop=4:softtabstop=4:shiftwidth=4:
-=======
     def name_search(self, cr, user, name, args=None, operator='ilike', context=None, limit=80):
         if operator in ['=', '!=']:
             try:
@@ -323,7 +320,4 @@
                 operator = 'ilike'
         return super(res_currency_rate, self).name_search(cr, user, name, args=args, operator=operator, context=context, limit=limit)
 
-res_currency_rate()
-
-# vim:expandtab:smartindent:tabstop=4:softtabstop=4:shiftwidth=4:
->>>>>>> ba5c972c
+# vim:expandtab:smartindent:tabstop=4:softtabstop=4:shiftwidth=4: