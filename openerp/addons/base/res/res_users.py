# -*- coding: utf-8 -*-
# Part of Odoo. See LICENSE file for full copyright and licensing details.
import logging

from collections import defaultdict
from itertools import chain, repeat
from lxml import etree
from lxml.builder import E

from odoo import api, fields, models, tools, SUPERUSER_ID, _
from odoo.exceptions import AccessDenied, AccessError, UserError, ValidationError
from odoo.osv import expression
from odoo.service.db import check_super
from odoo.tools import partition

_logger = logging.getLogger(__name__)

# Only users who can modify the user (incl. the user herself) see the real contents of these fields
USER_PRIVATE_FIELDS = ['password']

concat = chain.from_iterable

#
# Functions for manipulating boolean and selection pseudo-fields
#
def name_boolean_group(id):
    return 'in_group_' + str(id)

def name_selection_groups(ids):
    return 'sel_groups_' + '_'.join(map(str, ids))

def is_boolean_group(name):
    return name.startswith('in_group_')

def is_selection_groups(name):
    return name.startswith('sel_groups_')

def is_reified_group(name):
    return is_boolean_group(name) or is_selection_groups(name)

def get_boolean_group(name):
    return int(name[9:])

def get_selection_groups(name):
    return map(int, name[11:].split('_'))

def parse_m2m(commands):
    "return a list of ids corresponding to a many2many value"
    ids = []
    for command in commands:
        if isinstance(command, (tuple, list)):
            if command[0] in (1, 4):
                ids.append(command[1])
            elif command[0] == 5:
                ids = []
            elif command[0] == 6:
                ids = list(command[2])
        else:
            ids.append(command)
    return ids

#----------------------------------------------------------
# Basic res.groups and res.users
#----------------------------------------------------------

class Groups(models.Model):
    _name = "res.groups"
    _description = "Access Groups"
    _rec_name = 'full_name'
    _order = 'name'

    name = fields.Char(required=True, translate=True)
    users = fields.Many2many('res.users', 'res_groups_users_rel', 'gid', 'uid')
    model_access = fields.One2many('ir.model.access', 'group_id', string='Access Controls', copy=True)
    rule_groups = fields.Many2many('ir.rule', 'rule_group_rel',
        'group_id', 'rule_group_id', string='Rules', domain=[('global', '=', False)])
    menu_access = fields.Many2many('ir.ui.menu', 'ir_ui_menu_group_rel', 'gid', 'menu_id', string='Access Menu')
    view_access = fields.Many2many('ir.ui.view', 'ir_ui_view_group_rel', 'group_id', 'view_id', string='Views')
    comment = fields.Text(translate=True)
    category_id = fields.Many2one('ir.module.category', string='Application', index=True)
    color = fields.Integer(string='Color Index')
    full_name = fields.Char(compute='_compute_full_name', string='Group Name', search='_search_full_name')
    share = fields.Boolean(string='Share Group', help="Group created to set access rights for sharing data with some users.")

    _sql_constraints = [
        ('name_uniq', 'unique (category_id, name)', 'The name of the group must be unique within an application!')
    ]

    @api.depends('category_id.name', 'name')
    def _compute_full_name(self):
        # Important: value must be stored in environment of group, not group1!
        for group, group1 in zip(self, self.sudo()):
            if group1.category_id:
                group.full_name = '%s / %s' % (group1.category_id.name, group1.name)
            else:
                group.full_name = group1.name

    def _search_full_name(self, operator, operand):
        lst = True
        if isinstance(operand, bool):
            domains = [[('name', operator, operand)], [('category_id.name', operator, operand)]]
            if operator in expression.NEGATIVE_TERM_OPERATORS == (not operand):
                return expression.AND(domains)
            else:
                return expression.OR(domains)
        if isinstance(operand, basestring):
            lst = False
            operand = [operand]
        where = []
        for group in operand:
            values = filter(bool, group.split('/'))
            group_name = values.pop().strip()
            category_name = values and '/'.join(values).strip() or group_name
            group_domain = [('name', operator, lst and [group_name] or group_name)]
            category_domain = [('category_id.name', operator, lst and [category_name] or category_name)]
            if operator in expression.NEGATIVE_TERM_OPERATORS and not values:
                category_domain = expression.OR([category_domain, [('category_id', '=', False)]])
            if (operator in expression.NEGATIVE_TERM_OPERATORS) == (not values):
                sub_where = expression.AND([group_domain, category_domain])
            else:
                sub_where = expression.OR([group_domain, category_domain])
            if operator in expression.NEGATIVE_TERM_OPERATORS:
                where = expression.AND([where, sub_where])
            else:
                where = expression.OR([where, sub_where])
        return where

    @api.model
    def search(self, args, offset=0, limit=None, order=None, count=False):
        # add explicit ordering if search is sorted on full_name
        if order and order.startswith('full_name'):
            groups = super(Groups, self).search(args)
            groups = groups.sorted('full_name', reverse=order.endswith('DESC'))
            groups = groups[offset:offset+limit] if limit else groups[offset:]
            return len(groups) if count else groups.ids
        return super(Groups, self).search(args, offset=offset, limit=limit, order=order, count=count)

    @api.multi
    def copy(self, default=None):
        self.ensure_one()
        default = dict(default or {}, name=_('%s (copy)') % self.name)
        return super(Groups, self).copy(default)

    @api.multi
    def write(self, vals):
        if 'name' in vals:
            if vals['name'].startswith('-'):
                raise UserError(_('The name of the group can not start with "-"'))
        # invalidate caches before updating groups, since the recomputation of
        # field 'share' depends on method has_group()
        self.env['ir.model.access'].call_cache_clearing_methods()
        self.env['res.users'].has_group.clear_cache(self.env['res.users'])
        return super(Groups, self).write(vals)


class ResUsersLog(models.Model):
    _name = 'res.users.log'
    _order = 'id desc'
    # Currenly only uses the magical fields: create_uid, create_date,
    # for recording logins. To be extended for other uses (chat presence, etc.)


class Users(models.Model):
    """ User class. A res.users record models an OpenERP user and is different
        from an employee.

        res.users class now inherits from res.partner. The partner model is
        used to store the data related to the partner: lang, name, address,
        avatar, ... The user model is now dedicated to technical data.
    """
    _name = "res.users"
    _description = 'Users'
    _inherits = {'res.partner': 'partner_id'}
    _order = 'name, login'
    __uid_cache = defaultdict(dict)             # {dbname: {uid: password}}

    # User can write on a few of his own fields (but not his groups for example)
    SELF_WRITEABLE_FIELDS = ['signature', 'action_id', 'company_id', 'email', 'name', 'image', 'image_medium', 'image_small', 'lang', 'tz']
    # User can read a few of his own fields
    SELF_READABLE_FIELDS = ['signature', 'company_id', 'login', 'email', 'name', 'image', 'image_medium', 'image_small', 'lang', 'tz', 'tz_offset', 'groups_id', 'partner_id', '__last_update', 'action_id']

    def _default_groups(self):
        default_user = self.env.ref('base.default_user', raise_if_not_found=False)
        return (default_user or self.env['res.users']).sudo().groups_id

    def _companies_count(self):
        return self.env['res.company'].sudo().search_count([])

    partner_id = fields.Many2one('res.partner', required=True, ondelete='restrict', auto_join=True,
        string='Related Partner', help='Partner-related data of the user')
    login = fields.Char(required=True, help="Used to log into the system")
    password = fields.Char(default='', invisible=True, copy=False,
        help="Keep empty if you don't want the user to be able to connect on the system.")
    new_password = fields.Char(string='Set Password',
        compute='_compute_password', inverse='_inverse_password',
        help="Specify a value only when creating a user or if you're "\
             "changing the user's password, otherwise leave empty. After "\
             "a change of password, the user has to login again.")
    signature = fields.Html()
    active = fields.Boolean(default=True)
    action_id = fields.Many2one('ir.actions.actions', string='Home Action',
        help="If specified, this action will be opened at log on for this user, in addition to the standard menu.")
    groups_id = fields.Many2many('res.groups', 'res_groups_users_rel', 'uid', 'gid', string='Groups', default=_default_groups)
    log_ids = fields.One2many('res.users.log', 'create_uid', string='User log entries')
    login_date = fields.Datetime(related='log_ids.create_date', string='Latest connection')
    share = fields.Boolean(compute='_compute_share', compute_sudo=True, string='Share User', store=True,
         help="External user with limited access, created only for the purpose of sharing data.")
    companies_count = fields.Integer(compute='_compute_companies_count', string="Number of Companies", default=_companies_count)
    
    @api.v7
    def _get_company(self, cr, uid, context=None, uid2=False):
        user = self.browse(cr, uid, uid2 or uid, context=context)
        return Users._get_company(user).id

    @api.v8
    def _get_company(self):
        return self.env.user.company_id

    # Special behavior for this field: res.company.search() will only return the companies
    # available to the current user (should be the user's companies?), when the user_preference
    # context is set.
    company_id = fields.Many2one('res.company', string='Company', required=True, default=_get_company,
        help='The company this user is currently working for.', context={'user_preference': True})
    company_ids = fields.Many2many('res.company', 'res_company_users_rel', 'user_id', 'cid',
        string='Companies', default=_get_company)

    # overridden inherited fields to bypass access rights, in case you have
    # access to the user but not its corresponding partner
    name = fields.Char(related='partner_id.name', inherited=True)
    email = fields.Char(related='partner_id.email', inherited=True)

    _sql_constraints = [
        ('login_key', 'UNIQUE (login)',  'You can not have two users with the same login !')
    ]

    def _compute_password(self):
        for user in self:
            user.password = ''

    def _inverse_password(self):
        for user in self:
            if not user.new_password:
                # Do not update the password if no value is provided, ignore silently.
                # For example web client submits False values for all empty fields.
                continue
            if user == self.env.user:
                # To change their own password, users must use the client-specific change password wizard,
                # so that the new password is immediately used for further RPC requests, otherwise the user
                # will face unexpected 'Access Denied' exceptions.
                raise UserError(_('Please use the change password wizard (in User Preferences or User menu) to change your own password.'))
            else:
                user.password = user.new_password

    @api.depends('groups_id')
    def _compute_share(self):
        for user in self:
            user.share = not user.has_group('base.group_user')

    @api.multi
    def _compute_companies_count(self):
        companies_count = self._companies_count()
        for user in self:
            user.companies_count = companies_count

    @api.onchange('login')
    def on_change_login(self):
        if self.login and tools.single_email_re.match(self.login):
            self.email = self.login

    @api.onchange('state_id')
    def onchange_state(self):
        return self.mapped('partner_id').onchange_state()

    @api.onchange('parent_id')
    def onchange_parent_id(self):
        return self.mapped('partner_id').onchange_parent_id()

    @api.multi
    @api.constrains('company_id', 'company_ids')
    def _check_company(self):
        if any(user.company_ids and user.company_id not in user.company_ids for user in self):
            raise ValidationError(_('The chosen company is not in the allowed companies for this user'))

    @api.v7
    def read(self, cr, uid, ids, fields=None, context=None, load='_classic_read'):
        result = Users.read(self.browse(cr, uid, ids, context), fields, load=load)
        return result if isinstance(ids, list) else (bool(result) and result[0])

    @api.v8
    def read(self, fields=None, load='_classic_read'):
        if fields and self == self.env.user:
            for key in fields:
                if not (key in self.SELF_READABLE_FIELDS or key.startswith('context_')):
                    break
            else:
                # safe fields only, so we read as super-user to bypass access rights
                self = self.sudo()

        result = super(Users, self).read(fields=fields, load=load)

        canwrite = self.env['ir.model.access'].check('res.users', 'write', False)
        if not canwrite:
            def override_password(vals):
                if (vals['id'] != self._uid):
                    for key in USER_PRIVATE_FIELDS:
                        if key in vals:
                            vals[key] = '********'
                return vals
            result = map(override_password, result)

        return result

    @api.model
    def read_group(self, domain, fields, groupby, offset=0, limit=None, orderby=False, lazy=True):
        if self._uid != SUPERUSER_ID:
            groupby_fields = set([groupby] if isinstance(groupby, basestring) else groupby)
            if groupby_fields.intersection(USER_PRIVATE_FIELDS):
                raise AccessError(_('Invalid groupby'))
        return super(Users, self).read_group(domain, fields, groupby, offset=offset, limit=limit, orderby=orderby, lazy=lazy)

    @api.model
    def _search(self, args, offset=0, limit=None, order=None, count=False, access_rights_uid=None):
        if self._uid != SUPERUSER_ID and args:
            domain_fields = {term[0] for term in args if isinstance(term, (tuple, list))}
            if domain_fields.intersection(USER_PRIVATE_FIELDS):
                raise AccessError(_('Invalid search criterion'))
        return super(Users, self)._search(args, offset=offset, limit=limit, order=order, count=count,
                                          access_rights_uid=access_rights_uid)

    @api.model
    def create(self, vals):
        user = super(Users, self).create(vals)
        user.partner_id.active = user.active
        if user.partner_id.company_id:
            user.partner_id.write({'company_id': user.company_id.id})
        return user

    @api.multi
    def write(self, values):
        if values.get('active') == False:
            for user in self:
                if user.id == SUPERUSER_ID:
                    raise UserError(_("You cannot deactivate the admin user."))
                elif user.id == self._uid:
                    raise UserError(_("You cannot deactivate the user you're currently logged in as."))

        if self == self.env.user:
            for key in values.keys():
                if not (key in self.SELF_WRITEABLE_FIELDS or key.startswith('context_')):
                    break
            else:
                if 'company_id' in values:
                    if values['company_id'] not in self.env.user.company_ids.ids:
                        del values['company_id']
                # safe fields only, so we write as super-user to bypass access rights
                self = self.sudo()

        res = super(Users, self).write(values)
        if 'company_id' in values:
            for user in self:
                # if partner is global we keep it that way
                if user.partner_id.company_id and user.partner_id.company_id.id != values['company_id']:
                    user.partner_id.write({'company_id': user.company_id.id})
            # clear default ir values when company changes
            self.env['ir.values'].get_defaults_dict.clear_cache(self.env['ir.values'])

        # clear caches linked to the users
        if 'groups_id' in values:
            self.env['ir.model.access'].call_cache_clearing_methods()
            self.env['ir.rule'].clear_caches()
            self.has_group.clear_cache(self)
        if any(key.startswith('context_') or key in ('lang', 'tz') for key in values):
            self.context_get.clear_cache(self)
        if any(key in values for key in ['active'] + USER_PRIVATE_FIELDS):
            db = self._cr.dbname
            for id in self.ids:
                self.__uid_cache[db].pop(id, None)

        return res

    @api.multi
    def unlink(self):
        if SUPERUSER_ID in self.ids:
            raise UserError(_('You can not remove the admin user as it is used internally for resources created by Odoo (updates, module installation, ...)'))
        db = self._cr.dbname
        for id in self.ids:
            self.__uid_cache[db].pop(id, None)
        return super(Users, self).unlink()

    @api.model
    def name_search(self, name='', args=None, operator='ilike', limit=100):
        if args is None:
            args = []
        users = self.browse()
        if name and operator in ['=', 'ilike']:
            users = self.search([('login', '=', name)] + args, limit=limit)
        if not users:
            users = self.search([('name', operator, name)] + args, limit=limit)
        return users.name_get()

    @api.multi
    def copy(self, default=None):
        self.ensure_one()
        default = dict(default or {})
        if ('name' not in default) and ('partner_id' not in default):
            default['name'] = _("%s (copy)") % self.name
        if 'login' not in default:
            default['login'] = _("%s (copy)") % self.login
        return super(Users, self).copy(default)

    @api.model
    @tools.ormcache('self._uid')
    def context_get(self):
        user = self.env.user
        result = {}
        for k in self._fields:
            if k.startswith('context_'):
                context_key = k[8:]
            elif k in ['lang', 'tz']:
                context_key = k
            else:
                context_key = False
            if context_key:
                res = getattr(user, k) or False
                if isinstance(res, models.BaseModel):
                    res = res.id
                result[context_key] = res or False
        return result

    @api.model
    @api.returns('ir.actions.act_window', lambda record: record.id)
    def action_get(self):
        return self.sudo().env.ref('base.action_res_users_my')

    def check_super(self, passwd):
        return check_super(passwd)

    @api.model
    def check_credentials(self, password):
        """ Override this method to plug additional authentication methods"""
        user = self.sudo().search([('id', '=', self._uid), ('password', '=', password)])
        if not user:
            raise AccessDenied()

    @api.model
    def _update_last_login(self):
        # only create new records to avoid any side-effect on concurrent transactions
        # extra records will be deleted by the periodical garbage collection
        self.env['res.users.log'].create({}) # populated by defaults

    def _login(self, db, login, password):
        if not password:
            return False
        user_id = False
        try:
            with self.pool.cursor() as cr:
                res = self.search(cr, SUPERUSER_ID, [('login','=',login)])
                if res:
                    user_id = res[0]
                    self.check_credentials(cr, user_id, password)
                    self._update_last_login(cr, user_id)
        except AccessDenied:
            _logger.info("Login failed for db:%s login:%s", db, login)
            user_id = False
        return user_id

    def authenticate(self, db, login, password, user_agent_env):
        """Verifies and returns the user ID corresponding to the given
          ``login`` and ``password`` combination, or False if there was
          no matching user.
           :param str db: the database on which user is trying to authenticate
           :param str login: username
           :param str password: user password
           :param dict user_agent_env: environment dictionary describing any
               relevant environment attributes
        """
        uid = self._login(db, login, password)
        if uid == SUPERUSER_ID:
            # Successfully logged in as admin!
            # Attempt to guess the web base url...
            if user_agent_env and user_agent_env.get('base_location'):
                try:
                    with self.pool.cursor() as cr:
                        base = user_agent_env['base_location']
                        ICP = self.pool['ir.config_parameter']
                        if not ICP.get_param(cr, uid, 'web.base.url.freeze'):
                            ICP.set_param(cr, uid, 'web.base.url', base)
                except Exception:
                    _logger.exception("Failed to update web.base.url configuration parameter")
        return uid

    def check(self, db, uid, passwd):
        """Verifies that the given (uid, password) is authorized for the database ``db`` and
           raise an exception if it is not."""
        if not passwd:
            # empty passwords disallowed for obvious security reasons
            raise AccessDenied()
        db = self.pool.db_name
        if self.__uid_cache[db].get(uid) == passwd:
            return
        cr = self.pool.cursor()
        try:
            self.check_credentials(cr, uid, passwd)
            self.__uid_cache[db][uid] = passwd
        finally:
            cr.close()

    @api.model
    def change_password(self, old_passwd, new_passwd):
        """Change current user password. Old password must be provided explicitly
        to prevent hijacking an existing user session, or for cases where the cleartext
        password is not used to authenticate requests.

        :return: True
        :raise: odoo.exceptions.AccessDenied when old password is wrong
        :raise: odoo.exceptions.UserError when new password is not set or empty
        """
        self.check(self._cr.dbname, self._uid, old_passwd)
        if new_passwd:
            # use self.env.user here, because it has uid=SUPERUSER_ID
            return self.env.user.write({'password': new_passwd})
        raise UserError(_("Setting empty passwords is not allowed for security reasons!"))

    @api.multi
    def preference_save(self):
        return {
            'type': 'ir.actions.client',
            'tag': 'reload_context',
        }

    @api.multi
    def preference_change_password(self):
        return {
            'type': 'ir.actions.client',
            'tag': 'change_password',
            'target': 'new',
        }

    @api.v7
    def has_group(self, cr, uid, group_ext_id):
        return self._has_group(cr, uid, group_ext_id)

    @api.v8
    def has_group(self, group_ext_id):
        # use singleton's id if called on a non-empty recordset, otherwise
        # context uid
        uid = self.id or self._uid
        return self.sudo(user=uid)._has_group(group_ext_id)

    @api.model
    @tools.ormcache('self._uid', 'group_ext_id')
    def _has_group(self, group_ext_id):
        """Checks whether user belongs to given group.

        :param str group_ext_id: external ID (XML ID) of the group.
           Must be provided in fully-qualified form (``module.ext_id``), as there
           is no implicit module to use..
        :return: True if the current user is a member of the group with the
           given external ID (XML ID), else False.
        """
        assert group_ext_id and '.' in group_ext_id, "External ID must be fully qualified"
        module, ext_id = group_ext_id.split('.')
        self._cr.execute("""SELECT 1 FROM res_groups_users_rel WHERE uid=%s AND gid IN
                            (SELECT res_id FROM ir_model_data WHERE module=%s AND name=%s)""",
                         (self._uid, module, ext_id))
        return bool(self._cr.fetchone())
    # for a few places explicitly clearing the has_group cache
    has_group.clear_cache = _has_group.clear_cache

    @api.multi
    def _is_admin(self):
        self.ensure_one()
        return self.id == SUPERUSER_ID or self.has_group('base.group_erp_manager')

    @api.model
    def get_company_currency_id(self):
        return self.env.user.company_id.currency_id.id

#
# Implied groups
#
# Extension of res.groups and res.users with a relation for "implied" or
# "inherited" groups.  Once a user belongs to a group, it automatically belongs
# to the implied groups (transitively).
#

class GroupsImplied(models.Model):
    _inherit = 'res.groups'

    implied_ids = fields.Many2many('res.groups', 'res_groups_implied_rel', 'gid', 'hid',
        string='Inherits', help='Users of this group automatically inherit those groups')
    trans_implied_ids = fields.Many2many('res.groups', string='Transitively inherits',
        compute='_compute_trans_implied')

    @api.depends('implied_ids.trans_implied_ids')
    def _compute_trans_implied(self):
        # Compute the transitive closure recursively. Note that the performance
        # is good, because the record cache behaves as a memo (the field is
        # never computed twice on a given group.)
        for g in self:
            g.trans_implied_ids = g.implied_ids | g.mapped('implied_ids.trans_implied_ids')

    @api.model
    def create(self, values):
        user_ids = values.pop('users', None)
        group = super(GroupsImplied, self).create(values)
        if user_ids:
            # delegate addition of users to add implied groups
            group.write({'users': user_ids})
        return group

    @api.multi
    def write(self, values):
        res = super(GroupsImplied, self).write(values)
        if values.get('users') or values.get('implied_ids'):
            # add all implied groups (to all users of each group)
            for group in self:
                vals = {'users': zip(repeat(4), group.users.ids)}
                super(GroupsImplied, group.trans_implied_ids).write(vals)
        return res


class UsersImplied(models.Model):
    _inherit = 'res.users'

    @api.model
    def create(self, values):
        if 'groups_id' in values:
            # complete 'groups_id' with implied groups
            user = self.new(values)
            gs = user.groups_id | user.groups_id.mapped('trans_implied_ids')
            values['groups_id'] = type(self).groups_id.convert_to_write(gs, user.groups_id)
        return super(UsersImplied, self).create(values)

    @api.multi
    def write(self, values):
        res = super(UsersImplied, self).write(values)
        if values.get('groups_id'):
            # add implied groups for all users
            for user in self.with_context({}):
                gs = set(concat(g.trans_implied_ids for g in user.groups_id))
                vals = {'groups_id': [(4, g.id) for g in gs]}
                super(UsersImplied, self).write(vals)
        return res

#
# Virtual checkbox and selection for res.user form view
#
# Extension of res.groups and res.users for the special groups view in the users
# form.  This extension presents groups with selection and boolean widgets:
# - Groups are shown by application, with boolean and/or selection fields.
#   Selection fields typically defines a role "Name" for the given application.
# - Uncategorized groups are presented as boolean fields and grouped in a
#   section "Others".
#
# The user form view is modified by an inherited view (base.user_groups_view);
# the inherited view replaces the field 'groups_id' by a set of reified group
# fields (boolean or selection fields).  The arch of that view is regenerated
# each time groups are changed.
#
# Naming conventions for reified groups fields:
# - boolean field 'in_group_ID' is True iff
#       ID is in 'groups_id'
# - selection field 'sel_groups_ID1_..._IDk' is ID iff
#       ID is in 'groups_id' and ID is maximal in the set {ID1, ..., IDk}
#

class GroupsView(models.Model):
    _inherit = 'res.groups'

    @api.model
    def create(self, values):
        user = super(GroupsView, self).create(values)
        self._update_user_groups_view()
        # ir_values.get_actions() depends on action records
        self.env['ir.values'].clear_caches()
        return user

    @api.multi
    def write(self, values):
        res = super(GroupsView, self).write(values)
        self._update_user_groups_view()
        # ir_values.get_actions() depends on action records
        self.env['ir.values'].clear_caches()
        return res

    @api.multi
    def unlink(self):
        res = super(GroupsView, self).unlink()
        self._update_user_groups_view()
        # ir_values.get_actions() depends on action records
        self.env['ir.values'].clear_caches()
        return res

    @api.model
    def _update_user_groups_view(self):
        """ Modify the view with xmlid ``base.user_groups_view``, which inherits
            the user form view, and introduces the reified group fields.
        """
        if self._context.get('install_mode'):
            # use installation/admin language for translatable names in the view
            user_context = self.env['res.users'].context_get()
            self = self.with_context(**user_context)

        # We have to try-catch this, because at first init the view does not
        # exist but we are already creating some basic groups.
        view = self.env.ref('base.user_groups_view', raise_if_not_found=False)
        if view and view.exists() and view._name == 'ir.ui.view':
            group_no_one = view.env.ref('base.group_no_one')
            xml1, xml2 = [], []
            xml1.append(E.separator(string=_('Application'), colspan="2"))
            for app, kind, gs in self.get_groups_by_application():
                # hide groups in categories 'Hidden' and 'Extra' (except for group_no_one)
                attrs = {}
                if app.xml_id in ('base.module_category_hidden', 'base.module_category_extra', 'base.module_category_usability'):
                    attrs['groups'] = 'base.group_no_one'

                if kind == 'selection':
                    # application name with a selection field
                    field_name = name_selection_groups(gs.ids)
                    xml1.append(E.field(name=field_name, **attrs))
                    xml1.append(E.newline())
                else:
                    # application separator with boolean fields
                    app_name = app.name or _('Other')
                    xml2.append(E.separator(string=app_name, colspan="4", **attrs))
                    for g in gs:
                        field_name = name_boolean_group(g.id)
                        if g == group_no_one:
                            # make the group_no_one invisible in the form view
                            xml2.append(E.field(name=field_name, invisible="1", **attrs))
                        else:
                            xml2.append(E.field(name=field_name, **attrs))

            xml2.append({'class': "o_label_nowrap"})
            xml = E.field(E.group(*(xml1), col="2"), E.group(*(xml2), col="4"), name="groups_id", position="replace")
            xml.addprevious(etree.Comment("GENERATED AUTOMATICALLY BY GROUPS"))
            xml_content = etree.tostring(xml, pretty_print=True, xml_declaration=True, encoding="utf-8")
<<<<<<< HEAD
            view.with_context(lang=None).write({'arch': xml_content})

    def get_application_groups(self, domain):
        """ Return the non-share groups that satisfy ``domain``. """
        return self.search(domain + [('share', '=', False)])

    @api.model
    def get_groups_by_application(self):
        """ Return all groups classified by application (module category), as a list::

                [(app, kind, groups), ...],

            where ``app`` and ``groups`` are recordsets, and ``kind`` is either
            ``'boolean'`` or ``'selection'``. Applications are given in sequence
            order.  If ``kind`` is ``'selection'``, ``groups`` are given in
            reverse implication order.
=======
            view.with_context(context, lang=None).write({'arch': xml_content, 'arch_fs': False})
        return True

    def get_application_groups(self, cr, uid, domain=None, context=None):
        if domain is None:
            domain = []
        domain.append(('share', '=', False))
        return self.search(cr, uid, domain, context=context)

    def get_groups_by_application(self, cr, uid, context=None):
        """ return all groups classified by application (module category), as a list of pairs:
                [(app, kind, [group, ...]), ...],
            where app and group are browse records, and kind is either 'boolean' or 'selection'.
            Applications are given in sequence order.  If kind is 'selection', the groups are
            given in reverse implication order.
>>>>>>> 51fe54dd
        """
        def linearize(app, gs):
            # determine sequence order: a group appears after its implied groups
            order = {g: len(g.trans_implied_ids & gs) for g in gs}
            # check whether order is total, i.e., sequence orders are distinct
            if len(set(order.itervalues())) == len(gs):
                return (app, 'selection', gs.sorted(key=order.get))
            else:
                return (app, 'boolean', gs)

        # classify all groups by application
        by_app, others = defaultdict(self.browse), self.browse()
        for g in self.get_application_groups([]):
            if g.category_id:
                by_app[g.category_id] += g
            else:
                others += g
        # build the result
        res = []
        for app, gs in sorted(by_app.iteritems(), key=lambda (a, _): a.sequence or 0):
            res.append(linearize(app, gs))
        if others:
            res.append((self.env['ir.module.category'], 'boolean', others))
        return res


class UsersView(models.Model):
    _inherit = 'res.users'

    @api.model
    def create(self, values):
        values = self._remove_reified_groups(values)
        user = super(UsersView, self).create(values)
        group_multi_company = self.env.ref('base.group_multi_company', False)
        if group_multi_company and 'company_ids' in values:
            if len(user.company_ids) <= 1 and user.id in group_multi_company.users.ids:
                group_multi_company.write({'users': [(3, user.id)]})
            elif len(user.company_ids) > 1 and user.id not in group_multi_company.users.ids:
                group_multi_company.write({'users': [(4, user.id)]})
        return user

    @api.multi
    def write(self, values):
        values = self._remove_reified_groups(values)
        res = super(UsersView, self).write(values)
        group_multi_company = self.env.ref('base.group_multi_company', False)
        if group_multi_company and 'company_ids' in values:
            for user in self:
                if len(user.company_ids) <= 1 and user.id in group_multi_company.users.ids:
                    group_multi_company.write({'users': [(3, user.id)]})
                elif len(user.company_ids) > 1 and user.id not in group_multi_company.users.ids:
                    group_multi_company.write({'users': [(4, user.id)]})
        return res

    def _remove_reified_groups(self, values):
        """ return `values` without reified group fields """
        add, rem = [], []
        values1 = {}

        for key, val in values.iteritems():
            if is_boolean_group(key):
                (add if val else rem).append(get_boolean_group(key))
            elif is_selection_groups(key):
                rem += get_selection_groups(key)
                if val:
                    add.append(val)
            else:
                values1[key] = val

        if 'groups_id' not in values and (add or rem):
            # remove group ids in `rem` and add group ids in `add`
            values1['groups_id'] = zip(repeat(3), rem) + zip(repeat(4), add)

        return values1

    @api.model
    def default_get(self, fields):
        group_fields, fields = partition(is_reified_group, fields)
        fields1 = (fields + ['groups_id']) if group_fields else fields
        values = super(UsersView, self).default_get(fields1)
        self._add_reified_groups(group_fields, values)
        return values

    @api.v7
    def read(self, cr, uid, ids, fields=None, context=None, load='_classic_read'):
        result = UsersView.read(self.browse(cr, uid, ids, context), fields, load=load)
        return result if isinstance(ids, list) else (bool(result) and result[0])

    @api.v8
    def read(self, fields=None, load='_classic_read'):
        # determine whether reified groups fields are required, and which ones
        fields1 = fields or self.fields_get().keys()
        group_fields, other_fields = partition(is_reified_group, fields1)

        # read regular fields (other_fields); add 'groups_id' if necessary
        drop_groups_id = False
        if group_fields and fields:
            if 'groups_id' not in other_fields:
                other_fields.append('groups_id')
                drop_groups_id = True
        else:
            other_fields = fields

        res = super(UsersView, self).read(other_fields, load=load)

        # post-process result to add reified group fields
        if group_fields:
            for values in res:
                self._add_reified_groups(group_fields, values)
                if drop_groups_id:
                    values.pop('groups_id', None)
        return res

    def _add_reified_groups(self, fields, values):
        """ add the given reified group fields into `values` """
        gids = set(parse_m2m(values.get('groups_id') or []))
        for f in fields:
            if is_boolean_group(f):
                values[f] = get_boolean_group(f) in gids
            elif is_selection_groups(f):
                selected = [gid for gid in get_selection_groups(f) if gid in gids]
                values[f] = selected and selected[-1] or False

    @api.model
    def fields_get(self, allfields=None, write_access=True, attributes=None):
        res = super(UsersView, self).fields_get(allfields=allfields, write_access=write_access, attributes=attributes)
        # add reified groups fields
        if not self.env.user._is_admin():
            return res
        for app, kind, gs in self.env['res.groups'].sudo().get_groups_by_application():
            if kind == 'selection':
                # selection group field
                tips = ['%s: %s' % (g.name, g.comment) for g in gs if g.comment]
                res[name_selection_groups(gs.ids)] = {
                    'type': 'selection',
                    'string': app.name or _('Other'),
                    'selection': [(False, '')] + [(g.id, g.name) for g in gs],
                    'help': '\n'.join(tips),
                    'exportable': False,
                    'selectable': False,
                }
            else:
                # boolean group fields
                for g in gs:
                    res[name_boolean_group(g.id)] = {
                        'type': 'boolean',
                        'string': g.name,
                        'help': g.comment,
                        'exportable': False,
                        'selectable': False,
                    }
        return res

#----------------------------------------------------------
# change password wizard
#----------------------------------------------------------

class ChangePasswordWizard(models.TransientModel):
    """ A wizard to manage the change of users' passwords. """
    _name = "change.password.wizard"
    _description = "Change Password Wizard"

    def _default_user_ids(self):
        user_ids = self._context.get('active_model') == 'res.users' and self._context.get('active_ids') or []
        return [
            (0, 0, {'user_id': user.id, 'user_login': user.login})
            for user in self.env['res.users'].browse(user_ids)
        ]

    user_ids = fields.One2many('change.password.user', 'wizard_id', string='Users', default=_default_user_ids)

    @api.multi
    def change_password_button(self):
        self.ensure_one()
        self.user_ids.change_password_button()
        if self.env.user in self.mapped('user_ids.user_id'):
            return {'type': 'ir.actions.client', 'tag': 'reload'}
        return {'type': 'ir.actions.act_window_close'}


class ChangePasswordUser(models.TransientModel):
    """ A model to configure users in the change password wizard. """
    _name = 'change.password.user'
    _description = 'Change Password Wizard User'

    wizard_id = fields.Many2one('change.password.wizard', string='Wizard', required=True)
    user_id = fields.Many2one('res.users', string='User', required=True, ondelete='cascade')
    user_login = fields.Char(string='User Login', readonly=True)
    new_passwd = fields.Char(string='New Password', default='')

    @api.multi
    def change_password_button(self):
        for line in self:
            line.user_id.write({'password': line.new_passwd})
        # don't keep temporary passwords in the database longer than necessary
        self.write({'new_passwd': False})<|MERGE_RESOLUTION|>--- conflicted
+++ resolved
@@ -736,8 +736,7 @@
             xml = E.field(E.group(*(xml1), col="2"), E.group(*(xml2), col="4"), name="groups_id", position="replace")
             xml.addprevious(etree.Comment("GENERATED AUTOMATICALLY BY GROUPS"))
             xml_content = etree.tostring(xml, pretty_print=True, xml_declaration=True, encoding="utf-8")
-<<<<<<< HEAD
-            view.with_context(lang=None).write({'arch': xml_content})
+            view.with_context(lang=None).write({'arch': xml_content, 'arch_fs': False})
 
     def get_application_groups(self, domain):
         """ Return the non-share groups that satisfy ``domain``. """
@@ -753,23 +752,6 @@
             ``'boolean'`` or ``'selection'``. Applications are given in sequence
             order.  If ``kind`` is ``'selection'``, ``groups`` are given in
             reverse implication order.
-=======
-            view.with_context(context, lang=None).write({'arch': xml_content, 'arch_fs': False})
-        return True
-
-    def get_application_groups(self, cr, uid, domain=None, context=None):
-        if domain is None:
-            domain = []
-        domain.append(('share', '=', False))
-        return self.search(cr, uid, domain, context=context)
-
-    def get_groups_by_application(self, cr, uid, context=None):
-        """ return all groups classified by application (module category), as a list of pairs:
-                [(app, kind, [group, ...]), ...],
-            where app and group are browse records, and kind is either 'boolean' or 'selection'.
-            Applications are given in sequence order.  If kind is 'selection', the groups are
-            given in reverse implication order.
->>>>>>> 51fe54dd
         """
         def linearize(app, gs):
             # determine sequence order: a group appears after its implied groups
