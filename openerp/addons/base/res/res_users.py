# -*- coding: utf-8 -*-
##############################################################################
#
#    OpenERP, Open Source Management Solution
#    Copyright (C) 2004-2009 Tiny SPRL (<http://tiny.be>).
#    Copyright (C) 2010-2013 OpenERP s.a. (<http://openerp.com>).
#
#    This program is free software: you can redistribute it and/or modify
#    it under the terms of the GNU Affero General Public License as
#    published by the Free Software Foundation, either version 3 of the
#    License, or (at your option) any later version.
#
#    This program is distributed in the hope that it will be useful,
#    but WITHOUT ANY WARRANTY; without even the implied warranty of
#    MERCHANTABILITY or FITNESS FOR A PARTICULAR PURPOSE.  See the
#    GNU Affero General Public License for more details.
#
#    You should have received a copy of the GNU Affero General Public License
#    along with this program.  If not, see <http://www.gnu.org/licenses/>.
#
##############################################################################
from functools import partial
import logging
from lxml import etree
from lxml.builder import E

import openerp
from openerp import SUPERUSER_ID
from openerp import pooler, tools
import openerp.exceptions
from openerp.osv import fields,osv, expression
from openerp.osv.orm import browse_record
from openerp.tools.translate import _

_logger = logging.getLogger(__name__)

class groups(osv.osv):
    _name = "res.groups"
    _description = "Access Groups"
    _rec_name = 'full_name'

    def _get_full_name(self, cr, uid, ids, field, arg, context=None):
        res = {}
        for g in self.browse(cr, uid, ids, context):
            if g.category_id:
                res[g.id] = '%s / %s' % (g.category_id.name, g.name)
            else:
                res[g.id] = g.name
        return res

    def _search_group(self, cr, uid, obj, name, args, context=None):
        operand = args[0][2]
        operator = args[0][1]
        lst = True
        if isinstance(operand, bool):
            domains = [[('name', operator, operand)], [('category_id.name', operator, operand)]]
            if operator in expression.NEGATIVE_TERM_OPERATORS == (not operand):
                return expression.AND(domains)
            else:
                return expression.OR(domains)
        if isinstance(operand, basestring):
            lst = False
            operand = [operand]
        where = []
        for group in operand:
            values = filter(bool, group.split('/'))
            group_name = values.pop().strip()
            category_name = values and '/'.join(values).strip() or group_name
            group_domain = [('name', operator, lst and [group_name] or group_name)]
            category_domain = [('category_id.name', operator, lst and [category_name] or category_name)]
            if operator in expression.NEGATIVE_TERM_OPERATORS and not values:
                category_domain = expression.OR([category_domain, [('category_id', '=', False)]])
            if (operator in expression.NEGATIVE_TERM_OPERATORS) == (not values):
                sub_where = expression.AND([group_domain, category_domain])
            else:
                sub_where = expression.OR([group_domain, category_domain])
            if operator in expression.NEGATIVE_TERM_OPERATORS:
                where = expression.AND([where, sub_where])
            else:
                where = expression.OR([where, sub_where])
        return where

    _columns = {
        'name': fields.char('Name', size=64, required=True, translate=True),
        'users': fields.many2many('res.users', 'res_groups_users_rel', 'gid', 'uid', 'Users'),
        'model_access': fields.one2many('ir.model.access', 'group_id', 'Access Controls'),
        'rule_groups': fields.many2many('ir.rule', 'rule_group_rel',
            'group_id', 'rule_group_id', 'Rules', domain=[('global', '=', False)]),
        'menu_access': fields.many2many('ir.ui.menu', 'ir_ui_menu_group_rel', 'gid', 'menu_id', 'Access Menu'),
        'view_access': fields.many2many('ir.ui.view', 'ir_ui_view_group_rel', 'group_id', 'view_id', 'Views'),
        'comment' : fields.text('Comment', size=250, translate=True),
        'category_id': fields.many2one('ir.module.category', 'Application', select=True),
        'full_name': fields.function(_get_full_name, type='char', string='Group Name', fnct_search=_search_group),
    }

    _sql_constraints = [
        ('name_uniq', 'unique (category_id, name)', 'The name of the group must be unique within an application!')
    ]

    def search(self, cr, uid, args, offset=0, limit=None, order=None, context=None, count=False):
        # add explicit ordering if search is sorted on full_name
        if order and order.startswith('full_name'):
            ids = super(groups, self).search(cr, uid, args, context=context)
            gs = self.browse(cr, uid, ids, context)
            gs.sort(key=lambda g: g.full_name, reverse=order.endswith('DESC'))
            gs = gs[offset:offset+limit] if limit else gs[offset:]
            return map(int, gs)
        return super(groups, self).search(cr, uid, args, offset, limit, order, context, count)

    def copy(self, cr, uid, id, default=None, context=None):
        group_name = self.read(cr, uid, [id], ['name'])[0]['name']
        default.update({'name': _('%s (copy)')%group_name})
        return super(groups, self).copy(cr, uid, id, default, context)

    def write(self, cr, uid, ids, vals, context=None):
        if 'name' in vals:
            if vals['name'].startswith('-'):
                raise osv.except_osv(_('Error'),
                        _('The name of the group can not start with "-"'))
        res = super(groups, self).write(cr, uid, ids, vals, context=context)
        self.pool.get('ir.model.access').call_cache_clearing_methods(cr)
        return res

groups()

class res_users(osv.osv):
    """ User class. A res.users record models an OpenERP user and is different
        from an employee.

        res.users class now inherits from res.partner. The partner model is
        used to store the data related to the partner: lang, name, address,
        avatar, ... The user model is now dedicated to technical data.
    """
    __admin_ids = {}
    _uid_cache = {}
    _inherits = {
        'res.partner': 'partner_id',
    }
    _name = "res.users"
    _description = 'Users'

    def _set_new_password(self, cr, uid, id, name, value, args, context=None):
        if value is False:
            # Do not update the password if no value is provided, ignore silently.
            # For example web client submits False values for all empty fields.
            return
        if uid == id:
            # To change their own password users must use the client-specific change password wizard,
            # so that the new password is immediately used for further RPC requests, otherwise the user
            # will face unexpected 'Access Denied' exceptions.
            raise osv.except_osv(_('Operation Canceled'), _('Please use the change password wizard (in User Preferences or User menu) to change your own password.'))
        self.write(cr, uid, id, {'password': value})

    def _get_password(self, cr, uid, ids, arg, karg, context=None):
        return dict.fromkeys(ids, '')

    _columns = {
        'id': fields.integer('ID'),
        'login_date': fields.date('Latest connection', select=1),
        'partner_id': fields.many2one('res.partner', required=True,
            string='Related Partner', ondelete='restrict',
            help='Partner-related data of the user'),
        'login': fields.char('Login', size=64, required=True,
            help="Used to log into the system"),
        'password': fields.char('Password', size=64, invisible=True,
            help="Keep empty if you don't want the user to be able to connect on the system."),
        'new_password': fields.function(_get_password, type='char', size=64,
            fnct_inv=_set_new_password, string='Set Password',
            help="Specify a value only when creating a user or if you're "\
                 "changing the user's password, otherwise leave empty. After "\
                 "a change of password, the user has to login again."),
        'signature': fields.text('Signature'),
        'active': fields.boolean('Active'),
        'action_id': fields.many2one('ir.actions.actions', 'Home Action', help="If specified, this action will be opened at logon for this user, in addition to the standard menu."),
        'menu_id': fields.many2one('ir.actions.actions', 'Menu Action', help="If specified, the action will replace the standard menu for this user."),
        'groups_id': fields.many2many('res.groups', 'res_groups_users_rel', 'uid', 'gid', 'Groups'),
        # Special behavior for this field: res.company.search() will only return the companies
        # available to the current user (should be the user's companies?), when the user_preference
        # context is set.
        'company_id': fields.many2one('res.company', 'Company', required=True,
            help='The company this user is currently working for.', context={'user_preference': True}),
        'company_ids':fields.many2many('res.company','res_company_users_rel','user_id','cid','Companies'),
        # backward compatibility fields
        'user_email': fields.related('email', type='char',
            deprecated='Use the email field instead of user_email. This field will be removed with OpenERP 7.1.'),
    }

    def on_change_company_id(self, cr, uid, ids, company_id):
        return {'warning' : {
                    'title': _("Company Switch Warning"),
                    'message': _("Please keep in mind that documents currently displayed may not be relevant after switching to another company. If you have unsaved changes, please make sure to save and close all forms before switching to a different company. (You can click on Cancel in the User Preferences now)"),
                }
        }

    def onchange_state(self, cr, uid, ids, state_id, context=None):
        partner_ids = [user.partner_id.id for user in self.browse(cr, uid, ids, context=context)]
        return self.pool.get('res.partner').onchange_state(cr, uid, partner_ids, state_id, context=context)

    def onchange_type(self, cr, uid, ids, is_company, context=None):
        """ Wrapper on the user.partner onchange_type, because some calls to the
            partner form view applied to the user may trigger the
            partner.onchange_type method, but applied to the user object.
        """
        partner_ids = [user.partner_id.id for user in self.browse(cr, uid, ids, context=context)]
        return self.pool.get('res.partner').onchange_type(cr, uid, partner_ids, is_company, context=context)

    def onchange_address(self, cr, uid, ids, use_parent_address, parent_id, context=None):
        """ Wrapper on the user.partner onchange_address, because some calls to the
            partner form view applied to the user may trigger the
            partner.onchange_type method, but applied to the user object.
        """
        partner_ids = [user.partner_id.id for user in self.browse(cr, uid, ids, context=context)]
        return self.pool.get('res.partner').onchange_address(cr, uid, partner_ids, use_parent_address, parent_id, context=context)

    def _check_company(self, cr, uid, ids, context=None):
        return all(((this.company_id in this.company_ids) or not this.company_ids) for this in self.browse(cr, uid, ids, context))

    _constraints = [
        (_check_company, 'The chosen company is not in the allowed companies for this user', ['company_id', 'company_ids']),
    ]

    _sql_constraints = [
        ('login_key', 'UNIQUE (login)',  'You can not have two users with the same login !')
    ]

    def _get_company(self,cr, uid, context=None, uid2=False):
        if not uid2:
            uid2 = uid
        user = self.pool.get('res.users').read(cr, uid, uid2, ['company_id'], context)
        company_id = user.get('company_id', False)
        return company_id and company_id[0] or False

    def _get_companies(self, cr, uid, context=None):
        c = self._get_company(cr, uid, context)
        if c:
            return [c]
        return False

    def _get_menu(self,cr, uid, context=None):
        dataobj = self.pool.get('ir.model.data')
        try:
            model, res_id = dataobj.get_object_reference(cr, uid, 'base', 'action_menu_admin')
            if model != 'ir.actions.act_window':
                return False
            return res_id
        except ValueError:
            return False

    def _get_group(self,cr, uid, context=None):
        dataobj = self.pool.get('ir.model.data')
        result = []
        try:
            dummy,group_id = dataobj.get_object_reference(cr, SUPERUSER_ID, 'base', 'group_user')
            result.append(group_id)
            dummy,group_id = dataobj.get_object_reference(cr, SUPERUSER_ID, 'base', 'group_partner_manager')
            result.append(group_id)
        except ValueError:
            # If these groups does not exists anymore
            pass
        return result

    _defaults = {
        'password': '',
        'active': True,
        'customer': False,
        'menu_id': _get_menu,
        'company_id': _get_company,
        'company_ids': _get_companies,
        'groups_id': _get_group,
        'image': lambda self, cr, uid, ctx={}: self.pool.get('res.partner')._get_default_image(cr, uid, False, ctx, colorize=True),
    }

    # User can write on a few of his own fields (but not his groups for example)
    SELF_WRITEABLE_FIELDS = ['password', 'signature', 'action_id', 'company_id', 'email', 'name', 'image', 'image_medium', 'image_small', 'lang', 'tz']
    # User can read a few of his own fields
    SELF_READABLE_FIELDS = ['signature', 'company_id', 'login', 'email', 'name', 'image', 'image_medium', 'image_small', 'lang', 'tz', 'tz_offset', 'groups_id', 'partner_id', '__last_update']

    def read(self, cr, uid, ids, fields=None, context=None, load='_classic_read'):
        def override_password(o):
            if 'password' in o and ('id' not in o or o['id'] != uid):
                o['password'] = '********'
            return o

        if fields and (ids == [uid] or ids == uid):
            for key in fields:
                if not (key in self.SELF_READABLE_FIELDS or key.startswith('context_')):
                    break
            else:
                # safe fields only, so we read as super-user to bypass access rights
                uid = SUPERUSER_ID

        result = super(res_users, self).read(cr, uid, ids, fields=fields, context=context, load=load)
        canwrite = self.pool.get('ir.model.access').check(cr, uid, 'res.users', 'write', False)
        if not canwrite:
            if isinstance(ids, (int, long)):
                result = override_password(result)
            else:
                result = map(override_password, result)

        return result

    def create(self, cr, uid, vals, context=None):
        user_id = super(res_users, self).create(cr, uid, vals, context=context)
        user = self.browse(cr, uid, user_id, context=context)
        if user.partner_id.company_id: 
            user.partner_id.write({'company_id': user.company_id.id})
        return user_id

    def write(self, cr, uid, ids, values, context=None):
        if not hasattr(ids, '__iter__'):
            ids = [ids]
        if ids == [uid]:
            for key in values.keys():
                if not (key in self.SELF_WRITEABLE_FIELDS or key.startswith('context_')):
                    break
            else:
                if 'company_id' in values:
                    if not (values['company_id'] in self.read(cr, SUPERUSER_ID, uid, ['company_ids'], context=context)['company_ids']):
                        del values['company_id']
                uid = 1 # safe fields only, so we write as super-user to bypass access rights

        res = super(res_users, self).write(cr, uid, ids, values, context=context)
        if 'company_id' in values:
            for user in self.browse(cr, uid, ids, context=context):
                # if partner is global we keep it that way
                if user.partner_id.company_id and user.partner_id.company_id.id != values['company_id']: 
                    user.partner_id.write({'company_id': user.company_id.id})
        # clear caches linked to the users
        self.pool.get('ir.model.access').call_cache_clearing_methods(cr)
        clear = partial(self.pool.get('ir.rule').clear_cache, cr)
        map(clear, ids)
        db = cr.dbname
        if db in self._uid_cache:
            for id in ids:
                if id in self._uid_cache[db]:
                    del self._uid_cache[db][id]
        self.context_get.clear_cache(self)
        return res

    def unlink(self, cr, uid, ids, context=None):
        if 1 in ids:
            raise osv.except_osv(_('Can not remove root user!'), _('You can not remove the admin user as it is used internally for resources created by OpenERP (updates, module installation, ...)'))
        db = cr.dbname
        if db in self._uid_cache:
            for id in ids:
                if id in self._uid_cache[db]:
                    del self._uid_cache[db][id]
        return super(res_users, self).unlink(cr, uid, ids, context=context)

    def name_search(self, cr, user, name='', args=None, operator='ilike', context=None, limit=100):
        if not args:
            args=[]
        if not context:
            context={}
        ids = []
        if name and operator in ['=', 'ilike']:
            ids = self.search(cr, user, [('login','=',name)]+ args, limit=limit, context=context)
        if not ids:
            ids = self.search(cr, user, [('name',operator,name)]+ args, limit=limit, context=context)
        return self.name_get(cr, user, ids, context=context)

    def copy(self, cr, uid, id, default=None, context=None):
        user2copy = self.read(cr, uid, [id], ['login','name'])[0]
        default = dict(default or {})
        if ('name' not in default) and ('partner_id' not in default):
            default['name'] = _("%s (copy)") % user2copy['name']
        if 'login' not in default:
            default['login'] = _("%s (copy)") % user2copy['login']
        return super(res_users, self).copy(cr, uid, id, default, context)

    def copy_data(self, cr, uid, ids, default=None, context=None):
        if default is None:
            default = {}
        default.update({'login_date': False})
        return super(res_users, self).copy_data(cr, uid, ids, default, context=context)

    @tools.ormcache(skiparg=2)
    def context_get(self, cr, uid, context=None):
        user = self.browse(cr, SUPERUSER_ID, uid, context)
        result = {}
        for k in self._all_columns.keys():
            if k.startswith('context_'):
                context_key = k[8:]
            elif k in ['lang', 'tz']:
                context_key = k
            else:
                context_key = False
            if context_key:
                res = getattr(user,k) or False
                if isinstance(res, browse_record):
                    res = res.id
                result[context_key] = res or False
        return result

    def action_get(self, cr, uid, context=None):
        dataobj = self.pool.get('ir.model.data')
        data_id = dataobj._get_id(cr, SUPERUSER_ID, 'base', 'action_res_users_my')
        return dataobj.browse(cr, uid, data_id, context=context).res_id

    def check_super(self, passwd):
        if passwd == tools.config['admin_passwd']:
            return True
        else:
            raise openerp.exceptions.AccessDenied()

    def check_credentials(self, cr, uid, password):
        """ Override this method to plug additional authentication methods"""
        res = self.search(cr, SUPERUSER_ID, [('id','=',uid),('password','=',password)])
        if not res:
            raise openerp.exceptions.AccessDenied()

    def login(self, db, login, password):
        if not password:
            return False
        user_id = False
        cr = pooler.get_db(db).cursor()
        try:
            # autocommit: our single update request will be performed atomically.
            # (In this way, there is no opportunity to have two transactions
            # interleaving their cr.execute()..cr.commit() calls and have one
            # of them rolled back due to a concurrent access.)
            cr.autocommit(True)
            # check if user exists
            res = self.search(cr, SUPERUSER_ID, [('login','=',login)])
            if res:
                user_id = res[0]
                # check credentials
                self.check_credentials(cr, user_id, password)
                # We effectively unconditionally write the res_users line.
                # Even w/ autocommit there's a chance the user row will be locked,
                # in which case we can't delay the login just for the purpose of
                # update the last login date - hence we use FOR UPDATE NOWAIT to
                # try to get the lock - fail-fast
                # Failing to acquire the lock on the res_users row probably means
                # another request is holding it. No big deal, we don't want to
                # prevent/delay login in that case. It will also have been logged
                # as a SQL error, if anyone cares.
                try:
                    cr.execute("SELECT id FROM res_users WHERE id=%s FOR UPDATE NOWAIT", (user_id,), log_exceptions=False)
                    cr.execute("UPDATE res_users SET login_date = now() AT TIME ZONE 'UTC' WHERE id=%s", (user_id,))
                except Exception:
                    _logger.debug("Failed to update last_login for db:%s login:%s", db, login, exc_info=True)
        except openerp.exceptions.AccessDenied:
            _logger.info("Login failed for db:%s login:%s", db, login)
            user_id = False
        finally:
            cr.close()

        return user_id

    def authenticate(self, db, login, password, user_agent_env):
        """Verifies and returns the user ID corresponding to the given
          ``login`` and ``password`` combination, or False if there was
          no matching user.

           :param str db: the database on which user is trying to authenticate
           :param str login: username
           :param str password: user password
           :param dict user_agent_env: environment dictionary describing any
               relevant environment attributes
        """
        uid = self.login(db, login, password)
        if uid == openerp.SUPERUSER_ID:
            # Successfully logged in as admin!
            # Attempt to guess the web base url...
            if user_agent_env and user_agent_env.get('base_location'):
                cr = pooler.get_db(db).cursor()
                try:
                    base = user_agent_env['base_location']
                    ICP = self.pool.get('ir.config_parameter')
                    if not ICP.get_param(cr, uid, 'web.base.url.freeze'):
                        ICP.set_param(cr, uid, 'web.base.url', base)
                    cr.commit()
                except Exception:
                    _logger.exception("Failed to update web.base.url configuration parameter")
                finally:
                    cr.close()
        return uid

    def check(self, db, uid, passwd):
        """Verifies that the given (uid, password) is authorized for the database ``db`` and
           raise an exception if it is not."""
        if not passwd:
            # empty passwords disallowed for obvious security reasons
            raise openerp.exceptions.AccessDenied()
        if self._uid_cache.get(db, {}).get(uid) == passwd:
            return
        cr = pooler.get_db(db).cursor()
        try:
            self.check_credentials(cr, uid, passwd)
            if self._uid_cache.has_key(db):
                self._uid_cache[db][uid] = passwd
            else:
                self._uid_cache[db] = {uid:passwd}
        finally:
            cr.close()

    def change_password(self, cr, uid, old_passwd, new_passwd, context=None):
        """Change current user password. Old password must be provided explicitly
        to prevent hijacking an existing user session, or for cases where the cleartext
        password is not used to authenticate requests.

        :return: True
        :raise: openerp.exceptions.AccessDenied when old password is wrong
        :raise: except_osv when new password is not set or empty
        """
        self.check(cr.dbname, uid, old_passwd)
        if new_passwd:
            return self.write(cr, uid, uid, {'password': new_passwd})
        raise osv.except_osv(_('Warning!'), _("Setting empty passwords is not allowed for security reasons!"))

    def preference_save(self, cr, uid, ids, context=None):
        return {
            'type': 'ir.actions.client',
            'tag': 'reload',
        }

    def preference_change_password(self, cr, uid, ids, context=None):
        return {
            'type': 'ir.actions.client',
            'tag': 'change_password',
            'target': 'new',
        }

    def has_group(self, cr, uid, group_ext_id):
        """Checks whether user belongs to given group.

        :param str group_ext_id: external ID (XML ID) of the group.
           Must be provided in fully-qualified form (``module.ext_id``), as there
           is no implicit module to use..
        :return: True if the current user is a member of the group with the
           given external ID (XML ID), else False.
        """
        assert group_ext_id and '.' in group_ext_id, "External ID must be fully qualified"
        module, ext_id = group_ext_id.split('.')
        cr.execute("""SELECT 1 FROM res_groups_users_rel WHERE uid=%s AND gid IN
                        (SELECT res_id FROM ir_model_data WHERE module=%s AND name=%s)""",
                   (uid, module, ext_id))
        return bool(cr.fetchone())


#
# Extension of res.groups and res.users with a relation for "implied" or
# "inherited" groups.  Once a user belongs to a group, it automatically belongs
# to the implied groups (transitively).
#

class cset(object):
    """ A cset (constrained set) is a set of elements that may be constrained to
        be a subset of other csets.  Elements added to a cset are automatically
        added to its supersets.  Cycles in the subset constraints are supported.
    """
    def __init__(self, xs):
        self.supersets = set()
        self.elements = set(xs)
    def subsetof(self, other):
        if other is not self:
            self.supersets.add(other)
            other.update(self.elements)
    def update(self, xs):
        xs = set(xs) - self.elements
        if xs:      # xs will eventually be empty in case of a cycle
            self.elements.update(xs)
            for s in self.supersets:
                s.update(xs)
    def __iter__(self):
        return iter(self.elements)

def concat(ls):
    """ return the concatenation of a list of iterables """
    res = []
    for l in ls: res.extend(l)
    return res



class groups_implied(osv.osv):
    _inherit = 'res.groups'

    def _get_trans_implied(self, cr, uid, ids, field, arg, context=None):
        "computes the transitive closure of relation implied_ids"
        memo = {}           # use a memo for performance and cycle avoidance
        def computed_set(g):
            if g not in memo:
                memo[g] = cset(g.implied_ids)
                for h in g.implied_ids:
                    computed_set(h).subsetof(memo[g])
            return memo[g]

        res = {}
        for g in self.browse(cr, SUPERUSER_ID, ids, context):
            res[g.id] = map(int, computed_set(g))
        return res

    _columns = {
        'implied_ids': fields.many2many('res.groups', 'res_groups_implied_rel', 'gid', 'hid',
            string='Inherits', help='Users of this group automatically inherit those groups'),
        'trans_implied_ids': fields.function(_get_trans_implied,
            type='many2many', relation='res.groups', string='Transitively inherits'),
    }

    def create(self, cr, uid, values, context=None):
        users = values.pop('users', None)
        gid = super(groups_implied, self).create(cr, uid, values, context)
        if users:
            # delegate addition of users to add implied groups
            self.write(cr, uid, [gid], {'users': users}, context)
        return gid

    def write(self, cr, uid, ids, values, context=None):
        res = super(groups_implied, self).write(cr, uid, ids, values, context)
        if values.get('users') or values.get('implied_ids'):
            # add all implied groups (to all users of each group)
            for g in self.browse(cr, uid, ids):
                gids = map(int, g.trans_implied_ids)
                vals = {'users': [(4, u.id) for u in g.users]}
                super(groups_implied, self).write(cr, uid, gids, vals, context)
        return res

class users_implied(osv.osv):
    _inherit = 'res.users'

    def create(self, cr, uid, values, context=None):
        groups = values.pop('groups_id', None)
        user_id = super(users_implied, self).create(cr, uid, values, context)
        if groups:
            # delegate addition of groups to add implied groups
            self.write(cr, uid, [user_id], {'groups_id': groups}, context)
        return user_id

    def write(self, cr, uid, ids, values, context=None):
        if not isinstance(ids,list):
            ids = [ids]
        res = super(users_implied, self).write(cr, uid, ids, values, context)
        if values.get('groups_id'):
            # add implied groups for all users
            for user in self.browse(cr, uid, ids):
                gs = set(concat([g.trans_implied_ids for g in user.groups_id]))
                vals = {'groups_id': [(4, g.id) for g in gs]}
                super(users_implied, self).write(cr, uid, [user.id], vals, context)
        return res

#
# Extension of res.groups and res.users for the special groups view in the users
# form.  This extension presents groups with selection and boolean widgets:
# - Groups are shown by application, with boolean and/or selection fields.
#   Selection fields typically defines a role "Name" for the given application.
# - Uncategorized groups are presented as boolean fields and grouped in a
#   section "Others".
#
# The user form view is modified by an inherited view (base.user_groups_view);
# the inherited view replaces the field 'groups_id' by a set of reified group
# fields (boolean or selection fields).  The arch of that view is regenerated
# each time groups are changed.
#
# Naming conventions for reified groups fields:
# - boolean field 'in_group_ID' is True iff
#       ID is in 'groups_id'
# - boolean field 'in_groups_ID1_..._IDk' is True iff
#       any of ID1, ..., IDk is in 'groups_id'
# - selection field 'sel_groups_ID1_..._IDk' is ID iff
#       ID is in 'groups_id' and ID is maximal in the set {ID1, ..., IDk}

def name_boolean_group(id): return 'in_group_' + str(id)
def name_boolean_groups(ids): return 'in_groups_' + '_'.join(map(str, ids))
def name_selection_groups(ids): return 'sel_groups_' + '_'.join(map(str, ids))

def is_boolean_group(name): return name.startswith('in_group_')
def is_boolean_groups(name): return name.startswith('in_groups_')
def is_selection_groups(name): return name.startswith('sel_groups_')
def is_reified_group(name):
    return is_boolean_group(name) or is_boolean_groups(name) or is_selection_groups(name)

def get_boolean_group(name): return int(name[9:])
def get_boolean_groups(name): return map(int, name[10:].split('_'))
def get_selection_groups(name): return map(int, name[11:].split('_'))

def partition(f, xs):
    "return a pair equivalent to (filter(f, xs), filter(lambda x: not f(x), xs))"
    yes, nos = [], []
    for x in xs:
        (yes if f(x) else nos).append(x)
    return yes, nos



class groups_view(osv.osv):
    _inherit = 'res.groups'

    def create(self, cr, uid, values, context=None):
        res = super(groups_view, self).create(cr, uid, values, context)
        self.update_user_groups_view(cr, uid, context)
        return res

    def write(self, cr, uid, ids, values, context=None):
        res = super(groups_view, self).write(cr, uid, ids, values, context)
        self.update_user_groups_view(cr, uid, context)
        return res

    def unlink(self, cr, uid, ids, context=None):
        res = super(groups_view, self).unlink(cr, uid, ids, context)
        self.update_user_groups_view(cr, uid, context)
        return res

    def update_user_groups_view(self, cr, uid, context=None):
        # the view with id 'base.user_groups_view' inherits the user form view,
        # and introduces the reified group fields
<<<<<<< HEAD
        if context is None:
            context = {}
        if not context or context.get('install_mode'):
            context = dict(context)
=======
        if not context or context.get('install_mode'):
            # use installation/admin language for translatable names in the view
            context = dict(context or {})
>>>>>>> 84b5bf94
            context.update(self.pool['res.users'].context_get(cr, uid))
        view = self.get_user_groups_view(cr, uid, context)
        if view:
            xml1, xml2 = [], []
            xml1.append(E.separator(string=_('Application'), colspan="4"))
            for app, kind, gs in self.get_groups_by_application(cr, uid, context):
                # hide groups in category 'Hidden' (except to group_no_one)
                attrs = {'groups': 'base.group_no_one'} if app and app.xml_id == 'base.module_category_hidden' else {}
                if kind == 'selection':
                    # application name with a selection field
                    field_name = name_selection_groups(map(int, gs))
                    xml1.append(E.field(name=field_name, **attrs))
                    xml1.append(E.newline())
                else:
                    # application separator with boolean fields
                    app_name = app and app.name or _('Other')
                    xml2.append(E.separator(string=app_name, colspan="4", **attrs))
                    for g in gs:
                        field_name = name_boolean_group(g.id)
                        xml2.append(E.field(name=field_name, **attrs))

            xml = E.field(*(xml1 + xml2), name="groups_id", position="replace")
            xml.addprevious(etree.Comment("GENERATED AUTOMATICALLY BY GROUPS"))
            xml_content = etree.tostring(xml, pretty_print=True, xml_declaration=True, encoding="utf-8")
            view.write({'arch': xml_content})
        return True

    def get_user_groups_view(self, cr, uid, context=None):
        try:
            view = self.pool.get('ir.model.data').get_object(cr, SUPERUSER_ID, 'base', 'user_groups_view', context)
            assert view and view._table_name == 'ir.ui.view'
        except Exception:
            view = False
        return view

    def get_application_groups(self, cr, uid, domain=None, context=None):
        return self.search(cr, uid, domain or [])

    def get_groups_by_application(self, cr, uid, context=None):
        """ return all groups classified by application (module category), as a list of pairs:
                [(app, kind, [group, ...]), ...],
            where app and group are browse records, and kind is either 'boolean' or 'selection'.
            Applications are given in sequence order.  If kind is 'selection', the groups are
            given in reverse implication order.
        """
        def linearized(gs):
            gs = set(gs)
            # determine sequence order: a group should appear after its implied groups
            order = dict.fromkeys(gs, 0)
            for g in gs:
                for h in gs.intersection(g.trans_implied_ids):
                    order[h] -= 1
            # check whether order is total, i.e., sequence orders are distinct
            if len(set(order.itervalues())) == len(gs):
                return sorted(gs, key=lambda g: order[g])
            return None

        # classify all groups by application
        gids = self.get_application_groups(cr, uid, context=context)
        by_app, others = {}, []
        for g in self.browse(cr, uid, gids, context):
            if g.category_id:
                by_app.setdefault(g.category_id, []).append(g)
            else:
                others.append(g)
        # build the result
        res = []
        apps = sorted(by_app.iterkeys(), key=lambda a: a.sequence or 0)
        for app in apps:
            gs = linearized(by_app[app])
            if gs:
                res.append((app, 'selection', gs))
            else:
                res.append((app, 'boolean', by_app[app]))
        if others:
            res.append((False, 'boolean', others))
        return res

class users_view(osv.osv):
    _inherit = 'res.users'

    def create(self, cr, uid, values, context=None):
        self._set_reified_groups(values)
        return super(users_view, self).create(cr, uid, values, context)

    def write(self, cr, uid, ids, values, context=None):
        self._set_reified_groups(values)
        return super(users_view, self).write(cr, uid, ids, values, context)

    def _set_reified_groups(self, values):
        """ reflect reified group fields in values['groups_id'] """
        if 'groups_id' in values:
            # groups are already given, ignore group fields
            for f in filter(is_reified_group, values.iterkeys()):
                del values[f]
            return

        add, remove = [], []
        for f in values.keys():
            if is_boolean_group(f):
                target = add if values.pop(f) else remove
                target.append(get_boolean_group(f))
            elif is_boolean_groups(f):
                if not values.pop(f):
                    remove.extend(get_boolean_groups(f))
            elif is_selection_groups(f):
                remove.extend(get_selection_groups(f))
                selected = values.pop(f)
                if selected:
                    add.append(selected)
        # update values *only* if groups are being modified, otherwise
        # we introduce spurious changes that might break the super.write() call.
        if add or remove:
            # remove groups in 'remove' and add groups in 'add'
            values['groups_id'] = [(3, id) for id in remove] + [(4, id) for id in add]

    def default_get(self, cr, uid, fields, context=None):
        group_fields, fields = partition(is_reified_group, fields)
        fields1 = (fields + ['groups_id']) if group_fields else fields
        values = super(users_view, self).default_get(cr, uid, fields1, context)
        self._get_reified_groups(group_fields, values)
        return values

    def read(self, cr, uid, ids, fields=None, context=None, load='_classic_read'):
        if not fields:
            fields = self.fields_get(cr, uid, context=context).keys()
        group_fields, fields = partition(is_reified_group, fields)
        if not 'groups_id' in fields:
            fields.append('groups_id')
        res = super(users_view, self).read(cr, uid, ids, fields, context=context, load=load)
        if res:
            for values in (res if isinstance(res, list) else [res]):
                self._get_reified_groups(group_fields, values)
        return res

    def _get_reified_groups(self, fields, values):
        """ compute the given reified group fields from values['groups_id'] """
        gids = set(values.get('groups_id') or [])
        for f in fields:
            if is_boolean_group(f):
                values[f] = get_boolean_group(f) in gids
            elif is_boolean_groups(f):
                values[f] = not gids.isdisjoint(get_boolean_groups(f))
            elif is_selection_groups(f):
                selected = [gid for gid in get_selection_groups(f) if gid in gids]
                values[f] = selected and selected[-1] or False

    def fields_get(self, cr, uid, allfields=None, context=None, write_access=True):
        res = super(users_view, self).fields_get(cr, uid, allfields, context, write_access)
        # add reified groups fields
        for app, kind, gs in self.pool.get('res.groups').get_groups_by_application(cr, uid, context):
            if kind == 'selection':
                # selection group field
                tips = ['%s: %s' % (g.name, g.comment) for g in gs if g.comment]
                res[name_selection_groups(map(int, gs))] = {
                    'type': 'selection',
                    'string': app and app.name or _('Other'),
                    'selection': [(False, '')] + [(g.id, g.name) for g in gs],
                    'help': '\n'.join(tips),
                    'exportable': False,
                    'selectable': False,
                }
            else:
                # boolean group fields
                for g in gs:
                    res[name_boolean_group(g.id)] = {
                        'type': 'boolean',
                        'string': g.name,
                        'help': g.comment,
                        'exportable': False,
                        'selectable': False,
                    }
        return res

# vim:expandtab:smartindent:tabstop=4:softtabstop=4:shiftwidth=4:<|MERGE_RESOLUTION|>--- conflicted
+++ resolved
@@ -705,16 +705,9 @@
     def update_user_groups_view(self, cr, uid, context=None):
         # the view with id 'base.user_groups_view' inherits the user form view,
         # and introduces the reified group fields
-<<<<<<< HEAD
-        if context is None:
-            context = {}
-        if not context or context.get('install_mode'):
-            context = dict(context)
-=======
         if not context or context.get('install_mode'):
             # use installation/admin language for translatable names in the view
             context = dict(context or {})
->>>>>>> 84b5bf94
             context.update(self.pool['res.users'].context_get(cr, uid))
         view = self.get_user_groups_view(cr, uid, context)
         if view:
