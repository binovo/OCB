--- conflicted
+++ resolved
@@ -119,7 +119,7 @@
                                     context="{'user_preference': 0}"
                                     groups="base.group_multi_company"
                                     />
-                                <!--field name="address_id"/-->
+                                <field name="address_id"/>
                                 <field name="user_email" widget="email"/>
                             </group>
                             <group colspan="1" col="2" groups="base.group_extended">
@@ -175,7 +175,7 @@
                 <search string="Users">
                     <field name="name"/>
                     <field name="login"/>
-                    <!--field name="address_id" string="Address"/-->
+                    <field name="address_id" string="Address"/>
                     <field name="company_ids" string="Company" groups="base.group_multi_company"/>
                 </search>
             </field>
@@ -257,81 +257,6 @@
             </field>
         </record>
 
-<<<<<<< HEAD
-        <record id="view_users_configuration_form" model="ir.ui.view">
-            <field name="name">res.config.users.confirm.form</field>
-            <field name="model">res.config.users</field>
-            <field name="type">form</field>
-            <field name="inherit_id" ref="res_config_view_base"/>
-            <field name="arch" type="xml">
-              <data>
-                <form position="attributes">
-                  <attribute name="string">Create User</attribute>
-                </form>
-                <xpath expr='//separator[@string="title"]' position='attributes'>
-                    <attribute name='string'>New User</attribute>
-              </xpath>
-                <xpath expr="//label[@string='description']"
-                     position="attributes">
-                <attribute name="string">Create additional users and assign them groups that will allow them to have access to selected functionalities within the system. Click on 'Done' if you do not wish to add more users at this stage, you can always do this later.</attribute>
-              </xpath>
-              <xpath expr='//separator[@string="vsep"]' position='attributes'>
-                        <attribute name='string'></attribute>
-                    </xpath>
-                <group string="res_config_contents" position="replace">
-                  <field name="name"/>
-                  <field name="user_email"/>
-                  <field name="login"/>
-                  <field name="password" password="True"/>
-                  <field name="context_lang"/>
-                  <field name="context_tz"/>
-
-                  <separator string="Group" colspan="4"/>
-                  <label  align="0.0" colspan="4" string="Groups are used to define access rights on objects and the visibility of screens and menus"/>
-                  <field colspan="4" nolabel="1" name="groups_id"/>
-                </group>
-
-                <xpath expr='//button[@name="action_next"]'
-                       position='attributes'>
-                  <attribute name="name">action_add</attribute>
-                  <attribute name='string'>Add User</attribute>
-                  <attribute name='icon'>gtk-add</attribute>
-                </xpath>
-
-                <xpath expr='//button[@name="action_skip"]'
-                       position='attributes'>
-                  <!-- if this one is performed first, it transforms
-                       the action_skip into action_next, and the
-                       transformation of action_next to action_add,
-                       since it uses first-match, transforms the same
-                       button. And we end up with [add] [next] instead
-                       of [next] [add]
-
-                       Would probably be simpler to just replace both
-                       by nothing and create a pair of brand new
-                       buttons... but we'd have to handle the groups
-                       around the buttons... oh well...
-                  -->
-                  <attribute name="name">action_next</attribute>
-                  <attribute name='string'>Done</attribute>
-                  <attribute name='icon'>gtk-go-forward</attribute>
-                </xpath>
-              </data>
-            </field>
-        </record>
-
-        <record id="action_config_user_form" model="ir.actions.act_window">
-            <field name="name">Create Users</field>
-            <field name="type">ir.actions.act_window</field>
-            <field name="res_model">res.config.users</field>
-            <field name="view_type">form</field>
-            <field name="view_mode">form</field>
-            <field name="view_id" ref="view_users_configuration_form"/>
-            <field name="target">new</field>
-        </record>
-
-=======
->>>>>>> ad067eff
         <record id="view_confirm_simple_view_form" model="ir.ui.view">
             <field name="name">Configure Your Interface</field>
             <field name="model">res.config.view</field>
