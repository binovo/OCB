# -*- coding: utf-8 -*-
# Part of Odoo. See LICENSE file for full copyright and licensing details.

""" Domain expression processing

The main duty of this module is to compile a domain expression into a
SQL query. A lot of things should be documented here, but as a first
step in the right direction, some tests in test_osv_expression.yml
might give you some additional information.

For legacy reasons, a domain uses an inconsistent two-levels abstract
syntax (domains are regular Python data structures). At the first
level, a domain is an expression made of terms (sometimes called
leaves) and (domain) operators used in prefix notation. The available
operators at this level are '!', '&', and '|'. '!' is a unary 'not',
'&' is a binary 'and', and '|' is a binary 'or'.  For instance, here
is a possible domain. (<term> stands for an arbitrary term, more on
this later.)::

    ['&', '!', <term1>, '|', <term2>, <term3>]

It is equivalent to this pseudo code using infix notation::

    (not <term1>) and (<term2> or <term3>)

The second level of syntax deals with the term representation. A term
is a triple of the form (left, operator, right). That is, a term uses
an infix notation, and the available operators, and possible left and
right operands differ with those of the previous level. Here is a
possible term::

    ('company_id.name', '=', 'OpenERP')

The left and right operand don't have the same possible values. The
left operand is field name (related to the model for which the domain
applies).  Actually, the field name can use the dot-notation to
traverse relationships.  The right operand is a Python value whose
type should match the used operator and field type. In the above
example, a string is used because the name field of a company has type
string, and because we use the '=' operator. When appropriate, a 'in'
operator can be used, and thus the right operand should be a list.

Note: the non-uniform syntax could have been more uniform, but this
would hide an important limitation of the domain syntax. Say that the
term representation was ['=', 'company_id.name', 'OpenERP']. Used in a
complete domain, this would look like::

    ['!', ['=', 'company_id.name', 'OpenERP']]

and you would be tempted to believe something like this would be
possible::

    ['!', ['=', 'company_id.name', ['&', ..., ...]]]

That is, a domain could be a valid operand. But this is not the
case. A domain is really limited to a two-level nature, and can not
take a recursive form: a domain is not a valid second-level operand.

Unaccent - Accent-insensitive search

OpenERP will use the SQL function 'unaccent' when available for the
'ilike' and 'not ilike' operators, and enabled in the configuration.
Normally the 'unaccent' function is obtained from `the PostgreSQL
'unaccent' contrib module
<http://developer.postgresql.org/pgdocs/postgres/unaccent.html>`_.

.. todo: The following explanation should be moved in some external
         installation guide

The steps to install the module might differ on specific PostgreSQL
versions.  We give here some instruction for PostgreSQL 9.x on a
Ubuntu system.

Ubuntu doesn't come yet with PostgreSQL 9.x, so an alternative package
source is used. We use Martin Pitt's PPA available at
`ppa:pitti/postgresql
<https://launchpad.net/~pitti/+archive/postgresql>`_.

.. code-block:: sh

    > sudo add-apt-repository ppa:pitti/postgresql
    > sudo apt-get update

Once the package list is up-to-date, you have to install PostgreSQL
9.0 and its contrib modules.

.. code-block:: sh

    > sudo apt-get install postgresql-9.0 postgresql-contrib-9.0

When you want to enable unaccent on some database:

.. code-block:: sh

    > psql9 <database> -f /usr/share/postgresql/9.0/contrib/unaccent.sql

Here :program:`psql9` is an alias for the newly installed PostgreSQL
9.0 tool, together with the correct port if necessary (for instance if
PostgreSQL 8.4 is running on 5432). (Other aliases can be used for
createdb and dropdb.)

.. code-block:: sh

    > alias psql9='/usr/lib/postgresql/9.0/bin/psql -p 5433'

You can check unaccent is working:

.. code-block:: sh

    > psql9 <database> -c"select unaccent('hélène')"

Finally, to instruct OpenERP to really use the unaccent function, you have to
start the server specifying the ``--unaccent`` flag.

"""
import collections

import logging
import traceback
from zlib import crc32

import openerp.modules
from . import fields
from .. import SUPERUSER_ID
from ..models import MAGIC_COLUMNS, BaseModel
import openerp.tools as tools


# Domain operators.
NOT_OPERATOR = '!'
OR_OPERATOR = '|'
AND_OPERATOR = '&'
DOMAIN_OPERATORS = (NOT_OPERATOR, OR_OPERATOR, AND_OPERATOR)

# List of available term operators. It is also possible to use the '<>'
# operator, which is strictly the same as '!='; the later should be prefered
# for consistency. This list doesn't contain '<>' as it is simpified to '!='
# by the normalize_operator() function (so later part of the code deals with
# only one representation).
# Internals (i.e. not available to the user) 'inselect' and 'not inselect'
# operators are also used. In this case its right operand has the form (subselect, params).
TERM_OPERATORS = ('=', '!=', '<=', '<', '>', '>=', '=?', '=like', '=ilike',
                  'like', 'not like', 'ilike', 'not ilike', 'in', 'not in',
                  'child_of', 'parent_of')

# A subset of the above operators, with a 'negative' semantic. When the
# expressions 'in NEGATIVE_TERM_OPERATORS' or 'not in NEGATIVE_TERM_OPERATORS' are used in the code
# below, this doesn't necessarily mean that any of those NEGATIVE_TERM_OPERATORS is
# legal in the processed term.
NEGATIVE_TERM_OPERATORS = ('!=', 'not like', 'not ilike', 'not in')

# Negation of domain expressions
DOMAIN_OPERATORS_NEGATION = {
    AND_OPERATOR: OR_OPERATOR,
    OR_OPERATOR: AND_OPERATOR,
}
TERM_OPERATORS_NEGATION = {
    '<': '>=',
    '>': '<=',
    '<=': '>',
    '>=': '<',
    '=': '!=',
    '!=': '=',
    'in': 'not in',
    'like': 'not like',
    'ilike': 'not ilike',
    'not in': 'in',
    'not like': 'like',
    'not ilike': 'ilike',
}

TRUE_LEAF = (1, '=', 1)
FALSE_LEAF = (0, '=', 1)

TRUE_DOMAIN = [TRUE_LEAF]
FALSE_DOMAIN = [FALSE_LEAF]

_logger = logging.getLogger(__name__)


# --------------------------------------------------
# Generic domain manipulation
# --------------------------------------------------

def normalize_domain(domain):
    """Returns a normalized version of ``domain_expr``, where all implicit '&' operators
       have been made explicit. One property of normalized domain expressions is that they
       can be easily combined together as if they were single domain components.
    """
    assert isinstance(domain, (list, tuple)), "Domains to normalize must have a 'domain' form: a list or tuple of domain components"
    if not domain:
        return TRUE_DOMAIN
    result = []
    expected = 1                            # expected number of expressions
    op_arity = {NOT_OPERATOR: 1, AND_OPERATOR: 2, OR_OPERATOR: 2}
    for token in domain:
        if expected == 0:                   # more than expected, like in [A, B]
            result[0:0] = [AND_OPERATOR]             # put an extra '&' in front
            expected = 1
        result.append(token)
        if isinstance(token, (list, tuple)):  # domain term
            expected -= 1
        else:
            expected += op_arity.get(token, 0) - 1
    assert expected == 0, 'This domain is syntactically not correct: %s' % (domain)
    return result


def combine(operator, unit, zero, domains):
    """Returns a new domain expression where all domain components from ``domains``
       have been added together using the binary operator ``operator``. The given
       domains must be normalized.

       :param unit: the identity element of the domains "set" with regard to the operation
                    performed by ``operator``, i.e the domain component ``i`` which, when
                    combined with any domain ``x`` via ``operator``, yields ``x``.
                    E.g. [(1,'=',1)] is the typical unit for AND_OPERATOR: adding it
                    to any domain component gives the same domain.
       :param zero: the absorbing element of the domains "set" with regard to the operation
                    performed by ``operator``, i.e the domain component ``z`` which, when
                    combined with any domain ``x`` via ``operator``, yields ``z``.
                    E.g. [(1,'=',1)] is the typical zero for OR_OPERATOR: as soon as
                    you see it in a domain component the resulting domain is the zero.
       :param domains: a list of normalized domains.
    """
    result = []
    count = 0
    for domain in domains:
        if domain == unit:
            continue
        if domain == zero:
            return zero
        if domain:
            result += domain
            count += 1
    result = [operator] * (count - 1) + result
    return result


def AND(domains):
    """AND([D1,D2,...]) returns a domain representing D1 and D2 and ... """
    return combine(AND_OPERATOR, TRUE_DOMAIN, FALSE_DOMAIN, domains)


def OR(domains):
    """OR([D1,D2,...]) returns a domain representing D1 or D2 or ... """
    return combine(OR_OPERATOR, FALSE_DOMAIN, TRUE_DOMAIN, domains)


def distribute_not(domain):
    """ Distribute any '!' domain operators found inside a normalized domain.

    Because we don't use SQL semantic for processing a 'left not in right'
    query (i.e. our 'not in' is not simply translated to a SQL 'not in'),
    it means that a '! left in right' can not be simply processed
    by __leaf_to_sql by first emitting code for 'left in right' then wrapping
    the result with 'not (...)', as it would result in a 'not in' at the SQL
    level.

    This function is thus responsible for pushing any '!' domain operators
    inside the terms themselves. For example::

         ['!','&',('user_id','=',4),('partner_id','in',[1,2])]
            will be turned into:
         ['|',('user_id','!=',4),('partner_id','not in',[1,2])]

    """

    # This is an iterative version of a recursive function that split domain
    # into subdomains, processes them and combine the results. The "stack" below
    # represents the recursive calls to be done.
    result = []
    stack = [False]

    for token in domain:
        negate = stack.pop()
        # negate tells whether the subdomain starting with token must be negated
        if is_leaf(token):
            if negate:
                left, operator, right = token
                if operator in TERM_OPERATORS_NEGATION:
                    result.append((left, TERM_OPERATORS_NEGATION[operator], right))
                else:
                    result.append(NOT_OPERATOR)
                    result.append(token)
            else:
                result.append(token)
        elif token == NOT_OPERATOR:
            stack.append(not negate)
        elif token in DOMAIN_OPERATORS_NEGATION:
            result.append(DOMAIN_OPERATORS_NEGATION[token] if negate else token)
            stack.append(negate)
            stack.append(negate)
        else:
            result.append(token)

    return result


# --------------------------------------------------
# Generic leaf manipulation
# --------------------------------------------------

def _quote(to_quote):
    if '"' not in to_quote:
        return '"%s"' % to_quote
    return to_quote


def generate_table_alias(src_table_alias, joined_tables=[]):
    """ Generate a standard table alias name. An alias is generated as following:
        - the base is the source table name (that can already be an alias)
        - then, each joined table is added in the alias using a 'link field name'
          that is used to render unique aliases for a given path
        - returns a tuple composed of the alias, and the full table alias to be
          added in a from condition with quoting done
        Examples:
        - src_table_alias='res_users', join_tables=[]:
            alias = ('res_users','"res_users"')
        - src_model='res_users', join_tables=[(res.partner, 'parent_id')]
            alias = ('res_users__parent_id', '"res_partner" as "res_users__parent_id"')

        :param model src_table_alias: model source of the alias
        :param list joined_tables: list of tuples
                                   (dst_model, link_field)

        :return tuple: (table_alias, alias statement for from clause with quotes added)
    """
    alias = src_table_alias
    if not joined_tables:
        return '%s' % alias, '%s' % _quote(alias)
    for link in joined_tables:
        alias += '__' + link[1]
    # Use an alternate alias scheme if length exceeds the PostgreSQL limit
    # of 63 characters.
    if len(alias) >= 64:
        # We have to fit a crc32 hash and one underscore
        # into a 63 character alias. The remaining space we can use to add
        # a human readable prefix.
        alias_hash = hex(crc32(alias))[2:]
        ALIAS_PREFIX_LENGTH = 63 - len(alias_hash) - 1
        alias = "%s_%s" % (
            alias[:ALIAS_PREFIX_LENGTH], alias_hash)
    return '%s' % alias, '%s as %s' % (_quote(joined_tables[-1][0]), _quote(alias))


def get_alias_from_query(from_query):
    """ :param string from_query: is something like :
        - '"res_partner"' OR
        - '"res_partner" as "res_users__partner_id"''
    """
    from_splitted = from_query.split(' as ')
    if len(from_splitted) > 1:
        return from_splitted[0].replace('"', ''), from_splitted[1].replace('"', '')
    else:
        return from_splitted[0].replace('"', ''), from_splitted[0].replace('"', '')


def normalize_leaf(element):
    """ Change a term's operator to some canonical form, simplifying later
        processing. """
    if not is_leaf(element):
        return element
    left, operator, right = element
    original = operator
    operator = operator.lower()
    if operator == '<>':
        operator = '!='
    if isinstance(right, bool) and operator in ('in', 'not in'):
        _logger.warning("The domain term '%s' should use the '=' or '!=' operator." % ((left, original, right),))
        operator = '=' if operator == 'in' else '!='
    if isinstance(right, (list, tuple)) and operator in ('=', '!='):
        _logger.warning("The domain term '%s' should use the 'in' or 'not in' operator." % ((left, original, right),))
        operator = 'in' if operator == '=' else 'not in'
    return left, operator, right


def is_operator(element):
    """ Test whether an object is a valid domain operator. """
    return isinstance(element, basestring) and element in DOMAIN_OPERATORS


def is_leaf(element, internal=False):
    """ Test whether an object is a valid domain term:
        - is a list or tuple
        - with 3 elements
        - second element if a valid op

        :param tuple element: a leaf in form (left, operator, right)
        :param boolean internal: allow or not the 'inselect' internal operator
            in the term. This should be always left to False.

        Note: OLD TODO change the share wizard to use this function.
    """
    INTERNAL_OPS = TERM_OPERATORS + ('<>',)
    if internal:
        INTERNAL_OPS += ('inselect', 'not inselect')
    return (isinstance(element, tuple) or isinstance(element, list)) \
        and len(element) == 3 \
        and element[1] in INTERNAL_OPS \
        and ((isinstance(element[0], basestring) and element[0])
             or tuple(element) in (TRUE_LEAF, FALSE_LEAF))


# --------------------------------------------------
# SQL utils
# --------------------------------------------------

def select_from_where(cr, select_field, from_table, where_field, where_ids, where_operator):
    # todo: merge into parent query as sub-query
    res = []
    if where_ids:
        if where_operator in ['<', '>', '>=', '<=']:
            cr.execute('SELECT "%s" FROM "%s" WHERE "%s" %s %%s' % \
                (select_field, from_table, where_field, where_operator),
                (where_ids[0],))  # TODO shouldn't this be min/max(where_ids) ?
            res = [r[0] for r in cr.fetchall()]
        else:  # TODO where_operator is supposed to be 'in'? It is called with child_of...
            for i in range(0, len(where_ids), cr.IN_MAX):
                subids = where_ids[i:i + cr.IN_MAX]
                cr.execute('SELECT "%s" FROM "%s" WHERE "%s" IN %%s' % \
                    (select_field, from_table, where_field), (tuple(subids),))
                res.extend([r[0] for r in cr.fetchall()])
    return res


def select_distinct_from_where_not_null(cr, select_field, from_table):
    cr.execute('SELECT distinct("%s") FROM "%s" where "%s" is not null' % (select_field, from_table, select_field))
    return [r[0] for r in cr.fetchall()]

def get_unaccent_wrapper(cr):
    if openerp.modules.registry.RegistryManager.get(cr.dbname).has_unaccent:
        return lambda x: "unaccent(%s)" % (x,)
    return lambda x: x

# --------------------------------------------------
# ExtendedLeaf class for managing leafs and contexts
# -------------------------------------------------

class ExtendedLeaf(object):
    """ Class wrapping a domain leaf, and giving some services and management
        features on it. In particular it managed join contexts to be able to
        construct queries through multiple models.
    """

    # --------------------------------------------------
    # Join / Context manipulation
    #   running examples:
    #   - res_users.name, like, foo: name is on res_partner, not on res_users
    #   - res_partner.bank_ids.name, like, foo: bank_ids is a one2many with _auto_join
    #   - res_partner.state_id.name, like, foo: state_id is a many2one with _auto_join
    # A join:
    #   - link between src_table and dst_table, using src_field and dst_field
    #       i.e.: inherits: res_users.partner_id = res_partner.id
    #       i.e.: one2many: res_partner.id = res_partner_bank.partner_id
    #       i.e.: many2one: res_partner.state_id = res_country_state.id
    #   - done in the context of a field
    #       i.e.: inherits: 'partner_id'
    #       i.e.: one2many: 'bank_ids'
    #       i.e.: many2one: 'state_id'
    #   - table names use aliases: initial table followed by the context field
    #     names, joined using a '__'
    #       i.e.: inherits: res_partner as res_users__partner_id
    #       i.e.: one2many: res_partner_bank as res_partner__bank_ids
    #       i.e.: many2one: res_country_state as res_partner__state_id
    #   - join condition use aliases
    #       i.e.: inherits: res_users.partner_id = res_users__partner_id.id
    #       i.e.: one2many: res_partner.id = res_partner__bank_ids.parr_id
    #       i.e.: many2one: res_partner.state_id = res_partner__state_id.id
    # Variables explanation:
    #   - src_table: working table before the join
    #       -> res_users, res_partner, res_partner
    #   - dst_table: working table after the join
    #       -> res_partner, res_partner_bank, res_country_state
    #   - src_table_link_name: field name used to link the src table, not
    #     necessarily a field (because 'id' is not a field instance)
    #       i.e.: inherits: 'partner_id', found in the inherits of the current table
    #       i.e.: one2many: 'id', not a field
    #       i.e.: many2one: 'state_id', the current field name
    #   - dst_table_link_name: field name used to link the dst table, not
    #     necessarily a field (because 'id' is not a field instance)
    #       i.e.: inherits: 'id', not a field
    #       i.e.: one2many: 'partner_id', _fields_id of the current field
    #       i.e.: many2one: 'id', not a field
    #   - context_field_name: field name used as a context to make the alias
    #       i.e.: inherits: 'partner_id': found in the inherits of the current table
    #       i.e.: one2many: 'bank_ids': current field name
    #       i.e.: many2one: 'state_id': current field name
    # --------------------------------------------------

    def __init__(self, leaf, model, join_context=None, internal=False):
        """ Initialize the ExtendedLeaf

            :attr [string, tuple] leaf: operator or tuple-formatted domain
                expression
            :attr obj model: current working model
            :attr list _models: list of chained models, updated when
                adding joins
            :attr list join_context: list of join contexts. This is a list of
                tuples like ``(lhs, table, lhs_col, col, link)``

                where

                lhs
                    source (left hand) model
                model
                    destination (right hand) model
                lhs_col
                    source model column for join condition
                col
                    destination model column for join condition
                link
                    link column between source and destination model
                    that is not necessarily (but generally) a real column used
                    in the condition (i.e. in many2one); this link is used to
                    compute aliases
        """
        assert isinstance(model, BaseModel), 'Invalid leaf creation without table'
        self.join_context = join_context or []
        self.leaf = leaf
        # normalize the leaf's operator
        self.normalize_leaf()
        # set working variables; handle the context stack and previous tables
        self.model = model
        self._models = []
        for item in self.join_context:
            self._models.append(item[0])
        self._models.append(model)
        # check validity
        self.check_leaf(internal)

    def __str__(self):
        return '<osv.ExtendedLeaf: %s on %s (ctx: %s)>' % (str(self.leaf), self.model._table, ','.join(self._get_context_debug()))

    def generate_alias(self):
        links = [(context[1]._table, context[4]) for context in self.join_context]
        alias, alias_statement = generate_table_alias(self._models[0]._table, links)
        return alias

    def add_join_context(self, model, lhs_col, table_col, link):
        """ See above comments for more details. A join context is a tuple like:
                ``(lhs, model, lhs_col, col, link)``

            After adding the join, the model of the current leaf is updated.
        """
        self.join_context.append((self.model, model, lhs_col, table_col, link))
        self._models.append(model)
        self.model = model

    def get_join_conditions(self):
        conditions = []
        alias = self._models[0]._table
        for context in self.join_context:
            previous_alias = alias
            alias += '__' + context[4]
            conditions.append('"%s"."%s"="%s"."%s"' % (previous_alias, context[2], alias, context[3]))
        return conditions

    def get_tables(self):
        tables = set()
        links = []
        for context in self.join_context:
            links.append((context[1]._table, context[4]))
            alias, alias_statement = generate_table_alias(self._models[0]._table, links)
            tables.add(alias_statement)
        return tables

    def _get_context_debug(self):
        names = ['"%s"."%s"="%s"."%s" (%s)' % (item[0]._table, item[2], item[1]._table, item[3], item[4]) for item in self.join_context]
        return names

    # --------------------------------------------------
    # Leaf manipulation
    # --------------------------------------------------

    def check_leaf(self, internal=False):
        """ Leaf validity rules:
            - a valid leaf is an operator or a leaf
            - a valid leaf has a field objects unless
                - it is not a tuple
                - it is an inherited field
                - left is id, operator is 'child_of'
                - left is in MAGIC_COLUMNS
        """
        if not is_operator(self.leaf) and not is_leaf(self.leaf, internal):
            raise ValueError("Invalid leaf %s" % str(self.leaf))

    def is_operator(self):
        return is_operator(self.leaf)

    def is_true_leaf(self):
        return self.leaf == TRUE_LEAF

    def is_false_leaf(self):
        return self.leaf == FALSE_LEAF

    def is_leaf(self, internal=False):
        return is_leaf(self.leaf, internal=internal)

    def normalize_leaf(self):
        self.leaf = normalize_leaf(self.leaf)
        return True

def create_substitution_leaf(leaf, new_elements, new_model=None, internal=False):
    """ From a leaf, create a new leaf (based on the new_elements tuple
        and new_model), that will have the same join context. Used to
        insert equivalent leafs in the processing stack. """
    if new_model is None:
        new_model = leaf.model
    new_join_context = [tuple(context) for context in leaf.join_context]
    new_leaf = ExtendedLeaf(new_elements, new_model, join_context=new_join_context, internal=internal)
    return new_leaf

class expression(object):
    """ Parse a domain expression
        Use a real polish notation
        Leafs are still in a ('foo', '=', 'bar') format
        For more info: http://christophe-simonis-at-tiny.blogspot.com/2008/08/new-new-domain-notation.html
    """

    def __init__(self, cr, uid, exp, table, context):
        """ Initialize expression object and automatically parse the expression
            right after initialization.

            :param exp: expression (using domain ('foo', '=', 'bar' format))
            :param table: root model

            :attr list result: list that will hold the result of the parsing
                as a list of ExtendedLeaf
            :attr list joins: list of join conditions, such as
                (res_country_state."id" = res_partner."state_id")
            :attr root_model: base model for the query
            :attr list expression: the domain expression, that will be normalized
                and prepared
        """
        self._unaccent = get_unaccent_wrapper(cr)
        self.joins = []
        self.root_model = table

        # normalize and prepare the expression for parsing
        self.expression = distribute_not(normalize_domain(exp))

        # parse the domain expression
        self.parse(cr, uid, context=context)

    # ----------------------------------------
    # Leafs management
    # ----------------------------------------

    def get_tables(self):
        """ Returns the list of tables for SQL queries, like select from ... """
        tables = []
        for leaf in self.result:
            for table in leaf.get_tables():
                if table not in tables:
                    tables.append(table)
        table_name = _quote(self.root_model._table)
        if table_name not in tables:
            tables.append(table_name)
        return tables

    # ----------------------------------------
    # Parsing
    # ----------------------------------------

    def parse(self, cr, uid, context):
        """ Transform the leaves of the expression

            The principle is to pop elements from a leaf stack one at a time.
            Each leaf is processed. The processing is a if/elif list of various
            cases that appear in the leafs (many2one, function fields, ...).
            Two things can happen as a processing result:
            - the leaf has been modified and/or new leafs have to be introduced
              in the expression; they are pushed into the leaf stack, to be
              processed right after
            - the leaf is added to the result

            Some internal var explanation:
                :var list path: left operand seen as a sequence of field names
                    ("foo.bar" -> ["foo", "bar"])
                :var obj model: model object, model containing the field
                    (the name provided in the left operand)
                :var obj field: the field corresponding to `path[0]`
                :var obj column: the column corresponding to `path[0]`
                :var obj comodel: relational model of field (field.comodel)
                    (res_partner.bank_ids -> res.partner.bank)
        """

        def to_ids(value, comodel, context=None, limit=None):
            """ Normalize a single id or name, or a list of those, into a list of ids
                :param {int,long,basestring,list,tuple} value:
                    if int, long -> return [value]
                    if basestring, convert it into a list of basestrings, then
                    if list of basestring ->
                        perform a name_search on comodel for each name
                        return the list of related ids
            """
            names = []
            if isinstance(value, basestring):
                names = [value]
            elif value and isinstance(value, (tuple, list)) and all(isinstance(item, basestring) for item in value):
                names = value
            elif isinstance(value, (int, long)):
                return [value]
            if names:
                name_get_list = [name_get[0] for name in names for name_get in comodel.name_search(cr, uid, name, [], 'ilike', context=context, limit=limit)]
                return list(set(name_get_list))
            return list(value)

        def child_of_domain(left, ids, left_model, parent=None, prefix='', context=None):
            """ Return a domain implementing the child_of operator for [(left,child_of,ids)],
                either as a range using the parent_left/right tree lookup fields
                (when available), or as an expanded [(left,in,child_ids)] """
            if context is None:
                context = {}
            if not ids:
                return FALSE_DOMAIN
            if left_model._parent_store and (not left_model.pool._init) and (not context.get('defer_parent_store_computation')):
                # TODO: Improve where joins are implemented for many with '.', replace by:
                # doms += ['&',(prefix+'.parent_left','<',o.parent_right),(prefix+'.parent_left','>=',o.parent_left)]
                doms = []
                for o in left_model.browse(cr, uid, ids, context=context):
                    if doms:
                        doms.insert(0, OR_OPERATOR)
                    doms += [AND_OPERATOR, ('parent_left', '<', o.parent_right), ('parent_left', '>=', o.parent_left)]
                if prefix:
                    return [(left, 'in', left_model.search(cr, uid, doms, context=context))]
                return doms
            else:
                def recursive_children(ids, model, parent_field):
                    if not ids:
                        return []
                    ids2 = model.search(cr, uid, [(parent_field, 'in', ids)], context=context)
                    return ids + recursive_children(ids2, model, parent_field)
                return [(left, 'in', recursive_children(ids, left_model, parent or left_model._parent_name))]

        def parent_of_domain(left, ids, left_model, parent=None, prefix='', context=None):
            """ Return a domain implementing the parent_of operator for [(left,parent_of,ids)],
                either as a range using the parent_left/right tree lookup fields
                (when available), or as an expanded [(left,in,parent_ids)] """
            if context is None:
                context = {}
            if left_model._parent_store and (not left_model.pool._init) and (not context.get('defer_parent_store_computation')):
                doms = []
                for node in left_model.browse(cr, uid, ids, context=context):
                    if doms:
                        doms.insert(0, OR_OPERATOR)
                    doms += [AND_OPERATOR, ('parent_right', '>', node.parent_left), ('parent_left', '<=',  node.parent_left)]
                if prefix:
                    return [(left, 'in', left_model.search(cr, uid, doms, context=context))]
                return doms
            else:
                def get_parent_ids(record, parent_field):
                    ids = set([record.id])
                    while record[parent_field]:
                        record = record[parent_field]
                        ids.add(record.id)
                    return ids
                parent_ids = set()
                for node in left_model.browse(cr, uid, ids, context=context):
                    parent_ids |= get_parent_ids(node, parent or left_model._parent_name)
                return [(left, 'in', list(parent_ids))]

        HIERARCHY_FUNCS = {'child_of': child_of_domain,
                           'parent_of': parent_of_domain}

        def pop():
            """ Pop a leaf to process. """
            return self.stack.pop()

        def push(leaf):
            """ Push a leaf to be processed right after. """
            self.stack.append(leaf)

        def push_result(leaf):
            """ Push a leaf to the results. This leaf has been fully processed
                and validated. """
            self.result.append(leaf)

        self.result = []
        self.stack = [ExtendedLeaf(leaf, self.root_model) for leaf in self.expression]
        # process from right to left; expression is from left to right
        self.stack.reverse()

        while self.stack:
            # Get the next leaf to process
            leaf = pop()

            # Get working variables
            if leaf.is_operator():
                left, operator, right = leaf.leaf, None, None
            elif leaf.is_true_leaf() or leaf.is_false_leaf():
                # because we consider left as a string
                left, operator, right = ('%s' % leaf.leaf[0], leaf.leaf[1], leaf.leaf[2])
            else:
                left, operator, right = leaf.leaf
            path = left.split('.', 1)

            model = leaf.model
            field = model._fields.get(path[0])
            column = model._columns.get(path[0])
            comodel = model.pool.get(getattr(field, 'comodel_name', None))

            # ----------------------------------------
            # SIMPLE CASE
            # 1. leaf is an operator
            # 2. leaf is a true/false leaf
            # -> add directly to result
            # ----------------------------------------

            if leaf.is_operator() or leaf.is_true_leaf() or leaf.is_false_leaf():
                push_result(leaf)

            # ----------------------------------------
            # FIELD NOT FOUND
            # -> from inherits'd fields -> work on the related model, and add
            #    a join condition
            # -> ('id', 'child_of', '..') -> use a 'to_ids'
            # -> but is one on the _log_access special fields, add directly to
            #    result
            #    TODO: make these fields explicitly available in self.columns instead!
            # -> else: crash
            # ----------------------------------------

            elif not column and path[0] in model._inherit_fields:
                # comments about inherits'd fields
                #  { 'field_name': ('parent_model', 'm2o_field_to_reach_parent',
                #                    field_column_obj, origina_parent_model), ... }
                next_model = model.pool[model._inherit_fields[path[0]][0]]
                leaf.add_join_context(next_model, model._inherits[next_model._name], 'id', model._inherits[next_model._name])
                push(leaf)

            elif left == 'id' and operator in HIERARCHY_FUNCS:
                ids2 = to_ids(right, model, context)
                dom = HIERARCHY_FUNCS[operator](left, ids2, model, context=context)
                for dom_leaf in reversed(dom):
                    new_leaf = create_substitution_leaf(leaf, dom_leaf, model)
                    push(new_leaf)

            elif not column and path[0] in MAGIC_COLUMNS:
                push_result(leaf)

            elif not field:
                raise ValueError("Invalid field %r in leaf %r" % (left, str(leaf)))

            # ----------------------------------------
            # PATH SPOTTED
            # -> many2one or one2many with _auto_join:
            #    - add a join, then jump into linked column: column.remaining on
            #      src_table is replaced by remaining on dst_table, and set for re-evaluation
            #    - if a domain is defined on the column, add it into evaluation
            #      on the relational table
            # -> many2one, many2many, one2many: replace by an equivalent computed
            #    domain, given by recursively searching on the remaining of the path
            # -> note: hack about columns.property should not be necessary anymore
            #    as after transforming the column, it will go through this loop once again
            # ----------------------------------------

            elif len(path) > 1 and column and column._type == 'many2one' and column._auto_join:
                # res_partner.state_id = res_partner__state_id.id
                leaf.add_join_context(comodel, path[0], 'id', path[0])
                push(create_substitution_leaf(leaf, (path[1], operator, right), comodel))

            elif len(path) > 1 and column and column._type == 'one2many' and column._auto_join:
                # res_partner.id = res_partner__bank_ids.partner_id
                leaf.add_join_context(comodel, 'id', column._fields_id, path[0])
                domain = column._domain(model) if callable(column._domain) else column._domain
                push(create_substitution_leaf(leaf, (path[1], operator, right), comodel))
                if domain:
                    domain = normalize_domain(domain)
                    for elem in reversed(domain):
                        push(create_substitution_leaf(leaf, elem, comodel))
                    push(create_substitution_leaf(leaf, AND_OPERATOR, comodel))

            elif len(path) > 1 and column and column._auto_join:
                raise NotImplementedError('_auto_join attribute not supported on many2many column %s' % left)

            elif len(path) > 1 and column and column._type == 'many2one':
                right_ids = comodel.search(cr, uid, [(path[1], operator, right)], context=dict(context, active_test=False))
                leaf.leaf = (path[0], 'in', right_ids)
                push(leaf)

            # Making search easier when there is a left operand as column.o2m or column.m2m
            elif len(path) > 1 and column and column._type in ['many2many', 'one2many']:
                right_ids = comodel.search(cr, uid, [(path[1], operator, right)], context=context)
                leaf.leaf = (path[0], 'in', right_ids)
                push(leaf)

            elif not column:
                # Non-stored field should provide an implementation of search.
                if not field.search:
                    # field does not support search!
                    _logger.error("Non-stored field %s cannot be searched.", field)
                    if _logger.isEnabledFor(logging.DEBUG):
                        _logger.debug(''.join(traceback.format_stack()))
                    # Ignore it: generate a dummy leaf.
                    domain = []
                else:
                    # Let the field generate a domain.
                    if len(path) > 1:
                        right = comodel.search(
                            cr, uid, [(path[1], operator, right)],
                            context=context)
                        operator = 'in'
                    recs = model.browse(cr, uid, [], context=context)
                    domain = field.determine_domain(recs, operator, right)

                if not domain:
                    leaf.leaf = TRUE_LEAF
                    push(leaf)
                else:
                    for elem in reversed(domain):
                        push(create_substitution_leaf(leaf, elem, model, internal=True))

            # -------------------------------------------------
            # FUNCTION FIELD
            # -> not stored: error if no _fnct_search, otherwise handle the result domain
            # -> stored: management done in the remaining of parsing
            # -------------------------------------------------

            elif isinstance(column, fields.function) and not column.store:
                # this is a function field that is not stored
                if not column._fnct_search:
                    _logger.error(
                        "Field '%s' (%s) can not be searched: "
                        "non-stored function field without fnct_search",
                        column.string, left)
                    # avoid compiling stack trace if not needed
                    if _logger.isEnabledFor(logging.DEBUG):
                        _logger.debug(''.join(traceback.format_stack()))
                    # ignore it: generate a dummy leaf
                    fct_domain = []
                else:
                    fct_domain = column.search(cr, uid, model, left, [leaf.leaf], context=context)

                if not fct_domain:
                    leaf.leaf = TRUE_LEAF
                    push(leaf)
                else:
                    # we assume that the expression is valid
                    # we create a dummy leaf for forcing the parsing of the resulting expression
                    for domain_element in reversed(fct_domain):
                        push(create_substitution_leaf(leaf, domain_element, model))
                    # self.push(create_substitution_leaf(leaf, TRUE_LEAF, model))
                    # self.push(create_substitution_leaf(leaf, AND_OPERATOR, model))

            # -------------------------------------------------
            # RELATIONAL FIELDS
            # -------------------------------------------------

            # Applying recursivity on field(one2many)
            elif column._type == 'one2many' and operator in HIERARCHY_FUNCS:
                ids2 = to_ids(right, comodel, context)
                if column._obj != model._name:
                    dom = HIERARCHY_FUNCS[operator](left, ids2, comodel, prefix=column._obj, context=context)
                else:
                    dom = HIERARCHY_FUNCS[operator]('id', ids2, model, parent=left, context=context)
                for dom_leaf in reversed(dom):
                    push(create_substitution_leaf(leaf, dom_leaf, model))

            elif column._type == 'one2many':
                call_null = True

                if right is not False:
                    if isinstance(right, basestring):
                        op = {'!=': '=', 'not like': 'like', 'not ilike': 'ilike'}.get(operator, operator)
                        domain = column._domain
                        if callable(domain):
                            domain = domain(model)
                        ids2 = [x[0] for x in comodel.name_search(cr, uid, right, domain or [], op, context=context, limit=None)]
                        if ids2:
                            operator = 'not in' if operator in NEGATIVE_TERM_OPERATORS else 'in'
                    elif isinstance(right, collections.Iterable):
                        ids2 = right
                    else:
                        ids2 = [right]

                    if not ids2:
                        if operator in ['like', 'ilike', 'in', '=']:
                            #no result found with given search criteria
                            call_null = False
                            push(create_substitution_leaf(leaf, FALSE_LEAF, model))
                    else:
                        # determine ids1 <-- column._fields_id --- ids2
                        if comodel._fields[column._fields_id].store:
                            ids1 = select_from_where(cr, column._fields_id, comodel._table, 'id', ids2, operator)
                        else:
                            recs = comodel.browse(cr, SUPERUSER_ID, ids2, {'prefetch_fields': False})
                            ids1 = recs.mapped(column._fields_id).ids
                        if ids1:
                            call_null = False
                            o2m_op = 'not in' if operator in NEGATIVE_TERM_OPERATORS else 'in'
                            push(create_substitution_leaf(leaf, ('id', o2m_op, ids1), model))
                        elif operator in ('like', 'ilike', 'in', '='):
                            # no match found with positive search operator => no result (FALSE_LEAF)
                            call_null = False
                            push(create_substitution_leaf(leaf, FALSE_LEAF, model))

                if call_null:
                    o2m_op = 'in' if operator in NEGATIVE_TERM_OPERATORS else 'not in'
                    # determine ids from column._fields_id
                    if comodel._fields[column._fields_id].store:
                        ids1 = select_distinct_from_where_not_null(cr, column._fields_id, comodel._table)
                    else:
                        ids2 = comodel.search(cr, uid, [(column._fields_id, '!=', False)], context=context)
                        recs = comodel.browse(cr, SUPERUSER_ID, ids2, {'prefetch_fields': False})
                        ids1 = recs.mapped(column._fields_id).ids
                    push(create_substitution_leaf(leaf, ('id', o2m_op, ids1), model))

            elif column._type == 'many2many':
                rel_table, rel_id1, rel_id2 = column._sql_names(model)
<<<<<<< HEAD

                if operator in HIERARCHY_FUNCS:
                    def _rec_convert(ids):
                        if comodel == model:
                            return ids
                        return select_from_where(cr, rel_id1, rel_table, rel_id2, ids, operator)

=======
                if operator == 'child_of':
>>>>>>> d92c048f
                    ids2 = to_ids(right, comodel, context)
                    dom = HIERARCHY_FUNCS[operator]('id', ids2, comodel, context=context)
                    ids2 = comodel.search(cr, uid, dom, context=context)
                    if comodel == model:
                        push(create_substitution_leaf(leaf, ('id', 'in', ids2), model))
                    else:
                        subquery = 'SELECT "%s" FROM "%s" WHERE "%s" IN %%s' % (rel_id1, rel_table, rel_id2)
                        # avoid flattening of argument in to_sql()
                        subquery = cr.mogrify(subquery, [tuple(ids2)])
                        push(create_substitution_leaf(leaf, ('id', 'inselect', (subquery, [])), internal=True))
                else:
                    call_null_m2m = True
                    if right is not False:
                        if isinstance(right, basestring):
                            op = {'!=': '=', 'not like': 'like', 'not ilike': 'ilike'}.get(operator, operator)
                            domain = column._domain
                            if callable(domain):
                                domain = domain(model)
                            res_ids = [x[0] for x in comodel.name_search(cr, uid, right, domain or [], op, context=context, limit=None)]
                            if res_ids:
                                operator = 'not in' if operator in NEGATIVE_TERM_OPERATORS else 'in'
                        else:
                            if not isinstance(right, list):
                                res_ids = [right]
                            else:
                                res_ids = right
                        if not res_ids:
                            if operator in ['like', 'ilike', 'in', '=']:
                                #no result found with given search criteria
                                call_null_m2m = False
                                push(create_substitution_leaf(leaf, FALSE_LEAF, model))
                            else:
                                operator = 'in'  # operator changed because ids are directly related to main object
                        else:
                            call_null_m2m = False
                            subop = 'not inselect' if operator in NEGATIVE_TERM_OPERATORS else 'inselect'
                            subquery = 'SELECT "%s" FROM "%s" WHERE "%s" IN %%s' % (rel_id1, rel_table, rel_id2)
                            # avoid flattening of argument in to_sql()
                            subquery = cr.mogrify(subquery, [tuple(filter(None, res_ids))])
                            push(create_substitution_leaf(leaf, ('id', subop, (subquery, [])), internal=True))

                    if call_null_m2m:
                        m2m_op = 'in' if operator in NEGATIVE_TERM_OPERATORS else 'not in'
                        push(create_substitution_leaf(leaf, ('id', m2m_op, select_distinct_from_where_not_null(cr, rel_id1, rel_table)), model))

            elif column._type == 'many2one':
                if operator in HIERARCHY_FUNCS:
                    ids2 = to_ids(right, comodel, context)
                    if column._obj != model._name:
                        dom = HIERARCHY_FUNCS[operator](left, ids2, comodel, prefix=column._obj, context=context)
                    else:
                        dom = HIERARCHY_FUNCS[operator]('id', ids2, model, parent=left, context=context)
                    for dom_leaf in reversed(dom):
                        push(create_substitution_leaf(leaf, dom_leaf, model))
                else:
                    def _get_expression(comodel, cr, uid, left, right, operator, context=None):
                        if context is None:
                            context = {}
                        c = context.copy()
                        c['active_test'] = False
                        #Special treatment to ill-formed domains
                        operator = (operator in ['<', '>', '<=', '>=']) and 'in' or operator

                        dict_op = {'not in': '!=', 'in': '=', '=': 'in', '!=': 'not in'}
                        if isinstance(right, tuple):
                            right = list(right)
                        if (not isinstance(right, list)) and operator in ['not in', 'in']:
                            operator = dict_op[operator]
                        elif isinstance(right, list) and operator in ['!=', '=']:  # for domain (FIELD,'=',['value1','value2'])
                            operator = dict_op[operator]
                        res_ids = [x[0] for x in comodel.name_search(cr, uid, right, [], operator, limit=None, context=c)]
                        if operator in NEGATIVE_TERM_OPERATORS:
                            res_ids.append(False)  # TODO this should not be appended if False was in 'right'
                        return left, 'in', res_ids
                    # resolve string-based m2o criterion into IDs
                    if isinstance(right, basestring) or \
                            right and isinstance(right, (tuple, list)) and all(isinstance(item, basestring) for item in right):
                        push(create_substitution_leaf(leaf, _get_expression(comodel, cr, uid, left, right, operator, context=context), model))
                    else:
                        # right == [] or right == False and all other cases are handled by __leaf_to_sql()
                        push_result(leaf)

            # -------------------------------------------------
            # BINARY FIELDS STORED IN ATTACHMENT
            # -> check for null only
            # -------------------------------------------------

            elif column._type == 'binary' and column.attachment:
                if operator in ('=', '!=') and not right:
                    inselect_operator = 'inselect' if operator in NEGATIVE_TERM_OPERATORS else 'not inselect'
                    subselect = "SELECT res_id FROM ir_attachment WHERE res_model=%s AND res_field=%s"
                    params = (model._name, left)
                    push(create_substitution_leaf(leaf, ('id', inselect_operator, (subselect, params)), model, internal=True))
                else:
                    _logger.error("Binary field '%s' stored in attachment: ignore %s %s %s",
                                  column.string, left, operator, right)
                    leaf.leaf = TRUE_LEAF
                    push(leaf)

            # -------------------------------------------------
            # OTHER FIELDS
            # -> datetime fields: manage time part of the datetime
            #    column when it is not there
            # -> manage translatable fields
            # -------------------------------------------------

            else:
                if column._type == 'datetime' and right and len(right) == 10:
                    if operator in ('>', '<='):
                        right += ' 23:59:59'
                    else:
                        right += ' 00:00:00'
                    push(create_substitution_leaf(leaf, (left, operator, right), model))

                elif column.translate and not callable(column.translate) and right:
                    need_wildcard = operator in ('like', 'ilike', 'not like', 'not ilike')
                    sql_operator = {'=like': 'like', '=ilike': 'ilike'}.get(operator, operator)
                    if need_wildcard:
                        right = '%%%s%%' % right

                    inselect_operator = 'inselect'
                    if sql_operator in NEGATIVE_TERM_OPERATORS:
                        # negate operator (fix lp:1071710)
                        sql_operator = sql_operator[4:] if sql_operator[:3] == 'not' else '='
                        inselect_operator = 'not inselect'

                    unaccent = self._unaccent if sql_operator.endswith('like') else lambda x: x

                    instr = unaccent('%s')

                    if sql_operator == 'in':
                        # params will be flatten by to_sql() => expand the placeholders
                        instr = '(%s)' % ', '.join(['%s'] * len(right))

                    subselect = """WITH temp_irt_current (id, name) as (
                            SELECT ct.id, coalesce(it.value,ct.{quote_left})
                            FROM {current_table} ct
                            LEFT JOIN ir_translation it ON (it.name = %s and
                                        it.lang = %s and
                                        it.type = %s and
                                        it.res_id = ct.id and
                                        it.value != '')
                            )
                            SELECT id FROM temp_irt_current WHERE {name} {operator} {right} order by name
                            """.format(current_table=model._table, quote_left=_quote(left), name=unaccent('name'),
                                       operator=sql_operator, right=instr)

                    params = (
                        model._name + ',' + left,
                        context.get('lang') or 'en_US',
                        'model',
                        right,
                    )
                    push(create_substitution_leaf(leaf, ('id', inselect_operator, (subselect, params)), model, internal=True))

                else:
                    push_result(leaf)

        # ----------------------------------------
        # END OF PARSING FULL DOMAIN
        # -> generate joins
        # ----------------------------------------

        joins = set()
        for leaf in self.result:
            joins |= set(leaf.get_join_conditions())
        self.joins = list(joins)

    def __leaf_to_sql(self, eleaf):
        model = eleaf.model
        leaf = eleaf.leaf
        left, operator, right = leaf

        # final sanity checks - should never fail
        assert operator in (TERM_OPERATORS + ('inselect', 'not inselect')), \
            "Invalid operator %r in domain term %r" % (operator, leaf)
        assert leaf in (TRUE_LEAF, FALSE_LEAF) or left in model._fields \
            or left in MAGIC_COLUMNS, "Invalid field %r in domain term %r" % (left, leaf)
        assert not isinstance(right, BaseModel), \
            "Invalid value %r in domain term %r" % (right, leaf)

        table_alias = '"%s"' % (eleaf.generate_alias())

        if leaf == TRUE_LEAF:
            query = 'TRUE'
            params = []

        elif leaf == FALSE_LEAF:
            query = 'FALSE'
            params = []

        elif operator == 'inselect':
            query = '(%s."%s" in (%s))' % (table_alias, left, right[0])
            params = right[1]

        elif operator == 'not inselect':
            query = '(%s."%s" not in (%s))' % (table_alias, left, right[0])
            params = right[1]

        elif operator in ['in', 'not in']:
            # Two cases: right is a boolean or a list. The boolean case is an
            # abuse and handled for backward compatibility.
            if isinstance(right, bool):
                _logger.warning("The domain term '%s' should use the '=' or '!=' operator." % (leaf,))
                if operator == 'in':
                    r = 'NOT NULL' if right else 'NULL'
                else:
                    r = 'NULL' if right else 'NOT NULL'
                query = '(%s."%s" IS %s)' % (table_alias, left, r)
                params = []
            elif isinstance(right, (list, tuple)):
                params = list(right)
                check_nulls = False
                for i in range(len(params))[::-1]:
                    if params[i] == False:
                        check_nulls = True
                        del params[i]

                if params:
                    if left == 'id':
                        instr = ','.join(['%s'] * len(params))
                    else:
                        ss = model._columns[left]._symbol_set
                        instr = ','.join([ss[0]] * len(params))
                        params = map(ss[1], params)
                    query = '(%s."%s" %s (%s))' % (table_alias, left, operator, instr)
                else:
                    # The case for (left, 'in', []) or (left, 'not in', []).
                    query = 'FALSE' if operator == 'in' else 'TRUE'

                if check_nulls and operator == 'in':
                    query = '(%s OR %s."%s" IS NULL)' % (query, table_alias, left)
                elif not check_nulls and operator == 'not in':
                    query = '(%s OR %s."%s" IS NULL)' % (query, table_alias, left)
                elif check_nulls and operator == 'not in':
                    query = '(%s AND %s."%s" IS NOT NULL)' % (query, table_alias, left)  # needed only for TRUE.
            else:  # Must not happen
                raise ValueError("Invalid domain term %r" % (leaf,))

        elif (left in model._columns) and model._columns[left]._type == "boolean" and ((operator == '=' and right is False) or (operator == '!=' and right is True)):
            query = '(%s."%s" IS NULL or %s."%s" = false )' % (table_alias, left, table_alias, left)
            params = []

        elif (right is False or right is None) and (operator == '='):
            query = '%s."%s" IS NULL ' % (table_alias, left)
            params = []

        elif (left in model._columns) and model._columns[left]._type == "boolean" and ((operator == '!=' and right is False) or (operator == '==' and right is True)):
            query = '(%s."%s" IS NOT NULL and %s."%s" != false)' % (table_alias, left, table_alias, left)
            params = []

        elif (right is False or right is None) and (operator == '!='):
            query = '%s."%s" IS NOT NULL' % (table_alias, left)
            params = []

        elif operator == '=?':
            if right is False or right is None:
                # '=?' is a short-circuit that makes the term TRUE if right is None or False
                query = 'TRUE'
                params = []
            else:
                # '=?' behaves like '=' in other cases
                query, params = self.__leaf_to_sql(
                    create_substitution_leaf(eleaf, (left, '=', right), model))

        elif left == 'id':
            query = '%s.id %s %%s' % (table_alias, operator)
            params = right

        else:
            need_wildcard = operator in ('like', 'ilike', 'not like', 'not ilike')
            sql_operator = {'=like': 'like', '=ilike': 'ilike'}.get(operator, operator)
            cast = '::text' if  sql_operator.endswith('like') else ''

            if left in model._columns:
                format = need_wildcard and '%s' or model._columns[left]._symbol_set[0]
                unaccent = self._unaccent if sql_operator.endswith('like') else lambda x: x
                column = '%s.%s' % (table_alias, _quote(left))
                query = '(%s %s %s)' % (unaccent(column + cast), sql_operator, unaccent(format))
            elif left in MAGIC_COLUMNS:
                    query = "(%s.\"%s\"%s %s %%s)" % (table_alias, left, cast, sql_operator)
                    params = right
            else:  # Must not happen
                raise ValueError("Invalid field %r in domain term %r" % (left, leaf))

            add_null = False
            if need_wildcard:
                if isinstance(right, str):
                    str_utf8 = right
                elif isinstance(right, unicode):
                    str_utf8 = right.encode('utf-8')
                else:
                    str_utf8 = str(right)
                params = '%%%s%%' % str_utf8
                add_null = not str_utf8
            elif left in model._columns:
                params = model._columns[left]._symbol_set[1](right)

            if add_null:
                query = '(%s OR %s."%s" IS NULL)' % (query, table_alias, left)

        if isinstance(params, basestring):
            params = [params]
        return query, params

    def to_sql(self):
        stack = []
        params = []
        # Process the domain from right to left, using a stack, to generate a SQL expression.
        self.result.reverse()
        for leaf in self.result:
            if leaf.is_leaf(internal=True):
                q, p = self.__leaf_to_sql(leaf)
                params.insert(0, p)
                stack.append(q)
            elif leaf.leaf == NOT_OPERATOR:
                stack.append('(NOT (%s))' % (stack.pop(),))
            else:
                ops = {AND_OPERATOR: ' AND ', OR_OPERATOR: ' OR '}
                q1 = stack.pop()
                q2 = stack.pop()
                stack.append('(%s %s %s)' % (q1, ops[leaf.leaf], q2,))

        assert len(stack) == 1
        query = stack[0]
        joins = ' AND '.join(self.joins)
        if joins:
            query = '(%s) AND %s' % (joins, query)

        return query, tools.flatten(params)<|MERGE_RESOLUTION|>--- conflicted
+++ resolved
@@ -1009,17 +1009,8 @@
 
             elif column._type == 'many2many':
                 rel_table, rel_id1, rel_id2 = column._sql_names(model)
-<<<<<<< HEAD
 
                 if operator in HIERARCHY_FUNCS:
-                    def _rec_convert(ids):
-                        if comodel == model:
-                            return ids
-                        return select_from_where(cr, rel_id1, rel_table, rel_id2, ids, operator)
-
-=======
-                if operator == 'child_of':
->>>>>>> d92c048f
                     ids2 = to_ids(right, comodel, context)
                     dom = HIERARCHY_FUNCS[operator]('id', ids2, comodel, context=context)
                     ids2 = comodel.search(cr, uid, dom, context=context)
