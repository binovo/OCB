# -*- coding: utf-8 -*-
# Part of Odoo. See LICENSE file for full copyright and licensing details.

""" Fields:
      - simple
      - relations (one2many, many2one, many2many)
      - function

    Fields Attributes:
        * _classic_read: is a classic sql fields
        * _type   : field type
        * _auto_join: for one2many and many2one fields, tells whether select
            queries will join the relational table instead of replacing the
            field condition by an equivalent-one based on a search.
        * readonly
        * required
        * size
"""

import base64
import datetime as DT
import functools
import logging
import pytz
import re
import xmlrpclib
from operator import itemgetter
from psycopg2 import Binary

import openerp
import openerp.tools as tools
from openerp.sql_db import LazyCursor
from openerp.tools.translate import _
from openerp.tools import float_repr, float_round, frozendict, html_sanitize
<<<<<<< HEAD
import json
from openerp import SUPERUSER_ID, registry
=======
import simplejson
from openerp import SUPERUSER_ID
>>>>>>> 2616defe

# deprecated; kept for backward compatibility only
_get_cursor = LazyCursor

EMPTY_DICT = frozendict()

_logger = logging.getLogger(__name__)

def _symbol_set(symb):
    if symb is None or symb == False:
        return None
    elif isinstance(symb, unicode):
        return symb.encode('utf-8')
    return str(symb)


class _column(object):
    """ Base of all fields, a database column

        An instance of this object is a *description* of a database column. It will
        not hold any data, but only provide the methods to manipulate data of an
        ORM record or even prepare/update the database to hold such a field of data.
    """
    _classic_read = True
    _classic_write = True
    _auto_join = False
    _properties = False
    _type = 'unknown'
    _obj = None
    _multi = False
    _symbol_c = '%s'
    _symbol_f = _symbol_set
    _symbol_set = (_symbol_c, _symbol_f)
    _symbol_get = None
    _deprecated = False

    __slots__ = [
        'copy',                 # whether value is copied by BaseModel.copy()
        'string',
        'help',
        'required',
        'readonly',
        '_domain',
        '_context',
        'states',
        'priority',
        'change_default',
        'size',
        'ondelete',
        'translate',
        'select',
        'manual',
        'write',
        'read',
        'selectable',
        'group_operator',
        'groups',               # CSV list of ext IDs of groups
        'deprecated',           # Optional deprecation warning
        '_args',
        '_prefetch',
    ]

    def __init__(self, string='unknown', required=False, readonly=False, domain=[], context={}, states=None, priority=0, change_default=False, size=None, ondelete=None, translate=False, select=False, manual=False, **args):
        """

        The 'manual' keyword argument specifies if the field is a custom one.
        It corresponds to the 'state' column in ir_model_fields.

        """
        # add parameters and default values
        args['copy'] = args.get('copy', True)
        args['string'] = string
        args['help'] = args.get('help', '')
        args['required'] = required
        args['readonly'] = readonly
        args['_domain'] = domain
        args['_context'] = context
        args['states'] = states
        args['priority'] = priority
        args['change_default'] = change_default
        args['size'] = size
        args['ondelete'] = ondelete.lower() if ondelete else None
        args['translate'] = translate
        args['select'] = select
        args['manual'] = manual
        args['write'] = args.get('write', False)
        args['read'] = args.get('read', False)
        args['selectable'] = args.get('selectable', True)
        args['group_operator'] = args.get('group_operator', None)
        args['groups'] = args.get('groups', None)
        args['deprecated'] = args.get('deprecated', None)
        args['_prefetch'] = args.get('_prefetch', True)

        self._args = EMPTY_DICT
        for key, val in args.iteritems():
            setattr(self, key, val)

        # prefetch only if _classic_write, not deprecated and not manual
        if not self._classic_write or self.deprecated or self.manual:
            self._prefetch = False

    def __getattr__(self, name):
        """ Access a non-slot attribute. """
        if name == '_args':
            raise AttributeError(name)
        try:
            return self._args[name]
        except KeyError:
            raise AttributeError(name)

    def __setattr__(self, name, value):
        """ Set a slot or non-slot attribute. """
        try:
            object.__setattr__(self, name, value)
        except AttributeError:
            if self._args:
                self._args[name] = value
            else:
                self._args = {name: value}     # replace EMPTY_DICT

    def __delattr__(self, name):
        """ Remove a non-slot attribute. """
        try:
            del self._args[name]
        except KeyError:
            raise AttributeError(name)

    def new(self, _computed_field=False, **args):
        """ Return a column like `self` with the given parameters; the parameter
            `_computed_field` tells whether the corresponding field is computed.
        """
        # memory optimization: reuse self whenever possible; you can reduce the
        # average memory usage per registry by 10 megabytes!
        column = type(self)(**args)
        return self if self.to_field_args() == column.to_field_args() else column

    def to_field(self):
        """ convert column `self` to a new-style field """
        from openerp.fields import Field
        return Field.by_type[self._type](origin=self, **self.to_field_args())

    def to_field_args(self):
        """ return a dictionary with all the arguments to pass to the field """
        base_items = [
            ('copy', self.copy),
            ('index', self.select),
            ('manual', self.manual),
            ('string', self.string),
            ('help', self.help),
            ('readonly', self.readonly),
            ('required', self.required),
            ('states', self.states),
            ('groups', self.groups),
            ('change_default', self.change_default),
            ('deprecated', self.deprecated),
        ]
        truthy_items = filter(itemgetter(1), [
            ('group_operator', self.group_operator),
            ('size', self.size),
            ('ondelete', self.ondelete),
            ('translate', self.translate),
            ('domain', self._domain),
            ('context', self._context),
        ])
        return dict(base_items + truthy_items + self._args.items())

    def restart(self):
        pass

    def set(self, cr, obj, id, name, value, user=None, context=None):
        cr.execute('update '+obj._table+' set '+name+'='+self._symbol_set[0]+' where id=%s', (self._symbol_set[1](value), id))

    def get(self, cr, obj, ids, name, user=None, offset=0, context=None, values=None):
        raise Exception(_('undefined get method !'))

    def search(self, cr, obj, args, name, value, offset=0, limit=None, uid=None, context=None):
        ids = obj.search(cr, uid, args+self._domain+[(name, 'ilike', value)], offset, limit, context=context)
        res = obj.read(cr, uid, ids, [name], context=context)
        return [x[name] for x in res]

    def as_display_name(self, cr, uid, obj, value, context=None):
        """Converts a field value to a suitable string representation for a record,
           e.g. when this field is used as ``rec_name``.

           :param obj: the ``BaseModel`` instance this column belongs to 
           :param value: a proper value as returned by :py:meth:`~openerp.orm.osv.BaseModel.read`
                         for this column
        """
        # delegated to class method, so a column type A can delegate
        # to a column type B. 
        return self._as_display_name(self, cr, uid, obj, value, context=None)

    @classmethod
    def _as_display_name(cls, field, cr, uid, obj, value, context=None):
        # This needs to be a class method, in case a column type A as to delegate
        # to a column type B.
        return tools.ustr(value)

# ---------------------------------------------------------
# Simple fields
# ---------------------------------------------------------
class boolean(_column):
    _type = 'boolean'
    _symbol_c = '%s'
    _symbol_f = bool
    _symbol_set = (_symbol_c, _symbol_f)
    __slots__ = []

    def __init__(self, string='unknown', required=False, **args):
        super(boolean, self).__init__(string=string, required=required, **args)
        if required:
            _logger.debug(
                "required=True is deprecated: making a boolean field"
                " `required` has no effect, as NULL values are "
                "automatically turned into False. args: %r",args)

class integer(_column):
    _type = 'integer'
    _symbol_c = '%s'
    _symbol_f = lambda x: int(x or 0)
    _symbol_set = (_symbol_c, _symbol_f)
    _symbol_get = lambda self,x: x or 0
    __slots__ = []

    def __init__(self, string='unknown', required=False, **args):
        super(integer, self).__init__(string=string, required=required, **args)

class reference(_column):
    _type = 'reference'
    _classic_read = False # post-process to handle missing target
    __slots__ = ['selection']

    def __init__(self, string, selection, size=None, **args):
        if callable(selection):
            from openerp import api
            selection = api.expected(api.cr_uid_context, selection)
        _column.__init__(self, string=string, size=size, selection=selection, **args)

    def to_field_args(self):
        args = super(reference, self).to_field_args()
        args['selection'] = self.selection
        return args

    def get(self, cr, obj, ids, name, uid=None, context=None, values=None):
        result = {}
        # copy initial values fetched previously.
        for value in values:
            result[value['id']] = value[name]
            if value[name]:
                model, res_id = value[name].split(',')
                if not obj.pool[model].exists(cr, uid, [int(res_id)], context=context):
                    result[value['id']] = False
        return result

    @classmethod
    def _as_display_name(cls, field, cr, uid, obj, value, context=None):
        if value:
            # reference fields have a 'model,id'-like value, that we need to convert
            # to a real name
            model_name, res_id = value.split(',')
            if model_name in obj.pool and res_id:
                model = obj.pool[model_name]
                names = model.name_get(cr, uid, [int(res_id)], context=context)
                return names[0][1] if names else False
        return tools.ustr(value)

# takes a string (encoded in utf8) and returns a string (encoded in utf8)
def _symbol_set_char(self, symb):

    #TODO:
    # * we need to remove the "symb==False" from the next line BUT
    #   for now too many things rely on this broken behavior
    # * the symb==None test should be common to all data types
    if symb is None or symb == False:
        return None

    # we need to convert the string to a unicode object to be able
    # to evaluate its length (and possibly truncate it) reliably
    u_symb = tools.ustr(symb)
    return u_symb[:self.size].encode('utf8')

class char(_column):
    _type = 'char'
    __slots__ = ['_symbol_f', '_symbol_set', '_symbol_set_char']

    def __init__(self, string="unknown", size=None, **args):
        _column.__init__(self, string=string, size=size or None, **args)
        # self._symbol_set_char defined to keep the backward compatibility
        self._symbol_f = self._symbol_set_char = lambda x: _symbol_set_char(self, x)
        self._symbol_set = (self._symbol_c, self._symbol_f)

class text(_column):
    _type = 'text'
    __slots__ = []


class html(text):
    _type = 'html'
    _symbol_c = '%s'
    __slots__ = ['_sanitize', '_strip_style', '_symbol_f', '_symbol_set']

    def _symbol_set_html(self, value):
        if value is None or value is False:
            return None
        if not self._sanitize:
            return value
        return html_sanitize(value, strip_style=self._strip_style)

    def __init__(self, string='unknown', sanitize=True, strip_style=False, **args):
        super(html, self).__init__(string=string, **args)
        self._sanitize = sanitize
        self._strip_style = strip_style
        # symbol_set redefinition because of sanitize specific behavior
        self._symbol_f = self._symbol_set_html
        self._symbol_set = (self._symbol_c, self._symbol_f)

    def to_field_args(self):
        args = super(html, self).to_field_args()
        args['sanitize'] = self._sanitize
        args['strip_style'] = self._strip_style
        return args

import __builtin__

def _symbol_set_float(self, x):
    result = __builtin__.float(x or 0.0)
    digits = self.digits
    if digits:
        precision, scale = digits
        result = float_repr(float_round(result, precision_digits=scale), precision_digits=scale)
    return result

class float(_column):
    _type = 'float'
    _symbol_c = '%s'
    _symbol_get = lambda self,x: x or 0.0
    __slots__ = ['_digits', '_digits_compute', '_symbol_f', '_symbol_set']

    @property
    def digits(self):
        if self._digits_compute:
            with LazyCursor() as cr:
                return self._digits_compute(cr)
        else:
            return self._digits

    def __init__(self, string='unknown', digits=None, digits_compute=None, required=False, **args):
        _column.__init__(self, string=string, required=required, **args)
        # synopsis: digits_compute(cr) ->  (precision, scale)
        self._digits = digits
        self._digits_compute = digits_compute
        self._symbol_f = lambda x: _symbol_set_float(self, x)
        self._symbol_set = (self._symbol_c, self._symbol_f)

    def to_field_args(self):
        args = super(float, self).to_field_args()
        args['digits'] = self._digits_compute or self._digits
        return args

    def digits_change(self, cr):
        pass

class monetary(_column):
    _type = 'monetary'
    _symbol_set = ('%s', lambda x: __builtin__.float(x or 0.0))
    _symbol_get = lambda self,x: x or 0.0

    def to_field_args(self):
        raise NotImplementedError("fields.monetary is only supported in the new API, "
                                  "but you can use widget='monetary' in client-side views")

class date(_column):
    _type = 'date'
    __slots__ = []

    MONTHS = [
        ('01', 'January'),
        ('02', 'February'),
        ('03', 'March'),
        ('04', 'April'),
        ('05', 'May'),
        ('06', 'June'),
        ('07', 'July'),
        ('08', 'August'),
        ('09', 'September'),
        ('10', 'October'),
        ('11', 'November'),
        ('12', 'December')
    ]

    @staticmethod
    def today(*args):
        """ Returns the current date in a format fit for being a
        default value to a ``date`` field.

        This method should be provided as is to the _defaults dict, it
        should not be called.
        """
        return DT.date.today().strftime(
            tools.DEFAULT_SERVER_DATE_FORMAT)

    @staticmethod
    def context_today(model, cr, uid, context=None, timestamp=None):
        """Returns the current date as seen in the client's timezone
           in a format fit for date fields.
           This method may be passed as value to initialize _defaults.

           :param Model model: model (osv) for which the date value is being
                               computed - automatically passed when used in
                                _defaults.
           :param datetime timestamp: optional datetime value to use instead of
                                      the current date and time (must be a
                                      datetime, regular dates can't be converted
                                      between timezones.)
           :param dict context: the 'tz' key in the context should give the
                                name of the User/Client timezone (otherwise
                                UTC is used)
           :rtype: str 
        """
        today = timestamp or DT.datetime.now()
        context_today = None
        if context and context.get('tz'):
            tz_name = context['tz']  
        else:
            user = model.pool['res.users'].browse(cr, SUPERUSER_ID, uid)
            tz_name = user.tz
        if tz_name:
            try:
                utc = pytz.timezone('UTC')
                context_tz = pytz.timezone(tz_name)
                utc_today = utc.localize(today, is_dst=False) # UTC = no DST
                context_today = utc_today.astimezone(context_tz)
            except Exception:
                _logger.debug("failed to compute context/client-specific today date, "
                              "using the UTC value for `today`",
                              exc_info=True)
        return (context_today or today).strftime(tools.DEFAULT_SERVER_DATE_FORMAT)

    @staticmethod
    def date_to_datetime(model, cr, uid, userdate, context=None):
        """ Convert date values expressed in user's timezone to
        server-side UTC timestamp, assuming a default arbitrary
        time of 12:00 AM - because a time is needed.

        :param str userdate: date string in in user time zone
        :return: UTC datetime string for server-side use
        """
        user_date = DT.datetime.strptime(userdate, tools.DEFAULT_SERVER_DATE_FORMAT)
        if context and context.get('tz'):
            tz_name = context['tz']
        else:
            tz_name = model.pool.get('res.users').read(cr, SUPERUSER_ID, uid, ['tz'])['tz']
        if tz_name:
            utc = pytz.timezone('UTC')
            context_tz = pytz.timezone(tz_name)
            user_datetime = user_date + DT.timedelta(hours=12.0)
            local_timestamp = context_tz.localize(user_datetime, is_dst=False)
            user_datetime = local_timestamp.astimezone(utc)
            return user_datetime.strftime(tools.DEFAULT_SERVER_DATETIME_FORMAT)
        return user_date.strftime(tools.DEFAULT_SERVER_DATETIME_FORMAT)


class datetime(_column):
    _type = 'datetime'
    __slots__ = []

    MONTHS = [
        ('01', 'January'),
        ('02', 'February'),
        ('03', 'March'),
        ('04', 'April'),
        ('05', 'May'),
        ('06', 'June'),
        ('07', 'July'),
        ('08', 'August'),
        ('09', 'September'),
        ('10', 'October'),
        ('11', 'November'),
        ('12', 'December')
    ]

    @staticmethod
    def now(*args):
        """ Returns the current datetime in a format fit for being a
        default value to a ``datetime`` field.

        This method should be provided as is to the _defaults dict, it
        should not be called.
        """
        return DT.datetime.now().strftime(
            tools.DEFAULT_SERVER_DATETIME_FORMAT)

    @staticmethod
    def context_timestamp(cr, uid, timestamp, context=None):
        """Returns the given timestamp converted to the client's timezone.
           This method is *not* meant for use as a _defaults initializer,
           because datetime fields are automatically converted upon
           display on client side. For _defaults you :meth:`fields.datetime.now`
           should be used instead.

           :param datetime timestamp: naive datetime value (expressed in UTC)
                                      to be converted to the client timezone
           :param dict context: the 'tz' key in the context should give the
                                name of the User/Client timezone (otherwise
                                UTC is used)
           :rtype: datetime
           :return: timestamp converted to timezone-aware datetime in context
                    timezone
        """
        assert isinstance(timestamp, DT.datetime), 'Datetime instance expected'
        if context and context.get('tz'):
            tz_name = context['tz']  
        else:
            registry = openerp.modules.registry.RegistryManager.get(cr.dbname)
            user = registry['res.users'].browse(cr, SUPERUSER_ID, uid)
            tz_name = user.tz
        utc_timestamp = pytz.utc.localize(timestamp, is_dst=False) # UTC = no DST
        if tz_name:
            try:
                context_tz = pytz.timezone(tz_name)
                return utc_timestamp.astimezone(context_tz)
            except Exception:
                _logger.debug("failed to compute context/client-specific timestamp, "
                              "using the UTC value",
                              exc_info=True)
        return utc_timestamp

    @classmethod
    def _as_display_name(cls, field, cr, uid, obj, value, context=None):
        value = datetime.context_timestamp(cr, uid, DT.datetime.strptime(value, tools.DEFAULT_SERVER_DATETIME_FORMAT), context=context)
        return tools.ustr(value.strftime(tools.DEFAULT_SERVER_DATETIME_FORMAT))

class binary(_column):
    _type = 'binary'
    _classic_read = False
    _classic_write = property(lambda self: not self.attachment)

    # Binary values may be byte strings (python 2.6 byte array), but
    # the legacy OpenERP convention is to transfer and store binaries
    # as base64-encoded strings. The base64 string may be provided as a
    # unicode in some circumstances, hence the str() cast in symbol_f.
    # This str coercion will only work for pure ASCII unicode strings,
    # on purpose - non base64 data must be passed as a 8bit byte strings.
    _symbol_c = '%s'
    _symbol_f = lambda symb: symb and Binary(str(symb)) or None
    _symbol_set = (_symbol_c, _symbol_f)
    _symbol_get = lambda self, x: x and str(x)

    __slots__ = ['attachment', 'filters']

    def __init__(self, string='unknown', filters=None, **args):
        args['_prefetch'] = args.get('_prefetch', False)
        args['attachment'] = args.get('attachment', False)
        _column.__init__(self, string=string, filters=filters, **args)

    def to_field_args(self):
        args = super(binary, self).to_field_args()
        args['attachment'] = self.attachment
        return args

    def get(self, cr, obj, ids, name, user=None, context=None, values=None):
        result = dict.fromkeys(ids, False)

        if self.attachment:
            # values are stored in attachments, retrieve them
            atts = obj.pool['ir.attachment'].browse(cr, SUPERUSER_ID, [], context)
            domain = [
                ('res_model', '=', obj._name),
                ('res_field', '=', name),
                ('res_id', 'in', ids),
            ]
            for att in atts.search(domain):
                # the 'bin_size' flag is handled by the field 'datas' itself
                result[att.res_id] = att.datas
        else:
            # If client is requesting only the size of the field, we return it
            # instead of the content. Presumably a separate request will be done
            # to read the actual content if it's needed at some point.
            context = context or {}
            if context.get('bin_size') or context.get('bin_size_%s' % name):
                postprocess = lambda val: tools.human_size(long(val))
            else:
                postprocess = lambda val: val
            for val in (values or []):
                result[val['id']] = postprocess(val[name])

        return result

    def set(self, cr, obj, id, name, value, user=None, context=None):
        assert self.attachment
        # retrieve the attachment that stores the value, and adapt it
        att = obj.pool['ir.attachment'].browse(cr, SUPERUSER_ID, [], context).search([
            ('res_model', '=', obj._name),
            ('res_field', '=', name),
            ('res_id', '=', id),
        ])
        if value:
            if att:
                att.write({'datas': value})
            else:
                att.create({
                    'name': name,
                    'res_model': obj._name,
                    'res_field': name,
                    'res_id': id,
                    'type': 'binary',
                    'datas': value,
                })
        else:
            att.unlink()
        return []

class selection(_column):
    _type = 'selection'
    __slots__ = ['selection']

    def __init__(self, selection, string='unknown', **args):
        if callable(selection):
            from openerp import api
            selection = api.expected(api.cr_uid_context, selection)
        _column.__init__(self, string=string, selection=selection, **args)

    def to_field_args(self):
        args = super(selection, self).to_field_args()
        args['selection'] = self.selection
        return args

    @classmethod
    def reify(cls, cr, uid, model, field, context=None):
        """ Munges the field's ``selection`` attribute as necessary to get
        something useable out of it: calls it if it's a function, applies
        translations to labels if it's not.

        A callable ``selection`` is considered translated on its own.

        :param orm.Model model:
        :param _column field:
        """
        if callable(field.selection):
            return field.selection(model, cr, uid, context)

        if not (context and 'lang' in context):
            return field.selection

        # field_to_dict isn't given a field name, only a field object, we
        # need to get the name back in order to perform the translation lookup
        field_name = next(
            name for name, column in model._columns.iteritems()
            if column == field)

        translation_filter = "%s,%s" % (model._name, field_name)
        translate = functools.partial(
            model.pool['ir.translation']._get_source,
            cr, uid, translation_filter, 'selection', context['lang'])

        return [
            (value, translate(label))
            for value, label in field.selection
        ]

# ---------------------------------------------------------
# Relationals fields
# ---------------------------------------------------------

#
# Values: (0, 0,  { fields })    create
#         (1, ID, { fields })    update
#         (2, ID)                remove (delete)
#         (3, ID)                unlink one (target id or target of relation)
#         (4, ID)                link
#         (5)                    unlink all (only valid for one2many)
#

class many2one(_column):
    _classic_read = False
    _classic_write = True
    _type = 'many2one'
    _symbol_c = '%s'
    _symbol_f = lambda x: x or None
    _symbol_set = (_symbol_c, _symbol_f)

    __slots__ = ['_obj', '_auto_join']

    def __init__(self, obj, string='unknown', auto_join=False, **args):
        args['ondelete'] = args.get('ondelete', 'set null')
        _column.__init__(self, string=string, **args)
        self._obj = obj
        self._auto_join = auto_join

    def to_field_args(self):
        args = super(many2one, self).to_field_args()
        args['comodel_name'] = self._obj
        args['auto_join'] = self._auto_join
        return args

    def set(self, cr, obj_src, id, field, values, user=None, context=None):
        if not context:
            context = {}
        obj = obj_src.pool[self._obj]
        self._table = obj._table
        if type(values) == type([]):
            for act in values:
                if act[0] == 0:
                    id_new = obj.create(cr, act[2])
                    cr.execute('update '+obj_src._table+' set '+field+'=%s where id=%s', (id_new, id))
                elif act[0] == 1:
                    obj.write(cr, [act[1]], act[2], context=context)
                elif act[0] == 2:
                    cr.execute('delete from '+self._table+' where id=%s', (act[1],))
                elif act[0] == 3 or act[0] == 5:
                    cr.execute('update '+obj_src._table+' set '+field+'=null where id=%s', (id,))
                elif act[0] == 4:
                    cr.execute('update '+obj_src._table+' set '+field+'=%s where id=%s', (act[1], id))
        else:
            if values:
                cr.execute('update '+obj_src._table+' set '+field+'=%s where id=%s', (values, id))
            else:
                cr.execute('update '+obj_src._table+' set '+field+'=null where id=%s', (id,))

    def search(self, cr, obj, args, name, value, offset=0, limit=None, uid=None, context=None):
        return obj.pool[self._obj].search(cr, uid, args+self._domain+[('name', 'like', value)], offset, limit, context=context)

    @classmethod
    def _as_display_name(cls, field, cr, uid, obj, value, context=None):
        return value[1] if isinstance(value, tuple) else tools.ustr(value) 


class one2many(_column):
    _classic_read = False
    _classic_write = False
    _type = 'one2many'

    __slots__ = ['_obj', '_fields_id', '_limit', '_auto_join']

    def __init__(self, obj, fields_id, string='unknown', limit=None, auto_join=False, **args):
        # one2many columns are not copied by default
        args['copy'] = args.get('copy', False)
        args['_prefetch'] = args.get('_prefetch', False)
        _column.__init__(self, string=string, **args)
        self._obj = obj
        self._fields_id = fields_id
        self._limit = limit
        self._auto_join = auto_join
        #one2many can't be used as condition for defaults
        assert(self.change_default != True)

    def to_field_args(self):
        args = super(one2many, self).to_field_args()
        args['comodel_name'] = self._obj
        args['inverse_name'] = self._fields_id
        args['auto_join'] = self._auto_join
        args['limit'] = self._limit
        return args

    def get(self, cr, obj, ids, name, user=None, offset=0, context=None, values=None):
        if self._context:
            context = dict(context or {})
            context.update(self._context)

        # retrieve the records in the comodel
        comodel = obj.pool[self._obj].browse(cr, user, [], context)
        inverse = self._fields_id
        domain = self._domain(obj) if callable(self._domain) else self._domain
        domain = domain + [(inverse, 'in', ids)]
        records = comodel.search(domain, limit=self._limit)

        result = {id: [] for id in ids}
        # read the inverse of records without prefetching other fields on them
        for record in records.with_context(prefetch_fields=False):
            # record[inverse] may be a record or an integer
            result[int(record[inverse])].append(record.id)

        return result

    def set(self, cr, obj, id, field, values, user=None, context=None):
        result = []
        context = dict(context or {})
        context.update(self._context)
        if not values:
            return
        obj = obj.pool[self._obj]
        rec = obj.browse(cr, user, [], context=context)
        with rec.env.norecompute():
            _table = obj._table
            for act in values:
                if act[0] == 0:
                    act[2][self._fields_id] = id
                    id_new = obj.create(cr, user, act[2], context=context)
                    result += obj._store_get_values(cr, user, [id_new], act[2].keys(), context)
                elif act[0] == 1:
                    obj.write(cr, user, [act[1]], act[2], context=context)
                elif act[0] == 2:
                    obj.unlink(cr, user, [act[1]], context=context)
                elif act[0] == 3:
                    inverse_field = obj._fields.get(self._fields_id)
                    assert inverse_field, 'Trying to unlink the content of a o2m but the pointed model does not have a m2o'
                    # if the model has on delete cascade, just delete the row
                    if inverse_field.ondelete == "cascade":
                        obj.unlink(cr, user, [act[1]], context=context)
                    else:
                        cr.execute('update '+_table+' set '+self._fields_id+'=null where id=%s', (act[1],))
                elif act[0] == 4:
                    # check whether the given record is already linked
                    rec = obj.browse(cr, SUPERUSER_ID, act[1], {'prefetch_fields': False})
                    if int(rec[self._fields_id]) != id:
                        # Must use write() to recompute parent_store structure if needed and check access rules
                        obj.write(cr, user, [act[1]], {self._fields_id:id}, context=context or {})
                elif act[0] == 5:
                    inverse_field = obj._fields.get(self._fields_id)
                    assert inverse_field, 'Trying to unlink the content of a o2m but the pointed model does not have a m2o'
                    # if the o2m has a static domain we must respect it when unlinking
                    domain = self._domain(obj) if callable(self._domain) else self._domain
                    extra_domain = domain or []
                    ids_to_unlink = obj.search(cr, user, [(self._fields_id,'=',id)] + extra_domain, context=context)
                    # If the model has cascade deletion, we delete the rows because it is the intended behavior,
                    # otherwise we only nullify the reverse foreign key column.
                    if inverse_field.ondelete == "cascade":
                        obj.unlink(cr, user, ids_to_unlink, context=context)
                    else:
                        obj.write(cr, user, ids_to_unlink, {self._fields_id: False}, context=context)
                elif act[0] == 6:
                    # Must use write() to recompute parent_store structure if needed
                    obj.write(cr, user, act[2], {self._fields_id:id}, context=context or {})
                    ids2 = act[2] or [0]
                    cr.execute('select id from '+_table+' where '+self._fields_id+'=%s and id <> ALL (%s)', (id,ids2))
                    ids3 = map(lambda x:x[0], cr.fetchall())
                    obj.write(cr, user, ids3, {self._fields_id:False}, context=context or {})
        return result

    def search(self, cr, obj, args, name, value, offset=0, limit=None, uid=None, operator='like', context=None):
        domain = self._domain(obj) if callable(self._domain) else self._domain
        return obj.pool[self._obj].name_search(cr, uid, value, domain, operator, context=context,limit=limit)

    @classmethod
    def _as_display_name(cls, field, cr, uid, obj, value, context=None):
        raise NotImplementedError('One2Many columns should not be used as record name (_rec_name)') 

#
# Values: (0, 0,  { fields })    create
#         (1, ID, { fields })    update (write fields to ID)
#         (2, ID)                remove (calls unlink on ID, that will also delete the relationship because of the ondelete)
#         (3, ID)                unlink (delete the relationship between the two objects but does not delete ID)
#         (4, ID)                link (add a relationship)
#         (5, ID)                unlink all
#         (6, ?, ids)            set a list of links
#
class many2many(_column):
    """Encapsulates the logic of a many-to-many bidirectional relationship, handling the
       low-level details of the intermediary relationship table transparently.
       A many-to-many relationship is always symmetrical, and can be declared and accessed
       from either endpoint model.
       If ``rel`` (relationship table name), ``id1`` (source foreign key column name)
       or id2 (destination foreign key column name) are not specified, the system will
       provide default values. This will by default only allow one single symmetrical
       many-to-many relationship between the source and destination model.
       For multiple many-to-many relationship between the same models and for
       relationships where source and destination models are the same, ``rel``, ``id1``
       and ``id2`` should be specified explicitly.

       :param str obj: destination model
       :param str rel: optional name of the intermediary relationship table. If not specified,
                       a canonical name will be derived based on the alphabetically-ordered
                       model names of the source and destination (in the form: ``amodel_bmodel_rel``).
                       Automatic naming is not possible when the source and destination are
                       the same, for obvious ambiguity reasons.
       :param str id1: optional name for the column holding the foreign key to the current
                       model in the relationship table. If not specified, a canonical name
                       will be derived based on the model name (in the form: `src_model_id`).
       :param str id2: optional name for the column holding the foreign key to the destination
                       model in the relationship table. If not specified, a canonical name
                       will be derived based on the model name (in the form: `dest_model_id`)
       :param str string: field label
    """
    _classic_read = False
    _classic_write = False
    _type = 'many2many'

    __slots__ = ['_obj', '_rel', '_id1', '_id2', '_limit', '_auto_join']

    def __init__(self, obj, rel=None, id1=None, id2=None, string='unknown', limit=None, **args):
        """
        """
        args['_prefetch'] = args.get('_prefetch', False)
        _column.__init__(self, string=string, **args)
        self._obj = obj
        if rel and '.' in rel:
            raise Exception(_('The second argument of the many2many field %s must be a SQL table !'\
                'You used %s, which is not a valid SQL table name.')% (string,rel))
        self._rel = rel
        self._id1 = id1
        self._id2 = id2
        self._limit = limit
        self._auto_join = False

    def to_field_args(self):
        args = super(many2many, self).to_field_args()
        args['comodel_name'] = self._obj
        args['relation'] = self._rel
        args['column1'] = self._id1
        args['column2'] = self._id2
        args['limit'] = self._limit
        return args

    def _sql_names(self, source_model):
        """Return the SQL names defining the structure of the m2m relationship table

            :return: (m2m_table, local_col, dest_col) where m2m_table is the table name,
                     local_col is the name of the column holding the current model's FK, and
                     dest_col is the name of the column holding the destination model's FK, and
        """
        tbl, col1, col2 = self._rel, self._id1, self._id2
        if not all((tbl, col1, col2)):
            # the default table name is based on the stable alphabetical order of tables
            dest_model = source_model.pool[self._obj]
            tables = tuple(sorted([source_model._table, dest_model._table]))
            if not tbl:
                assert tables[0] != tables[1], 'Implicit/Canonical naming of m2m relationship table '\
                                               'is not possible when source and destination models are '\
                                               'the same'
                tbl = '%s_%s_rel' % tables
                openerp.models.check_pg_name(tbl)
            if not col1:
                col1 = '%s_id' % source_model._table
            if not col2:
                col2 = '%s_id' % dest_model._table
        return tbl, col1, col2

    def _get_query_and_where_params(self, cr, model, ids, values, where_params):
        """ Extracted from ``get`` to facilitate fine-tuning of the generated
            query. """
        query = """SELECT %(rel)s.%(id2)s, %(rel)s.%(id1)s
                     FROM %(rel)s, %(from_c)s
                    WHERE %(where_c)s
                      AND %(rel)s.%(id1)s IN %%s
                      AND %(rel)s.%(id2)s = %(tbl)s.id
                      %(order_by)s
                      %(limit)s
                   OFFSET %(offset)d
                """ % values
        return query, where_params + [tuple(ids)]

    def get(self, cr, model, ids, name, user=None, offset=0, context=None, values=None):
        if not context:
            context = {}
        if not values:
            values = {}
        res = {}
        if not ids:
            return res
        for id in ids:
            res[id] = []
        if offset:
            _logger.warning(
                "Specifying offset at a many2many.get() is deprecated and may"
                " produce unpredictable results.")
        obj = model.pool[self._obj]
        rel, id1, id2 = self._sql_names(model)

        # static domains are lists, and are evaluated both here and on client-side, while string
        # domains supposed by dynamic and evaluated on client-side only (thus ignored here)
        # FIXME: make this distinction explicit in API!
        domain = isinstance(self._domain, list) and self._domain or []

        wquery = obj._where_calc(cr, user, domain, context=context)
        obj._apply_ir_rules(cr, user, wquery, 'read', context=context)
        order_by = obj._generate_order_by(cr, user, None, wquery, context=context)
        from_c, where_c, where_params = wquery.get_sql()
        if not where_c:
            where_c = '1=1'

        limit_str = ''
        if self._limit is not None:
            limit_str = ' LIMIT %d' % self._limit

        query_parts = {
            'rel': rel,
            'from_c': from_c,
            'tbl': obj._table,
            'id1': id1,
            'id2': id2,
            'where_c': where_c,
            'limit': limit_str,
            'order_by': order_by,
            'offset': offset,
        }
        query, where_params = self._get_query_and_where_params(cr, model, ids,
                                                               query_parts,
                                                               where_params)

        cr.execute(query, where_params)
        for r in cr.fetchall():
            res[r[1]].append(r[0])
        return res

    def set(self, cr, model, id, name, values, user=None, context=None):
        if not context:
            context = {}
        if not values:
            return
        rel, id1, id2 = self._sql_names(model)
        obj = model.pool[self._obj]

        def link(ids):
            # beware of duplicates when inserting
            query = """ INSERT INTO {rel} ({id1}, {id2})
                        (SELECT %s, unnest(%s)) EXCEPT (SELECT {id1}, {id2} FROM {rel} WHERE {id1}=%s)
                    """.format(rel=rel, id1=id1, id2=id2)
            for sub_ids in cr.split_for_in_conditions(ids):
                cr.execute(query, (id, list(sub_ids), id))

        def unlink_all():
            # remove all records for which user has access rights
            clauses, params, tables = obj.pool.get('ir.rule').domain_get(cr, user, obj._name, context=context)
            cond = " AND ".join(clauses) if clauses else "1=1"
            query = """ DELETE FROM {rel} USING {tables}
                        WHERE {rel}.{id1}=%s AND {rel}.{id2}={table}.id AND {cond}
                    """.format(rel=rel, id1=id1, id2=id2,
                               table=obj._table, tables=','.join(tables), cond=cond)
            cr.execute(query, [id] + params)

        for act in values:
            if not (isinstance(act, list) or isinstance(act, tuple)) or not act:
                continue
            if act[0] == 0:
                idnew = obj.create(cr, user, act[2], context=context)
                cr.execute('insert into '+rel+' ('+id1+','+id2+') values (%s,%s)', (id, idnew))
            elif act[0] == 1:
                obj.write(cr, user, [act[1]], act[2], context=context)
            elif act[0] == 2:
                obj.unlink(cr, user, [act[1]], context=context)
            elif act[0] == 3:
                cr.execute('delete from '+rel+' where ' + id1 + '=%s and '+ id2 + '=%s', (id, act[1]))
            elif act[0] == 4:
                link([act[1]])
            elif act[0] == 5:
                unlink_all()
            elif act[0] == 6:
                unlink_all()
                link(act[2])

    #
    # TODO: use a name_search
    #
    def search(self, cr, obj, args, name, value, offset=0, limit=None, uid=None, operator='like', context=None):
        return obj.pool[self._obj].search(cr, uid, args+self._domain+[('name', operator, value)], offset, limit, context=context)

    @classmethod
    def _as_display_name(cls, field, cr, uid, obj, value, context=None):
        raise NotImplementedError('Many2Many columns should not be used as record name (_rec_name)') 


def get_nice_size(value):
    size = 0
    if isinstance(value, (int,long)):
        size = value
    elif value: # this is supposed to be a string
        size = len(value)
        if size < 12:  # suppose human size
            return value
    return tools.human_size(size)

# See http://www.w3.org/TR/2000/REC-xml-20001006#NT-Char
# and http://bugs.python.org/issue10066
invalid_xml_low_bytes = re.compile(r'[\x00-\x08\x0b-\x0c\x0e-\x1f]')

def sanitize_binary_value(value):
    # binary fields should be 7-bit ASCII base64-encoded data,
    # but we do additional sanity checks to make sure the values
    # are not something else that won't pass via XML-RPC
    if isinstance(value, (xmlrpclib.Binary, tuple, list, dict)):
        # these builtin types are meant to pass untouched
        return value

    # Handle invalid bytes values that will cause problems
    # for XML-RPC. See for more info:
    #  - http://bugs.python.org/issue10066
    #  - http://www.w3.org/TR/2000/REC-xml-20001006#NT-Char

    # Coercing to unicode would normally allow it to properly pass via
    # XML-RPC, transparently encoded as UTF-8 by xmlrpclib.
    # (this works for _any_ byte values, thanks to the fallback
    #  to latin-1 passthrough encoding when decoding to unicode)
    value = tools.ustr(value)

    # Due to Python bug #10066 this could still yield invalid XML
    # bytes, specifically in the low byte range, that will crash
    # the decoding side: [\x00-\x08\x0b-\x0c\x0e-\x1f]
    # So check for low bytes values, and if any, perform
    # base64 encoding - not very smart or useful, but this is
    # our last resort to avoid crashing the request.
    if invalid_xml_low_bytes.search(value):
        # b64-encode after restoring the pure bytes with latin-1
        # passthrough encoding
        value = base64.b64encode(value.encode('latin-1'))

    return value


# ---------------------------------------------------------
# Function fields
# ---------------------------------------------------------
class function(_column):
    """
    A field whose value is computed by a function (rather
    than being read from the database).

    :param fnct: the callable that will compute the field value.
    :param arg: arbitrary value to be passed to ``fnct`` when computing the value.
    :param fnct_inv: the callable that will allow writing values in that field
                     (if not provided, the field is read-only).
    :param fnct_inv_arg: arbitrary value to be passed to ``fnct_inv`` when
                         writing a value.
    :param str type: type of the field simulated by the function field
    :param fnct_search: the callable that allows searching on the field
                        (if not provided, search will not return any result).
    :param store: store computed value in database
                  (see :ref:`The *store* parameter <field-function-store>`).
    :type store: True or dict specifying triggers for field computation
    :param multi: name of batch for batch computation of function fields.
                  All fields with the same batch name will be computed by
                  a single function call. This changes the signature of the
                  ``fnct`` callable.

    .. _field-function-fnct: The ``fnct`` parameter

    .. rubric:: The ``fnct`` parameter

    The callable implementing the function field must have the following signature:

    .. function:: fnct(model, cr, uid, ids, field_name(s), arg, context)

        Implements the function field.

        :param orm model: model to which the field belongs (should be ``self`` for
                          a model method)
        :param field_name(s): name of the field to compute, or if ``multi`` is provided,
                              list of field names to compute.
        :type field_name(s): str | [str]
        :param arg: arbitrary value passed when declaring the function field
        :rtype: dict
        :return: mapping of ``ids`` to computed values, or if multi is provided,
                 to a map of field_names to computed values

    The values in the returned dictionary must be of the type specified by the type
    argument in the field declaration.

    Here is an example with a simple function ``char`` function field::

        # declarations
        def compute(self, cr, uid, ids, field_name, arg, context):
            result = {}
            # ...
            return result
        _columns['my_char'] = fields.function(compute, type='char', size=50)

        # when called with ``ids=[1,2,3]``, ``compute`` could return:
        {
            1: 'foo',
            2: 'bar',
            3: False # null values should be returned explicitly too
        }

    If ``multi`` is set, then ``field_name`` is replaced by ``field_names``: a list
    of the field names that should be computed. Each value in the returned
    dictionary must then be a dictionary mapping field names to values.

    Here is an example where two function fields (``name`` and ``age``)
    are both computed by a single function field::

        # declarations
        def compute(self, cr, uid, ids, field_names, arg, context):
            result = {}
            # ...
            return result
        _columns['name'] = fields.function(compute_person_data, type='char',\
                                           size=50, multi='person_data')
        _columns[''age'] = fields.function(compute_person_data, type='integer',\
                                           multi='person_data')

        # when called with ``ids=[1,2,3]``, ``compute_person_data`` could return:
        {
            1: {'name': 'Bob', 'age': 23},
            2: {'name': 'Sally', 'age': 19},
            3: {'name': 'unknown', 'age': False}
        }

    .. _field-function-fnct-inv:

    .. rubric:: The ``fnct_inv`` parameter

    This callable implements the write operation for the function field
    and must have the following signature:

    .. function:: fnct_inv(model, cr, uid, id, field_name, field_value, fnct_inv_arg, context)

        Callable that implements the ``write`` operation for the function field.

        :param orm model: model to which the field belongs (should be ``self`` for
                          a model method)
        :param int id: the identifier of the object to write on
        :param str field_name: name of the field to set
        :param fnct_inv_arg: arbitrary value passed when declaring the function field
        :return: True

    When writing values for a function field, the ``multi`` parameter is ignored.

    .. _field-function-fnct-search:

    .. rubric:: The ``fnct_search`` parameter

    This callable implements the search operation for the function field
    and must have the following signature:

    .. function:: fnct_search(model, cr, uid, model_again, field_name, criterion, context)

        Callable that implements the ``search`` operation for the function field by expanding
        a search criterion based on the function field into a new domain based only on
        columns that are stored in the database.

        :param orm model: model to which the field belongs (should be ``self`` for
                          a model method)
        :param orm model_again: same value as ``model`` (seriously! this is for backwards
                                compatibility)
        :param str field_name: name of the field to search on
        :param list criterion: domain component specifying the search criterion on the field.
        :rtype: list
        :return: domain to use instead of ``criterion`` when performing the search.
                 This new domain must be based only on columns stored in the database, as it
                 will be used directly without any translation.

        The returned value must be a domain, that is, a list of the form [(field_name, operator, operand)].
        The most generic way to implement ``fnct_search`` is to directly search for the records that
        match the given ``criterion``, and return their ``ids`` wrapped in a domain, such as
        ``[('id','in',[1,3,5])]``.

    .. _field-function-store:

    .. rubric:: The ``store`` parameter

    The ``store`` parameter allows caching the result of the field computation in the
    database, and defining the triggers that will invalidate that cache and force a
    recomputation of the function field.
    When not provided, the field is computed every time its value is read.
    The value of ``store`` may be either ``True`` (to recompute the field value whenever
    any field in the same record is modified), or a dictionary specifying a more
    flexible set of recomputation triggers.

    A trigger specification is a dictionary that maps the names of the models that
    will trigger the computation, to a tuple describing the trigger rule, in the
    following form::

        store = {
            'trigger_model': (mapping_function,
                              ['trigger_field1', 'trigger_field2'],
                              priority),
        }

    A trigger rule is defined by a 3-item tuple where:

        * The ``mapping_function`` is defined as follows:

            .. function:: mapping_function(trigger_model, cr, uid, trigger_ids, context)

                Callable that maps record ids of a trigger model to ids of the
                corresponding records in the source model (whose field values
                need to be recomputed).

                :param orm model: trigger_model
                :param list trigger_ids: ids of the records of trigger_model that were
                                         modified
                :rtype: list
                :return: list of ids of the source model whose function field values
                         need to be recomputed

        * The second item is a list of the fields who should act as triggers for
          the computation. If an empty list is given, all fields will act as triggers.
        * The last item is the priority, used to order the triggers when processing them
          after any write operation on a model that has function field triggers. The
          default priority is 10.

    In fact, setting store = True is the same as using the following trigger dict::

        store = {
              'model_itself': (lambda self, cr, uid, ids, context: ids,
                               [],
                               10)
        }

    """
    _properties = True

    __slots__ = [
        '_type',
        '_classic_read',
        '_classic_write',
        '_symbol_c',
        '_symbol_f',
        '_symbol_set',
        '_symbol_get',

        '_fnct',
        '_arg',
        '_fnct_inv',
        '_fnct_inv_arg',
        '_fnct_search',
        '_multi',
        'store',

        '_digits',
        '_digits_compute',
        'selection',
        '_obj',
    ]

    @property
    def digits(self):
        if self._digits_compute:
            with LazyCursor() as cr:
                return self._digits_compute(cr)
        else:
            return self._digits

#
# multi: compute several fields in one call
#
    def __init__(self, fnct, arg=None, fnct_inv=None, fnct_inv_arg=None, type='float', fnct_search=None, obj=None, store=False, multi=False, **args):
        self._classic_read = False
        self._classic_write = False
        self._prefetch = False
        self._symbol_c = '%s'
        self._symbol_f = _symbol_set
        self._symbol_set = (self._symbol_c, self._symbol_f)
        self._symbol_get = None

        # pop attributes that should not be assigned to self
        self._digits = args.pop('digits', (16,2))
        self._digits_compute = args.pop('digits_compute', None)
        self._obj = args.pop('relation', obj)

        # function fields are not copied by default
        args['copy'] = args.get('copy', False)

        _column.__init__(self, **args)

        self._type = type
        self._fnct = fnct
        self._arg = arg
        self._fnct_inv = fnct_inv
        self._fnct_inv_arg = fnct_inv_arg
        self._fnct_search = fnct_search
        self.store = store
        self._multi = multi

        if not fnct_inv:
            self.readonly = 1

        if not fnct_search and not store:
            self.selectable = False

        if callable(args.get('selection')):
            from openerp import api
            self.selection = api.expected(api.cr_uid_context, args['selection'])

        if store:
            if self._type != 'many2one':
                # m2o fields need to return tuples with name_get, not just foreign keys
                self._classic_read = True
            self._classic_write = True
            if type=='binary':
                self._symbol_get=lambda x:x and str(x)
            else:
                self._prefetch = True

        if type == 'char':
            self._symbol_c = char._symbol_c
            self._symbol_f = lambda x: _symbol_set_char(self, x)
            self._symbol_set = (self._symbol_c, self._symbol_f)
        elif type == 'float':
            self._symbol_c = float._symbol_c
            self._symbol_f = lambda x: _symbol_set_float(self, x)
            self._symbol_set = (self._symbol_c, self._symbol_f)
        else:
            type_class = globals().get(type)
            if type_class is not None:
                self._symbol_c = type_class._symbol_c
                self._symbol_f = type_class._symbol_f
                self._symbol_set = type_class._symbol_set

    def new(self, _computed_field=False, **args):
        if _computed_field:
            # field is computed, we need an instance of a non-function column
            type_class = globals()[self._type]
            return type_class(**args)
        else:
            # HACK: function fields are tricky to recreate, simply return a copy
            import copy
            return copy.copy(self)

    def to_field_args(self):
        args = super(function, self).to_field_args()
        args['store'] = bool(self.store)
        args['company_dependent'] = False
        if self._type in ('float',):
            args['digits'] = self._digits_compute or self._digits
        elif self._type in ('binary',):
            # limitation: binary function fields cannot be stored in attachments
            args['attachment'] = False
        elif self._type in ('selection', 'reference'):
            args['selection'] = self.selection
        elif self._type in ('many2one', 'one2many', 'many2many'):
            args['comodel_name'] = self._obj
        return args

    def digits_change(self, cr):
        pass

    def search(self, cr, uid, obj, name, args, context=None):
        if not self._fnct_search:
            #CHECKME: should raise an exception
            return []
        return self._fnct_search(obj, cr, uid, obj, name, args, context=context)

    def postprocess(self, cr, uid, obj, field, value=None, context=None):
        return self._postprocess_batch(cr, uid, obj, field, {0: value}, context=context)[0]

    def _postprocess_batch(self, cr, uid, obj, field, values, context=None):
        if not values:
            return values

        if context is None:
            context = {}

        field_type = obj._columns[field]._type
        new_values = dict(values)

        if field_type == 'binary':
            if context.get('bin_size'):
                # client requests only the size of binary fields
                for rid, value in values.iteritems():
                    if value:
                        new_values[rid] = get_nice_size(value)
            elif not context.get('bin_raw'):
                for rid, value in values.iteritems():
                    if value:
                        new_values[rid] = sanitize_binary_value(value)

        return new_values

    def get(self, cr, obj, ids, name, uid=False, context=None, values=None):
        multi = self._multi
        # if we already have a value, don't recompute it.
        # This happen if case of stored many2one fields
        if values and not multi and name in values[0]:
            result = dict((v['id'], v[name]) for v in values)
        elif values and multi and all(n in values[0] for n in name):
            result = dict((v['id'], dict((n, v[n]) for n in name)) for v in values)
        else:
            result = self._fnct(obj, cr, uid, ids, name, self._arg, context)
        if multi:
            swap = {}
            for rid, values in result.iteritems():
                for f, v in values.iteritems():
                    if f not in name:
                        continue
                    swap.setdefault(f, {})[rid] = v

            for field, values in swap.iteritems():
                new_values = self._postprocess_batch(cr, uid, obj, field, values, context)
                for rid, value in new_values.iteritems():
                    result[rid][field] = value

        else:
            result = self._postprocess_batch(cr, uid, obj, name, result, context)

        return result

    def set(self, cr, obj, id, name, value, user=None, context=None):
        if not context:
            context = {}
        if self._fnct_inv:
            self._fnct_inv(obj, cr, user, id, name, value, self._fnct_inv_arg, context)

    @classmethod
    def _as_display_name(cls, field, cr, uid, obj, value, context=None):
        # Function fields are supposed to emulate a basic field type,
        # so they can delegate to the basic type for record name rendering
        return globals()[field._type]._as_display_name(field, cr, uid, obj, value, context=context)

# ---------------------------------------------------------
# Related fields
# ---------------------------------------------------------

class related(function):
    """Field that points to some data inside another field of the current record.

    Example::

       _columns = {
           'foo_id': fields.many2one('my.foo', 'Foo'),
           'bar': fields.related('foo_id', 'frol', type='char', string='Frol of Foo'),
        }
    """
    __slots__ = ['arg', '_relations']

    def _related_search(self, tobj, cr, uid, obj=None, name=None, domain=None, context=None):
        # assume self._arg = ('foo', 'bar', 'baz')
        # domain = [(name, op, val)]   =>   search [('foo.bar.baz', op, val)]
        field = '.'.join(self._arg)
        return map(lambda x: (field, x[1], x[2]), domain)

    def _related_write(self, obj, cr, uid, ids, field_name, values, args, context=None):
        if isinstance(ids, (int, long)):
            ids = [ids]
        for instance in obj.browse(cr, uid, ids, context=context):
            # traverse all fields except the last one
            for field in self.arg[:-1]:
                instance = instance[field][:1]
            if instance:
                # write on the last field of the target record
                instance.write({self.arg[-1]: values})

    def _related_read(self, obj, cr, uid, ids, field_name, args, context=None):
        res = {}
        for record in obj.browse(cr, SUPERUSER_ID, ids, context=context):
            value = record
            # traverse all fields except the last one
            for field in self.arg[:-1]:
                value = value[field][:1]
            # read the last field on the target record
            res[record.id] = value[self.arg[-1]]

        if self._type == 'many2one':
            # res[id] is a recordset; convert it to (id, name) or False.
            # Perform name_get as root, as seeing the name of a related object depends on
            # access right of source document, not target, so user may not have access.
            value_ids = list(set(value.id for value in res.itervalues() if value))
            value_name = dict(obj.pool[self._obj].name_get(cr, SUPERUSER_ID, value_ids, context=context))
            res = dict((id, bool(value) and (value.id, value_name[value.id])) for id, value in res.iteritems())

        elif self._type in ('one2many', 'many2many'):
            # res[id] is a recordset; convert it to a list of ids
            res = dict((id, value.ids) for id, value in res.iteritems())

        return res

    def __init__(self, *arg, **args):
        self.arg = arg
        self._relations = []
        super(related, self).__init__(self._related_read, arg, self._related_write, fnct_inv_arg=arg, fnct_search=self._related_search, **args)
        if self.store is True:
            # TODO: improve here to change self.store = {...} according to related objects
            pass


class sparse(function):
    __slots__ = ['serialization_field']

    def convert_value(self, obj, cr, uid, record, value, read_value, context=None):        
        """
            + For a many2many field, a list of tuples is expected.
              Here is the list of tuple that are accepted, with the corresponding semantics ::

                 (0, 0,  { values })    link to a new record that needs to be created with the given values dictionary
                 (1, ID, { values })    update the linked record with id = ID (write *values* on it)
                 (2, ID)                remove and delete the linked record with id = ID (calls unlink on ID, that will delete the object completely, and the link to it as well)
                 (3, ID)                cut the link to the linked record with id = ID (delete the relationship between the two objects but does not delete the target object itself)
                 (4, ID)                link to existing record with id = ID (adds a relationship)
                 (5)                    unlink all (like using (3,ID) for all linked records)
                 (6, 0, [IDs])          replace the list of linked IDs (like using (5) then (4,ID) for each ID in the list of IDs)

                 Example:
                    [(6, 0, [8, 5, 6, 4])] sets the many2many to ids [8, 5, 6, 4]

            + For a one2many field, a lits of tuples is expected.
              Here is the list of tuple that are accepted, with the corresponding semantics ::

                 (0, 0,  { values })    link to a new record that needs to be created with the given values dictionary
                 (1, ID, { values })    update the linked record with id = ID (write *values* on it)
                 (2, ID)                remove and delete the linked record with id = ID (calls unlink on ID, that will delete the object completely, and the link to it as well)

                 Example:
                    [(0, 0, {'field_name':field_value_record1, ...}), (0, 0, {'field_name':field_value_record2, ...})]
        """

        if self._type == 'many2many':
            if not value:
                return []
            assert value[0][0] == 6, 'Unsupported m2m value for sparse field: %s' % value
            return value[0][2]

        elif self._type == 'one2many':
            if not read_value:
                read_value = []
            relation_obj = obj.pool[self.relation]
            for vals in value:
                assert vals[0] in (0,1,2), 'Unsupported o2m value for sparse field: %s' % vals
                if vals[0] == 0:
                    read_value.append(relation_obj.create(cr, uid, vals[2], context=context))
                elif vals[0] == 1:
                    relation_obj.write(cr, uid, vals[1], vals[2], context=context)
                elif vals[0] == 2:
                    relation_obj.unlink(cr, uid, vals[1], context=context)
                    read_value.remove(vals[1])
            return read_value
        return value

    def _sparse_write(self,obj,cr, uid, ids, field_name, value, args, context=None):
        if not type(ids) == list:
            ids = [ids]
        records = obj.browse(cr, uid, ids, context=context)
        for record in records:
            # grab serialized value as object - already deserialized
            serialized = getattr(record, self.serialization_field)
            if value is None:
                # simply delete the key to unset it.
                serialized.pop(field_name, None)
            else: 
                serialized[field_name] = self.convert_value(obj, cr, uid, record, value, serialized.get(field_name), context=context)
            obj.write(cr, uid, ids, {self.serialization_field: serialized}, context=context)
        return True

    def _sparse_read(self, obj, cr, uid, ids, field_names, args, context=None):
        results = {}
        records = obj.browse(cr, uid, ids, context=context)
        for record in records:
            # grab serialized value as object - already deserialized
            serialized = getattr(record, self.serialization_field)
            results[record.id] = {}
            for field_name in field_names:
                field_type = obj._columns[field_name]._type
                value = serialized.get(field_name, False)
                if field_type in ('one2many','many2many'):
                    value = value or []
                    if value:
                        # filter out deleted records as superuser
                        relation_obj = obj.pool[obj._columns[field_name].relation]
                        value = relation_obj.exists(cr, openerp.SUPERUSER_ID, value)
                if type(value) in (int,long) and field_type == 'many2one':
                    relation_obj = obj.pool[obj._columns[field_name].relation]
                    # check for deleted record as superuser
                    if not relation_obj.exists(cr, openerp.SUPERUSER_ID, [value]):
                        value = False
                results[record.id][field_name] = value
        return results

    def __init__(self, serialization_field, **kwargs):
        self.serialization_field = serialization_field
        super(sparse, self).__init__(self._sparse_read, fnct_inv=self._sparse_write, multi='__sparse_multi', **kwargs)


# ---------------------------------------------------------
# Dummy fields
# ---------------------------------------------------------

class dummy(function):
    __slots__ = ['arg', '_relations']

    def _dummy_search(self, tobj, cr, uid, obj=None, name=None, domain=None, context=None):
        return []

    def _dummy_write(self, obj, cr, uid, ids, field_name, values, args, context=None):
        return False

    def _dummy_read(self, obj, cr, uid, ids, field_name, args, context=None):
        return {}

    def __init__(self, *arg, **args):
        self.arg = arg
        self._relations = []
        super(dummy, self).__init__(self._dummy_read, arg, self._dummy_write, fnct_inv_arg=arg, fnct_search=self._dummy_search, **args)

# ---------------------------------------------------------
# Serialized fields
# ---------------------------------------------------------

class serialized(_column):
    """ A field able to store an arbitrary python data structure.
    
        Note: only plain components allowed.
    """
    _type = 'serialized'
    __slots__ = []

    def _symbol_set_struct(val):
        return json.dumps(val)

    def _symbol_get_struct(self, val):
        return json.loads(val or '{}')

    _symbol_c = '%s'
    _symbol_f = _symbol_set_struct
    _symbol_set = (_symbol_c, _symbol_f)
    _symbol_get = _symbol_get_struct

    def __init__(self, *args, **kwargs):
        kwargs['_prefetch'] = kwargs.get('_prefetch', False)
        super(serialized, self).__init__(*args, **kwargs)

# TODO: review completly this class for speed improvement
class property(function):
    __slots__ = []

    def to_field_args(self):
        args = super(property, self).to_field_args()
        args['company_dependent'] = True
        return args

    def _property_search(self, tobj, cr, uid, obj, name, domain, context=None):
        ir_property = obj.pool['ir.property']
        result = []
        for field, operator, value in domain:
            result += ir_property.search_multi(cr, uid, name, tobj._name, operator, value, context=context)
        return result

    def _property_write(self, obj, cr, uid, id, prop_name, value, obj_dest, context=None):
        ir_property = obj.pool['ir.property']
        ir_property.set_multi(cr, uid, prop_name, obj._name, {id: value}, context=context)
        return True

    def _property_read(self, obj, cr, uid, ids, prop_names, obj_dest, context=None):
        ir_property = obj.pool['ir.property']

        res = {id: {} for id in ids}
        for prop_name in prop_names:
            field = obj._fields[prop_name]
            values = ir_property.get_multi(cr, uid, prop_name, obj._name, ids, context=context)
            if field.type == 'many2one':
                # name_get the non-null values as SUPERUSER_ID
                vals = sum(set(filter(None, values.itervalues())),
                           obj.pool[field.comodel_name].browse(cr, uid, [], context=context))
                vals_name = dict(vals.sudo().name_get()) if vals else {}
                for id, value in values.iteritems():
                    ng = False
                    if value and value.id in vals_name:
                        ng = value.id, vals_name[value.id]
                    res[id][prop_name] = ng
            else:
                for id, value in values.iteritems():
                    res[id][prop_name] = value

        return res

    def __init__(self, **args):
        if 'view_load' in args:
            _logger.warning("view_load attribute is deprecated on ir.fields. Args: %r", args)
        args = dict(args)
        args['obj'] = args.pop('relation', '') or args.get('obj', '')
        super(property, self).__init__(
            fnct=self._property_read,
            fnct_inv=self._property_write,
            fnct_search=self._property_search,
            multi='properties',
            **args
        )


class column_info(object):
    """ Struct containing details about an osv column, either one local to
        its model, or one inherited via _inherits.

        .. attribute:: name

            name of the column

        .. attribute:: column

            column instance, subclass of :class:`_column`

        .. attribute:: parent_model

            if the column is inherited, name of the model that contains it,
            ``None`` for local columns.

        .. attribute:: parent_column

            the name of the column containing the m2o relationship to the
            parent model that contains this column, ``None`` for local columns.

        .. attribute:: original_parent

            if the column is inherited, name of the original parent model that
            contains it i.e in case of multilevel inheritance, ``None`` for
            local columns.
    """
    __slots__ = ['name', 'column', 'parent_model', 'parent_column', 'original_parent']

    def __init__(self, name, column, parent_model=None, parent_column=None, original_parent=None):
        self.name = name
        self.column = column
        self.parent_model = parent_model
        self.parent_column = parent_column
        self.original_parent = original_parent

    def __str__(self):
        return '%s(%s, %s, %s, %s, %s)' % (
            self.__class__.__name__, self.name, self.column,
            self.parent_model, self.parent_column, self.original_parent)<|MERGE_RESOLUTION|>--- conflicted
+++ resolved
@@ -32,13 +32,8 @@
 from openerp.sql_db import LazyCursor
 from openerp.tools.translate import _
 from openerp.tools import float_repr, float_round, frozendict, html_sanitize
-<<<<<<< HEAD
 import json
-from openerp import SUPERUSER_ID, registry
-=======
-import simplejson
 from openerp import SUPERUSER_ID
->>>>>>> 2616defe
 
 # deprecated; kept for backward compatibility only
 _get_cursor = LazyCursor
