--- conflicted
+++ resolved
@@ -40,17 +40,10 @@
             </div>
         </t>
         <t t-if="website_sale_order and website_sale_order.generated_coupon_ids">
-<<<<<<< HEAD
-            <t t-foreach="website_sale_order.generated_coupon_ids" t-as="coupon">
+            <t t-foreach="website_sale_order.generated_coupon_ids.filtered(lambda c: c.state != 'expired')" t-as="coupon">
                 <div class="card bg-success text-white mt16">
                     <div class="card-header clearfix">
                         <span class="float-left">Your reward <b t-esc="coupon.discount_line_product_id.name"/> is available on a next order with this promo code: <b t-esc="coupon.code"/></span>
-=======
-            <t t-foreach="website_sale_order.generated_coupon_ids.filtered(lambda c: c.state != 'expired')" t-as="coupon">
-                <div class="panel panel-success mt16">
-                    <div class="panel-heading clearfix">
-                        <span class="pull-left">Your reward <b t-esc="coupon.discount_line_product_id.name"/> is available on a next order with this promo code: <b t-esc="coupon.code"/></span>
->>>>>>> ce6b098d
                     </div>
                 </div>
             </t>
