--- conflicted
+++ resolved
@@ -303,15 +303,11 @@
         # access token grant access
         if model == 'ir.attachment' and access_token:
             obj = obj.sudo()
-<<<<<<< HEAD
             if access_mode:
                 if not cls._check_access_mode(env, id, access_mode, model, access_token=access_token,
                                              related_id=related_id):
                     return (403, [], None)
-            elif not consteq(obj.access_token or '', access_token):
-=======
-            if not consteq(obj.access_token or u'', access_token):
->>>>>>> 3c108977
+            elif not consteq(obj.access_token or u'', access_token):
                 return (403, [], None)
 
         # check read access
