# -*- coding: utf-8 -*-
"""
The module :mod:`odoo.tests.common` provides unittest test cases and a few
helpers and classes to write tests.

"""
import base64
import collections
import importlib
import inspect
import itertools
import json
import logging
import operator
import os
import platform
import re
import requests
import shutil
import signal
import socket
import subprocess
import sys
import tempfile
import threading
import time
import unittest
import werkzeug.urls
from contextlib import contextmanager
from datetime import datetime, date
from unittest.mock import patch

from decorator import decorator
from lxml import etree, html

from odoo.models import BaseModel
from odoo.osv.expression import normalize_domain, TRUE_LEAF, FALSE_LEAF
from odoo.tools import pycompat
from odoo.tools import single_email_re
from odoo.tools.misc import find_in_path
from odoo.tools.safe_eval import safe_eval

try:
    from itertools import zip_longest as izip_longest
except ImportError:
    from itertools import izip_longest

try:
    import websocket
except ImportError:
    # chrome headless tests will be skipped
    websocket = None

try:
    from xmlrpc import client as xmlrpclib
except ImportError:
    # pylint: disable=bad-python3-import
    import xmlrpclib

import odoo
import pprint
from odoo import api
from odoo.service import security



_logger = logging.getLogger(__name__)

# The odoo library is supposed already configured.
ADDONS_PATH = odoo.tools.config['addons_path']
HOST = '127.0.0.1'
PORT = odoo.tools.config['http_port']
# Useless constant, tests are aware of the content of demo data
ADMIN_USER_ID = odoo.SUPERUSER_ID


def get_db_name():
    db = odoo.tools.config['db_name']
    # If the database name is not provided on the command-line,
    # use the one on the thread (which means if it is provided on
    # the command-line, this will break when installing another
    # database from XML-RPC).
    if not db and hasattr(threading.current_thread(), 'dbname'):
        return threading.current_thread().dbname
    return db


# For backwards-compatibility - get_db_name() should be used instead
DB = get_db_name()


def at_install(flag):
    """ Sets the at-install state of a test, the flag is a boolean specifying
    whether the test should (``True``) or should not (``False``) run during
    module installation.

    By default, tests are run right after installing the module, before
    starting the installation of the next module.

    .. deprecated:: 12.0

        ``at_install`` is now a flag, you can use :func:`tagged` to
        add/remove it, although ``tagged`` only works on test classes
    """
    return tagged('at_install' if flag else '-at_install')

def post_install(flag):
    """ Sets the post-install state of a test. The flag is a boolean
    specifying whether the test should or should not run after a set of
    module installations.

    By default, tests are *not* run after installation of all modules in the
    current installation set.

    .. deprecated:: 12.0

        ``post_install`` is now a flag, you can use :func:`tagged` to
        add/remove it, although ``tagged`` only works on test classes
    """
    return tagged('post_install' if flag else '-post_install')


def new_test_user(env, login='', groups='base.group_user', context=None, **kwargs):
    """ Helper function to create a new test user. It allows to quickly create
    users given its login and groups (being a comma separated list of xml ids).
    Kwargs are directly propagated to the create to further customize the
    created user.

    User creation uses a potentially customized environment using the context
    parameter allowing to specify a custom context. It can be used to force a
    specific behavior and/or simplify record creation. An example is to use
    mail-related context keys in mail tests to speedup record creation.

    Some specific fields are automatically filled to avoid issues

     * groups_id: it is filled using groups function parameter;
     * name: "login (groups)" by default as it is required;
     * email: it is either the login (if it is a valid email) or a generated
       string 'x.x@example.com' (x being the first login letter). This is due
       to email being required for most odoo operations;
    """
    if not login:
        raise ValueError('New users require at least a login')
    if not groups:
        raise ValueError('New users require at least user groups')
    if context is None:
        context = {}

    groups_id = [(6, 0, [env.ref(g).id for g in groups.split(',')])]
    create_values = dict(kwargs, login=login, groups_id=groups_id)
    if not create_values.get('name'):
        create_values['name'] = '%s (%s)' % (login, groups)
    if not create_values.get('email'):
        if single_email_re.match(login):
            create_values['email'] = login
        else:
            create_values['email'] = '%s.%s@example.com' % (login[0], login[0])

    return env['res.users'].with_context(**context).create(create_values)

# ------------------------------------------------------------
# Main classes
# ------------------------------------------------------------


class TreeCase(unittest.TestCase):
    def __init__(self, methodName='runTest'):
        super(TreeCase, self).__init__(methodName)
        self.addTypeEqualityFunc(etree._Element, self.assertTreesEqual)
        self.addTypeEqualityFunc(html.HtmlElement, self.assertTreesEqual)

    def assertTreesEqual(self, n1, n2, msg=None):
        self.assertIsNotNone(n1, msg)
        self.assertIsNotNone(n2, msg)
        self.assertEqual(n1.tag, n2.tag, msg)
        # Because lxml.attrib is an ordereddict for which order is important
        # to equality, even though *we* don't care
        self.assertEqual(dict(n1.attrib), dict(n2.attrib), msg)

        self.assertEqual((n1.text or u'').strip(), (n2.text or u'').strip(), msg)
        self.assertEqual((n1.tail or u'').strip(), (n2.tail or u'').strip(), msg)

        for c1, c2 in izip_longest(n1, n2):
            self.assertTreesEqual(c1, c2, msg)


class MetaCase(type):
    """ Metaclass of test case classes to assign default 'test_tags':
        'standard', 'at_install' and the name of the module.
    """
    def __init__(cls, name, bases, attrs):
        super(MetaCase, cls).__init__(name, bases, attrs)
        # assign default test tags
        if cls.__module__.startswith('odoo.addons.'):
            cls.test_tags = {'standard', 'at_install'}
            cls.test_module = cls.__module__.split('.')[2]
            cls.test_class = cls.__name__


class BaseCase(TreeCase, MetaCase('DummyCase', (object,), {})):
    """
    Subclass of TestCase for common OpenERP-specific code.

    This class is abstract and expects self.registry, self.cr and self.uid to be
    initialized by subclasses.
    """

    longMessage = True      # more verbose error message by default: https://www.odoo.com/r/Vmh
    warm = True             # False during warm-up phase (see :func:`warmup`)

    def cursor(self):
        return self.registry.cursor()

    @property
    def uid(self):
        """ Get the current uid. """
        return self.env.uid

    @uid.setter
    def uid(self, user):
        """ Set the uid by changing the test's environment. """
        self.env = self.env(user=user)

    def ref(self, xid):
        """ Returns database ID for the provided :term:`external identifier`,
        shortcut for ``get_object_reference``

        :param xid: fully-qualified :term:`external identifier`, in the form
                    :samp:`{module}.{identifier}`
        :raise: ValueError if not found
        :returns: registered id
        """
        return self.browse_ref(xid).id

    def browse_ref(self, xid):
        """ Returns a record object for the provided
        :term:`external identifier`

        :param xid: fully-qualified :term:`external identifier`, in the form
                    :samp:`{module}.{identifier}`
        :raise: ValueError if not found
        :returns: :class:`~odoo.models.BaseModel`
        """
        assert "." in xid, "this method requires a fully qualified parameter, in the following form: 'module.identifier'"
        return self.env.ref(xid)

    @contextmanager
    def _assertRaises(self, exception):
        """ Context manager that clears the environment upon failure. """
        with super(BaseCase, self).assertRaises(exception) as cm:
            if hasattr(self, 'env'):
                with self.env.clear_upon_failure():
                    yield cm
            else:
                yield cm

    def assertRaises(self, exception, func=None, *args, **kwargs):
        if func:
            with self._assertRaises(exception):
                func(*args, **kwargs)
        else:
            return self._assertRaises(exception)

    @contextmanager
    def assertQueryCount(self, default=0, **counters):
        """ Context manager that counts queries. It may be invoked either with
            one value, or with a set of named arguments like ``login=value``::

                with self.assertQueryCount(42):
                    ...

                with self.assertQueryCount(admin=3, demo=5):
                    ...

            The second form is convenient when used with :func:`users`.
        """
        if self.warm:
            # mock random in order to avoid random bus gc
            with self.subTest(), patch('random.random', lambda: 1):
                login = self.env.user.login
                expected = counters.get(login, default)
                count0 = self.cr.sql_log_count
                yield
                count = self.cr.sql_log_count - count0
                if count != expected:
                    # add some info on caller to allow semi-automatic update of query count
                    frame, filename, linenum, funcname, lines, index = inspect.stack()[2]
                    if "/odoo/addons/" in filename:
                        filename = filename.rsplit("/odoo/addons/", 1)[1]
                    if count > expected:
                        msg = "Query count more than expected for user %s: %d > %d in %s at %s:%s"
                        self.fail(msg % (login, count, expected, funcname, filename, linenum))
                    else:
                        logger = logging.getLogger(type(self).__module__)
                        msg = "Query count less than expected for user %s: %d < %d in %s at %s:%s"
                        logger.info(msg, login, count, expected, funcname, filename, linenum)
        else:
            yield

    def assertRecordValues(self, records, expected_values):
        ''' Compare a recordset with a list of dictionaries representing the expected results.
        This method performs a comparison element by element based on their index.
        Then, the order of the expected values is extremely important.

        Note that:
          - Comparison between falsy values is supported: False match with None.
          - Comparison between monetary field is also treated according the currency's rounding.
          - Comparison between x2many field is done by ids. Then, empty expected ids must be [].
          - Comparison between many2one field id done by id. Empty comparison can be done using any falsy value.

        :param records:               The records to compare.
        :param expected_values:       List of dicts expected to be exactly matched in records
        '''

        def _compare_candidate(record, candidate):
            ''' Return True if the candidate matches the given record '''
            for field_name in candidate.keys():
                record_value = record[field_name]
                candidate_value = candidate[field_name]
                field_type = record._fields[field_name].type
                if field_type == 'monetary':
                    # Compare monetary field.
                    currency_field_name = record._fields[field_name].currency_field
                    record_currency = record[currency_field_name]
                    if record_currency.compare_amounts(candidate_value, record_value)\
                            if record_currency else candidate_value != record_value:
                        return False
                elif field_type in ('one2many', 'many2many'):
                    # Compare x2many relational fields.
                    # Empty comparison must be an empty list to be True.
                    if set(record_value.ids) != set(candidate_value):
                        return False
                elif field_type == 'many2one':
                    # Compare many2one relational fields.
                    # Every falsy value is allowed to compare with an empty record.
                    if (record_value or candidate_value) and record_value.id != candidate_value:
                        return False
                elif (candidate_value or record_value) and record_value != candidate_value:
                    # Compare others fields if not both interpreted as falsy values.
                    return False
            return True

        def _repr_field_value(record, field_name):
            record_value = record[field_name]
            field_type = record._fields[field_name].type
            if field_type == 'monetary':
                currency_field_name = record._fields[field_name].currency_field
                record_currency = record[currency_field_name]
                return record_currency and record_currency.round(record_value) or record_value
            elif field_type in ('one2many', 'many2many'):
                return set(record_value.ids)
            elif field_type == 'many2one':
                return record_value.id
            else:
                return record_value

        def _format_message(records, expected_values):
            ''' Return a formatted representation of records/expected_values. '''
            all_records_values = [{key: _repr_field_value(record, key) for key in expected_values[0]} for record in records]
            msg1 = '\n'.join(pprint.pformat(dic) for dic in all_records_values)
            msg2 = '\n'.join(pprint.pformat(dic) for dic in expected_values)
            return 'Current values:\n\n%s\n\nExpected values:\n\n%s' % (msg1, msg2)

        # if the length or both things to compare is different, we can already tell they're not equal
        if len(records) != len(expected_values):
            msg = 'Wrong number of records to compare: %d != %d.\n\n' % (len(records), len(expected_values))
            self.fail(msg + _format_message(records, expected_values))

        for index, record in enumerate(records):
            if not _compare_candidate(record, expected_values[index]):
                msg = 'Record doesn\'t match expected values at index %d.\n\n' % index
                self.fail(msg + _format_message(records, expected_values))

    def shortDescription(self):
        doc = self._testMethodDoc
        return doc and ' '.join(l.strip() for l in doc.splitlines() if not l.isspace()) or None

    if not pycompat.PY2:
        # turns out this thing may not be quite as useful as we thought...
        def assertItemsEqual(self, a, b, msg=None):
            self.assertCountEqual(a, b, msg=None)


class TransactionCase(BaseCase):
    """ TestCase in which each test method is run in its own transaction,
    and with its own cursor. The transaction is rolled back and the cursor
    is closed after each test.
    """

    def setUp(self):
        super(TransactionCase, self).setUp()
        self.registry = odoo.registry(get_db_name())
        #: current transaction's cursor
        self.cr = self.cursor()
        #: :class:`~odoo.api.Environment` for the current test case
        self.env = api.Environment(self.cr, odoo.SUPERUSER_ID, {})

        @self.addCleanup
        def reset():
            # rollback and close the cursor, and reset the environments
            self.registry.clear_caches()
            self.registry.reset_changes()
            self.env.reset()
            self.cr.rollback()
            self.cr.close()

        self.patch(type(self.env['res.partner']), '_get_gravatar_image', lambda *a: False)

    def patch(self, obj, key, val):
        """ Do the patch ``setattr(obj, key, val)``, and prepare cleanup. """
        old = getattr(obj, key)
        setattr(obj, key, val)
        self.addCleanup(setattr, obj, key, old)

    def patch_order(self, model, order):
        """ Patch the order of the given model (name), and prepare cleanup. """
        self.patch(type(self.env[model]), '_order', order)


class SingleTransactionCase(BaseCase):
    """ TestCase in which all test methods are run in the same transaction,
    the transaction is started with the first test method and rolled back at
    the end of the last.
    """

    @classmethod
    def setUpClass(cls):
        super(SingleTransactionCase, cls).setUpClass()
        cls.registry = odoo.registry(get_db_name())
        cls.cr = cls.registry.cursor()
        cls.env = api.Environment(cls.cr, odoo.SUPERUSER_ID, {})

    @classmethod
    def tearDownClass(cls):
        # rollback and close the cursor, and reset the environments
        cls.registry.clear_caches()
        cls.env.reset()
        cls.cr.rollback()
        cls.cr.close()
        super(SingleTransactionCase, cls).tearDownClass()


savepoint_seq = itertools.count()
class SavepointCase(SingleTransactionCase):
    """ Similar to :class:`SingleTransactionCase` in that all test methods
    are run in a single transaction *but* each test case is run inside a
    rollbacked savepoint (sub-transaction).

    Useful for test cases containing fast tests but with significant database
    setup common to all cases (complex in-db test data): :meth:`~.setUpClass`
    can be used to generate db test data once, then all test cases use the
    same data without influencing one another but without having to recreate
    the test data either.
    """
    def setUp(self):
        super(SavepointCase, self).setUp()
        self._savepoint_id = next(savepoint_seq)
        self.cr.execute('SAVEPOINT test_%d' % self._savepoint_id)

    def tearDown(self):
        self.cr.execute('ROLLBACK TO SAVEPOINT test_%d' % self._savepoint_id)
        self.env.clear()
        self.registry.clear_caches()
        super(SavepointCase, self).tearDown()


class ChromeBrowser():
    """ Helper object to control a Chrome headless process. """

    def __init__(self, logger, window_size, test_class):
        self._logger = logger
        self.test_class = test_class
        if websocket is None:
            self._logger.warning("websocket-client module is not installed")
            raise unittest.SkipTest("websocket-client module is not installed")
        self.devtools_port = None
        self.ws_url = ''  # WebSocketUrl
        self.ws = None  # websocket
        self.request_id = 0
        self.user_data_dir = tempfile.mkdtemp(suffix='_chrome_odoo')
<<<<<<< HEAD
        self.chrome_process = None

        otc = odoo.tools.config
        self.screenshots_dir = os.path.join(otc['screenshots'], get_db_name(), 'screenshots')
        self.screencasts_dir = None
        if otc['screencasts']:
            if otc['screencasts'] in ('1', 'true', 't'):
                self.screencasts_dir = os.path.join(otc['screenshots'], get_db_name(), 'screencasts')
            else:
                self.screencasts_dir =os.path.join(otc['screencasts'], get_db_name(), 'screencasts')

        self.screencast_frames = []
        os.makedirs(self.screenshots_dir, exist_ok=True)

        self.window_size = window_size
=======
        self.chrome_pid = None
        self.screencast_frames = []
        self.sigxcpu_handler = None
>>>>>>> 3dc6c360
        self._chrome_start()
        self._find_websocket()
        self._logger.info('Websocket url found: %s', self.ws_url)
        self._open_websocket()
        self._logger.info('Enable chrome headless console log notification')
        self._websocket_send('Runtime.enable')
        self._logger.info('Chrome headless enable page notifications')
        self._websocket_send('Page.enable')
        if os.name == 'posix':
            self.sigxcpu_handler = signal.getsignal(signal.SIGXCPU)
            signal.signal(signal.SIGXCPU, self.signal_handler)

    def signal_handler(self, sig, frame):
        if sig == signal.SIGXCPU:
            _logger.info('CPU time limit reached, stopping Chrome and shutting down')
            self.stop()
            os._exit(0)

    def stop(self):
        if self.chrome_pid is not None:
            self._logger.info("Closing chrome headless with pid %s", self.chrome_pid)
            self._websocket_send('Browser.close')
            self._logger.info("Terminating chrome headless with pid %s", self.chrome_pid)
            os.kill(self.chrome_pid, signal.SIGTERM)
        if self.user_data_dir and os.path.isdir(self.user_data_dir) and self.user_data_dir != '/':
            self._logger.info('Removing chrome user profile "%s"', self.user_data_dir)
            shutil.rmtree(self.user_data_dir, ignore_errors=True)
        # Restore previous signal handler
        if self.sigxcpu_handler and os.name == 'posix':
            signal.signal(signal.SIGXCPU, self.sigxcpu_handler)

    @property
    def executable(self):
        system = platform.system()
        if system == 'Linux':
            for bin_ in ['google-chrome', 'chromium', 'chromium-browser']:
                try:
                    return find_in_path(bin_)
                except IOError:
                    continue

        elif system == 'Darwin':
            bins = [
                '/Applications/Google Chrome.app/Contents/MacOS/Google Chrome',
                '/Applications/Chromium.app/Contents/MacOS/Chromium',
            ]
            for bin_ in bins:
                if os.path.exists(bin_):
                    return bin_

        elif system == 'Windows':
            # TODO: handle windows platform: https://stackoverflow.com/a/40674915
            pass

        raise unittest.SkipTest("Chrome executable not found")

    def _spawn_chrome(self, cmd):
        if os.name != 'posix':
            return
        pid = os.fork()
        if pid != 0:
            return pid
        else:
            if platform.system() != 'Darwin':
                # since the introduction of pointer compression in Chrome 80 (v8 v8.0),
                # the memory reservation algorithm requires more than 8GiB of virtual mem for alignment
                # this exceeds our default memory limits.
                # OSX already reserve huge memory for processes
                import resource
                resource.setrlimit(resource.RLIMIT_AS, (resource.RLIM_INFINITY, resource.RLIM_INFINITY))
            # redirect browser stderr to /dev/null
            with open(os.devnull, 'wb', 0) as stderr_replacement:
                os.dup2(stderr_replacement.fileno(), sys.stderr.fileno())
            os.execv(cmd[0], cmd)

    def _chrome_start(self):
        if self.chrome_pid is not None:
            return
        with socket.socket() as s:
            s.bind(('localhost', 0))
            if hasattr(socket, 'SO_REUSEADDR'):
                s.setsockopt(socket.SOL_SOCKET, socket.SO_REUSEADDR, 1)
            _, self.devtools_port = s.getsockname()

        switches = {
            '--headless': '',
            '--no-default-browser-check': '',
            '--no-first-run': '',
            '--disable-extensions': '',
            '--user-data-dir': self.user_data_dir,
            '--disable-translate': '',
            '--window-size': self.window_size,
            '--remote-debugging-address': HOST,
            '--remote-debugging-port': str(self.devtools_port),
            '--no-sandbox': '',
            '--disable-crash-reporter': '',
            '--disable-gpu': '',
        }
        cmd = [self.executable]
        cmd += ['%s=%s' % (k, v) if v else k for k, v in switches.items()]
        url = 'about:blank'
        cmd.append(url)
        try:
            self.chrome_pid = self._spawn_chrome(cmd)
        except OSError:
            raise unittest.SkipTest("%s not found" % cmd[0])
        self._logger.info('Chrome pid: %s', self.chrome_pid)

    def _find_websocket(self):
        version = self._json_command('version')
        self._logger.info('Browser version: %s', version['Browser'])
        try:
            infos = self._json_command('')[0]  # Infos about the first tab
        except IndexError:
            self._logger.warning('No tab found in Chrome')
            self.stop()
            raise unittest.SkipTest('No tab found in Chrome')
        self.ws_url = infos['webSocketDebuggerUrl']
        self._logger.info('Chrome headless temporary user profile dir: %s', self.user_data_dir)

    def _json_command(self, command, timeout=3):
        """
        Inspect dev tools with get
        Available commands:
            '' : return list of tabs with their id
            list (or json/): list tabs
            new : open a new tab
            activate/ + an id: activate a tab
            close/ + and id: close a tab
            version : get chrome and dev tools version
            protocol : get the full protocol
        """
        self._logger.info("Issuing json command %s", command)
        command = os.path.join('json', command).strip('/')
        while timeout > 0:
            try:
                url = werkzeug.urls.url_join('http://%s:%s/' % (HOST, self.devtools_port), command)
                self._logger.info('Url : %s', url)
                r = requests.get(url, timeout=3)
                if r.ok:
                    return r.json()
                return {'status_code': r.status_code}
            except requests.ConnectionError:
                time.sleep(0.1)
                timeout -= 0.1
            except requests.exceptions.ReadTimeout:
                break
        self._logger.error('Could not connect to chrome debugger')
        raise unittest.SkipTest("Cannot connect to chrome headless")

    def _open_websocket(self):
        self.ws = websocket.create_connection(self.ws_url)
        if self.ws.getstatus() != 101:
            raise unittest.SkipTest("Cannot connect to chrome dev tools")
        self.ws.settimeout(0.01)

    def _websocket_send(self, method, params=None):
        """
        send chrome devtools protocol commands through websocket
        """
        if self.ws is None:
            return
        sent_id = self.request_id
        payload = {
            'method': method,
            'id':  sent_id,
        }
        if params:
            payload.update({'params': params})
        self.ws.send(json.dumps(payload))
        self.request_id += 1
        return sent_id

    def _websocket_wait_id(self, awaited_id, timeout=10):
        """
        blocking wait for a certain id in a response
        warning other messages are discarded
        """
        start_time = time.time()
        while time.time() - start_time < timeout:
            try:
                res = json.loads(self.ws.recv())
            except websocket.WebSocketTimeoutException:
                res = None
            if res and res.get('id') == awaited_id:
                return res
        self._logger.info('timeout exceeded while waiting for id : %d', awaited_id)
        return {}

    def _websocket_wait_event(self, method, params=None, timeout=10):
        """
        blocking wait for a particular event method and eventually a dict of params
        """
        start_time = time.time()
        while time.time() - start_time < timeout:
            try:
                res = json.loads(self.ws.recv())
            except websocket.WebSocketTimeoutException:
                res = None
            if res and res.get('method', '') == method:
                if params:
                    if set(params).issubset(set(res.get('params', {}))):
                        return res
                else:
                    return res
            elif res:
                self._logger.debug('chrome devtools protocol event: %s', res)
        self._logger.info('timeout exceeded while waiting for : %s', method)

    def take_screenshot(self, prefix='sc_', suffix=None):
        if suffix is None:
            suffix = '_%s' % self.test_class
        ss_id = self._websocket_send('Page.captureScreenshot')
        self._logger.info('Asked for screenshot (id: %s)', ss_id)
        res = self._websocket_wait_id(ss_id)
        base_png = res.get('result', {}).get('data')
        decoded = base64.decodebytes(bytes(base_png.encode('utf-8')))
        timestamp = datetime.now().strftime('%Y%m%d_%H%M%S_%f')
        fname = '%s%s%s.png' % (prefix, timestamp,suffix)
        full_path = os.path.join(self.screenshots_dir, fname)
        with open(full_path, 'wb') as f:
            f.write(decoded)
        self._logger.log(25, 'Screenshot in: %s', full_path)

    def _save_screencast(self, prefix='failed'):
        # could be encododed with something like that
        #  ffmpeg -framerate 3 -i frame_%05d.png  output.mp4
        if not self.screencast_frames:
            self._logger.debug('No screencast frames to encode')
            return None

        for f in self.screencast_frames:
            with open(f['file_path'], 'rb') as b64_file:
                frame = base64.decodebytes(b64_file.read())
            os.unlink(f['file_path'])
            f['file_path'] = f['file_path'].replace('.b64', '.png')
            with open(f['file_path'], 'wb') as png_file:
                png_file.write(frame)

        timestamp = datetime.now().strftime('%Y%m%d_%H%M%S_%f')
        fname = '%s_screencast_%s.mp4' % (prefix, timestamp)
        outfile = os.path.join(self.screencasts_dir, fname)

        try:
            ffmpeg_path = find_in_path('ffmpeg')
        except IOError:
            ffmpeg_path = None

        if ffmpeg_path:
            framerate = int(len(self.screencast_frames) / (self.screencast_frames[-1].get('timestamp') - self.screencast_frames[0].get('timestamp')))
            r = subprocess.run([ffmpeg_path, '-framerate', str(framerate), '-i', '%s/frame_%%05d.png' % self.screencasts_dir, outfile])
            self._logger.log(25, 'Screencast in: %s', outfile)
        else:
            outfile = outfile.strip('.mp4')
            shutil.move(self.screencasts_frames_dir, outfile)
            self._logger.log(25, 'Screencast frames in: %s', outfile)

    def start_screencast(self):
        if self.screencasts_dir:
            os.makedirs(self.screencasts_dir, exist_ok=True)
            self.screencasts_frames_dir = os.path.join(self.screencasts_dir, 'frames')
            os.makedirs(self.screencasts_frames_dir, exist_ok=True)
        self._websocket_send('Page.startScreencast', params={'maxWidth': 1024, 'maxHeight': 576})

    def set_cookie(self, name, value, path, domain):
        params = {'name': name, 'value': value, 'path': path, 'domain': domain}
        _id = self._websocket_send('Network.setCookie', params=params)
        return self._websocket_wait_id(_id)

    def delete_cookie(self, name, **kwargs):
        params = {kw:kwargs[kw] for kw in kwargs if kw in ['url', 'domain', 'path']}
        params.update({'name': name})
        _id = self._websocket_send('Network.deleteCookies', params=params)
        return self._websocket_wait_id(_id)

    def _wait_ready(self, ready_code, timeout=60):
        self._logger.info('Evaluate ready code "%s"', ready_code)
        awaited_result = {'result': {'type': 'boolean', 'value': True}}
        ready_id = self._websocket_send('Runtime.evaluate', params={'expression': ready_code})
        last_bad_res = ''
        start_time = time.time()
        tdiff = time.time() - start_time
        has_exceeded = False
        while tdiff < timeout:
            try:
                res = json.loads(self.ws.recv())
            except websocket.WebSocketTimeoutException:
                res = None
            if res and res.get('id') == ready_id:
                if res.get('result') == awaited_result:
                    if has_exceeded:
                        self._logger.info('The ready code tooks too much time : %s', tdiff)
                    return True
                else:
                    last_bad_res = res
                    ready_id = self._websocket_send('Runtime.evaluate', params={'expression': ready_code})
            tdiff = time.time() - start_time
            if tdiff >= 2 and not has_exceeded:
                has_exceeded = True

        self.take_screenshot(prefix='sc_failed_ready_')
        self._logger.info('Ready code last try result: %s', last_bad_res or res)
        return False

    def _wait_code_ok(self, code, timeout):
        self._logger.info('Evaluate test code "%s"', code)
        code_id = self._websocket_send('Runtime.evaluate', params={'expression': code})
        start_time = time.time()
        logged_error = False
        nb_frame = 0
        while time.time() - start_time < timeout:
            try:
                res = json.loads(self.ws.recv())
            except websocket.WebSocketTimeoutException:
                res = None
            if res and res.get('id', -1) == code_id:
                self._logger.info('Code start result: %s', res)
                if res.get('result', {}).get('result').get('subtype', '') == 'error':
                    self._logger.error("Running code returned an error")
                    return False
            elif res and res.get('method') == 'Runtime.consoleAPICalled' and res.get('params', {}).get('type') in ('log', 'error', 'trace'):
                logs = res.get('params', {}).get('args')
                log_type = res.get('params', {}).get('type')
                content = " ".join([str(log.get('value', '')) for log in logs])
                if log_type == 'error':
                    self._logger.error(content)
                    logged_error = True
                else:
                    self._logger.info('console log: %s', content)
                for log in logs:
                    if log.get('type', '') == 'string' and log.get('value', '').lower() == 'ok':
                        # it is possible that some tests returns ok while an error was shown in logs.
                        # since runbot should always be red in this case, better explicitly fail.
                        if logged_error:
                            return False
                        return True
                    elif log.get('type', '') == 'string' and log.get('value', '').lower().startswith('error'):
                        self.take_screenshot()
                        self._save_screencast()
                        return False
            elif res and res.get('method') == 'Page.screencastFrame':
                session_id = res.get('params').get('sessionId')
                self._websocket_send('Page.screencastFrameAck', params={'sessionId': int(session_id)})
                outfile = os.path.join(self.screencasts_frames_dir, 'frame_%05d.b64' % nb_frame)
                frame = res.get('params')
                with open(outfile, 'w') as f:
                    f.write(frame.get('data'))
                    nb_frame += 1
                    self.screencast_frames.append({
                        'file_path': outfile,
                        'timestamp': frame.get('metadata').get('timestamp')
                    })
            elif res:
                self._logger.debug('chrome devtools protocol event: %s', res)
        self._logger.error('Script timeout exceeded : %s', (time.time() - start_time))
        self.take_screenshot()
        return False

    def navigate_to(self, url, wait_stop=False):
        self._logger.info('Navigating to: "%s"', url)
        nav_id = self._websocket_send('Page.navigate', params={'url': url})
        nav_result = self._websocket_wait_id(nav_id)
        self._logger.info("Navigation result: %s", nav_result)
        frame_id = nav_result.get('result', {}).get('frameId', '')
        if wait_stop and frame_id:
            self._logger.info('Waiting for frame "%s" to stop loading', frame_id)
            self._websocket_wait_event('Page.frameStoppedLoading', params={'frameId': frame_id})

    def clear(self):
        self._websocket_send('Page.stopScreencast')
        if self.screencasts_dir and os.path.isdir(self.screencasts_frames_dir):
            shutil.rmtree(self.screencasts_frames_dir)
        self.screencast_frames = []
        self._websocket_send('Page.stopLoading')
        self._logger.info('Deleting cookies and clearing local storage')
        dc_id = self._websocket_send('Network.clearBrowserCookies')
        self._websocket_wait_id(dc_id)
        cl_id = self._websocket_send('Runtime.evaluate', params={'expression': 'localStorage.clear()'})
        self._websocket_wait_id(cl_id)
        self.navigate_to('about:blank', wait_stop=True)


class HttpCase(TransactionCase):
    """ Transactional HTTP TestCase with url_open and Chrome headless helpers.
    """
    registry_test_mode = True
    browser = None
    browser_size = '1366x768'

    def __init__(self, methodName='runTest'):
        super(HttpCase, self).__init__(methodName)
        # v8 api with correct xmlrpc exception handling.
        self.xmlrpc_url = url_8 = 'http://%s:%d/xmlrpc/2/' % (HOST, PORT)
        self.xmlrpc_common = xmlrpclib.ServerProxy(url_8 + 'common')
        self.xmlrpc_db = xmlrpclib.ServerProxy(url_8 + 'db')
        self.xmlrpc_object = xmlrpclib.ServerProxy(url_8 + 'object')
        cls = type(self)
        cls._logger = logging.getLogger('%s.%s' % (cls.__module__, cls.__name__))

    @classmethod
    def start_browser(cls):
        # start browser on demand
        if cls.browser is None:
            cls.browser = ChromeBrowser(cls._logger, cls.browser_size, cls.__name__)

    @classmethod
    def tearDownClass(cls):
        if cls.browser:
            cls.browser.stop()
            cls.browser = None
        super(HttpCase, cls).tearDownClass()

    def setUp(self):
        super(HttpCase, self).setUp()

        if self.registry_test_mode:
            self.registry.enter_test_mode(self.cr)
            self.addCleanup(self.registry.leave_test_mode)
        # setup a magic session_id that will be rollbacked
        self.session = odoo.http.root.session_store.new()
        self.session_id = self.session.sid
        self.session.db = get_db_name()
        odoo.http.root.session_store.save(self.session)
        # setup an url opener helper
        self.opener = requests.Session()
        self.opener.cookies['session_id'] = self.session_id

    def url_open(self, url, data=None, timeout=10):
        if url.startswith('/'):
            url = "http://%s:%s%s" % (HOST, PORT, url)
        if data:
            return self.opener.post(url, data=data, timeout=timeout)
        return self.opener.get(url, timeout=timeout)

    def _wait_remaining_requests(self):
        t0 = int(time.time())
        for thread in threading.enumerate():
            if thread.name.startswith('odoo.service.http.request.'):
                join_retry_count = 10
                while thread.isAlive():
                    # Need a busyloop here as thread.join() masks signals
                    # and would prevent the forced shutdown.
                    thread.join(0.05)
                    join_retry_count -= 1
                    if join_retry_count < 0:
                        self._logger.warning("Stop waiting for thread %s handling request for url %s",
                                        thread.name, getattr(thread, 'url', '<UNKNOWN>'))
                        break
                    time.sleep(0.5)
                    t1 = int(time.time())
                    if t0 != t1:
                        self._logger.info('remaining requests')
                        odoo.tools.misc.dumpstacks()
                        t0 = t1

    def authenticate(self, user, password):
        # stay non-authenticated
        if user is None:
            if self.session:
                odoo.http.root.session_store.delete(self.session)
            self.browser.delete_cookie('session_id', domain=HOST)
            return

        db = get_db_name()
        uid = self.registry['res.users'].authenticate(db, user, password, None)
        env = api.Environment(self.cr, uid, {})

        # self.session.authenticate(db, user, password, uid=uid)
        # OpenERPSession.authenticate accesses the current request, which we
        # don't have, so reimplement it manually...
        session = self.session

        session.db = db
        session.uid = uid
        session.login = user
        session.session_token = uid and security.compute_session_token(session, env)
        session.context = env['res.users'].context_get() or {}
        session.context['uid'] = uid
        session._fix_lang(session.context)

        odoo.http.root.session_store.save(session)
        if self.browser:
            self._logger.info('Setting session cookie in browser')
            self.browser.set_cookie('session_id', self.session_id, '/', HOST)

    def browser_js(self, url_path, code, ready='', login=None, timeout=60, **kw):
        """ Test js code running in the browser
        - optionnally log as 'login'
        - load page given by url_path
        - wait for ready object to be available
        - eval(code) inside the page

        To signal success test do:
        console.log('ok')

        To signal failure do:
        console.log('error')

        If neither are done before timeout test fails.
        """
        # increase timeout if coverage is running
        if any(f.filename.endswith('/coverage/execfile.py') for f in inspect.stack()  if f.filename):
            timeout = timeout * 1.5

        self.start_browser()

        try:
            self.authenticate(login, login)
            base_url = "http://%s:%s" % (HOST, PORT)
            ICP = self.env['ir.config_parameter']
            ICP.set_param('web.base.url', base_url)
            url = "%s%s" % (base_url, url_path or '/')
            self._logger.info('Open "%s" in browser', url)

            if self.browser.screencasts_dir:
                self._logger.info('Starting screencast')
                self.browser.start_screencast()
            self.browser.navigate_to(url, wait_stop=not bool(ready))

            # Needed because tests like test01.js (qunit tests) are passing a ready
            # code = ""
            ready = ready or "document.readyState === 'complete'"
            self.assertTrue(self.browser._wait_ready(ready), 'The ready "%s" code was always falsy' % ready)
            if code:
                message = 'The test code "%s" failed' % code
            else:
                message = "Some js test failed"
            self.assertTrue(self.browser._wait_code_ok(code, timeout), message)
        finally:
            # clear browser to make it stop sending requests, in case we call
            # the method several times in a test method
            self.browser.clear()
            self._wait_remaining_requests()

    phantom_js = browser_js

def users(*logins):
    """ Decorate a method to execute it once for each given user. """
    @decorator
    def wrapper(func, *args, **kwargs):
        self = args[0]
        old_uid = self.uid
        try:
            # retrieve users
            Users = self.env['res.users'].with_context(active_test=False)
            user_id = {
                user.login: user.id
                for user in Users.search([('login', 'in', list(logins))])
            }
            for login in logins:
                with self.subTest(login=login):
                    # switch user and execute func
                    self.uid = user_id[login]
                    func(*args, **kwargs)
        finally:
            self.uid = old_uid

    return wrapper


@decorator
def warmup(func, *args, **kwargs):
    """ Decorate a test method to run it twice: once for a warming up phase, and
        a second time for real.  The test attribute ``warm`` is set to ``False``
        during warm up, and ``True`` once the test is warmed up.  Note that the
        effects of the warmup phase are rolled back thanks to a savepoint.
    """
    self = args[0]
    # run once to warm up the caches
    self.warm = False
    self.cr.execute('SAVEPOINT test_warmup')
    func(*args, **kwargs)
    self.cr.execute('ROLLBACK TO SAVEPOINT test_warmup')
    self.env.cache.invalidate()
    # run once for real
    self.warm = True
    func(*args, **kwargs)


def can_import(module):
    """ Checks if <module> can be imported, returns ``True`` if it can be,
    ``False`` otherwise.

    To use with ``unittest.skipUnless`` for tests conditional on *optional*
    dependencies, which may or may be present but must still be tested if
    possible.
    """
    try:
        importlib.import_module(module)
    except ImportError:
        return False
    else:
        return True

# TODO: sub-views (o2m, m2m) -> sub-form?
# TODO: domains
ref_re = re.compile(r"""
# first match 'form_view_ref' key, backrefs are used to handle single or
# double quoting of the value
(['"])(?P<view_type>\w+_view_ref)\1
# colon separator (with optional spaces around)
\s*:\s*
# open quote for value
(['"])
(?P<view_id>
    # we'll just match stuff which is normally part of an xid:
    # word and "." characters
    [.\w]+
)
# close with same quote as opening
\3
""", re.VERBOSE)
class Form(object):
    """ Server-side form view implementation (partial)

    Implements much of the "form view" manipulation flow, such that
    server-side tests can more properly reflect the behaviour which would be
    observed when manipulating the interface:

    * call default_get and the relevant onchanges on "creation"
    * call the relevant onchanges on setting fields
    * properly handle defaults & onchanges around x2many fields

    Saving the form returns the created record if in creation mode.

    Regular fields can just be assigned directly to the form, for
    :class:`~odoo.fields.Many2one` fields assign a singleton recordset::

        # empty recordset => creation mode
        f = Form(self.env['sale.order'])
        f.partner_id = a_partner
        so = f.save()

    When editing a record, using the form as a context manager to
    automatically save it at the end of the scope::

        with Form(so) as f2:
            f2.payment_term_id = env.ref('account.account_payment_term_15days')
            # f2 is saved here

    For :class:`~odoo.fields.Many2many` fields, the field itself is a
    :class:`~odoo.tests.common.M2MProxy` and can be altered by adding or
    removing records::

        with Form(user) as u:
            u.groups_id.add(env.ref('account.group_account_manager'))
            u.groups_id.remove(id=env.ref('base.group_portal').id)

    Finally :class:`~odoo.fields.One2many` are reified as
    :class:`~odoo.tests.common.O2MProxy`.

    Because the :class:`~odoo.fields.One2many` only exists through its
    parent, it is manipulated more directly by creating "sub-forms"
    with the :meth:`~odoo.tests.common.O2MProxy.new` and
    :meth:`~odoo.tests.common.O2MProxy.edit` methods. These would
    normally be used as context managers since they get saved in the
    parent record::

        with Form(so) as f3:
            # add support
            with f3.order_line.new() as line:
                line.product_id = env.ref('product.product_product_2')
            # add a computer
            with f3.order_line.new() as line:
                line.product_id = env.ref('product.product_product_3')
            # we actually want 5 computers
            with f3.order_line.edit(1) as line:
                line.product_uom_qty = 5
            # remove support
            f3.order_line.remove(index=0)
            # SO is saved here

    :param recordp: empty or singleton recordset. An empty recordset will
                    put the view in "creation" mode and trigger calls to
                    default_get and on-load onchanges, a singleton will
                    put it in "edit" mode and only load the view's data.
    :type recordp: odoo.models.Model
    :param view: the id, xmlid or actual view object to use for
                    onchanges and view constraints. If none is provided,
                    simply loads the default view for the model.
    :type view: int | str | odoo.model.Model

    .. versionadded:: 12.0
    """
    def __init__(self, recordp, view=None):
        # necessary as we're overriding setattr
        assert isinstance(recordp, BaseModel)
        env = recordp.env
        object.__setattr__(self, '_env', env)

        # store model bit only
        object.__setattr__(self, '_model', recordp.browse(()))
        if isinstance(view, BaseModel):
            assert view._name == 'ir.ui.view', "the view parameter must be a view id, xid or record, got %s" % view
            view_id = view.id
        elif isinstance(view, pycompat.string_types):
            view_id = env.ref(view).id
        else:
            view_id = view or False
        fvg = recordp.fields_view_get(view_id, 'form')
        fvg['tree'] = etree.fromstring(fvg['arch'])

        object.__setattr__(self, '_view', fvg)

        self._process_fvg(recordp, fvg)

        # ordered?
        vals = dict.fromkeys(fvg['fields'], False)
        object.__setattr__(self, '_values', vals)
        object.__setattr__(self, '_changed', set())
        if recordp:
            assert recordp['id'], "editing unstored records is not supported"
            # always load the id
            vals['id'] = recordp['id']

            self._init_from_values(recordp)
        else:
            self._init_from_defaults(self._model)

    def _o2m_set_edition_view(self, descr, node, level):
        default_view = next(
            (m for m in node.get('mode', 'tree').split(',') if m != 'form'),
            'tree'
        )
        refs = {
            m.group('view_type'): m.group('view_id')
            for m in ref_re.finditer(node.get('context', ''))
        }
        # always fetch for simplicity, ensure we always have a tree and
        # a form view
        submodel = self._env[descr['relation']]
        views = submodel.with_context(**refs) \
            .load_views([(False, 'tree'), (False, 'form')])['fields_views']
        # embedded views should take the priority on externals
        views.update(descr['views'])
        # re-set all resolved views on the descriptor
        descr['views'] = views
        # if the default view is a kanban or a non-editable list, the
        # "edition controller" is the form view
        edition = views['form']
        edition['tree'] = etree.fromstring(edition['arch'])
        if default_view == 'tree':
            subarch = etree.fromstring(views['tree']['arch'])
            if subarch.get('editable'):
                edition = views['tree']
                edition['tree'] = subarch

        # don't recursively process o2ms in o2ms
        self._process_fvg(submodel, edition, level=level-1)
        descr['views']['edition'] = edition

    def __str__(self):
        return "<%s %s(%s)>" % (
            type(self).__name__,
            self._model._name,
            self._values.get('id', False),
        )

    def _process_fvg(self, model, fvg, level=2):
        """ Post-processes to augment the fields_view_get with:

        * an id field (may not be present if not in the view but needed)
        * pre-processed modifiers (map of modifier name to json-loaded domain)
        * pre-processed onchanges list
        """
        fvg['fields'].setdefault('id', {'type': 'id'})
        # pre-resolve modifiers & bind to arch toplevel
        modifiers = fvg['modifiers'] = {'id': {'required': False, 'readonly': True}}
        contexts = fvg['contexts'] = {}
        order = fvg['fields_ordered'] = []
        for f in fvg['tree'].xpath('//field[not(ancestor::field)]'):
            fname = f.get('name')
            order.append(fname)

            modifiers[fname] = {
                modifier: domain if isinstance(domain, bool) else normalize_domain(domain)
                for modifier, domain in json.loads(f.get('modifiers', '{}')).items()
            }
            ctx = f.get('context')
            if ctx:
                contexts[fname] = ctx

            descr = fvg['fields'].get(fname) or {'type': None}
            # FIXME: better widgets support
            # NOTE: selection breaks because of m2o widget=selection
            if f.get('widget') in ['many2many']:
                descr['type'] = f.get('widget')
            if level and descr['type'] == 'one2many':
                self._o2m_set_edition_view(descr, f, level)

        fvg['onchange'] = model._onchange_spec(fvg)

    def _init_from_defaults(self, model):
        vals = self._values
        fields = self._view['fields']
        def cleanup(k, v):
            if fields[k]['type'] == 'one2many':
                return [
                    # use None as "empty" value for UPDATE instead of {}
                    (1, c[1], None) if c[0] == 1 and not c[2] else c
                    for c in v
                    if c[0] != 6 # o2m default gets a (6) at the start, nonsensical
                ]
            elif fields[k]['type'] == 'datetime' and isinstance(v, datetime):
                return odoo.fields.Datetime.to_string(v)
            elif fields[k]['type'] == 'date' and isinstance(v, date):
                return odoo.fields.Datetime.to_string(v)

            return v
        defaults = {
            k: cleanup(k, v)
            for k, v in model.default_get(list(fields)).items()
            if k in fields
        }
        vals.update(defaults)
        # m2m should all be rep'd as command list
        for k, v in vals.items():
            if not v:
                type_ = fields[k]['type']
                if type_ == 'many2many':
                    vals[k] = [(6, False, [])]
                elif type_ == 'one2many':
                    vals[k] = []
                elif type_ in ('integer', 'float'):
                    vals[k] = 0

        # on creation, every field is considered changed by the client
        # apparently
        # and fields should be sent in view order, not whatever fields_view_get['fields'].keys() is
        self._perform_onchange(self._view['fields_ordered'])

    def _init_from_values(self, values):
        self._values.update(
            record_to_values(self._view['fields'], values))

    def __getattr__(self, field):
        descr = self._view['fields'].get(field)
        assert descr is not None, "%s was not found in the view" % field

        v = self._values[field]
        if descr['type'] == 'many2one':
            Model = self._env[descr['relation']]
            if not v:
                return Model
            return Model.browse(v)
        elif descr['type'] == 'many2many':
            return M2MProxy(self, field)
        elif descr['type'] == 'one2many':
            return O2MProxy(self, field)
        return v

    def _get_modifier(self, field, modifier, default=False, modmap=None, vals=None):
        d = (modmap or self._view['modifiers'])[field].get(modifier, default)
        if isinstance(d, bool):
            return d

        if vals is None:
            vals = self._values
        stack = []
        for it in reversed(d):
            if it == '!':
                stack.append(not stack.pop())
            elif it == '&':
                e1 = stack.pop()
                e2 = stack.pop()
                stack.append(e1 and e2)
            elif it == '|':
                e1 = stack.pop()
                e2 = stack.pop()
                stack.append(e1 or e2)
            elif isinstance(it, tuple):
                if it == TRUE_LEAF:
                    stack.append(True)
                    continue
                elif it == FALSE_LEAF:
                    stack.append(False)
                    continue
                f, op, val = it
                # hack-ish handling of parent.<field> modifiers
                f, n = re.subn(r'^parent\.', '', f, 1)
                if n:
                    field_val = vals['•parent•'][f]
                else:
                    field_val = vals[f]
                    # apparent artefact of JS data representation: m2m field
                    # values are assimilated to lists of ids?
                    # FIXME: SSF should do that internally, but the requirement
                    #        of recursively post-processing to generate lists of
                    #        commands on save (e.g. m2m inside an o2m) means the
                    #        data model needs proper redesign
                    # we're looking up the "current view" so bits might be
                    # missing when processing o2ms in the parent (see
                    # values_to_save:1450 or so)
                    f_ = self._view['fields'].get(f, {'type': None})
                    if f_['type'] == 'many2many':
                        # field value should be [(6, _, ids)], we want just the ids
                        field_val = field_val[0][2] if field_val else []

                stack.append(self._OPS[op](field_val, val))
            else:
                raise ValueError("Unknown domain element %s" % [it])
        [result] = stack
        return result
    _OPS = {
        '=': operator.eq,
        '==': operator.eq,
        '!=': operator.ne,
        '<': operator.lt,
        '<=': operator.le,
        '>=': operator.ge,
        '>': operator.gt,
        'in': lambda a, b: a in b,
        'not in': lambda a, b: a not in b
    }
    def _get_context(self, field):
        c = self._view['contexts'].get(field)
        if not c:
            return {}

        # see _getEvalContext
        # the context for a field's evals (of domain/context) is the composition of:
        # * the parent's values
        # * ??? element.context ???
        # * the environment's context (?)
        # * a few magic values
        record_id = self._values.get('id') or False

        ctx = dict(self._values_to_save(all_fields=True))
        ctx.update(self._env.context)
        ctx.update(
            id=record_id,
            active_id=record_id,
            active_ids=[record_id] if record_id else [],
            active_model=self._model._name,
            current_date=date.today().strftime("%Y-%m-%d"),
        )
        return safe_eval(c, ctx, {'context': ctx})

    def __setattr__(self, field, value):
        descr = self._view['fields'].get(field)
        assert descr is not None, "%s was not found in the view" % field
        assert descr['type'] not in ('many2many', 'one2many'), \
            "Can't set an o2m or m2m field, manipulate the corresponding proxies"

        # TODO: consider invisible to be the same as readonly?
        assert not self._get_modifier(field, 'readonly'), \
            "can't write on readonly field {}".format(field)

        if descr['type'] == 'many2one':
            assert isinstance(value, BaseModel) and value._name == descr['relation']
            # store just the id: that's the output of default_get & (more
            # or less) onchange.
            value = value.id

        self._values[field] = value
        self._perform_onchange([field])

    # enables with Form(...) as f: f.a = 1; f.b = 2; f.c = 3
    # q: how to get recordset?
    def __enter__(self):
        return self
    def __exit__(self, etype, _evalue, _etb):
        if not etype:
            self.save()

    def save(self):
        """ Saves the form, returns the created record if applicable

        * does not save ``readonly`` fields
        * does not save unmodified fields (during edition) — any assignment
          or onchange return marks the field as modified, even if set to its
          current value

        :raises AssertionError: if the form has any unfilled required field
        """
        id_ = self._values.get('id')
        values = self._values_to_save()
        if id_:
            r = self._model.browse(id_)
            if values:
                r.write(values)
        else:
            r = self._model.create(values)
            self._values.update(
                record_to_values(self._view['fields'], r)
            )
        self._changed.clear()
        self._model.invalidate_cache()
        return r

    def _values_to_save(self, all_fields=False):
        """ Validates values and returns only fields modified since
        load/save

        :param bool all_fields: if False (the default), checks for required
                                fields and only save fields which are changed
                                and not readonly
        """
        values = {}
        fields = self._view['fields']
        for f in fields:
            descr = fields[f]
            v = self._values[f]
            # note: maybe `invisible` should not skip `required` if model attribute
            if not all_fields and self._get_modifier(f, 'required') and not (descr['type'] == 'boolean' or self._get_modifier(f, 'invisible')):
                assert v is not False, "{} is a required field".format(f)
            # skip unmodified fields unless all_fields (also always ignore id)
            if f == 'id' or not (all_fields or f in self._changed):
                continue

            if self._get_modifier(f, 'readonly'):
                node = _get_node(self._view, f)
                if not (all_fields or node.get('force_save')):
                    continue

            if descr['type'] == 'one2many':
                view = descr['views']['edition']
                modifiers = view['modifiers']
                oldvals = v
                v = []

                nodes = {
                    n.get('name'): n
                    for n in view['tree'].iter('field')
                }
                nodes['id'] = etree.Element('field', attrib={'name': 'id'})

                for (c, rid, vs) in oldvals:
                    if c in (0, 1):
                        vs = vs or {}
                        if all_fields:
                            items = list(vs.items())
                        else:
                            items = list(getattr(vs, 'changed_items', vs.items)())
                        fields_ = view['fields']
                        missing = fields_.keys() - vs.keys()
                        if missing: # FIXME: maaaybe this should be done at the start?
                            Model = self._env[descr['relation']]
                            if c == 0:
                                vs.update(dict.fromkeys(missing, False))
                                vs.update(
                                    (k, _cleanup_from_default(fields_[k], v))
                                    for k, v in Model.default_get(list(missing)).items()
                                )
                            else:
                                vs.update(record_to_values(
                                    {k: v for k, v in fields_.items() if k not in vs},
                                    Model.browse(rid)
                                ))
                        context = dict(vs)
                        context.setdefault('id', False)
                        context['•parent•'] = self._values
                        vs = {
                            k: v for k, v in items
                            if (all_fields and k != 'id') or nodes[k].get('force_save') or not self._get_modifier(k, 'readonly', modmap=modifiers, vals=context)
                        }
                    v.append((c, rid, vs))

            values[f] = v
        return values

    def _perform_onchange(self, fields):
        assert isinstance(fields, list)
        # marks any onchange source as changed
        self._changed.update(fields)

        # skip calling onchange() if there's no trigger on any of the changed
        # fields
        spec = self._view['onchange']
        if not any(spec[f] for f in fields):
            return

        record = self._model.browse(self._values.get('id'))
        result = record.onchange(self._onchange_values(), fields, spec)
        if result.get('warning'):
            _logger.getChild('onchange').warning("%(title)s %(message)s" % result.get('warning'))
        values = result.get('value', {})
        # mark onchange output as changed
        self._changed.update(values.keys())
        self._values.update(
            (k, self._cleanup_onchange(
                self._view['fields'][k],
                v, self._values[k],
            ))
            for k, v in values.items()
            if k in self._view['fields']
        )

    def _onchange_values(self):
        f = self._view['fields']
        values = {}
        for k, v in self._values.items():
            if f[k]['type'] == 'one2many':
                it = values[k] = []
                for (c, rid, vs) in v:
                    if c == 1 and not vs:
                        # web client sends a 4 for unmodified o2m rows
                        it.append((4, rid, False))
                    elif c == 1 and isinstance(vs, UpdateDict):
                        it.append((1, rid, dict(vs.changed_items())))
                    else:
                        it.append((c, rid, vs))
            else:
                values[k] = v
        return values

    def _cleanup_onchange(self, descr, value, current):
        if descr['type'] == 'many2one':
            if not value:
                return False
            # out of onchange, m2o are name-gotten
            return value[0]
        elif descr['type'] == 'one2many':
            # ignore o2ms nested in o2ms
            if not descr['views']:
                return []

            if current is None:
                current = []
            v = []
            c = {t[1] for t in current if t[0] in (1, 2)}
            current_values = {c[1]: c[2] for c in current if c[0] == 1}
            # which view should this be???
            subfields = descr['views']['edition']['fields']
            # TODO: simplistic, unlikely to work if e.g. there's a 5 inbetween other commands
            for command in value:
                if command[0] == 0:
                    v.append((0, 0, {
                        k: self._cleanup_onchange(subfields[k], v, None)
                        for k, v in command[2].items()
                        if k in subfields
                    }))
                elif command[0] == 1:
                    record_id = command[1]
                    c.discard(record_id)
                    stored = current_values.get(record_id)
                    if stored is None:
                        record = self._env[descr['relation']].browse(record_id)
                        stored = UpdateDict(record_to_values(subfields, record))

                    updates = (
                        (k, self._cleanup_onchange(subfields[k], v, None))
                        for k, v in command[2].items()
                        if k in subfields
                    )
                    for field, value in updates:
                        # if there are values from the onchange which differ
                        # from current values, update & mark field as changed
                        if stored.get(field, value) != value:
                            stored._changed.add(field)
                            stored[field] = value

                    v.append((1, record_id, stored))
                elif command[0] == 2:
                    c.discard(command[1])
                    v.append((2, command[1], False))
                elif command[0] == 4:
                    c.discard(command[1])
                    v.append((1, command[1], None))
                elif command[0] == 5:
                    v = []
            # explicitly mark all non-relinked (or modified) records as deleted
            for id_ in c: v.append((2, id_, False))
            return v
        elif descr['type'] == 'many2many':
            # onchange result is a bunch of commands, normalize to single 6
            if current is None:
                ids = []
            else:
                ids = list(current[0][2])
            for command in value:
                if command[0] == 3:
                    ids.remove(command[1])
                elif command[0] == 4:
                    ids.append(command[1])
                elif command[0] == 5:
                    del ids[:]
                elif command[0] == 6:
                    ids[:] = command[2]
                else:
                    raise ValueError(
                        "Unsupported M2M command %d" % command[0])
            return [(6, False, ids)]

        return value

class O2MForm(Form):
    # noinspection PyMissingConstructor
    def __init__(self, proxy, index=None):
        m = proxy._model
        object.__setattr__(self, '_proxy', proxy)
        object.__setattr__(self, '_index', index)

        object.__setattr__(self, '_env', m.env)
        object.__setattr__(self, '_model', m)

        # copy so we don't risk breaking it too much (?)
        fvg = dict(proxy._descr['views']['edition'])
        object.__setattr__(self, '_view', fvg)
        self._process_fvg(m, fvg)

        vals = dict.fromkeys(fvg['fields'], False)
        object.__setattr__(self, '_values', vals)
        object.__setattr__(self, '_changed', set())
        if index is None:
            self._init_from_defaults(m)
        else:
            vals = proxy._records[index]
            self._values.update(vals)
            if hasattr(vals, '_changed'):
                self._changed.update(vals._changed)

    def _get_modifier(self, field, modifier, default=False, modmap=None, vals=None):
        if vals is None:
            vals = {**self._values, '•parent•': self._proxy._parent._values}

        return super()._get_modifier(field, modifier, default=default, modmap=modmap, vals=vals)

    def _onchange_values(self):
        values = super(O2MForm, self)._onchange_values()
        # computed o2m may not have a relation_field(?)
        descr = self._proxy._descr
        if 'relation_field' in descr: # note: should be fine because not recursive
            values[descr['relation_field']] = self._proxy._parent._onchange_values()
        return values

    def save(self):
        proxy = self._proxy
        commands = proxy._parent._values[proxy._field]
        values = self._values_to_save()
        if self._index is None:
            commands.append((0, 0, values))
        else:
            index = proxy._command_index(self._index)
            (c, id_, vs) = commands[index]
            if c == 0:
                vs.update(values)
            elif c == 1:
                if vs is None:
                    vs = UpdateDict()
                assert isinstance(vs, UpdateDict), type(vs)
                vs.update(values)
                commands[index] = (1, id_, vs)
            else:
                raise AssertionError("Expected command type 0 or 1, found %s" % c)

        # FIXME: should be called when performing on change => value needs to be serialised into parent every time?
        proxy._parent._perform_onchange([proxy._field])

    def _values_to_save(self, all_fields=False):
        """ Validates values and returns only fields modified since
        load/save
        """
        values = UpdateDict(self._values)
        values._changed.update(self._changed)
        if all_fields:
            return values

        for f in self._view['fields']:
            if self._get_modifier(f, 'required'):
                assert self._values[f] is not False, "{} is a required field".format(f)

        return values

class UpdateDict(dict):
    def __init__(self, *args, **kwargs):
        super().__init__(*args, **kwargs)
        self._changed = set()
        if args and isinstance(args[0], UpdateDict):
            self._changed.update(args[0]._changed)

    def changed_items(self):
        return (
            (k, v) for k, v in self.items()
            if k in self._changed
        )

    def update(self, *args, **kw):
        super().update(*args, **kw)
        if args and isinstance(args[0], UpdateDict):
            self._changed.update(args[0]._changed)

class X2MProxy(object):
    _parent = None
    _field = None
    def _assert_editable(self):
        assert not self._parent._get_modifier(self._field, 'readonly'),\
            'field %s is not editable' % self._field

class O2MProxy(X2MProxy):
    """ O2MProxy()
    """
    def __init__(self, parent, field):
        self._parent = parent
        self._field = field
        # reify records to a list so they can be manipulated easily?
        self._records = []
        model = self._model
        fields = self._descr['views']['edition']['fields']
        for (command, rid, values) in self._parent._values[self._field]:
            if command == 0:
                self._records.append(values)
            elif command == 1:
                if values is None:
                    # read based on view info
                    r = model.browse(rid)
                    values = UpdateDict(record_to_values(fields, r))
                self._records.append(values)
            elif command == 2:
                pass
            else:
                raise AssertionError("O2M proxy only supports commands 0, 1 and 2, found %s" % command)

    def __len__(self):
        return len(self._records)

    @property
    def _model(self):
        model = self._parent._env[self._descr['relation']]
        ctx = self._parent._get_context(self._field)
        if ctx:
            model = model.with_context(**ctx)
        return model

    @property
    def _descr(self):
        return self._parent._view['fields'][self._field]

    def _command_index(self, for_record):
        """ Takes a record index and finds the corresponding record index
        (skips all 2s, basically)

        :param int for_record:
        """
        commands = self._parent._values[self._field]
        return next(
            cidx
            for ridx, cidx in enumerate(
                cidx for cidx, (c, _1, _2) in enumerate(commands)
                if c in (0, 1)
            )
            if ridx == for_record
        )

    def new(self):
        """ Returns a :class:`Form` for a new
        :class:`~odoo.fields.One2many` record, properly initialised.

        The form is created from the list view if editable, or the field's
        form view otherwise.

        :raises AssertionError: if the field is not editable
        """
        self._assert_editable()
        return O2MForm(self)

    def edit(self, index):
        """ Returns a :class:`Form` to edit the pre-existing
        :class:`~odoo.fields.One2many` record.

        The form is created from the list view if editable, or the field's
        form view otherwise.

        :raises AssertionError: if the field is not editable
        """
        self._assert_editable()
        return O2MForm(self, index)

    def remove(self, index):
        """ Removes the record at ``index`` from the parent form.

        :raises AssertionError: if the field is not editable
        """
        self._assert_editable()
        # remove reified record from local list & either remove 0 from
        # commands list or replace 1 (update) by 2 (remove)
        cidx = self._command_index(index)
        commands = self._parent._values[self._field]
        (command, rid, _) = commands[cidx]
        if command == 0:
            # record not saved yet -> just remove the command
            del commands[cidx]
        elif command == 1:
            # record already saved, replace by 2
            commands[cidx] = (2, rid, 0)
        else:
            raise AssertionError("Expected command 0 or 1, got %s" % commands[cidx])
        # remove reified record
        del self._records[index]
        self._parent._perform_onchange([self._field])

class M2MProxy(X2MProxy, collections.Sequence):
    """ M2MProxy()

    Behaves as a :class:`~collection.Sequence` of recordsets, can be
    indexed or sliced to get actual underlying recordsets.
    """
    def __init__(self, parent, field):
        self._parent = parent
        self._field = field

    def __getitem__(self, it):
        p = self._parent
        model = p._view['fields'][self._field]['relation']
        return p._env[model].browse(self._get_ids()[it])

    def __len__(self):
        return len(self._get_ids())

    def __iter__(self):
        return iter(self[:])

    def __contains__(self, record):
        relation_ = self._parent._view['fields'][self._field]['relation']
        assert isinstance(record, BaseModel)\
           and record._name == relation_

        return record.id in self._get_ids()


    def add(self, record):
        """ Adds ``record`` to the field, the record must already exist.

        The addition will only be finalized when the parent record is saved.
        """
        self._assert_editable()
        parent = self._parent
        relation_ = parent._view['fields'][self._field]['relation']
        assert isinstance(record, BaseModel) and record._name == relation_,\
            "trying to assign a '{}' object to a '{}' field".format(
                record._name,
                relation_,
            )
        self._get_ids().append(record.id)

        parent._perform_onchange([self._field])

    def _get_ids(self):
        return self._parent._values[self._field][0][2]

    def remove(self, id=None, index=None):
        """ Removes a record at a certain index or with a provided id from
        the field.
        """

        self._assert_editable()
        assert (id is None) ^ (index is None), \
            "can remove by either id or index"

        if id is None:
            # remove by index
            del self._get_ids()[index]
        else:
            self._get_ids().remove(id)

        self._parent._perform_onchange([self._field])

    def clear(self):
        """ Removes all existing records in the m2m
        """
        self._assert_editable()
        self._get_ids()[:] = []
        self._parent._perform_onchange([self._field])

def record_to_values(fields, record):
    r = {}
    for f, descr in fields.items():
        v = record[f]
        if descr['type'] == 'many2one':
            assert v._name == descr['relation']
            v = v.id
        elif descr['type'] == 'many2many':
            assert v._name == descr['relation']
            v = [(6, 0, v.ids)]
        elif descr['type'] == 'one2many':
            v = [(1, r.id, None) for r in v]
        elif descr['type'] == 'datetime' and isinstance(v, datetime):
            v = odoo.fields.Datetime.to_string(v)
        elif descr['type'] == 'date' and isinstance(v, date):
            v = odoo.fields.Date.to_string(v)
        r[f] = v
    return r

def _cleanup_from_default(type_, value):
    if not value:
        if type_ == 'many2many':
            return [(6, False, [])]
        elif type_ == 'one2many':
            return []
        elif type_ in ('integer', 'float'):
            return 0
        return value

    if type_ == 'one2many':
        return [c for c in value if c[0] != 6]
    elif type_ == 'datetime' and isinstance(value, datetime):
        return odoo.fields.Datetime.to_string(value)
    elif type_ == 'date' and isinstance(value, date):
        return odoo.fields.Date.to_string(value)

def _get_node(view, f, *arg):
    """ Find etree node for the field ``f`` in the view's arch
    """
    return next((
        n for n in view['tree'].iter('field')
        if n.get('name') == f
    ), *arg)

def tagged(*tags):
    """
    A decorator to tag BaseCase objects
    Tags are stored in a set that can be accessed from a 'test_tags' attribute
    A tag prefixed by '-' will remove the tag e.g. to remove the 'standard' tag
    By default, all Test classes from odoo.tests.common have a test_tags
    attribute that defaults to 'standard' and also the module technical name
    When using class inheritance, the tags are NOT inherited.
    """
    def tags_decorator(obj):
        include = {t for t in tags if not t.startswith('-')}
        exclude = {t[1:] for t in tags if t.startswith('-')}
        obj.test_tags = (getattr(obj, 'test_tags', set()) | include) - exclude # todo remove getattr in master since we want to limmit tagged to BaseCase and always have +standard tag
        return obj
    return tags_decorator


class TagsSelector(object):
    """ Test selector based on tags. """
    filter_spec_re = re.compile(r'^([+-]?)(\*|\w*)(?:/(\w*))?(?::(\w*))?(?:\.(\w*))?$')  # [-][tag][/module][:class][.method]

    def __init__(self, spec):
        """ Parse the spec to determine tags to include and exclude. """
        filter_specs = {t.strip() for t in spec.split(',') if t.strip()}
        self.exclude = set()
        self.include = set()

        for filter_spec in filter_specs:
            match = self.filter_spec_re.match(filter_spec)
            if not match:
                _logger.error('Invalid tag %s', filter_spec)
                continue

            sign, tag, module, klass, method = match.groups()
            is_include = sign != '-'

            if not tag and is_include:
                # including /module:class.method implicitly requires 'standard'
                tag = 'standard'
            elif not tag or tag == '*':
                # '*' indicates all tests (instead of 'standard' tests only)
                tag = None
            test_filter = (tag, module, klass, method)

            if is_include:
                self.include.add(test_filter)
            else:
                self.exclude.add(test_filter)

        if self.exclude and not self.include:
            self.include.add(('standard', None, None, None))

    def check(self, test):
        """ Return whether ``arg`` matches the specification: it must have at
            least one tag in ``self.include`` and none in ``self.exclude`` for each tag category.
        """
        if not hasattr(test, 'test_tags'): # handle the case where the Test does not inherit from BaseCase and has no test_tags
            _logger.debug("Skipping test '%s' because no test_tag found.", test)
            return False

        test_module = getattr(test, 'test_module', None)
        test_class = getattr(test, 'test_class', None)
        test_tags = test.test_tags | {test_module}  # module as test_tags deprecated, keep for retrocompatibility, 
        test_method = getattr(test, '_testMethodName', None)

        def _is_matching(test_filter):
            (tag, module, klass, method) = test_filter
            if tag and tag not in test_tags:
                return False
            elif module and module != test_module:
                return False
            elif klass and klass != test_class:
                return False
            elif method and test_method and method != test_method:
                return False
            return True

        if any(_is_matching(test_filter) for test_filter in self.exclude):
            return False

        if any(_is_matching(test_filter) for test_filter in self.include):
            return True

        return False<|MERGE_RESOLUTION|>--- conflicted
+++ resolved
@@ -478,8 +478,7 @@
         self.ws = None  # websocket
         self.request_id = 0
         self.user_data_dir = tempfile.mkdtemp(suffix='_chrome_odoo')
-<<<<<<< HEAD
-        self.chrome_process = None
+        self.chrome_pid = None
 
         otc = odoo.tools.config
         self.screenshots_dir = os.path.join(otc['screenshots'], get_db_name(), 'screenshots')
@@ -494,11 +493,8 @@
         os.makedirs(self.screenshots_dir, exist_ok=True)
 
         self.window_size = window_size
-=======
-        self.chrome_pid = None
-        self.screencast_frames = []
+
         self.sigxcpu_handler = None
->>>>>>> 3dc6c360
         self._chrome_start()
         self._find_websocket()
         self._logger.info('Websocket url found: %s', self.ws_url)
@@ -2069,7 +2065,7 @@
 
         test_module = getattr(test, 'test_module', None)
         test_class = getattr(test, 'test_class', None)
-        test_tags = test.test_tags | {test_module}  # module as test_tags deprecated, keep for retrocompatibility, 
+        test_tags = test.test_tags | {test_module}  # module as test_tags deprecated, keep for retrocompatibility,
         test_method = getattr(test, '_testMethodName', None)
 
         def _is_matching(test_filter):
