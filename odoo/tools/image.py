--- conflicted
+++ resolved
@@ -1,15 +1,8 @@
 # -*- coding: utf-8 -*-
 # Part of Odoo. See LICENSE file for full copyright and licensing details.
-<<<<<<< HEAD
-try:
-    import cStringIO as StringIO
-except ImportError:
-    import StringIO
-=======
 import base64
 import codecs
 import io
->>>>>>> 877e7098
 
 from PIL import Image
 from PIL import ImageEnhance
@@ -205,11 +198,7 @@
         raise ValueError('ERROR: invalid value for crop_type')
     # TDE FIXME: should not have a ratio, makes no sense -> should have maximum width (std: 64; 256 px)
     if thumbnail_ratio:
-<<<<<<< HEAD
-        thumb_image = Image.open(StringIO.StringIO(output_stream.getvalue()))
-=======
         thumb_image = Image.open(io.BytesIO(output_stream.getvalue()))
->>>>>>> 877e7098
         thumb_image.thumbnail((new_w // thumbnail_ratio, new_h // thumbnail_ratio), Image.ANTIALIAS)
         thumb_image.save(output_stream, image_format)
     return base64.b64encode(output_stream.getvalue())
