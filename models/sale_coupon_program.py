# -*- coding: utf-8 -*-
# Part of Odoo. See LICENSE file for full copyright and licensing details.

from odoo import api, fields, models, _
from odoo.exceptions import UserError, ValidationError
from odoo.tools.safe_eval import safe_eval


class SaleCouponProgram(models.Model):
    _name = 'sale.coupon.program'
    _description = "Sales Coupon Program"
    _inherits = {'sale.coupon.rule': 'rule_id', 'sale.coupon.reward': 'reward_id'}
    # We should apply 'discount' promotion first to avoid offering free product when we should not.
    # Eg: If the discount lower the SO total below the required threshold
    # Note: This is only revelant when programs have the same sequence (which they have by default)
    _order = "sequence, reward_type"

    name = fields.Char(required=True, translate=True)
    active = fields.Boolean('Active', default=True, help="A program is available for the customers when active")
    rule_id = fields.Many2one('sale.coupon.rule', string="Coupon Rule", ondelete='restrict', required=True)
    reward_id = fields.Many2one('sale.coupon.reward', string="Reward", ondelete='restrict', required=True, copy=False)
    sequence = fields.Integer(copy=False,
        help="Coupon program will be applied based on given sequence if multiple programs are " +
        "defined on same condition(For minimum amount)")
    maximum_use_number = fields.Integer(help="Maximum number of sales orders in which reward can be provided")
    program_type = fields.Selection([
        ('promotion_program', 'Promotional Program'),
        ('coupon_program', 'Coupon Program'),
        ],
        help="""A promotional program can be either a limited promotional offer without code (applied automatically)
                or with a code (displayed on a magazine for example) that may generate a discount on the current
                order or create a coupon for a next order.

                A coupon program generates coupons with a code that can be used to generate a discount on the current
                order or create a coupon for a next order.""")
    promo_code_usage = fields.Selection([
        ('no_code_needed', 'Automatically Applied'),
        ('code_needed', 'Use a code')],
        help="Automatically Applied - No code is required, if the program rules are met, the reward is applied (Except the global discount or the free shipping rewards which are not cumulative)\n" +
             "Use a code - If the program rules are met, a valid code is mandatory for the reward to be applied\n")
    promo_code = fields.Char('Promotion Code', copy=False,
        help="A promotion code is a code that is associated with a marketing discount. For example, a retailer might tell frequent customers to enter the promotion code 'THX001' to receive a 10%% discount on their whole order.")
    promo_applicability = fields.Selection([
        ('on_current_order', 'Apply On Current Order'),
        ('on_next_order', 'Apply On Next Order')],
        default='on_current_order', string="Applicability")
    coupon_ids = fields.One2many('sale.coupon', 'program_id', string="Generated Coupons", copy=False)
    coupon_count = fields.Integer(compute='_compute_coupon_count')
    order_count = fields.Integer(compute='_compute_order_count')
    order_line_ids = fields.Many2many('sale.order.line', store=False, search='_search_order_line_ids')
    company_id = fields.Many2one('res.company', string="Company", default=lambda self: self.env.user.company_id)
    currency_id = fields.Many2one(string="Currency", related='company_id.currency_id', readonly=True)
    validity_duration = fields.Integer(default=1,
        help="Validity duration for a coupon after its generation")

    @api.constrains('promo_code')
    def _check_promo_code_constraint(self):
        """ Program code must be unique """
        for program in self.filtered(lambda p: p.promo_code):
            domain = [('id', '!=', program.id), ('promo_code', '=', program.promo_code)]
            if self.search(domain):
                raise ValidationError(_('The program code must be unique!'))

    def _search_order_line_ids(self, operator, arg):
        # just a hack to enable the invalidation of 'order_count'
        return []

    @api.depends('order_line_ids.product_id')
    def _compute_order_count(self):
        product_data = self.env['sale.order.line'].read_group([('product_id', 'in', self.mapped('discount_line_product_id').ids)], ['product_id'], ['product_id'])
        mapped_data = dict([(m['product_id'][0], m['product_id_count']) for m in product_data])
        for program in self:
            program.order_count = mapped_data.get(program.discount_line_product_id.id, 0)

    @api.depends('coupon_ids')
    def _compute_coupon_count(self):
        coupon_data = self.env['sale.coupon'].read_group([('program_id', 'in', self.ids)], ['program_id'], ['program_id'])
        mapped_data = dict([(m['program_id'][0], m['program_id_count']) for m in coupon_data])
        for program in self:
            program.coupon_count = mapped_data.get(program.id, 0)

    @api.onchange('promo_code_usage')
    def _onchange_promo_code_usage(self):
        if self.promo_code_usage == 'no_code_needed':
            self.promo_code = False

    @api.onchange('reward_product_id')
    def _onchange_reward_product_id(self):
        if self.reward_product_id:
            self.reward_product_uom_id = self.reward_product_id.uom_id

    @api.model
    def create(self, vals):
        program = super(SaleCouponProgram, self).create(vals)
        if not vals.get('discount_line_product_id', False):
            discount_line_product_id = self.env['product.product'].create({
                'name': program.reward_id.name_get()[0][1],
                'type': 'service',
                'taxes_id': False,
                'supplier_taxes_id': False,
                'sale_ok': False,
                'purchase_ok': False,
                'invoice_policy': 'order',
                'lst_price': -1000000,  # Prevent pricelist strikethrough as negative value will always be lower then default 1$
            })
            program.write({'discount_line_product_id': discount_line_product_id.id})
        return program

    def write(self, vals):
        res = super(SaleCouponProgram, self).write(vals)
        reward_fields = [
            'reward_type', 'reward_product_id', 'discount_type', 'discount_percentage',
            'discount_apply_on', 'discount_specific_product_id', 'discount_fixed_amount'
        ]
        if any(field in reward_fields for field in vals):
            self.mapped('discount_line_product_id').write({'name': self[0].reward_id.name_get()[0][1]})
        return res

    def unlink(self):
        for program in self.filtered(lambda x: x.active):
            raise UserError(_('You can not delete a program in active state'))
        return super(SaleCouponProgram, self).unlink()

    def toggle_active(self):
        super(SaleCouponProgram, self).toggle_active()
        if not self.active:
            coupons = self.filtered(lambda p: p.promo_code_usage == 'code_needed').mapped('coupon_ids')
            coupons.filtered(lambda x: x.state != 'used').write({'state': 'expired'})
        self.mapped('discount_line_product_id').write({'active': self.active})

    def action_view_sales_orders(self):
        self.ensure_one()
        orders = self.env['sale.order.line'].search([('product_id', '=', self.discount_line_product_id.id)]).mapped('order_id')
        return {
            'name': _('Sales Orders'),
            'view_mode': 'tree,form',
            'res_model': 'sale.order',
            'type': 'ir.actions.act_window',
            'domain': [('id', 'in', orders.ids)]
        }

    def _is_global_discount_program(self):
        self.ensure_one()
        return self.promo_applicability == 'on_current_order' and \
               self.reward_type == 'discount' and \
               self.discount_type == 'percentage' and \
               self.discount_apply_on == 'on_order'

    def _check_promo_code(self, order, coupon_code):
        message = {}
        applicable_programs = order._get_applicable_programs()
        if self.maximum_use_number != 0 and self.order_count >= self.maximum_use_number:
            message = {'error': _('Promo code %s has been expired.') % (coupon_code)}
        elif not self._filter_on_mimimum_amount(order):
            message = {'error': _('A minimum of %s %s should be purchased to get the reward') % (self.rule_minimum_amount, self.currency_id.name)}
        elif self.promo_code and self.promo_code == order.promo_code:
            message = {'error': _('The promo code is already applied on this order')}
        elif not self.promo_code and self in order.no_code_promo_program_ids:
            message = {'error': _('The promotional offer is already applied on this order')}
        elif not self.active:
            message = {'error': _('Promo code is invalid')}
        elif self.rule_date_from and self.rule_date_from > order.date_order or self.rule_date_to and order.date_order > self.rule_date_to:
            message = {'error': _('Promo code is expired')}
        elif order.promo_code and self.promo_code_usage == 'code_needed':
            message = {'error': _('Promotionals codes are not cumulative.')}
        elif self._is_global_discount_program() and order._is_global_discount_already_applied():
            message = {'error': _('Global discounts are not cumulative.')}
        elif self.promo_applicability == 'on_current_order' and self.reward_type == 'product' and not order._is_reward_in_order_lines(self):
            message = {'error': _('The reward products should be in the sales order lines to apply the discount.')}
        elif not self._is_valid_partner(order.partner_id):
            message = {'error': _("The customer doesn't have access to this reward.")}
        elif not self._filter_programs_on_products(order):
            message = {'error': _("You don't have the required product quantities on your sales order. If the reward is same product quantity, please make sure that all the products are recorded on the sales order (Example: You need to have 3 T-shirts on your sales order if the promotion is 'Buy 2, Get 1 Free'.")}
        else:
            if self not in applicable_programs and self.promo_applicability == 'on_current_order':
                message = {'error': _('At least one of the required conditions is not met to get the reward!')}
        return message

    def _compute_program_amount(self, field, currency_to):
        self.ensure_one()
        return self.currency_id._convert(getattr(self, field), currency_to, self.company_id, fields.Date.today())

    @api.model
    def _filter_on_mimimum_amount(self, order):
        untaxed_amount = order.amount_untaxed
        tax_amount = order.amount_tax

        # Some lines should not be considered when checking if threshold is met like delivery
        untaxed_amount -= sum([line.price_subtotal for line in order._get_no_effect_on_threshold_lines()])
        tax_amount -= sum([line.price_tax for line in order._get_no_effect_on_threshold_lines()])

        return self.filtered(lambda program:
            program.rule_minimum_amount_tax_inclusion == 'tax_included' and
            program._compute_program_amount('rule_minimum_amount', order.currency_id) <= untaxed_amount + tax_amount or
            program.rule_minimum_amount_tax_inclusion == 'tax_excluded' and
            program._compute_program_amount('rule_minimum_amount', order.currency_id) <= untaxed_amount)

    @api.model
    def _filter_on_validity_dates(self, order):
        return self.filtered(lambda program:
            program.rule_date_from and program.rule_date_to and
            program.rule_date_from <= order.date_order and program.rule_date_to >= order.date_order or
            not program.rule_date_from or not program.rule_date_to)

    @api.model
    def _filter_promo_programs_with_code(self, order):
        '''Filter Promo program with code with a different promo_code if a promo_code is already ordered'''
        return self.filtered(lambda program: program.promo_code_usage == 'code_needed' and program.promo_code != order.promo_code)

    def _filter_unexpired_programs(self, order):
        return self.filtered(lambda program: program.maximum_use_number == 0 or program.order_count <= program.maximum_use_number)

    def _filter_programs_on_partners(self, order):
        return self.filtered(lambda program: program._is_valid_partner(order.partner_id))

    def _filter_programs_on_products(self, order):
        """
        To get valid programs according to product list.
        i.e Buy 1 imac + get 1 ipad mini free then check 1 imac is on cart or not
        or  Buy 1 coke + get 1 coke free then check 2 cokes are on cart or not
        """
<<<<<<< HEAD
        order_lines = order.order_line.filtered(lambda line: line.product_id) - order._get_reward_lines()
        products_qties = dict.fromkeys([product for product in order_lines.mapped('product_id')], 0)
=======
        order_lines = order.order_line - order._get_reward_lines()
        products = order_lines.mapped('product_id')
        products_qties = dict.fromkeys(products, 0)
>>>>>>> b13d3b13
        for line in order_lines:
            products_qties[line.product_id] += line.product_uom_qty
        valid_programs = self.filtered(lambda program: not program.rule_products_domain)
        for program in self - valid_programs:
            valid_products = program._get_valid_products(products)
            ordered_rule_products_qty = sum(products_qties[product] for product in valid_products)
            # Avoid program if 1 ordered foo on a program '1 foo, 1 free foo'
            if program._is_valid_product(program.reward_product_id) and program.reward_type == 'product':
                line = order.order_line.filtered(lambda line: line.product_id == program.reward_product_id)
                ordered_rule_products_qty -= program.reward_product_quantity
            # needed_quantity = program.rule_min_quantity if self.
            if ordered_rule_products_qty >= program.rule_min_quantity:
                valid_programs |= program
        return valid_programs

    def _filter_not_ordered_reward_programs(self, order):
        """
        Returns the programs when the reward is actually in the order lines
        """
        programs = self.env['sale.coupon.program']
        for program in self:
            if program.reward_type == 'product' and \
               not order.order_line.filtered(lambda line: line.product_id == program.reward_product_id):
                continue
            elif program.reward_type == 'discount' and program.discount_apply_on == 'specific_product' and \
               not order.order_line.filtered(lambda line: line.product_id == program.discount_specific_product_id):
                continue
            programs |= program
        return programs

    @api.model
    def _filter_programs_from_common_rules(self, order, next_order=False):
        """ Return the programs if every conditions is met
            :param bool next_order: is the reward given from a previous order
        """
        programs = self
        # Minimum requirement should not be checked if the coupon got generated by a promotion program (the requirement should have only be checked to generate the coupon)
        if not next_order:
            programs = programs and programs._filter_on_mimimum_amount(order)
        programs = programs and programs._filter_on_validity_dates(order)
        programs = programs and programs._filter_unexpired_programs(order)
        programs = programs and programs._filter_programs_on_partners(order)
        # Product requirement should not be checked if the coupon got generated by a promotion program (the requirement should have only be checked to generate the coupon)
        if not next_order:
            programs = programs and programs._filter_programs_on_products(order)
        programs = programs and programs._filter_not_ordered_reward_programs(order)
        return programs

    def _is_valid_partner(self, partner):
        if self.rule_partners_domain:
            domain = safe_eval(self.rule_partners_domain) + [('id', '=', partner.id)]
            return bool(self.env['res.partner'].search_count(domain))
        else:
            return True

    def _is_valid_product(self, product):
        # NOTE: if you override this method, think of also overriding _get_valid_products
        if self.rule_products_domain:
            domain = safe_eval(self.rule_products_domain) + [('id', '=', product.id)]
            return bool(self.env['product.product'].search_count(domain))
        else:
            return True

    def _get_valid_products(self, products):
        if self.rule_products_domain:
            domain = safe_eval(self.rule_products_domain) + [('id', 'in', products.ids)]
            return self.env['product.product'].search(domain)
        return products<|MERGE_RESOLUTION|>--- conflicted
+++ resolved
@@ -219,14 +219,9 @@
         i.e Buy 1 imac + get 1 ipad mini free then check 1 imac is on cart or not
         or  Buy 1 coke + get 1 coke free then check 2 cokes are on cart or not
         """
-<<<<<<< HEAD
         order_lines = order.order_line.filtered(lambda line: line.product_id) - order._get_reward_lines()
-        products_qties = dict.fromkeys([product for product in order_lines.mapped('product_id')], 0)
-=======
-        order_lines = order.order_line - order._get_reward_lines()
         products = order_lines.mapped('product_id')
         products_qties = dict.fromkeys(products, 0)
->>>>>>> b13d3b13
         for line in order_lines:
             products_qties[line.product_id] += line.product_uom_qty
         valid_programs = self.filtered(lambda program: not program.rule_products_domain)
