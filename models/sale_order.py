# -*- coding: utf-8 -*-
# Part of Odoo. See LICENSE file for full copyright and licensing details.

from odoo import api, fields, models, _


class SaleOrder(models.Model):
    _inherit = "sale.order"

    applied_coupon_ids = fields.One2many('sale.coupon', 'sales_order_id', string="Applied Coupons", copy=False)
    generated_coupon_ids = fields.One2many('sale.coupon', 'order_id', string="Offered Coupons", copy=False)
    reward_amount = fields.Float(compute='_compute_reward_total')
    no_code_promo_program_ids = fields.Many2many('sale.coupon.program', string="Applied Immediate Promo Programs",
        domain=[('promo_code_usage', '=', 'no_code_needed')], copy=False)
    code_promo_program_id = fields.Many2one('sale.coupon.program', string="Applied Promo Program",
        domain=[('promo_code_usage', '=', 'code_needed')], copy=False)
    promo_code = fields.Char(related='code_promo_program_id.promo_code', help="Applied program code")

    @api.depends('order_line')
    def _compute_reward_total(self):
        for order in self:
            order.reward_amount = sum([line.price_subtotal for line in order._get_reward_lines()])

    def _get_no_effect_on_threshold_lines(self):
        self.ensure_one()
        lines = self.env['sale.order.line']
        # Do not count already applied promo_code discount; Do not substract itself
        if self.code_promo_program_id and self.code_promo_program_id.reward_type == 'discount':
            lines = self.order_line.filtered(lambda l: l.product_id == self.code_promo_program_id.discount_line_product_id)
        return lines

    @api.multi
    def recompute_coupon_lines(self):
        for order in self:
            order._remove_invalid_reward_lines()
            order._create_new_no_code_promo_reward_lines()
            order._update_existing_reward_lines()

    def copy(self, default=None):
        order = super(SaleOrder, self).copy(dict(default or {}, order_line=False))
        for line in self._get_reward_lines():
            line.copy({'order_id': order.id})
        order.with_context(sale_coupon_no_loop=False)._create_new_no_code_promo_reward_lines()
        return order

    def action_confirm(self):
        self.recompute_coupon_lines()
        self.generated_coupon_ids.write({'state': 'new'})
        return super(SaleOrder, self).action_confirm()

    def action_cancel(self):
        res = super(SaleOrder, self).action_cancel()
        self.generated_coupon_ids.write({'state': 'expired'})
        self.applied_coupon_ids.write({'state': 'new'})
        return res

    def _get_reward_lines(self):
        self.ensure_one()
        return self.order_line.filtered(lambda line: line.is_reward_line)

    def _is_reward_in_order_lines(self, program):
        self.ensure_one()
        return self.order_line.filtered(lambda line:
            line.product_id == program.reward_product_id and
            line.product_uom_qty >= program.reward_product_quantity)

    def _is_global_discount_already_applied(self):
        applied_programs = self.no_code_promo_program_ids + \
                           self.code_promo_program_id + \
                           self.applied_coupon_ids.mapped('program_id')
        return applied_programs.filtered(lambda program: program._is_global_discount_program())

    def _get_reward_values_product(self, program):
        price_unit = self.order_line.filtered(lambda line: program.reward_product_id == line.product_id)[0].price_unit

        order_lines = (self.order_line - self._get_reward_lines()).filtered(lambda x: program._is_valid_product(x.product_id))
        max_product_qty = sum(order_lines.mapped('product_uom_qty')) or 1
        # Remove needed quantity from reward quantity if same reward and rule product
        if program._is_valid_product(program.reward_product_id):
            reward_product_qty = max_product_qty // (program.rule_min_quantity + program.reward_product_quantity)
        else:
            reward_product_qty = min(max_product_qty, self.order_line.filtered(lambda x: x.product_id == program.reward_product_id).product_uom_qty)

        reward_qty = min(int(int(max_product_qty / program.rule_min_quantity) * program.reward_product_quantity), reward_product_qty)
        # Take the default taxes on the reward product, mapped with the fiscal position
        taxes = program.reward_product_id.taxes_id
        if self.fiscal_position_id:
            taxes = self.fiscal_position_id.map_tax(taxes)
        return {
            'product_id': program.discount_line_product_id.id,
            'price_unit': - price_unit,
            'product_uom_qty': reward_qty,
            'is_reward_line': True,
            'name': _("Free Product") + " - " + program.reward_product_id.name,
            'product_uom': program.reward_product_id.uom_id.id,
            'tax_id': [(4, tax.id, False) for tax in taxes],
        }

    def _get_order_lines_tax_included_amount(self):
        """ Returns the taxes included sale order total amount without the rewards amount"""
        free_reward_product = self.env['sale.coupon.program'].search([('reward_type', '=', 'product')]).mapped('discount_line_product_id')
        return sum([x.price_total for x in self.order_line.filtered(lambda x: not x.is_reward_line or x.product_id in free_reward_product)])


    def _get_reward_values_discount_fixed_amount(self, program):
        total_amount = sum(self.order_line.filtered(lambda line: not line.is_reward_line).mapped('price_total'))
        fixed_amount = program._compute_program_amount('discount_fixed_amount', self.currency_id)
        if total_amount < fixed_amount:
            return total_amount
        else:
            return fixed_amount

    def _get_lines_unit_prices(self):
        return [x.price_unit for x in self.order_line.filtered(lambda x: not x.is_reward_line)]

    def _get_reward_values_discount_percentage(self, program):
        discount_amount = 0
        amount_total = self._get_order_lines_tax_included_amount()
        max_amount = program._compute_program_amount('discount_max_amount', self.currency_id)
        if program.discount_apply_on == 'on_order':
            discount_amount = amount_total * (program.discount_percentage / 100)
        if program.discount_apply_on == 'cheapest_product':
            unit_prices = self._get_lines_unit_prices()
            discount_amount = (min(unit_prices) * (program.discount_percentage) / 100)
        if program.discount_apply_on == 'specific_product':
            discount_amount = sum([(x.price_total * x.product_uom_qty) * (program.discount_percentage / 100) for x in self.order_line.filtered(
                lambda x: x.product_id == program.discount_specific_product_id)])
        if program.discount_max_amount and discount_amount > max_amount:
            discount_amount = max_amount
        return discount_amount

    def _get_reward_values_discount(self, program):
        if program.discount_type == 'percentage':
            discount_amount = self._get_reward_values_discount_percentage(program)
        elif program.discount_type == 'fixed_amount':
            discount_amount = self._get_reward_values_discount_fixed_amount(program)
        return {
            'name': _("Discount: ") + program.name,
            'product_id': program.discount_line_product_id.id,
            'price_unit': - discount_amount,
            'product_uom_qty': 1.0,
            'product_uom': program.discount_line_product_id.uom_id.id,
            'is_reward_line': True
        }

    def _get_reward_line_values(self, program):
        self.ensure_one()
        if program.reward_type == 'discount':
            return self._get_reward_values_discount(program)
        elif program.reward_type == 'product':
            return self._get_reward_values_product(program)

    def _create_reward_line(self, programs):
        self.ensure_one()
        for program in programs:
            self.write({'order_line': [(0, False, self._get_reward_line_values(program))]})

    def _create_reward_coupon(self, program):
        coupon = self.env['sale.coupon'].create({
            'program_id': program.id,
            'state': 'reserved',
            'partner_id': self.partner_id.id,
            'order_id': self.id,
            'discount_line_product_id': program.discount_line_product_id.id
        })
        self.generated_coupon_ids |= coupon
<<<<<<< HEAD
        template = self.env.ref('sale_coupon.mail_template_sale_coupon', raise_if_not_found=False)
        if template:
            self.message_post_with_template(template.id, composition_mode='comment')
=======
        subject = _('%(partner_name)s, a coupon has been generated from your order %(order_name)s') % {
            'partner_name': self.partner_id.name,
            'order_name': self.name,
        }
        body = self.env.ref('sale_coupon.sale_coupon_created_coupon_email_template').render({
            'code': coupon.code,
            'reward_description': coupon.program_id.discount_line_product_id.name
            })
        self.message_post(body=body, subject=subject, subtype='mail.mt_comment', partner_ids=[(4, self.partner_id.id)])
>>>>>>> 11a08996
        return coupon

    def _get_applicable_programs(self):
        """
        This method is used to return the valid applicable programs on given order.
        param: order - The sale order for which method will get applicable programs.
        """
        self.ensure_one()
        programs = self.env['sale.coupon.program'].search([
            ('active', '=', True)
        ])._filter_programs_from_common_rules(self)
        if self.promo_code:
            programs._filter_promo_programs_with_code(self)
        return programs

    def _get_applicable_no_code_promo_program(self):
        self.ensure_one()
        programs = self.env['sale.coupon.program'].search([
            ('active', '=', True),
            ('promo_code_usage', '=', 'no_code_needed'),
            # ('promo_applicability', '=', 'on_current_order')
        ])._filter_programs_from_common_rules(self)
        return programs

    def _create_new_no_code_promo_reward_lines(self):
        '''Apply new programs that are applicable'''
        self.ensure_one()
        order = self
        programs = order._get_applicable_no_code_promo_program()
        for program in programs:
            error_status = program._check_promo_code(order, False)
            if not error_status.get('error') and program.promo_applicability == 'on_next_order':
                order._create_reward_coupon(program)
                order.no_code_promo_program_ids |= program
            elif not error_status.get('error') and program.discount_line_product_id.id not in self.order_line.mapped('product_id').ids:
                self.write({'order_line': [(0, False, order._get_reward_line_values(program))]})
                order.no_code_promo_program_ids |= program

    def _update_existing_reward_lines(self):
        '''Update values for already applied rewards'''
        self.ensure_one()
        order = self
        applied_programs = order.no_code_promo_program_ids + \
                           order.applied_coupon_ids.mapped('program_id') + \
                           order.code_promo_program_id
        for program in applied_programs:
            values = order._get_reward_line_values(program)
            lines = order.order_line.filtered(lambda line: line.product_id == program.discount_line_product_id)
            # Remove reward line if price or qty equal to 0
            if values['product_uom_qty'] and values['price_unit']:
                order.write({'order_line': [(1, line.id, values) for line in lines]})
            else:
                if program.reward_type != 'free_shipping':
                    order.write({'order_line': [(2, line.id, False) for line in lines]})
                else:
                    values.update(price_unit=0.0)
                    order.write({'order_line': [(1, line.id, values) for line in lines]})

    def _remove_invalid_reward_lines(self):
        '''Unlink reward order lines that are not applicable anymore'''
        invalid_lines = self.env['sale.order.line']
        for order in self:
            new_applicable_programs = order._get_applicable_no_code_promo_program() + order._get_applicable_programs()
            old_applicable_programs = order.no_code_promo_program_ids + order.applied_coupon_ids.mapped('program_id') + order.code_promo_program_id
            programs_to_remove = old_applicable_programs - new_applicable_programs
            products_to_remove = (programs_to_remove).mapped('discount_line_product_id')
            self.generated_coupon_ids.filtered(lambda coupon: coupon.program_id.discount_line_product_id.id in products_to_remove.ids).write({'state': 'expired'})
            order.no_code_promo_program_ids -= programs_to_remove
            order.code_promo_program_id -= programs_to_remove
            order.applied_coupon_ids -= order.applied_coupon_ids.filtered(lambda coupon: coupon.program_id in programs_to_remove)
            invalid_lines |= order.order_line.filtered(lambda line: line.product_id.id in products_to_remove.ids)
            order.write({'order_line': [(2, line.id, False) for line in invalid_lines]})

class SaleOrderLine(models.Model):
    _inherit = "sale.order.line"

    is_reward_line = fields.Boolean('Is a program reward line')

    def unlink(self):
        # Reactivate coupons related to unlinked reward line
        for line in self.filtered(lambda line: line.is_reward_line):
            coupons_to_reactivate = line.order_id.applied_coupon_ids.filtered(
                lambda coupon: coupon.program_id.discount_line_product_id == line.product_id
            )
            coupons_to_reactivate.write({'state': 'new'})
            line.order_id.applied_coupon_ids -= coupons_to_reactivate
        # Remove the program from the order in the case it's still valid
        for line in self:
            related_program = self.env['sale.coupon.program'].search([('discount_line_product_id', '=', line.product_id.id)])
            if related_program:
                line.order_id.no_code_promo_program_ids -= related_program
                line.order_id.code_promo_program_id -= related_program
        return super(SaleOrderLine, self).unlink()<|MERGE_RESOLUTION|>--- conflicted
+++ resolved
@@ -164,21 +164,10 @@
             'discount_line_product_id': program.discount_line_product_id.id
         })
         self.generated_coupon_ids |= coupon
-<<<<<<< HEAD
         template = self.env.ref('sale_coupon.mail_template_sale_coupon', raise_if_not_found=False)
         if template:
             self.message_post_with_template(template.id, composition_mode='comment')
-=======
-        subject = _('%(partner_name)s, a coupon has been generated from your order %(order_name)s') % {
-            'partner_name': self.partner_id.name,
-            'order_name': self.name,
         }
-        body = self.env.ref('sale_coupon.sale_coupon_created_coupon_email_template').render({
-            'code': coupon.code,
-            'reward_description': coupon.program_id.discount_line_product_id.name
-            })
-        self.message_post(body=body, subject=subject, subtype='mail.mt_comment', partner_ids=[(4, self.partner_id.id)])
->>>>>>> 11a08996
         return coupon
 
     def _get_applicable_programs(self):
