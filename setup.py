#!/usr/bin/env python
# -*- coding: utf-8 -*-
##############################################################################
#
#    OpenERP, Open Source Management Solution
#    Copyright (C) 2004-2009 Tiny SPRL (<http://tiny.be>).
#
#    This program is free software: you can redistribute it and/or modify
#    it under the terms of the GNU Affero General Public License as
#    published by the Free Software Foundation, either version 3 of the
#    License, or (at your option) any later version.
#
#    This program is distributed in the hope that it will be useful,
#    but WITHOUT ANY WARRANTY; without even the implied warranty of
#    MERCHANTABILITY or FITNESS FOR A PARTICULAR PURPOSE.  See the
#    GNU Affero General Public License for more details.
#
#    You should have received a copy of the GNU Affero General Public License
#    along with this program.  If not, see <http://www.gnu.org/licenses/>.
#
##############################################################################

# setup from TinERP
#   taken from straw http://www.nongnu.org/straw/index.html
#   taken from gnomolicious http://www.nongnu.org/gnomolicious/
#   adapted by Nicolas Évrard <nicoe@altern.org>
#

import imp
import sys
import os
import glob

from distutils.core import setup, Command
from distutils.command.install import install

has_py2exe = False
if os.name == 'nt':
    import py2exe
    has_py2exe = True

sys.path.append(os.path.join(os.path.abspath(os.path.dirname(__file__)), "bin"))

opj = os.path.join

execfile(opj('bin', 'release.py'))

if sys.argv[1] == 'bdist_rpm':
    version = version.split('-')[0]

# get python short version
py_short_version = '%s.%s' % sys.version_info[:2]

required_modules = [
    ('psycopg2', 'PostgreSQL module'),
    ('xml', 'XML Tools for python'),
    ('libxml2', 'libxml2 python bindings'),
    ('libxslt', 'libxslt python bindings'),
    ('reportlab', 'reportlab module'),
    ('pychart', 'pychart module'),
    ('pydot', 'pydot module'),
    ('lxml', 'lxml module: pythonic libxml2 and libxslt bindings'),
    ('mako','Mako templating library'),
]

def check_modules():
    ok = True
    for modname, desc in required_modules:
        try:
            exec('import %s' % modname)
        except ImportError:
            ok = False
            print 'Error: python module %s (%s) is required' % (modname, desc)

    if not ok:
        sys.exit(1)

def _find_addons():
    for (dp, dn, names) in os.walk(opj('bin', 'addons')):
        if '__terp__.py' in names:
            modname = os.path.basename(dp)
            yield (modname, dp)
    #look for extra modules
    try:
        empath = os.getenv('EXTRA_MODULES_PATH','../addons/')
        f = open(opj(empath,'server_modules.list'),'r')
        # print 'Getting modules from:' , opj(empath,'server_modules.list')
        mods = f.readlines()
        for mname in mods:
            mname = mname.strip()
            if not mname:
                continue
            if os.path.exists(opj(empath,mname,'__terp__.py')):
                yield ( mname, opj(empath,mname) )
            else:
                print "Module %s specified, but no valid path." % mname
    except:
        pass

__found_addons = None

# Cache the results of _find_addons() and return them
def find_addons(found_addons = None):
    if not found_addons:
        found_addons = _find_addons()
    return found_addons

def data_files():
    '''Build list of data files to be installed'''
    files = []
    if os.name == 'nt':
        os.chdir('bin')
        for (dp,dn,names) in os.walk('addons'):
            files.append((dp, map(lambda x: opj('bin', dp, x), names)))
        os.chdir('..')
        for (dp,dn,names) in os.walk('doc'):
            files.append((dp, map(lambda x: opj(dp, x), names)))
        files.append(('.', [opj('bin', 'import_xml.rng'),
                            opj('bin', 'server.pkey'),
                            opj('bin', 'server.cert')]))
    else:
        man_directory = opj('share', 'man')
        files.append((opj(man_directory, 'man1'), ['man/openerp-server.1']))
        files.append((opj(man_directory, 'man5'), ['man/openerp_serverrc.5']))

        doc_directory = opj('share', 'doc', 'openerp-server-%s' % version)
        files.append((doc_directory, [f for f in glob.glob('doc/*') if os.path.isfile(f)]))
        files.append((opj(doc_directory, 'migrate', '3.3.0-3.4.0'), [f for f in glob.glob('doc/migrate/3.3.0-3.4.0/*') if os.path.isfile(f)]))
        files.append((opj(doc_directory, 'migrate', '3.4.0-4.0.0'), [f for f in glob.glob('doc/migrate/3.4.0-4.0.0/*') if os.path.isfile(f)]))

        openerp_site_packages = opj('lib', 'python%s' % py_short_version, 'site-packages', 'openerp-server')

        files.append((openerp_site_packages, [opj('bin', 'import_xml.rng'),
                                              opj('bin', 'server.pkey'),
                                              opj('bin', 'server.cert')]))

        if sys.version_info[0:2] == (2,5):
            files.append((openerp_site_packages, [ opj('python25-compat','BaseHTTPServer.py'),
                                                   opj('python25-compat','SimpleXMLRPCServer.py'),
                                                   opj('python25-compat','SocketServer.py')]))

        for (addonname, add_path) in find_addons():
            addon_path = opj('lib', 'python%s' % py_short_version, 'site-packages', 'openerp-server','addons', addonname)
            pathfiles = []
            for root, dirs, innerfiles in os.walk(add_path):
                innerfiles = filter(lambda fil: os.path.splitext(fil)[1] not in ('.pyc', '.pyd', '.pyo'), innerfiles)
                if innerfiles:
                    res = os.path.normpath(opj(addon_path, root.replace(opj(add_path), '.')))
                    pathfiles.extend(((res, map(lambda fil: opj(root, fil), innerfiles)),))
            files.extend(pathfiles)

    # for tup in files:
    #    print "Files:", tup[0], tup[1]
    return files

if not os.getenv('NO_CHECK_MODULES',False) :
    check_modules()

f = file('openerp-server','w')
start_script = """#!/bin/sh\necho "OpenERP Setup - The content of this file is generated at the install stage\n" """
f.write(start_script)
f.close()

def find_package_dirs():
    res = {}
    for (mod, path) in find_addons():
        res ['openerp-server.addons.'+ mod ] = path
    res ['openerp-server'] = 'bin'
    return res

class openerp_server_install(install):
    def run(self):
        # create startup script
        start_script = "#!/bin/sh\ncd %s\nexec %s ./openerp-server.py $@\n" % (opj(self.install_libbase, "openerp-server"), sys.executable)
        # write script
        f = open('openerp-server', 'w')
        f.write(start_script)
        f.close()
        install.run(self)

options = {
    "py2exe": {
        "compressed": 1,
        "optimize": 2,
        "dist_dir": 'dist',
        "packages": ["lxml", "lxml.builder", "lxml._elementpath", "lxml.etree",
                     "lxml.objectify", "decimal", "xml", "xml.dom", "xml.xpath",
<<<<<<< HEAD
                     "encodings","dateutil","wizard","pychart","PIL", "pyparsing",
                     "pydot","asyncore","asynchat", "reportlab", "vobject",
=======
                     "encodings","mx.DateTime","wizard","pychart","PIL", "pyparsing",
                     "pydot","asyncore","asynchat", "reportlab", "vobject","mako",
>>>>>>> 05ac15c2
                     "HTMLParser", "select"],
        "excludes" : ["Tkconstants","Tkinter","tcl"],
    }
}

setup(name             = name,
      version          = version,
      description      = description,
      long_description = long_desc,
      url              = url,
      author           = author,
      author_email     = author_email,
      classifiers      = filter(None, classifiers.split("\n")),
      license          = license,
      data_files       = data_files(),
      cmdclass         = {
            'install' : openerp_server_install,
      },
      scripts          = ['openerp-server'],
      packages         = ['openerp-server',
                          'openerp-server.addons',
                          'openerp-server.ir',
                          'openerp-server.osv',
                          'openerp-server.service',
                          'openerp-server.tools',
                          'openerp-server.report',
                          'openerp-server.report.printscreen',
                          'openerp-server.report.pyPdf',
                          'openerp-server.report.render',
                          'openerp-server.report.render.rml2pdf',
                          'openerp-server.report.render.rml2html',
                          'openerp-server.report.render.rml2txt',
                          'openerp-server.report.render.html2html',
                          'openerp-server.report.render.makohtml2html',
                          'openerp-server.wizard',
                          'openerp-server.report.render.odt2odt',
                          'openerp-server.workflow'] + \
                          list(map( lambda (a, p): 'openerp-server.addons.'+ a ,find_addons())),
      package_dir      = find_package_dirs(),
      console = [ { "script" : "bin\\openerp-server.py", "icon_resources" : [ (1,"pixmaps\\openerp-icon.ico") ] } ],
      options = options,
      )

if has_py2exe:
  # Sometime between pytz-2008a and pytz-2008i common_timezones started to
  # include only names of zones with a corresponding data file in zoneinfo.
  # pytz installs the zoneinfo directory tree in the same directory
  # as the pytz/__init__.py file. These data files are loaded using
  # pkg_resources.resource_stream. py2exe does not copy this to library.zip so
  # resource_stream can't find the files and common_timezones is empty when
  # read in the py2exe executable.
  # This manually copies zoneinfo into the zip. See also
  # http://code.google.com/p/googletransitdatafeed/issues/detail?id=121
  import pytz
  import zipfile
  # Make sure the layout of pytz hasn't changed
  assert (pytz.__file__.endswith('__init__.pyc') or
          pytz.__file__.endswith('__init__.py')), pytz.__file__
  zoneinfo_dir = os.path.join(os.path.dirname(pytz.__file__), 'zoneinfo')
  # '..\\Lib\\pytz\\__init__.py' -> '..\\Lib'
  disk_basedir = os.path.dirname(os.path.dirname(pytz.__file__))
  zipfile_path = os.path.join(options['py2exe']['dist_dir'], 'library.zip')
  z = zipfile.ZipFile(zipfile_path, 'a')
  for absdir, directories, filenames in os.walk(zoneinfo_dir):
    assert absdir.startswith(disk_basedir), (absdir, disk_basedir)
    zip_dir = absdir[len(disk_basedir):]
    for f in filenames:
      z.write(os.path.join(absdir, f), os.path.join(zip_dir, f))
  z.close()
<|MERGE_RESOLUTION|>--- conflicted
+++ resolved
@@ -185,13 +185,8 @@
         "dist_dir": 'dist',
         "packages": ["lxml", "lxml.builder", "lxml._elementpath", "lxml.etree",
                      "lxml.objectify", "decimal", "xml", "xml.dom", "xml.xpath",
-<<<<<<< HEAD
                      "encodings","dateutil","wizard","pychart","PIL", "pyparsing",
-                     "pydot","asyncore","asynchat", "reportlab", "vobject",
-=======
-                     "encodings","mx.DateTime","wizard","pychart","PIL", "pyparsing",
                      "pydot","asyncore","asynchat", "reportlab", "vobject","mako",
->>>>>>> 05ac15c2
                      "HTMLParser", "select"],
         "excludes" : ["Tkconstants","Tkinter","tcl"],
     }
