#!/usr/bin/env python
# -*- coding: utf-8 -*-
##############################################################################
#
#    OpenERP, Open Source Management Solution
#    Copyright (C) 2004-2010 Tiny SPRL (<http://tiny.be>).
#
#    This program is free software: you can redistribute it and/or modify
#    it under the terms of the GNU Affero General Public License as
#    published by the Free Software Foundation, either version 3 of the
#    License, or (at your option) any later version.
#
#    This program is distributed in the hope that it will be useful,
#    but WITHOUT ANY WARRANTY; without even the implied warranty of
#    MERCHANTABILITY or FITNESS FOR A PARTICULAR PURPOSE.  See the
#    GNU Affero General Public License for more details.
#
#    You should have received a copy of the GNU Affero General Public License
#    along with this program.  If not, see <http://www.gnu.org/licenses/>.
#
##############################################################################

# setup from TinERP
#   taken from straw http://www.nongnu.org/straw/index.html
#   taken from gnomolicious http://www.nongnu.org/gnomolicious/
#   adapted by Nicolas Évrard <nicoe@altern.org>
#

import imp
import sys
import os
from os.path import join, isfile, basename
import glob

from setuptools import setup, find_packages
from setuptools.command.install import install
from distutils.sysconfig import get_python_lib

has_py2exe = False
if os.name == 'nt':
    import py2exe
    has_py2exe = True

sys.path.append(join(os.path.abspath(os.path.dirname(__file__)), "bin"))

execfile(join('bin', 'release.py'))

if 'bdist_rpm' in sys.argv:
    version = version.split('-')[0]

# get python short version
py_short_version = '%s.%s' % sys.version_info[:2]

<<<<<<< HEAD
required_modules = [
    ('lxml', 'lxml module: pythonic libxml2 and libxslt bindings'),
    ('mako', 'Mako template engine'),
    ('dateutil', "Extensions to the standard datetime module"),
    ('psycopg2', 'PostgreSQL module'),
    ('pychart', 'pychart module'),
    ('pydot', 'pydot module'),
    ('pytz', 'Timezone handling library for Python'),
    ('reportlab', 'reportlab module'),
    ('yaml', 'YAML parser and emitter for Python'),
    ('DAV', 'PyWebDAV is a standards compliant WebDAV server and library written in Python'),
]

def check_modules():
    errors = []
    for modname, desc in required_modules:
        try:
            imp.find_module(modname)
        except ImportError:
            errors.append(
                'Error: python module %s (%s) is required' % (modname, desc))

    if errors:
        print '\n'.join(errors)
        sys.exit(1)

=======
>>>>>>> 4169795a
def find_addons():
    for root, _, names in os.walk(join('bin', 'addons'), followlinks=True):
        if '__openerp__.py' in names or '__terp__.py' in names:
            yield basename(root), root

def data_files():
    '''Build list of data files to be installed'''
    files = []
    if os.name == 'nt':
        for root, _, names in os.walk(join('bin','addons')):
            files.append((root, [join(root, name) for name in names]))
        for root, _, names in os.walk('doc'):
            files.append((root, [join(root, name) for name in names]))
        files.append(('.', [join('bin', 'import_xml.rng'),
                            join('bin', 'server.pkey'),
                            join('bin', 'server.cert')]))
    else:
        man_directory = join('share', 'man')
        files.append((join(man_directory, 'man1'), ['man/openerp-server.1']))
        files.append((join(man_directory, 'man5'), ['man/openerp_serverrc.5']))

        doc_directory = join('share', 'doc', 'openerp-server-%s' % version)
        files.append((doc_directory, filter(isfile, glob.glob('doc/*'))))
        files.append((join(doc_directory, 'migrate', '3.3.0-3.4.0'),
                      filter(isfile, glob.glob('doc/migrate/3.3.0-3.4.0/*'))))
        files.append((join(doc_directory, 'migrate', '3.4.0-4.0.0'),
                      filter(isfile, glob.glob('doc/migrate/3.4.0-4.0.0/*'))))

        openerp_site_packages = join(get_python_lib(prefix=''), 'openerp-server')

        files.append((openerp_site_packages, [join('bin', 'import_xml.rng'),
                                              join('bin', 'server.pkey'),
                                              join('bin', 'server.cert')]))

        if sys.version_info[0:2] == (2,5):
            files.append((openerp_site_packages, [ join('python25-compat','BaseHTTPServer.py'),
                                                   join('python25-compat','SimpleXMLRPCServer.py'),
                                                   join('python25-compat','SocketServer.py')]))

        for addonname, add_path in find_addons():
            addon_path = join(get_python_lib(prefix=''), 'openerp-server','addons', addonname)
            for root, dirs, innerfiles in os.walk(add_path):
                innerfiles = filter(lambda fil: os.path.splitext(fil)[1] not in ('.pyc', '.pyd', '.pyo'), innerfiles)
                if innerfiles:
                    res = os.path.normpath(join(addon_path, root.replace(join(add_path), '.')))
                    files.extend(((res, map(lambda fil: join(root, fil),
                                            innerfiles)),))

    return files

def find_package_dirs():
    package_dirs = {'openerp-server': 'bin'}
    for mod, path in find_addons():
        package_dirs['openerp-server.addons.' + mod] = path
    return package_dirs

class openerp_server_install(install):
    def run(self):
        # create startup script
        start_script = "#!/bin/sh\ncd %s\nexec %s ./openerp-server.py $@\n"\
            % (join(self.install_libbase, "openerp-server"), sys.executable)
        # write script
        f = open('openerp-server', 'w')
        f.write(start_script)
        f.close()
        install.run(self)

options = {
    "py2exe": {
        "compressed": 1,
        "optimize": 2,
        "dist_dir": 'dist',
        "packages": [
                 "lxml", "lxml.builder", "lxml._elementpath", "lxml.etree",
                 "lxml.objectify", "decimal", "xml", "xml", "xml.dom", "xml.xpath",
                 "encodings", "dateutil", "wizard", "pychart", "PIL", "pyparsing",
                 "pydot", "asyncore","asynchat", "reportlab", "vobject",
                 "HTMLParser", "select", "mako", "poplib",
                 "imaplib", "smtplib", "email", "yaml","pywebdav",
                 ],
        "excludes" : ["Tkconstants","Tkinter","tcl"],
    }
}

setup(name             = name,
      version          = version,
      description      = description,
      long_description = long_desc,
      url              = url,
      author           = author,
      author_email     = author_email,
      classifiers      = filter(None, classifiers.split("\n")),
      license          = license,
      data_files       = data_files(),
      cmdclass         = {
          'install' : openerp_server_install,
      },
      scripts          = ['openerp-server'],
      packages = [
          '.'.join(['openerp-server'] + package.split('.')[1:]) for package in find_packages()
      ],
      package_dir      = find_package_dirs(),
      console = [
          {
              "script": join("bin", "openerp-server.py"),
              "icon_resources": [(1, join("pixmaps","openerp-icon.ico"))]
          }
      ],
      options = options,
      install_requires = ['lxml',
                          'mako',
                          'python-dateutil',
                          'psycopg2',
                          'pychart',
                          'pydot',
                          'pytz',
                          'reportlab',
                          'pyyaml',
                          'pywebdav'],
      extras_require={
          'SSL' : ['pyopenssl'],
      }
)

if has_py2exe:
  # Sometime between pytz-2008a and pytz-2008i common_timezones started to
  # include only names of zones with a corresponding data file in zoneinfo.
  # pytz installs the zoneinfo directory tree in the same directory
  # as the pytz/__init__.py file. These data files are loaded using
  # pkg_resources.resource_stream. py2exe does not copy this to library.zip so
  # resource_stream can't find the files and common_timezones is empty when
  # read in the py2exe executable.
  # This manually copies zoneinfo into the zip. See also
  # http://code.google.com/p/googletransitdatafeed/issues/detail?id=121
  import pytz
  import zipfile
  # Make sure the layout of pytz hasn't changed
  assert (pytz.__file__.endswith('__init__.pyc') or
          pytz.__file__.endswith('__init__.py')), pytz.__file__
  zoneinfo_dir = join(os.path.dirname(pytz.__file__), 'zoneinfo')
  # '..\\Lib\\pytz\\__init__.py' -> '..\\Lib'
  disk_basedir = os.path.dirname(os.path.dirname(pytz.__file__))
  zipfile_path = join(options['py2exe']['dist_dir'], 'library.zip')
  z = zipfile.ZipFile(zipfile_path, 'a')
  for absdir, directories, filenames in os.walk(zoneinfo_dir):
    assert absdir.startswith(disk_basedir), (absdir, disk_basedir)
    zip_dir = absdir[len(disk_basedir):]
    for f in filenames:
      z.write(join(absdir, f), join(zip_dir, f))
  z.close()
<|MERGE_RESOLUTION|>--- conflicted
+++ resolved
@@ -51,35 +51,6 @@
 # get python short version
 py_short_version = '%s.%s' % sys.version_info[:2]
 
-<<<<<<< HEAD
-required_modules = [
-    ('lxml', 'lxml module: pythonic libxml2 and libxslt bindings'),
-    ('mako', 'Mako template engine'),
-    ('dateutil', "Extensions to the standard datetime module"),
-    ('psycopg2', 'PostgreSQL module'),
-    ('pychart', 'pychart module'),
-    ('pydot', 'pydot module'),
-    ('pytz', 'Timezone handling library for Python'),
-    ('reportlab', 'reportlab module'),
-    ('yaml', 'YAML parser and emitter for Python'),
-    ('DAV', 'PyWebDAV is a standards compliant WebDAV server and library written in Python'),
-]
-
-def check_modules():
-    errors = []
-    for modname, desc in required_modules:
-        try:
-            imp.find_module(modname)
-        except ImportError:
-            errors.append(
-                'Error: python module %s (%s) is required' % (modname, desc))
-
-    if errors:
-        print '\n'.join(errors)
-        sys.exit(1)
-
-=======
->>>>>>> 4169795a
 def find_addons():
     for root, _, names in os.walk(join('bin', 'addons'), followlinks=True):
         if '__openerp__.py' in names or '__terp__.py' in names:
@@ -130,6 +101,14 @@
 
     return files
 
+f = file('openerp-server','w')
+f.write("""#!/bin/sh
+echo "Error: the content of this file should have been replaced during "
+echo "installation\n"
+exit 1
+""")
+f.close()
+
 def find_package_dirs():
     package_dirs = {'openerp-server': 'bin'}
     for mod, path in find_addons():
@@ -146,6 +125,8 @@
         f.write(start_script)
         f.close()
         install.run(self)
+
+
 
 options = {
     "py2exe": {
@@ -197,8 +178,16 @@
                           'pydot',
                           'pytz',
                           'reportlab',
+                          'caldav',
                           'pyyaml',
-                          'pywebdav'],
+                          'sqlalchemy',
+                          'django',
+                          'pywebdav'
+                          'cx_Oracle',
+                          'mysqldb',
+                          'feedparser',
+                          'bsddb3',
+                          'egenix-mx-base'],
       extras_require={
           'SSL' : ['pyopenssl'],
       }
