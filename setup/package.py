#!/usr/bin/env python2
# -*- coding: utf-8 -*-
# Part of Odoo. See LICENSE file for full copyright and licensing details.

import argparse
import logging
import os
import pexpect
import shutil
import signal
import subprocess
import sys
import tempfile
import time
import traceback
<<<<<<< HEAD
import sys
try:
    from xmlrpc import client as xmlrpclib
except ImportError:
    import xmlrpclib
from contextlib import contextmanager
from glob import glob
from os.path import abspath, dirname, join
from sys import stdout, stderr
from tempfile import NamedTemporaryFile
import re
=======
from xmlrpc import client as xmlrpclib
>>>>>>> 09a8fb6b

from glob import glob

#----------------------------------------------------------
# Utils
#----------------------------------------------------------

ROOTDIR = os.path.dirname(os.path.dirname(os.path.realpath(__file__)))
TSTAMP = time.strftime("%Y%m%d", time.gmtime())
exec(open(os.path.join(ROOTDIR, 'odoo', 'release.py'), 'rb').read())
VERSION = version.split('-')[0].replace('saas~', '')
GPGPASSPHRASE = os.getenv('GPGPASSPHRASE')
GPGID = os.getenv('GPGID')
DOCKERVERSION = VERSION.replace('+', '')
INSTALL_TIMEOUT = 600

DOCKERUSER = """
RUN mkdir /var/lib/odoo && \
    groupadd -g %(group_id)s odoo && \
    useradd -u %(user_id)s -g odoo odoo -d /var/lib/odoo && \
    mkdir /data && \
    chown odoo:odoo /var/lib/odoo /data
USER odoo
""" % {'group_id': os.getgid(), 'user_id': os.getuid()}


def run_cmd(cmd, chdir=None, timeout=None):
    logging.info("Running command %s", cmd)
    return subprocess.run(cmd, cwd=chdir, timeout=timeout)


def _rpc_count_modules(addr='http://127.0.0.1', port=8069, dbname='mycompany'):
    time.sleep(5)
    uid = xmlrpclib.ServerProxy('%s:%s/xmlrpc/2/common' % (addr, port)).authenticate(
        dbname, 'admin', 'admin', {}
    )
    modules = xmlrpclib.ServerProxy('%s:%s/xmlrpc/2/object' % (addr, port)).execute(
        dbname, uid, 'admin', 'ir.module.module', 'search', [('state', '=', 'installed')]
    )
    if len(modules) > 1:
        time.sleep(1)
        toinstallmodules = xmlrpclib.ServerProxy('%s:%s/xmlrpc/2/object' % (addr, port)).execute(
            dbname, uid, 'admin', 'ir.module.module', 'search', [('state', '=', 'to install')]
        )
        if toinstallmodules:
            logging.error("Package test: FAILED. Not able to install dependencies of base.")
            raise Exception("Installation of package failed")
        else:
            logging.info("Package test: successfuly installed %s modules" % len(modules))
    else:
        logging.error("Package test: FAILED. Not able to install base.")
        raise Exception("Package test: FAILED. Not able to install base.")


def publish(args, pub_type, extensions):
    """Publish builded package (move builded files and generate a symlink to the latests)
    :args: parsed program args
    :pub_type: one of [deb, rpm, src, exe]
    :extensions: list of extensions to publish
    :returns: published files
    """
    def _publish(release):
        build_path = os.path.join(args.build_dir, release)
        filename = release.split(os.path.sep)[-1]
        release_dir = os.path.join(args.pub, pub_type)
        release_path = os.path.join(release_dir, filename)
        os.renames(build_path, release_path)

        # Latest/symlink handler
        release_abspath = os.path.abspath(release_path)
        latest_abspath = release_abspath.replace(TSTAMP, 'latest')

        if os.path.islink(latest_abspath):
            os.unlink(latest_abspath)

        os.symlink(release_abspath, latest_abspath)

        return release_path

    published = []
    for extension in extensions:
        release = glob("%s/odoo_*.%s" % (args.build_dir, extension))
        if release:
            published.append(_publish(release[0]))
    return published


# ---------------------------------------------------------
# Generates Packages, Sources and Release files of debian package
# ---------------------------------------------------------
def gen_deb_package(args, published_files):
    # Executes command to produce file_name in path, and moves it to args.pub/deb
    def _gen_file(args, command, file_name, path):
        cur_tmp_file_path = os.path.join(path, file_name)
        with open(cur_tmp_file_path, 'w') as out:
            subprocess.call(command, stdout=out, cwd=path)
        shutil.copy(cur_tmp_file_path, os.path.join(args.pub, 'deb', file_name))

    # Copy files to a temp directory (required because the working directory must contain only the
    # files of the last release)
    temp_path = tempfile.mkdtemp(suffix='debPackages')
    for pub_file_path in published_files:
        shutil.copy(pub_file_path, temp_path)

    commands = [
        (['dpkg-scanpackages', '.'], "Packages"),  # Generate Packages file
        (['dpkg-scansources', '.'], "Sources"),  # Generate Sources file
        (['apt-ftparchive', 'release', '.'], "Release")  # Generate Release file
    ]
    # Generate files
    for command in commands:
        _gen_file(args, command[0], command[-1], temp_path)
    # Remove temp directory
    shutil.rmtree(temp_path)

    if args.sign:
        # Generate Release.gpg (= signed Release)
        # Options -abs: -a (Create ASCII armored output), -b (Make a detach signature), -s (Make a signature)
        subprocess.call(['gpg', '--default-key', GPGID, '--passphrase', GPGPASSPHRASE, '--yes', '-abs', '--no-tty', '-o', 'Release.gpg', 'Release'], cwd=os.path.join(args.pub, 'deb'))


# ---------------------------------------------------------
# Generates an RPM repo
# ---------------------------------------------------------
def gen_rpm_repo(args, file_name):
    """Genereate a rpm repo in publish directory"""
    # Sign the RPM
    rpmsign = pexpect.spawn('/bin/bash', ['-c', 'rpm --resign %s' % file_name], cwd=os.path.join(args.pub, 'rpm'))
    rpmsign.expect_exact('Enter pass phrase: ')
    rpmsign.send(GPGPASSPHRASE + '\r\n')
    rpmsign.expect(pexpect.EOF)

    # Removes the old repodata
    shutil.rmtree(os.path.join(args.pub, 'rpm', 'repodata'))

    # Copy files to a temp directory (required because the working directory must contain only the
    # files of the last release)
    temp_path = tempfile.mkdtemp(suffix='rpmPackages')
    shutil.copy(file_name, temp_path)

    run_cmd(['createrepo', temp_path]).check_returncode()  # creates a repodata folder in temp_path
    shutil.copytree(os.path.join(temp_path, "repodata"), os.path.join(args.pub, 'rpm', 'repodata'))

    # Remove temp directory
    shutil.rmtree(temp_path)


def _prepare_build_dir(args, win32=False):
    """Copy files to the build directory"""
    logging.info('Preparing build dir "%s"', args.build_dir)
    cmd = ['rsync', '-a', '--delete', '--exclude', '.git', '--exclude', '*.pyc', '--exclude', '*.pyo']
    if win32 is False:
        cmd += ['--exclude', 'setup/win32']

    run_cmd(cmd + ['%s/' % args.odoo_dir, args.build_dir])
    for addon_path in glob(os.path.join(args.build_dir, 'addons/*')):
        if args.blacklist is None or os.path.basename(addon_path) not in args.blacklist:
            try:
                shutil.move(addon_path, os.path.join(args.build_dir, 'odoo/addons'))
            except shutil.Error as e:
                logging.warning("Warning '%s' while moving addon '%s", e, addon_path)
                if addon_path.startswith(args.build_dir) and os.path.isdir(addon_path):
                    logging.info("Removing ''".format(addon_path))
                    try:
                        shutil.rmtree(addon_path)
                    except shutil.Error as rm_error:
                        logging.warning("Cannot remove '{}': {}".format(addon_path, rm_error))


#  Docker stuffs
class OdooTestTimeoutError(Exception):
    pass


class OdooTestError(Exception):
    pass


class Docker():
    """Base Docker class. Must be inherited by specific Docker builder class"""
    arch = None

    def __init__(self, args):
        """
        :param args: argparse parsed arguments
        """
        self.args = args
        self.tag = 'odoo-%s-%s-nightly-tests' % (DOCKERVERSION, self.arch)
        self.container_name = None
        self.exposed_port = None
        dockerfiles = {
            'tgz': os.path.join(args.build_dir, 'setup/package.dfsrc'),
            'deb': os.path.join(args.build_dir, 'setup/package.dfdebian'),
            'rpm': os.path.join(args.build_dir, 'setup/package.dffedora'),
        }
        self.dockerfile = dockerfiles[self.arch]
        self.test_log_file = '/data/src/test-%s.log' % self.arch
        self.build_image()

    def build_image(self):
        """Build the dockerimage by copying Dockerfile into build_dir/docker"""
        docker_dir = os.path.join(self.args.build_dir, 'docker')
        docker_file_path = os.path.join(docker_dir, 'Dockerfile')
        os.mkdir(docker_dir)
        shutil.copy(self.dockerfile, docker_file_path)
        with open(docker_file_path, 'a') as dockerfile:
            dockerfile.write(DOCKERUSER)
        shutil.copy(os.path.join(self.args.build_dir, 'requirements.txt'), docker_dir)
        run_cmd(["docker", "build", "--rm=True", "-t", self.tag, "."], chdir=docker_dir, timeout=1200).check_returncode()
        shutil.rmtree(docker_dir)

    def run(self, cmd, build_dir, container_name, user='odoo', exposed_port=None, detach=False, timeout=None):
        self.container_name = container_name
        docker_cmd = [
            "docker",
            "run",
            "--user=%s" % user,
            "--name=%s" % container_name,
            "--rm",
            "--volume=%s:/data/src" % build_dir
        ]

        if exposed_port:
            docker_cmd.extend(['-p', '127.0.0.1:%s:%s' % (exposed_port, exposed_port)])
            self.exposed_port = exposed_port
        if detach:
            docker_cmd.append('-d')
            # preserve logs in case of detached docker container
            cmd = '(%s) > %s 2>&1' % (cmd, self.test_log_file)

        docker_cmd.extend([
            self.tag,
            "/bin/bash",
            "-c",
            "cd /data/src && %s" % cmd
        ])
        run_cmd(docker_cmd, timeout=timeout).check_returncode()

    def is_running(self):
        dinspect = subprocess.run(['docker', 'container', 'inspect', self.container_name], stderr=subprocess.DEVNULL, stdout=subprocess.DEVNULL)
        return True if dinspect.returncode == 0 else False

    def stop(self):
        run_cmd(["docker", "stop", self.container_name]).check_returncode()

    def test_odoo(self):
        logging.info('Starting to test Odoo install test')
        start_time = time.time()
        while self.is_running() and (time.time() - start_time) < INSTALL_TIMEOUT:
            time.sleep(5)
            if os.path.exists(os.path.join(args.build_dir, 'odoo.pid')):
                _rpc_count_modules(port=self.exposed_port)
                self.stop()
                return
        if self.is_running():
            self.stop()
            raise OdooTestTimeoutError('Odoo pid file never appeared after %s sec' % INSTALL_TIMEOUT)
        raise OdooTestError('Error while installing/starting Odoo after %s sec.\nSee testlogs.txt in build dir' % int(time.time() - start_time))

    def build(self):
        """To be overriden by specific builder"""
        pass

    def start_test(self):
        """To be overriden by specific builder"""
        pass


class DockerTgz(Docker):
    """Docker class to build python src package"""

    arch = 'tgz'

    def build(self):
        logging.info('Start building python tgz package')
        self.run('python3 setup.py sdist --quiet --formats=gztar,zip', self.args.build_dir, 'odoo-src-build-%s' % TSTAMP)
        os.rename(glob('%s/dist/odoo-*.tar.gz' % self.args.build_dir)[0], '%s/odoo_%s.%s.tar.gz' % (self.args.build_dir, VERSION, TSTAMP))
        os.rename(glob('%s/dist/odoo-*.zip' % self.args.build_dir)[0], '%s/odoo_%s.%s.zip' % (self.args.build_dir, VERSION, TSTAMP))
        logging.info('Finished building python tgz package')

    def start_test(self):
        if not self.args.test:
            return
        logging.info('Start testing python tgz package')
        cmds = [
            'service postgresql start',
            'pip3 install /data/src/odoo_%s.%s.tar.gz' % (VERSION, TSTAMP),
            'su postgres -s /bin/bash -c "createuser -s odoo"',
            'su postgres -s /bin/bash -c "createdb mycompany"',
            'su odoo -s /bin/bash -c "odoo -d mycompany -i base --stop-after-init"',
            'su odoo -s /bin/bash -c "odoo -d mycompany --pidfile=/data/src/odoo.pid"',
        ]
        self.run(' && '.join(cmds), self.args.build_dir, 'odoo-src-test-%s' % TSTAMP, user='root', detach=True, exposed_port=8069, timeout=300)
        self.test_odoo()
        logging.info('Finished testing tgz package')


class DockerDeb(Docker):
    """Docker class to build debian package"""

    arch = 'deb'

    def build(self):
        logging.info('Start building debian package')
        # Append timestamp to version for the .dsc to refer the right .tar.gz
        cmds = ["sed -i '1s/^.*$/odoo (%s.%s) stable; urgency=low/' debian/changelog" % (VERSION, TSTAMP)]
        cmds.append('dpkg-buildpackage -rfakeroot -uc -us -tc')
        # As the packages are built in the parent of the buildir, we move them back to build_dir
        cmds.append('mv ../odoo_* ./')
        self.run(' && '.join(cmds), self.args.build_dir, 'odoo-deb-build-%s' % TSTAMP)
        logging.info('Finished building debian package')

    def start_test(self):
        if not self.args.test:
            return
        logging.info('Start testing debian package')
        cmds = [
            'service postgresql start',
            'su postgres -s /bin/bash -c "createdb mycompany"',
            '/usr/bin/apt-get update -y',
            '/usr/bin/dpkg -i /data/src/odoo_%s.%s_all.deb ; /usr/bin/apt-get install -f -y' % (VERSION, TSTAMP),
            'su odoo -s /bin/bash -c "odoo -d mycompany -i base --stop-after-init"',
            'su odoo -s /bin/bash -c "odoo -d mycompany --pidfile=/data/src/odoo.pid"',
        ]
        self.run(' && '.join(cmds), self.args.build_dir, 'odoo-deb-test-%s' % TSTAMP, user='root', detach=True, exposed_port=8069, timeout=300)
        self.test_odoo()
        logging.info('Finished testing debian package')


class DockerRpm(Docker):
    """Docker class to build rpm package"""

    arch = 'rpm'

    def build(self):
        logging.info('Start building fedora rpm package')
        self.run('python3 setup.py --quiet bdist_rpm', self.args.build_dir, 'odoo-rpm-build-%s' % TSTAMP)
        os.rename(glob('%s/dist/odoo-*.noarch.rpm' % self.args.build_dir)[0], '%s/odoo_%s.%s.rpm' % (self.args.build_dir, VERSION, TSTAMP))
        logging.info('Finished building fedora rpm package')

    def start_test(self):
        if not self.args.test:
            return
        logging.info('Start testing rpm package')
        cmds = [
            'su postgres -c "/usr/bin/pg_ctl -D /var/lib/postgres/data start"',
            'sleep 5',
            'su postgres -c "createdb mycompany"',
            'dnf install -d 0 -e 0 /data/src/odoo_%s.%s.rpm -y' % (VERSION, TSTAMP),
            'su odoo -s /bin/bash -c "odoo -c /etc/odoo/odoo.conf -d mycompany -i base --stop-after-init"',
            'su odoo -s /bin/bash -c "odoo -c /etc/odoo/odoo.conf -d mycompany --pidfile=/data/src/odoo.pid"',
        ]
        self.run(' && '.join(cmds), args.build_dir, 'odoo-rpm-test-%s' % TSTAMP, user='root', detach=True, exposed_port=8069, timeout=300)
        self.test_odoo()
        logging.info('Finished testing rpm package')


# KVM stuffs
class KVM(object):
    def __init__(self, args):
        self.args = args
        self.image = args.vm_winxp_image
        self.ssh_key = args.vm_winxp_ssh_key
        self.login = args.vm_winxp_login

    def timeout(self, signum, frame):
        logging.warning("vm timeout kill (pid: {})".format(self.kvm_proc.pid))
        self.kvm_proc.terminate()

    def start(self):
        kvm_cmd = [
            "kvm",
            "-cpu", "core2duo",
            "-smp", "2,sockets=2,cores=1,threads=1",
            "-net", "nic,model=rtl8139",
            "-net", "user,hostfwd=tcp:127.0.0.1:10022-:22,hostfwd=tcp:127.0.0.1:18069-:8069,hostfwd=tcp:127.0.0.1:15432-:5432",
            "-m", "1024",
            "-drive", "file=%s,snapshot=on" % self.image,
            "-nographic"
        ]
        logging.info("Starting kvm: {}".format(" ".join(kvm_cmd)))
        self.kvm_proc = subprocess.Popen(kvm_cmd)
        time.sleep(50)
        signal.alarm(2400)
        signal.signal(signal.SIGALRM, self.timeout)
        try:
            self.run()
        finally:
            signal.signal(signal.SIGALRM, signal.SIG_DFL)
            self.kvm_proc.terminate()
            time.sleep(10)

    def ssh(self, cmd):
        run_cmd([
            'ssh',
            '-o', 'UserKnownHostsFile=/dev/null',
            '-o', 'StrictHostKeyChecking=no',
            '-p', '10022',
            '-i', self.ssh_key,
            '%s@127.0.0.1' % self.login,
            cmd
        ]).check_returncode()

    def rsync(self, rsync_args, options=['--delete', '--exclude', '.git', '--exclude', '.tx', '--exclude', '__pycache__']):
        cmd = [
            'rsync',
            '-rt',
            '-e', 'ssh -o UserKnownHostsFile=/dev/null -o StrictHostKeyChecking=no -p 10022 -i %s' % self.ssh_key
        ]
        cmd.extend(options)
        cmd.extend(rsync_args)
        run_cmd(cmd).check_returncode()

    def run(self):
        pass


class KVMWinBuildExe(KVM):
    def run(self):
        logging.info('Start building Windows package')
        with open(os.path.join(self.args.build_dir, 'setup/win32/Makefile.version'), 'w') as f:
            f.write("VERSION=%s\n" % VERSION.replace('~', '_').replace('+', ''))
        with open(os.path.join(self.args.build_dir, 'setup/win32/Makefile.python'), 'w') as f:
            f.write("PYTHON_VERSION=%s\n" % self.args.vm_winxp_python_version.replace('.', ''))
        with open(os.path.join(self.args.build_dir, 'setup/win32/Makefile.servicename'), 'w') as f:
            f.write("SERVICENAME=%s\n" % nt_service_name)

        remote_build_dir = '/cygdrive/c/odoobuild/server/'

        self.ssh("mkdir -p build")
        logging.info("Syncing Odoo files to virtual machine...")
        self.rsync(['%s/' % self.args.build_dir, '%s@127.0.0.1:%s' % (self.login, remote_build_dir)])
        self.ssh("cd {}setup/win32;time make allinone;".format(remote_build_dir))
        self.rsync(['%s@127.0.0.1:%ssetup/win32/release/' % (self.login, remote_build_dir), '%s/' % self.args.build_dir])
        logging.info('Finished building Windows package')


class KVMWinTestExe(KVM):
    def run(self):
        logging.info('Start testing Windows package')
        setup_path = glob("%s/openerp-server-setup-*.exe" % self.args.build_dir)[0]
        setupfile = setup_path.split('/')[-1]
        setupversion = setupfile.split('openerp-server-setup-')[1].split('.exe')[0]

        self.rsync(['"%s"' % setup_path, '%s@127.0.0.1:' % self.login])
        self.ssh("TEMP=/tmp ./%s /S" % setupfile)
        self.ssh('PGPASSWORD=openpgpwd /cygdrive/c/"Program Files"/"Odoo %s"/PostgreSQL/bin/createdb.exe -e -U openpg mycompany' % setupversion)
        self.ssh('netsh advfirewall set publicprofile state off')
        self.ssh('/cygdrive/c/"Program Files"/"Odoo {sv}"/python/python.exe \'c:\\Program Files\\Odoo {sv}\\server\\odoo-bin\' -d mycompany -i base --stop-after-init'.format(sv=setupversion))
        _rpc_count_modules(port=18069)
        logging.info('Finished testing Windows package')


<<<<<<< HEAD
def build_tgz(o):
    system(['python3', 'setup.py', 'sdist', '--quiet', '--formats=gztar,zip'], o.build_dir)
    system(['mv', glob('%s/dist/odoo-*.tar.gz' % o.build_dir)[0], '%s/odoo_%s.%s.tar.gz' % (o.build_dir, version, timestamp)])
    system(['mv', glob('%s/dist/odoo-*.zip' % o.build_dir)[0], '%s/odoo_%s.%s.zip' % (o.build_dir, version, timestamp)])

def build_deb(o):
    # Append timestamp to version for the .dsc to refer the right .tar.gz
    changelog_version = "%s.%s" % (version, timestamp)
    if o.version:
        regex = "^%s([.][0-9]+)?$" % changelog_version
        if not re.match(regex, o.version):
            raise Exception(
                "The provided version %s does not comply with the naming convention.\n"
                "<odoo version>.<today timestamp>[.<number of today releases>]\n"
                "e.g.: %s\n"
                "e.g.: %s.1\n" %
                (o.version, changelog_version, changelog_version))
        changelog_version = o.version
    cmd = ['sed', '-i', '1s/^.*$/odoo (%s) stable; urgency=low/' % (changelog_version), 'debian/changelog']
    subprocess.call(cmd, cwd=o.build_dir)
    if not o.no_debsign:
        deb = pexpect.spawn('dpkg-buildpackage -rfakeroot -k%s' % GPGID, cwd=o.build_dir)
        deb.logfile = stdout.buffer
        if GPGPASSPHRASE:
            deb.expect_exact('Enter passphrase: ', timeout=1200)
            deb.send(GPGPASSPHRASE + '\r\n')
            deb.expect_exact('Enter passphrase: ')
            deb.send(GPGPASSPHRASE + '\r\n')
        deb.expect(pexpect.EOF, timeout=1200)
    else:
        status_code = subprocess.call(['dpkg-buildpackage', '-rfakeroot', '-uc', '-us'], cwd=o.build_dir)
        if 0 != status_code:
            raise Exception("An error ocurred while building package %s" % o.package_name)
    # As the packages are built in the parent of the buildir, we move them back to build_dir
    build_dir_parent = '{}/../'.format(o.build_dir)
    wildcards = ['odoo_{}'.format(wc) for wc in ('*.dsc', '*_amd64.changes', '*.tar.gz', '*.tar.xz')]
    move_glob(build_dir_parent, wildcards, o.build_dir)
=======
def build_exe(args):
    KVMWinBuildExe(args).start()
    shutil.copy(glob('%s/openerp*.exe' % args.build_dir)[0], '%s/odoo_%s.%s.exe' % (args.build_dir, VERSION, TSTAMP))
>>>>>>> 09a8fb6b


def test_exe(args):
    if args.test:
        KVMWinTestExe(args).start()


def parse_args():
    ap = argparse.ArgumentParser()
    build_dir = "%s-%s" % (ROOTDIR, TSTAMP)
    log_levels = {"debug": logging.DEBUG, "info": logging.INFO, "warning": logging.WARN, "error": logging.ERROR, "critical": logging.CRITICAL}

    ap.add_argument("-b", "--build-dir", default=build_dir, help="build directory (%(default)s)", metavar="DIR")
    ap.add_argument("-p", "--pub", default=None, help="pub directory %(default)s", metavar="DIR")
    ap.add_argument("--logging", action="store", choices=list(log_levels.keys()), default="info", help="Logging level")
    ap.add_argument("--build-deb", action="store_true")
    ap.add_argument("--build-rpm", action="store_true")
    ap.add_argument("--build-tgz", action="store_true")
    ap.add_argument("--build-win", action="store_true")

    # Windows VM
    ap.add_argument("--vm-winxp-image", default='/home/odoo/vm/win1036/win10_winpy36.qcow2', help="%(default)s")
    ap.add_argument("--vm-winxp-ssh-key", default='/home/odoo/vm/win1036/id_rsa', help="%(default)s")
    ap.add_argument("--vm-winxp-login", default='Naresh', help="Windows login %(default)s")
    ap.add_argument("--vm-winxp-python-version", default='3.6', help="Windows Python version installed in the VM (default: %(default)s)")

<<<<<<< HEAD
    log_levels = { "debug" : logging.DEBUG, "info": logging.INFO, "warning": logging.WARN, "error": logging.ERROR, "critical": logging.CRITICAL }
    op.add_option("", "--version", default=None, help="override default calculated version")
    op.add_option("-b", "--build-dir", default=build_dir, help="build directory (%default)", metavar="DIR")
    op.add_option("-p", "--pub", default=None, help="pub directory (%default)", metavar="DIR")
    op.add_option("", "--no-testing", action="store_true", help="don't test the built packages")
=======
    ap.add_argument("-t", "--test", action="store_true", default=False, help="Test built packages")
    ap.add_argument("-s", "--sign", action="store_true", default=False, help="Sign Debian package / generate Rpm repo")
    ap.add_argument("--no-remove", action="store_true", help="don't remove build dir")
    ap.add_argument("--blacklist", nargs="*", help="Modules to blacklist in package")

    parsed_args = ap.parse_args()
    logging.basicConfig(format='%(asctime)s %(levelname)s: %(message)s', datefmt='%Y-%m-%d %I:%M:%S', level=log_levels[parsed_args.logging])
    parsed_args.odoo_dir = ROOTDIR
    return parsed_args
>>>>>>> 09a8fb6b


<<<<<<< HEAD
    # Windows VM
    op.add_option("", "--vm-winxp-image", default='/home/odoo/vm/win1036/win10_winpy36.qcow2', help="%default")
    op.add_option("", "--vm-winxp-ssh-key", default='/home/odoo/vm/win1036/id_rsa', help="%default")
    op.add_option("", "--vm-winxp-login", default='Naresh', help="Windows login (%default)")
    op.add_option("", "--vm-winxp-python-version", default='3.6', help="Windows Python version installed in the VM (default: %default)")
    
    op.add_option("", "--no-remove", action="store_true", help="don't remove build dir")
    op.add_option("", "--logging", action="store", type="choice", choices=list(log_levels.keys()), default="info", help="Logging level")

    (o, args) = op.parse_args()
    logging.basicConfig(format='%(asctime)s %(levelname)s: %(message)s', datefmt='%Y-%m-%d %I:%M:%S', level=log_levels[o.logging])
    # derive other options
    o.odoo_dir = root
    o.pkg = join(o.build_dir, 'pkg')
    o.work = join(o.build_dir, 'openerp-%s' % version)
    o.work_addons = join(o.work, 'odoo', 'addons')

    return o

def main():
    errors = 0
    o = options()
    _prepare_build_dir(o)
    if not o.no_testing:
        _prepare_testing(o)
=======
def main(args):
>>>>>>> 09a8fb6b
    try:
        if args.build_tgz:
            _prepare_build_dir(args)
            docker_tgz = DockerTgz(args)
            docker_tgz.build()
            try:
                docker_tgz.start_test()
                published_files = publish(args, 'tgz', ['tar.gz', 'zip'])
            except Exception as e:
                logging.error("Won't publish the tgz release.\n Exception: %s" % str(e))
        if args.build_rpm:
            _prepare_build_dir(args)
            docker_rpm = DockerRpm(args)
            docker_rpm.build()
            try:
                docker_rpm.start_test()
                published_files = publish(args, 'rpm', ['rpm'])
                if args.sign:
                    gen_rpm_repo(args, published_files[0])
            except Exception as e:
<<<<<<< HEAD
                errors += 1
                logging.error("Won't publish the deb release.\n Exception: %s" % str(e))
                traceback.print_exc()
        if not o.no_rpm:
            build_rpm(o)
=======
                logging.error("Won't publish the rpm release.\n Exception: %s" % str(e))
        if args.build_deb:
            _prepare_build_dir(args)
            docker_deb = DockerDeb(args)
            docker_deb.build()
>>>>>>> 09a8fb6b
            try:
                docker_deb.start_test()
                published_files = publish(args, 'deb', ['deb', 'dsc', 'changes', 'tar.xz'])
                gen_deb_package(args, published_files)
            except Exception as e:
                logging.error("Won't publish the deb release.\n Exception: %s" % str(e))
        if args.build_win:
            _prepare_build_dir(args, win32=True)
            build_exe(args)
            try:
                test_exe(args)
                published_files = publish(args, 'windows', ['exe'])
            except Exception as e:
                logging.error("Won't publish the exe release.\n Exception: %s" % str(e))
    except Exception as e:
        errors += 1
        logging.error('Something bad happened ! : {}'.format(e))
        traceback.print_exc()
    finally:
        if args.no_remove:
            logging.info('Build dir "{}" not removed'.format(args.build_dir))
        else:
<<<<<<< HEAD
            shutil.rmtree(o.build_dir)
            logging.info('Build dir %s removed' % o.build_dir)

        if not o.no_testing and not (o.no_debian and o.no_rpm and o.no_tarball):
            system("docker rm -f `docker ps -a | awk '{print $1 }'` 2>>/dev/null")
            logging.info('Remaining dockers removed')
        sys.exit(errors)
=======
            if os.path.exists(args.build_dir):
                shutil.rmtree(args.build_dir)
                logging.info('Build dir %s removed' % args.build_dir)
>>>>>>> 09a8fb6b


if __name__ == '__main__':
    args = parse_args()
    if os.path.exists(args.build_dir):
        logging.error('Build dir "%s" already exists.', args.build_dir)
        sys.exit(1)
    main(args)<|MERGE_RESOLUTION|>--- conflicted
+++ resolved
@@ -13,21 +13,7 @@
 import tempfile
 import time
 import traceback
-<<<<<<< HEAD
-import sys
-try:
-    from xmlrpc import client as xmlrpclib
-except ImportError:
-    import xmlrpclib
-from contextlib import contextmanager
-from glob import glob
-from os.path import abspath, dirname, join
-from sys import stdout, stderr
-from tempfile import NamedTemporaryFile
-import re
-=======
 from xmlrpc import client as xmlrpclib
->>>>>>> 09a8fb6b
 
 from glob import glob
 
@@ -481,49 +467,9 @@
         logging.info('Finished testing Windows package')
 
 
-<<<<<<< HEAD
-def build_tgz(o):
-    system(['python3', 'setup.py', 'sdist', '--quiet', '--formats=gztar,zip'], o.build_dir)
-    system(['mv', glob('%s/dist/odoo-*.tar.gz' % o.build_dir)[0], '%s/odoo_%s.%s.tar.gz' % (o.build_dir, version, timestamp)])
-    system(['mv', glob('%s/dist/odoo-*.zip' % o.build_dir)[0], '%s/odoo_%s.%s.zip' % (o.build_dir, version, timestamp)])
-
-def build_deb(o):
-    # Append timestamp to version for the .dsc to refer the right .tar.gz
-    changelog_version = "%s.%s" % (version, timestamp)
-    if o.version:
-        regex = "^%s([.][0-9]+)?$" % changelog_version
-        if not re.match(regex, o.version):
-            raise Exception(
-                "The provided version %s does not comply with the naming convention.\n"
-                "<odoo version>.<today timestamp>[.<number of today releases>]\n"
-                "e.g.: %s\n"
-                "e.g.: %s.1\n" %
-                (o.version, changelog_version, changelog_version))
-        changelog_version = o.version
-    cmd = ['sed', '-i', '1s/^.*$/odoo (%s) stable; urgency=low/' % (changelog_version), 'debian/changelog']
-    subprocess.call(cmd, cwd=o.build_dir)
-    if not o.no_debsign:
-        deb = pexpect.spawn('dpkg-buildpackage -rfakeroot -k%s' % GPGID, cwd=o.build_dir)
-        deb.logfile = stdout.buffer
-        if GPGPASSPHRASE:
-            deb.expect_exact('Enter passphrase: ', timeout=1200)
-            deb.send(GPGPASSPHRASE + '\r\n')
-            deb.expect_exact('Enter passphrase: ')
-            deb.send(GPGPASSPHRASE + '\r\n')
-        deb.expect(pexpect.EOF, timeout=1200)
-    else:
-        status_code = subprocess.call(['dpkg-buildpackage', '-rfakeroot', '-uc', '-us'], cwd=o.build_dir)
-        if 0 != status_code:
-            raise Exception("An error ocurred while building package %s" % o.package_name)
-    # As the packages are built in the parent of the buildir, we move them back to build_dir
-    build_dir_parent = '{}/../'.format(o.build_dir)
-    wildcards = ['odoo_{}'.format(wc) for wc in ('*.dsc', '*_amd64.changes', '*.tar.gz', '*.tar.xz')]
-    move_glob(build_dir_parent, wildcards, o.build_dir)
-=======
 def build_exe(args):
     KVMWinBuildExe(args).start()
     shutil.copy(glob('%s/openerp*.exe' % args.build_dir)[0], '%s/odoo_%s.%s.exe' % (args.build_dir, VERSION, TSTAMP))
->>>>>>> 09a8fb6b
 
 
 def test_exe(args):
@@ -550,13 +496,6 @@
     ap.add_argument("--vm-winxp-login", default='Naresh', help="Windows login %(default)s")
     ap.add_argument("--vm-winxp-python-version", default='3.6', help="Windows Python version installed in the VM (default: %(default)s)")
 
-<<<<<<< HEAD
-    log_levels = { "debug" : logging.DEBUG, "info": logging.INFO, "warning": logging.WARN, "error": logging.ERROR, "critical": logging.CRITICAL }
-    op.add_option("", "--version", default=None, help="override default calculated version")
-    op.add_option("-b", "--build-dir", default=build_dir, help="build directory (%default)", metavar="DIR")
-    op.add_option("-p", "--pub", default=None, help="pub directory (%default)", metavar="DIR")
-    op.add_option("", "--no-testing", action="store_true", help="don't test the built packages")
-=======
     ap.add_argument("-t", "--test", action="store_true", default=False, help="Test built packages")
     ap.add_argument("-s", "--sign", action="store_true", default=False, help="Sign Debian package / generate Rpm repo")
     ap.add_argument("--no-remove", action="store_true", help="don't remove build dir")
@@ -566,38 +505,9 @@
     logging.basicConfig(format='%(asctime)s %(levelname)s: %(message)s', datefmt='%Y-%m-%d %I:%M:%S', level=log_levels[parsed_args.logging])
     parsed_args.odoo_dir = ROOTDIR
     return parsed_args
->>>>>>> 09a8fb6b
-
-
-<<<<<<< HEAD
-    # Windows VM
-    op.add_option("", "--vm-winxp-image", default='/home/odoo/vm/win1036/win10_winpy36.qcow2', help="%default")
-    op.add_option("", "--vm-winxp-ssh-key", default='/home/odoo/vm/win1036/id_rsa', help="%default")
-    op.add_option("", "--vm-winxp-login", default='Naresh', help="Windows login (%default)")
-    op.add_option("", "--vm-winxp-python-version", default='3.6', help="Windows Python version installed in the VM (default: %default)")
-    
-    op.add_option("", "--no-remove", action="store_true", help="don't remove build dir")
-    op.add_option("", "--logging", action="store", type="choice", choices=list(log_levels.keys()), default="info", help="Logging level")
-
-    (o, args) = op.parse_args()
-    logging.basicConfig(format='%(asctime)s %(levelname)s: %(message)s', datefmt='%Y-%m-%d %I:%M:%S', level=log_levels[o.logging])
-    # derive other options
-    o.odoo_dir = root
-    o.pkg = join(o.build_dir, 'pkg')
-    o.work = join(o.build_dir, 'openerp-%s' % version)
-    o.work_addons = join(o.work, 'odoo', 'addons')
-
-    return o
-
-def main():
-    errors = 0
-    o = options()
-    _prepare_build_dir(o)
-    if not o.no_testing:
-        _prepare_testing(o)
-=======
+
+
 def main(args):
->>>>>>> 09a8fb6b
     try:
         if args.build_tgz:
             _prepare_build_dir(args)
@@ -618,19 +528,11 @@
                 if args.sign:
                     gen_rpm_repo(args, published_files[0])
             except Exception as e:
-<<<<<<< HEAD
-                errors += 1
-                logging.error("Won't publish the deb release.\n Exception: %s" % str(e))
-                traceback.print_exc()
-        if not o.no_rpm:
-            build_rpm(o)
-=======
                 logging.error("Won't publish the rpm release.\n Exception: %s" % str(e))
         if args.build_deb:
             _prepare_build_dir(args)
             docker_deb = DockerDeb(args)
             docker_deb.build()
->>>>>>> 09a8fb6b
             try:
                 docker_deb.start_test()
                 published_files = publish(args, 'deb', ['deb', 'dsc', 'changes', 'tar.xz'])
@@ -646,26 +548,15 @@
             except Exception as e:
                 logging.error("Won't publish the exe release.\n Exception: %s" % str(e))
     except Exception as e:
-        errors += 1
         logging.error('Something bad happened ! : {}'.format(e))
         traceback.print_exc()
     finally:
         if args.no_remove:
             logging.info('Build dir "{}" not removed'.format(args.build_dir))
         else:
-<<<<<<< HEAD
-            shutil.rmtree(o.build_dir)
-            logging.info('Build dir %s removed' % o.build_dir)
-
-        if not o.no_testing and not (o.no_debian and o.no_rpm and o.no_tarball):
-            system("docker rm -f `docker ps -a | awk '{print $1 }'` 2>>/dev/null")
-            logging.info('Remaining dockers removed')
-        sys.exit(errors)
-=======
             if os.path.exists(args.build_dir):
                 shutil.rmtree(args.build_dir)
                 logging.info('Build dir %s removed' % args.build_dir)
->>>>>>> 09a8fb6b
 
 
 if __name__ == '__main__':
